[tox]
envlist = ci

[testenv]
allowlist_externals =
    bash
    coverage
    sphinx-build
    twine
# shared directory for re-used packages
envdir = {toxinidir}/.env_tox
passenv =
    CI
    CLOUDSDK_*
    CONDA_PREFIX
    DAGSTER_HOME
    GITHUB_*
    GOOGLE_*
    GCLOUD_*
    GCP_*
    HOME
    PUDL_INPUT
    PUDL_OUTPUT
    SQLALCHEMY_WARN_20
covargs = --cov={envsitepackagesdir}/pudl --cov-report=xml
covreport = coverage report --sort=cover

###########################################################################
# Code and Documentation Linters
###########################################################################
[testenv:ruff]
description = Run the ruff linter on the entire PUDL codebase
skip_install = false
extras =
    test
commands =
    ruff check ./

[testenv:pre_commit]
description = Run git pre-commit hooks not covered by the other linters.
skip_install = false
extras =
    test
commands =
    pre-commit run --all-files --show-diff-on-failure check-merge-conflict
    pre-commit run --all-files --show-diff-on-failure check-yaml
    pre-commit run --all-files --show-diff-on-failure check-case-conflict
    pre-commit run --all-files --show-diff-on-failure debug-statements
    pre-commit run --all-files --show-diff-on-failure name-tests-test

[testenv:linters]
description = Run the pre-commit, flake8 and bandit linters.
skip_install = false
extras =
    {[testenv:pre_commit]extras}
    {[testenv:ruff]extras}
commands =
    {[testenv:pre_commit]commands}
    {[testenv:ruff]commands}

###########################################################################
# Lint and Build the Docs
###########################################################################
[testenv:doc8]
description = Check the documentation input files for syntactical correctness.
skip_install = false
extras =
    doc
commands =
    doc8 docs/ README.rst

[testenv:docs]
description = Build the PUDL HTML docs from scratch using Sphinx.
skip_install = false
extras =
    test
    {[testenv:doc8]extras}
commands =
    coverage erase
    bash -c 'rm -rf docs/_build'
    {[testenv:doc8]commands}
    bash -c 'coverage run --source={envsitepackagesdir}/pudl -- $(which sphinx-build) -W -b html docs docs/_build/html'
    coverage xml


###########################################################################
# Test the code and validate data
###########################################################################
[testenv:unit]
description = Run all the software unit tests.
extras =
    test
commands =
    pytest {tty:--color=yes} {posargs} {[testenv]covargs} \
      --doctest-modules {envsitepackagesdir}/pudl \
      test/unit

[testenv:integration]
description = Run all software integration tests and process a full year of data.
extras =
    test
    datasette
commands =
    pytest {tty:--color=yes}  {posargs} {[testenv]covargs} test/integration

[testenv:minmax_rows]
description = Check that all outputs have the expected number of rows.
skip_install = false
recreate = true
extras =
    test
commands =
    pytest {tty:--color=yes} --live-dbs \
      test/validate/epacamd_eia_test.py::test_minmax_rows \
      test/validate/ferc1_test.py::test_minmax_rows \
      test/validate/eia_test.py::test_minmax_rows \
      test/validate/mcoe_test.py::test_minmax_rows_mcoe

[testenv:validate]
description = Run all data validation tests. This requires a complete PUDL DB.
skip_install = false
recreate = true
extras =
    test
commands =
    pytest {tty:--color=yes} --live-dbs test/validate

[testenv:jupyter]
description = Run all data validation tests. This requires a complete PUDL DB.
skip_install = false
recreate = true
extras =
    test
commands =
    pytest {tty:--color=yes} --live-dbs test/integration/jupyter_notebooks_test.py

[testenv:ci]
description = Run all continuous integration (CI) checks & generate test coverage.
skip_install = false
recreate = true
extras =
    {[testenv:docs]extras}
    {[testenv:integration]extras}
    {[testenv:linters]extras}
commands =
    coverage erase
    {[testenv:linters]commands}
    {[testenv:docs]commands}
    {[testenv:unit]commands}
    {[testenv:integration]commands}
    {[testenv]covreport}

[testenv:ferc1_schema]
description = Verify FERC Form 1 DB schema are compatible for all years.
skip_install = false
extras =
    {[testenv:integration]extras}
commands =
    pytest {tty:--color=yes} {posargs} {[testenv]covargs} \
      --etl-settings src/pudl/package_data/settings/etl_full.yml \
      test/integration/etl_test.py::test_ferc1_schema

[testenv:full_integration]
description = Run ETL and integration tests for all years and data sources.
skip_install = false
extras =
    {[testenv:integration]extras}
commands =
    pytest {tty:--color=yes} {posargs} {[testenv]covargs} \
      --etl-settings src/pudl/package_data/settings/etl_full.yml \
      test/integration

[testenv:full]
description = Run all CI checks, but for all years of data.
skip_install = false
recreate = true
extras =
    {[testenv:docs]extras}
    {[testenv:integration]extras}
    {[testenv:linters]extras}
commands =
    coverage erase
    {[testenv:linters]commands}
    {[testenv:docs]commands}
    {[testenv:unit]commands}
    {[testenv:ferc1_schema]commands}
    {[testenv:full_integration]commands}
    {[testenv]covreport}

[testenv:nuke]
description = Nuke & recreate SQLite & Parquet outputs, then run all tests and data validations against the new outputs.
skip_install = false
recreate = true
extras =
    {[testenv:docs]extras}
    {[testenv:integration]extras}
    {[testenv:linters]extras}
commands =
    coverage erase
    {[testenv:linters]commands}
    {[testenv:docs]commands}
    {[testenv:unit]commands}
    {[testenv:ferc1_schema]commands}
    {[testenv:integration]commands}
    bash -c 'rm -f tox-nuke.log'
    bash -c 'coverage run --append src/pudl/convert/ferc_to_sqlite.py --logfile tox-nuke.log --clobber src/pudl/package_data/settings/etl_full.yml'
    bash -c 'coverage run --append src/pudl/cli/etl.py --logfile tox-nuke.log --clobber src/pudl/package_data/settings/etl_full.yml'
    pytest {tty:--color=yes} --live-dbs {posargs} {[testenv]covargs} \
      --etl-settings src/pudl/package_data/settings/etl_full.yml \
      test/integration
    {[testenv:validate]commands}
    {[testenv]covreport}

###########################################################################
# Generate and save the unmapped IDs
###########################################################################
[testenv:get_unmapped_ids]
description = Make the raw FERC1 DB and generate a PUDL database with only EIA in order to generate any unmapped IDs.
skip_install = false
extras =
    {[testenv:integration]extras}
commands =
    pytest {tty:--color=yes} {posargs} \
      --save-unmapped-ids \
      --ignore-foreign-key-constraints \
      --etl-settings src/pudl/package_data/settings/etl_full.yml \
      test/integration/glue_test.py

###########################################################################
# Software Package Build & Release
###########################################################################
[testenv:build]
description = Prepare Python source and binary packages for release.
basepython = python3
skip_install = false
extras =
    dev
commands =
    bash -c 'rm -rf build/* dist/* src/catalystcoop.pudl.egg-info'
    python -m build

[testenv:testrelease]
description = Do a dry run of Python package release using the PyPI test server.
basepython = python3
skip_install = false
extras =
    dev
commands =
    {[testenv:build]commands}
    twine check dist/*
    twine upload --verbose --repository testpypi --skip-existing dist/*

[testenv:release]
description = Release the PUDL package to the production PyPI server.
basepython = python3
skip_install = true
extras =
    dev
commands =
    {[testenv:build]commands}
    twine check dist/*
<<<<<<< HEAD
    twine upload --sign --verbose --skip-existing dist/*

###########################################################################
# Configuration for various tools.
###########################################################################
[pytest]
testpaths = .
addopts = --verbose --pdbcls=IPython.terminal.debugger:TerminalPdb
log_format = %(asctime)s [%(levelname)8s] %(name)s:%(lineno)s %(message)s
log_date_format= %Y-%m-%d %H:%M:%S
log_cli = true
log_cli_level = DEBUG
doctest_optionflags = NORMALIZE_WHITESPACE IGNORE_EXCEPTION_DETAIL ELLIPSIS
filterwarnings =
    ignore:distutils Version classes are deprecated:DeprecationWarning
    ignore:The Shapely GEOS version:UserWarning:geopandas[.*]
    ignore:Unknown extension:UserWarning:openpyxl.worksheet[.*]
    ignore:In a future version, the Index constructor:FutureWarning:pandas.core.reshape.merge
    ignore:Feature names only support names:FutureWarning:sklearn.utils.validation
    ignore:Integration of FERC 714:UserWarning:pudl.extract.ferc714
    ignore:Integration of EIA 861:UserWarning:pudl.extract.eia861
    ignore:Subclassing validator classes:DeprecationWarning:tableschema
    ignore:Deprecated call to.*declare_namespace:DeprecationWarning:pkg_resources
    ignore:Deprecated call to:DeprecationWarning:google.rpc
    once:open_binary is deprecated:DeprecationWarning:pudl.glue.ferc1_eia
    once:open_text is deprecated:DeprecationWarning:pudl.glue.ferc1_eia
    ignore:Deprecated call to `pkg_resources.declare_namespace:DeprecationWarning
    ignore:pkg_resources is deprecated as an API.:DeprecationWarning
    ignore:Subclassing validator classes is not intended to be part of their public API.:DeprecationWarning
    once:In a future version:FutureWarning:pudl.helpers

[flake8]
# A few linter errors and warnings that we are currently ignoring:
# * W503, W504: Line break before / after binary operator.
# * D401: Imperative mood.
# * E501: Overlong line
# * E203: Space before ':' (black recommends to ignore)
# * RST201, RST203, RST301: Google docstrings aren't RST until have been processed by
#   Napoleon See https://github.com/peterjc/flake8-rst-docstrings/issues/17
extend-ignore = W503,W504,D401,E501,E203,RST201,RST203,RST301
inline-quotes = double
docstring-convention = google
max-line-length = 88
# Files and directories that should be subject to linting
extend-exclude =
    package_data,
    .env_tox,
    .env_pudl,
    .eggs,
    ./build,
    ./venv,
    .ipynb_checkpoints,
    ./migrations,
# We have a backlog of complex functions being skipped with noqa: C901
max-complexity = 10
format = %(cyan)s%(path)s%(reset)s:%(green)s%(row)-4d%(reset)s %(red)s%(bold)s%(code)s%(reset)s %(text)s
rst-roles =
    attr,
    class,
    doc,
    download
    func,
    issue,
    meth,
    mod,
    obj,
    pr,
    py:const,
    ref,
    user,
rst-directives =
    envvar,
    exception,
percent-greedy = 2
format-greedy = 2
classmethod-decorators =
    classmethod,
    validator,
    root_validator

per-file-ignores =
    test/*: D
    migrations/*: D

[doc8]
max-line-length = 88
ignore-path =
    docs/ferc/form1
    docs/_build

[rstcheck]
report_level = warning
ignore_roles = pr,issue,user,download
ignore_messages = (Hyperlink target ".*" is not referenced\.$|Duplicate implicit target name:)
ignore_directives = bibliography,todo
=======
    twine upload --verbose --skip-existing dist/*
>>>>>>> 83c8ed74
<|MERGE_RESOLUTION|>--- conflicted
+++ resolved
@@ -259,102 +259,4 @@
 commands =
     {[testenv:build]commands}
     twine check dist/*
-<<<<<<< HEAD
-    twine upload --sign --verbose --skip-existing dist/*
-
-###########################################################################
-# Configuration for various tools.
-###########################################################################
-[pytest]
-testpaths = .
-addopts = --verbose --pdbcls=IPython.terminal.debugger:TerminalPdb
-log_format = %(asctime)s [%(levelname)8s] %(name)s:%(lineno)s %(message)s
-log_date_format= %Y-%m-%d %H:%M:%S
-log_cli = true
-log_cli_level = DEBUG
-doctest_optionflags = NORMALIZE_WHITESPACE IGNORE_EXCEPTION_DETAIL ELLIPSIS
-filterwarnings =
-    ignore:distutils Version classes are deprecated:DeprecationWarning
-    ignore:The Shapely GEOS version:UserWarning:geopandas[.*]
-    ignore:Unknown extension:UserWarning:openpyxl.worksheet[.*]
-    ignore:In a future version, the Index constructor:FutureWarning:pandas.core.reshape.merge
-    ignore:Feature names only support names:FutureWarning:sklearn.utils.validation
-    ignore:Integration of FERC 714:UserWarning:pudl.extract.ferc714
-    ignore:Integration of EIA 861:UserWarning:pudl.extract.eia861
-    ignore:Subclassing validator classes:DeprecationWarning:tableschema
-    ignore:Deprecated call to.*declare_namespace:DeprecationWarning:pkg_resources
-    ignore:Deprecated call to:DeprecationWarning:google.rpc
-    once:open_binary is deprecated:DeprecationWarning:pudl.glue.ferc1_eia
-    once:open_text is deprecated:DeprecationWarning:pudl.glue.ferc1_eia
-    ignore:Deprecated call to `pkg_resources.declare_namespace:DeprecationWarning
-    ignore:pkg_resources is deprecated as an API.:DeprecationWarning
-    ignore:Subclassing validator classes is not intended to be part of their public API.:DeprecationWarning
-    once:In a future version:FutureWarning:pudl.helpers
-
-[flake8]
-# A few linter errors and warnings that we are currently ignoring:
-# * W503, W504: Line break before / after binary operator.
-# * D401: Imperative mood.
-# * E501: Overlong line
-# * E203: Space before ':' (black recommends to ignore)
-# * RST201, RST203, RST301: Google docstrings aren't RST until have been processed by
-#   Napoleon See https://github.com/peterjc/flake8-rst-docstrings/issues/17
-extend-ignore = W503,W504,D401,E501,E203,RST201,RST203,RST301
-inline-quotes = double
-docstring-convention = google
-max-line-length = 88
-# Files and directories that should be subject to linting
-extend-exclude =
-    package_data,
-    .env_tox,
-    .env_pudl,
-    .eggs,
-    ./build,
-    ./venv,
-    .ipynb_checkpoints,
-    ./migrations,
-# We have a backlog of complex functions being skipped with noqa: C901
-max-complexity = 10
-format = %(cyan)s%(path)s%(reset)s:%(green)s%(row)-4d%(reset)s %(red)s%(bold)s%(code)s%(reset)s %(text)s
-rst-roles =
-    attr,
-    class,
-    doc,
-    download
-    func,
-    issue,
-    meth,
-    mod,
-    obj,
-    pr,
-    py:const,
-    ref,
-    user,
-rst-directives =
-    envvar,
-    exception,
-percent-greedy = 2
-format-greedy = 2
-classmethod-decorators =
-    classmethod,
-    validator,
-    root_validator
-
-per-file-ignores =
-    test/*: D
-    migrations/*: D
-
-[doc8]
-max-line-length = 88
-ignore-path =
-    docs/ferc/form1
-    docs/_build
-
-[rstcheck]
-report_level = warning
-ignore_roles = pr,issue,user,download
-ignore_messages = (Hyperlink target ".*" is not referenced\.$|Duplicate implicit target name:)
-ignore_directives = bibliography,todo
-=======
-    twine upload --verbose --skip-existing dist/*
->>>>>>> 83c8ed74
+    twine upload --verbose --skip-existing dist/*