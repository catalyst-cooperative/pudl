--- conflicted
+++ resolved
@@ -23,22 +23,12 @@
     "dask>=2023,<2023.10.1",
     "datapackage>=1.11,<1.16",  # Transition datastore to use frictionless.
     "email-validator>=1.0.3",  # pydantic[email]
-<<<<<<< HEAD
-    "fsspec>=2023,<2023.9.3",
+    "fsspec>=2023,<2023.10.1",
     "gcsfs>=2023,<2023.9.3",
     "geopandas>=0.14,<0.15",
     "grpcio==1.57.0",  # Required by dagster, binary dependencies are flaky
     "grpcio-health-checking==1.57.0",  # Required by dagster, binary dependencies are flaky
     "grpcio-status==1.57.0",  # Required by dagster, binary dependencies are flaky
-=======
-    "fsspec>=2022.5,<2023.10.1",
-    "gcsfs>=2022.5,<2023.9.3",
-    "geopandas>=0.13,<0.15",
-    "grpcio==1.57.0",  # Required by dagster. Version works with MacOS
-    "grpcio-health-checking==1.57.0",  # Required by dagster. Version works with MacOS
-    "grpcio-status==1.57.0",  # Required by dagster. Version works with MacOS
-    "jellyfish>=1.0.1,<1.1",  # recordlinkage dependency
->>>>>>> b51d235f
     "jinja2>=3,<3.2",
     "matplotlib>=3.6.1,<3.9",
     "networkx>=3,<3.3",
