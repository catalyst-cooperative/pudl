[build-system]
build-backend = "setuptools.build_meta"
requires = ["setuptools>=66", "setuptools_scm[toml]>=3.5.0", "wheel"]

[project]
name = "catalystcoop.pudl"
description = "An open data processing pipeline for US energy data"
readme = { file = "README.rst", content-type = "text/x-rst" }
authors = [{ name = "Catalyst Cooperative", email = "pudl@catalyst.coop" }]
requires-python = ">=3.13,<3.14"
dynamic = ["version"]
license = { file = "LICENSE.txt" }
dependencies = [
    "alembic>=1.16",
    "boto3>=1.35",
    "bottleneck>=1.5.0", # pandas[performance]; 1.3.7 required for Python 3.12
    "build>=1.2",
    "catalystcoop.dbfread>=3.0,<3.1",
    "catalystcoop.ferc-xbrl-extractor>=1.6.0,<2",
    "click>=8,!=8.2.0",
    "coloredlogs>=14.0", # Dagster requires 14.0
    "conda-lock>=3",
    "coverage>=7.6",
<<<<<<< HEAD
    "dagster>=1.10.20",
=======
    "dagster>=1.11",
>>>>>>> e266fa2a
    "dagster-dbt", # Automatically follows dagster version
    "dagster-postgres", # Automatically follows dagster version
    "dask>=2025",
    "dask-expr>=2", # Required for dask[dataframe]
    "datasette>=0.65",
    "dbt-core>=1.10.4",
    "dbt-duckdb>=1.9.4",
    "deepdiff>=7.0.1",
    "doc8>=1.1",
    "duckdb>=1.3.2",
    "email-validator>=1.0.3", # pydantic[email]
    "frictionless>=5,<6",
    "fsspec>=2025",
    "furo>=2024",
    "gcsfs>=2025",
    "gdal==3.11.3", # pinned, because we need it to work with pudl-archiver
    "geopandas>=1.1",
    "grpcio==1.71.0", # Required by dagster, binary dependencies are flaky
    "grpcio-health-checking==1.71.0", # Required by dagster, binary dependencies are flaky
    "grpcio-status==1.71.0", # Required by dagster, binary dependencies are flaky
    "hypothesis>=6.123",
    "jellyfish>=1",
    "jinja2>=3.1",
    "jupyter",
    "matplotlib>=3.10",
    "mlflow>=3.1",
    "nbconvert>=7",
    "nbformat>=5.10",
    "networkx>=3.5",
    "numba>=0.61.2", # pandas[performance]; 0.61.2 required for Numpy 2.2
    "numexpr>=2.10", # pandas[performance]
    "numpy>=2.2",
    "packaging>=24",
    "pandas>=2.3",
    "pandera>=0.25",
    "pre-commit>=4",
    "pyarrow>=19", # pandas[parquet]
    "pydantic>=2.11",
    "pydantic-settings>=2.10",
    "pytest>=8",
    "pytest-console-scripts>=1.4",
    "pytest-cov>=5",
    "pytest-mock>=3.14",
    "pytest-xdist>=3.8",
    "python-calamine>=0.4", # pandas[excel]
    "python-dotenv>=1",
    "pytz>=2025",
    "pyyaml>=6",
    "readthedocs-sphinx-ext>=2",
    "requests>=2.32",
    "responses>=0.25",
    "ruff>=0.12",
    "s3fs>=2025",
    "scikit-learn>=1.7",
    "scipy>=1.16",
    "Shapely>=2.1.1",
    "splink>=4",
    "sphinx>=8",
    "sphinx-autoapi>=3",
    "sphinx-issues>=5",
    "sphinx-reredirects>=1",
    "sphinxcontrib_bibtex>=2.6",
    "sphinxcontrib_googleanalytics>=0.4",
    "sqlalchemy>=2",
    "sqlglot>=27",
    "timezonefinder>=6.5",
    "typos>=1.34", # Spell-checker
    "universal_pathlib>=0.2",
    "urllib3>=2.4",
    "xlsxwriter>=3.2", # pandas[excel]
]
classifiers = [
    "Development Status :: 5 - Production/Stable",
    "Environment :: Console",
    "Intended Audience :: Science/Research",
    "License :: OSI Approved :: MIT License",
    "Natural Language :: English",
    "Operating System :: OS Independent",
    "Programming Language :: Python :: 3 :: Only",
    "Programming Language :: Python :: 3.13",
    "Programming Language :: Python :: 3",
    "Programming Language :: Python",
    "Topic :: Scientific/Engineering",
]
keywords = [
    "analysis",
    "climate change",
    "coal",
    "data",
    "economics",
    "eia 860",
    "eia 861",
    "eia 923",
    "electricity",
    "emissions",
    "energy",
    "epa ampd",
    "epa cems",
    "ferc form 1",
    "ferc form 2",
    "ferc form 6",
    "ferc form 60",
    "ferc form 714",
    "finance",
    "fossil fuel",
    "natural gas",
    "oil",
    "policy",
    "utility",
]

[project.scripts]
ferc_to_sqlite = "pudl.ferc_to_sqlite.cli:main"
metadata_to_rst = "pudl.convert.metadata_to_rst:metadata_to_rst"
pudl_check_fks = "pudl.etl.check_foreign_keys:pudl_check_fks"
pudl_datastore = "pudl.workspace.datastore:pudl_datastore"
pudl_etl = "pudl.etl.cli:pudl_etl"
pudl_service_territories = "pudl.analysis.service_territory:pudl_service_territories"
dbt_helper = "pudl.scripts.dbt_helper:dbt_helper"
pudl_null_cols = "pudl.scripts.pudl_null_cols:main"

[project.urls]
"Homepage" = "https://catalyst.coop/pudl/"
"Source" = "https://github.com/catalyst-cooperative/pudl"
"Documentation" = "https://catalystcoop-pudl.readthedocs.io"
"Release Notes" = "https://catalystcoop-pudl.readthedocs.io/en/nightly/release_notes.html"
"Issue Tracker" = "https://github.com/catalyst-cooperative/pudl/issues"
"Support" = "https://github.com/catalyst-cooperative/pudl/discussions"
"Funding" = "https://catalyst.coop/support-the-pudl-project/"

[project.optional-dependencies]
dev = [
<<<<<<< HEAD
    "dagster-webserver>=1.10.20",
=======
    "dagster-webserver>=1.11",
>>>>>>> e266fa2a
    "jupyterlab>4.4",
    "jupyter-lsp",
    "jupyterlab-lsp",
    "ruff-lsp",
    "jupyter-resource-usage",
    "pygraphviz",
    "terraform>=1.9.2",
]

[tool.setuptools]
include-package-data = true

[tool.setuptools.packages.find]
where = ["src"]

[tool.setuptools_scm]
tag_regex = "^v(?P<version>20\\d{2}\\.\\d{1,2}\\.\\d{1,2})$"
git_describe_command = [
    "git",
    "describe",
    "--dirty",
    "--tags",
    "--long",
    "--match",
    "v20*",
]

[tool.ruff]
# Configurations that apply to both the `format` and `lint` subcommands.
target-version = "py313"
line-length = 88
indent-width = 4
# Don't touch autogenerated alembic migrations and ignore notebooks for now
exclude = ["migrations/versions", "*.ipynb"]

[tool.ruff.format]
# Configuration specfic to the `format` subcommand.
# We use black compatible formatting.
quote-style = "double"
indent-style = "space"
skip-magic-trailing-comma = false
line-ending = "auto"

[tool.ruff.lint]
# Configurations that apply to the `lint` subcommand.
preview = true # Required for NPY201
explicit-preview-rules = true # and ONLY NPY201
select = [
    "A", # flake8-builtins
    "B", # flake8-bugbear
    "C", # Limit cyclomatic complexity using mccabe
    "C4", # flake8-comprehensions
    "D", # pydocstyle errors
    "E", # pycodestyle errors
    "EXE", # executable file issues
    "F", # pyflakes
    "I", # isort
    "ICN", # flake8 import conventions
    "N", # pep8-naming
    "NPY", # NumPy specific checks
    "PD", # pandas checks
    "PGH", # pygrep-hooks
    "PIE", # flake8-pie miscellaneous linting
    "PTH", # use pathlib
    "Q", # flake8-quotes
    "RET", # check return values
    "RSE", # unnecessary parenthises on raised exceptions
    "S", # flake8-bandit
    "SIM", # flake8-simplify
    "UP", # pyupgrade (use modern python syntax)
    "W", # pycodestyle warnings
    # These rules would be good, but will require more effort:
    # "ANN", # identify missing type annotations
    # "ARG", # find unused arguments
    # "DTZ", # datetime / timzeone issues flake8-datetimez
    # "ERA", # eradicate: finds commented out code
    # "FURB", # refurb: general code quality/modernization. Still in preview.
    # "PERF", # performance issues
    # "PT", # pytest style
    # "PL", # PyLint (lots of rules)
    # "RUF", # Ruff specific rules
    # "T", # Find print statements that should probably be logging
]
ignore = [
    "B006", # Don't use mutable data structures for argument defaults. TODO: FIX
    "B008", # Don't perform function calls in argument defaults. TODO: FIX
    "D401", # Require imperative mood in docstrings.
    "D417",
    "E501", # Overlong lines.
    "E203", # Space before ':' (black recommends to ignore)
    "E226", # Missing whitespace around arithmetic operator
    "E266", # Too many leading `#` before block comment
    "PD003", # Use of isna rather than isnull
    "PD004", # Use of notna rather than notnull
    "PD010", # Use of df.stack()
    "PD013", # Use of df.unstack()
    "PD015", # Use of pd.merge() rather than df.merge()
    "PD901", # df as variable name
    "RET504", # Ignore unnecessary assignment before return
    "RUF005", # Unpack iterables instead of concatenation
    "S101", # Use of assert
]
extend-select = ["NPY201"] # preview rule to easy migration to Numpy 2.0

[tool.ruff.lint.per-file-ignores]
"__init__.py" = ["F401"] # Ignore unused imports
"test/*" = ["D"]
"migrations/*" = ["D", "Q"]

[tool.ruff.lint.isort]
known-first-party = ["pudl"]

[tool.ruff.lint.pydocstyle]
convention = "google"

[tool.ruff.lint.mccabe]
max-complexity = 10

[tool.ruff.lint.flake8-quotes]
docstring-quotes = "double"
inline-quotes = "double"
multiline-quotes = "double"

[tool.doc8]
max-line-length = 88
ignore-path = ["docs/ferc/form1", "docs/_build", "docs/data_sources/phmsagas"]

[tool.pytest.ini_options]
testpaths = "./"
filterwarnings = [
    "ignore:distutils Version classes are deprecated:DeprecationWarning",
    "ignore:Deprecated call to `pkg_resources.declare_namespace:DeprecationWarning",
    "ignore:Deprecated call to.*declare_namespace:DeprecationWarning:pkg_resources",
    "ignore:Deprecated call to:DeprecationWarning:google.rpc",
    "ignore:Feature names only support names:FutureWarning:sklearn.utils.validation",
    "ignore:In a future version, the Index constructor:FutureWarning:pandas.core.reshape.merge",
    "ignore:Integration of FERC 714:UserWarning:pudl.extract.ferc714",
    "ignore:Integration of EIA 861:UserWarning:pudl.extract.eia861",
    "ignore:pkg_resources is deprecated as an API.:DeprecationWarning",
    "ignore:Subclassing validator classes is not intended to be part of their public API.:DeprecationWarning",
    "ignore:Subclassing validator classes:DeprecationWarning:tableschema",
    "ignore:datetime.datetime.utcnow() is deprecated:DeprecationWarning",
    "ignore:Python 3.14 will, by default, filter extracted tar archives:DeprecationWarning:dbt_common[.*]",
    "ignore:The Shapely GEOS version:UserWarning:geopandas[.*]",
    "ignore:The `__fields__` attribute is deprecated:pydantic.PydanticDeprecatedSince20:unittest.mock",
    "ignore:The `__fields_set__` attribute is deprecated:pydantic.PydanticDeprecatedSince20:unittest.mock",
    "ignore:The `__fields__` attribute is deprecated:pydantic.PydanticDeprecatedSince20:pydantic.main",
    "ignore:The `__fields_set__` attribute is deprecated:pydantic.PydanticDeprecatedSince20:pydantic.main",
    "ignore:The `update_forward_refs` method is deprecated:pydantic.PydanticDeprecatedSince20:pydantic.main",
    "ignore:Support for class-based `config` is deprecated:pydantic.PydanticDeprecatedSince20:pydantic._internal._config",
    "ignore:Pydantic V1 style `@validator` validators are deprecated:pydantic.PydanticDeprecatedSince20:ferc_xbrl_extractor.instance",
    "ignore:Pydantic V1 style `@validator` validators are deprecated:pydantic.PydanticDeprecatedSince20:mlflow.gateway.config",
    "ignore:The `update_forward_refs` method is deprecated:pydantic.PydanticDeprecatedSince20:ferc_xbrl_extractor.taxonomy",
    "once:Could not infer format, so each element will be parsed individually, falling back to `dateutil`.:UserWarning:pudl.extract.eia_bulk_elec",
    "once:In a future version:FutureWarning:pudl.helpers",
    "once:open_binary is deprecated:DeprecationWarning:pudl.glue.ferc1_eia",
    "once:open_text is deprecated:DeprecationWarning:pudl.glue.ferc1_eia",
    "once:The behavior of DataFrame concatenation with empty or all-NA entries is deprecated.:FutureWarning",
    "once:Valid config keys have changed in V2:UserWarning",
    "once:AssetExecutionContext.op_config is deprecated:DeprecationWarning",
]

markers = ["slow: marks tests as slow (deselect with '-m \"not slow\"')"]
# must not end with `--cov` since that will treat the first argument you pass
# to pytest as a coverage source! see
# https://github.com/catalyst-cooperative/pudl/issues/3609
addopts = """\
    --verbose \
    --cov \
    --cov-append \
    --cov-config=pyproject.toml \
    --cov-report= \
    """
log_format = "%(asctime)s [%(levelname)8s] %(name)s:%(lineno)s %(message)s"
log_date_format = "%Y-%m-%d %H:%M:%S"
log_cli = true
log_cli_level = "DEBUG"
doctest_optionflags = ["NORMALIZE_WHITESPACE", "IGNORE_EXCEPTION_DETAIL", "ELLIPSIS"]

[tool.conda-lock]
channels = ["conda-forge"]
platforms = [
    "linux-64",
    "osx-64",
    "osx-arm64",
    # The google-cloud-sdk conda package doesn't support Windows
    # "win-64",
]
channel-priority = "strict"
name = "pudl-dev"

[tool.conda-lock.dependencies]
curl = ">=8.4.0"
google-cloud-sdk = ">=500"
nodejs = ">=20"
pandoc = ">=2"
pip = ">=24"
prettier = ">=3.0,<4"
python = ">=3.13,<3.14"
sqlite = ">=3.47"
zip = ">=3.0"

[tool.coverage.run]
source = ["src/pudl/", "test/integration/", "test/unit/"]
omit = [
    # Never hit by integration tests:
    "src/pudl/validate.py",
]

[tool.coverage.report]
precision = 2
sort = "miss"
skip_empty = true
fail_under = 93
exclude_lines = [
    # Have to re-enable the standard pragma
    "pragma: no cover",

    # Don't complain if tests don't hit defensive assertion code:
    "raise AssertionError",
    "raise NotImplementedError",

    # Don't complain if non-runnable code isn't run:
    "if 0:",
    "if __name__ == .__main__.:",

    # Stuff that's not expected to run normally...
    "logger.debug",
]

[tool.dagster]
modules = [
    { type = "module", name = "pudl.etl" },
    { type = "module", name = "pudl.ferc_to_sqlite" },
]

[tool.typos.default]
# Ignore spellchecking all lines with # spellchecker:ignore
extend-ignore-re = ["(?Rm)^.*(#|//)\\s*spellchecker:ignore$"]

[tool.typos.default.extend-words]
# Add words that should be excepted from spell-checking
ACI = "ACI"
AER = "AER"
AKS = "AKS"
BA = "BA"
BCK = "BCK"
consit = "consit"
cll = "cll"
EDE = "EDE"
fillin = "fillin"
formate = "formate"
ISO = "ISO"
LaMoure = "LaMoure"
Kake = "Kake"
MAPE = "MAPE"
MAPP = "MAPP"
MER = "MER"
Moure = "Moure"
ND = "ND"
OT = "OT"
othr = "othr"
PADD = "PADD"
PN = "PN"
PUDL = "PUDL"
PudlTabl = "PudlTabl"
RTO = "RTO"
ser = "ser"
Tabl = "Tabl"
TOU = "TOU"
TRE = "TRE"
Worchester = "Worchester"
wrk = "wrk"


[tool.typos.files]
extend-exclude = ["*.yml", "*.toml", "*.bib", "*.csv", "*.html", "src/pudl/metadata/codes.py", "migrations/", "notebooks/","devtools/","test/","src/pudl/transform/params/ferc1.py"]<|MERGE_RESOLUTION|>--- conflicted
+++ resolved
@@ -21,11 +21,7 @@
     "coloredlogs>=14.0", # Dagster requires 14.0
     "conda-lock>=3",
     "coverage>=7.6",
-<<<<<<< HEAD
-    "dagster>=1.10.20",
-=======
     "dagster>=1.11",
->>>>>>> e266fa2a
     "dagster-dbt", # Automatically follows dagster version
     "dagster-postgres", # Automatically follows dagster version
     "dask>=2025",
@@ -158,11 +154,7 @@
 
 [project.optional-dependencies]
 dev = [
-<<<<<<< HEAD
-    "dagster-webserver>=1.10.20",
-=======
     "dagster-webserver>=1.11",
->>>>>>> e266fa2a
     "jupyterlab>4.4",
     "jupyter-lsp",
     "jupyterlab-lsp",
