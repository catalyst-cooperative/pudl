[build-system]
build-backend = "setuptools.build_meta"
requires = ["setuptools>=66", "setuptools_scm[toml]>=3.5.0", "wheel"]

[project]
name = "catalystcoop.pudl"
description = "An open data processing pipeline for US energy data"
readme = { file = "README.rst", content-type = "text/x-rst" }
authors = [{ name = "Catalyst Cooperative", email = "pudl@catalyst.coop" }]
requires-python = ">=3.11,<3.12"
dynamic = ["version"]
license = { file = "LICENSE.txt" }
dependencies = [
    "addfips>=0.4",
    "alembic>=1.12",
    "boto3>=1.28.55",
    "bottleneck>=1.3.4", # pandas[performance]
    "build>=1.0",
    "catalystcoop.dbfread>=3.0,<3.1",
    "catalystcoop.ferc-xbrl-extractor>=1.2.0,<2",
    "click>=8",
    "coloredlogs>=14.0", # Dagster requires 14.0
    "conda-lock>=2.5.1",
    "coverage>=7",
    "dagster>=1.6",
    "dagster-postgres>=0.22,<1", # Update when dagster-postgres graduates to 1.x
    "dask>=2023",
    "datapackage>=1.15,<2", # Transition datastore to use frictionless.
    "datasette>=0.64",
    "doc8>=1.1",
    "email-validator>=1.0.3", # pydantic[email]
    "fsspec>=2023",
    "furo>=2022.4.7",
    "gcsfs>=2023",
<<<<<<< HEAD
    "gdal==3.8.2",
=======
    "gdal>=3.8.3",
>>>>>>> a022090f
    "geopandas>=0.14",
    "grpcio==1.59.3", # Required by dagster, binary dependencies are flaky
    "grpcio-health-checking==1.59.3", # Required by dagster, binary dependencies are flaky
    "grpcio-status==1.59.3", # Required by dagster, binary dependencies are flaky
    "hypothesis>=6.87",
    "jellyfish>=1",
    "jinja2>=3.1",
    "jupyter",
    "matplotlib>=3.8",
    "nbconvert>=7",
    "nbformat>=5.9",
    "networkx>=3.2",
    "numba>=0.58", # pandas[performance]
    "numexpr>=2.8.0", # pandas[performance]
    "numpy>=1.26,<2.0a0",
    "openpyxl>=3.0.10", # pandas[excel]
    "pandas>=2.1",
    "pandera>=0.17.2",
    "pre-commit>=3",
    "pyarrow>=14.0.1", # pandas[parquet]
    "pydantic>=2.4",
    "pydantic-settings>=2",
    "pytest>=7.4",
    "pytest-cov>=4.1",
    "pytest-console-scripts>=1.4",
    "pytest-mock>=3.11",
    "pytest-xdist>=3.3",
    "python-dotenv>=1",
    "pyxlsb>=1.0.9", # pandas[excel]
    "pyyaml>=6",
    "readthedocs-sphinx-ext>=2",
    "responses>=0.23",
    "ruff>=0.1",
    "scikit-learn>=1.3",
    "scipy>=1.11",
    "Shapely>=2",
    "sphinx-autoapi>=3",
    "sphinx-issues>=1.2",
    "sphinx-reredirects>=0.1.2",
    "sphinx>=7",
    "sphinxcontrib_bibtex>=2.6",
    "sqlalchemy>=2",
    "timezonefinder>=6.2",
    "xlrd>=2.0.1", # pandas[excel]
    "xlsxwriter>=3.1", # pandas[excel]
]
classifiers = [
    "Development Status :: 3 - Alpha",
    "Environment :: Console",
    "Intended Audience :: Science/Research",
    "License :: OSI Approved :: MIT License",
    "Natural Language :: English",
    "Operating System :: OS Independent",
    "Programming Language :: Python :: 3 :: Only",
    "Programming Language :: Python :: 3.11",
    "Programming Language :: Python :: 3",
    "Programming Language :: Python",
    "Topic :: Scientific/Engineering",
]
keywords = [
    "analysis",
    "climate change",
    "coal",
    "data",
    "economics",
    "eia 860",
    "eia 861",
    "eia 923",
    "electricity",
    "emissions",
    "energy",
    "epa ampd",
    "epa cems",
    "ferc form 1",
    "ferc form 2",
    "ferc form 6",
    "ferc form 60",
    "ferc form 714",
    "finance",
    "fossil fuel",
    "natural gas",
    "oil",
    "policy",
    "utility",
]

[project.scripts]
metadata_to_rst = "pudl.convert.metadata_to_rst:metadata_to_rst"
ferc_to_sqlite = "pudl.ferc_to_sqlite.cli:main"
pudl_datastore = "pudl.workspace.datastore:pudl_datastore"
pudl_etl = "pudl.etl.cli:pudl_etl"
pudl_check_fks = "pudl.etl.check_foreign_keys:pudl_check_fks"
pudl_service_territories = "pudl.analysis.service_territory:pudl_service_territories"

[project.urls]
"Homepage" = "https://catalyst.coop/pudl/"
"Source" = "https://github.com/catalyst-cooperative/pudl"
"Documentation" = "https://catalystcoop-pudl.readthedocs.io"
"Release Notes" = "https://catalystcoop-pudl.readthedocs.io/en/latest/release_notes.html"
"Issue Tracker" = "https://github.com/catalyst-cooperative/pudl/issues"
"Support" = "https://github.com/catalyst-cooperative/pudl/discussions"
"Funding" = "https://catalyst.coop/support-the-pudl-project/"

[project.optional-dependencies]
dev = [
    "dagster-webserver>=1.6",
    "jupyterlab>3.2",
    "jupyter-resource-usage",
    "pygraphviz",
]

[tool.setuptools]
include-package-data = true

[tool.setuptools.packages.find]
where = ["src"]

[tool.setuptools_scm]
tag_regex = "^v(?P<version>20\\d{2}\\.\\d{1,2}\\.\\d{1,2})$"
git_describe_command = [
    "git",
    "describe",
    "--dirty",
    "--tags",
    "--long",
    "--match",
    "v20*",
]

[tool.ruff]
select = [
    "A", # flake8-builtins
    # "ARG", # unused arguments
    # "B", # flake8-bugbear
    "C", # Limit cyclomatic complexity using mccabe
    "D", # pydocstyle errors
    "E", # pycodestyle errors
    "EXE", # executable file issues
    # "ERA", # eradicate: find commented out code
    "F", # pyflakes
    "I", # isort
    "ISC", # implicit string concatenation
    "N", # pep8-naming
    "NPY", # NumPy specific checks
    "PD", # pandas checks
    "PGH", # pygrep-hooks
    # "PL", # pylint
    # "PT", # pytest style
    "PTH", # use pathlib
    "Q", # flake8-quotes
    "RET", # check return values
    "RSE", # unnecessary parenthises on raised exceptions
    "S", # flake8-bandit
    "SIM", # flake8-simplify
    # "T", # print statements found
    "UP", # pyupgrade (use modern python syntax)
    "W", # pycodestyle warnings
]
ignore = [
    "D401", # Require imperative mood in docstrings.
    "D417",
    "E501", # Overlong lines.
    "E203", # Space before ':' (black recommends to ignore)
    "E226", # Missing whitespace around arithmetic operator
    "E266", # Too many leading `#` before block comment
    "PD003", # Use of isna rather than isnull
    "PD004", # Use of notna rather than notnull
    "PD008", # Use of df.at[] rather than df.loc[]
    "PD010", # Use of df.stack()
    "PD013", # Use of df.unstack()
    "PD015", # Use of pd.merge() rather than df.merge()
    "PD901", # df as variable name
    "RET504", # Ignore unnecessary assignment before return
    "S101", # Use of assert
]

# Assume Python 3.11
target-version = "py311"
line-length = 88

# Don't automatically concatenate strings -- sometimes we forget a comma!
unfixable = ["ISC"]

[tool.ruff.format]
quote-style = "double"
exclude = ["migrations/versions/*"]

[tool.ruff.per-file-ignores]
"__init__.py" = ["F401"] # Ignore unused imports
"test/*" = ["D"]
"migrations/*" = ["D", "Q"]

[tool.ruff.isort]
known-first-party = ["pudl"]

[tool.ruff.pydocstyle]
convention = "google"

[tool.ruff.mccabe]
max-complexity = 10

[tool.ruff.flake8-quotes]
docstring-quotes = "double"
inline-quotes = "double"
multiline-quotes = "double"

[tool.doc8]
max-line-length = 88
ignore-path = ["docs/ferc/form1", "docs/_build", "docs/data_sources/phmsagas"]

[tool.pytest.ini_options]
testpaths = "./"
filterwarnings = [
    "ignore:distutils Version classes are deprecated:DeprecationWarning",
    "ignore:Deprecated call to `pkg_resources.declare_namespace:DeprecationWarning",
    "ignore:Deprecated call to.*declare_namespace:DeprecationWarning:pkg_resources",
    "ignore:Deprecated call to:DeprecationWarning:google.rpc",
    "ignore:Feature names only support names:FutureWarning:sklearn.utils.validation",
    "ignore:In a future version, the Index constructor:FutureWarning:pandas.core.reshape.merge",
    "ignore:Integration of FERC 714:UserWarning:pudl.extract.ferc714",
    "ignore:Integration of EIA 861:UserWarning:pudl.extract.eia861",
    "ignore:pkg_resources is deprecated as an API.:DeprecationWarning",
    "ignore:Subclassing validator classes is not intended to be part of their public API.:DeprecationWarning",
    "ignore:Subclassing validator classes:DeprecationWarning:tableschema",
    "ignore:The Shapely GEOS version:UserWarning:geopandas[.*]",
    "ignore:Unknown extension:UserWarning:openpyxl.worksheet[.*]",
    "ignore:The `__fields__` attribute is deprecated:pydantic.PydanticDeprecatedSince20:unittest.mock",
    "ignore:The `__fields_set__` attribute is deprecated:pydantic.PydanticDeprecatedSince20:unittest.mock",
    "ignore:The `__fields__` attribute is deprecated:pydantic.PydanticDeprecatedSince20:pydantic.main",
    "ignore:The `__fields_set__` attribute is deprecated:pydantic.PydanticDeprecatedSince20:pydantic.main",
    "ignore:The `update_forward_refs` method is deprecated:pydantic.PydanticDeprecatedSince20:pydantic.main",
    "ignore:Support for class-based `config` is deprecated:pydantic.PydanticDeprecatedSince20:pydantic._internal._config",
    "ignore:Pydantic V1 style `@validator` validators are deprecated:pydantic.PydanticDeprecatedSince20:ferc_xbrl_extractor.instance",
    "ignore:The `update_forward_refs` method is deprecated:pydantic.PydanticDeprecatedSince20:ferc_xbrl_extractor.taxonomy",
    "once:Could not infer format, so each element will be parsed individually, falling back to `dateutil`.:UserWarning:pudl.extract.eia_bulk_elec",
    "once:In a future version:FutureWarning:pudl.helpers",
    "once:open_binary is deprecated:DeprecationWarning:pudl.glue.ferc1_eia",
    "once:open_text is deprecated:DeprecationWarning:pudl.glue.ferc1_eia",
    "once:The behavior of DataFrame concatenation with empty or all-NA entries is deprecated.:FutureWarning",
]

markers = ["slow: marks tests as slow (deselect with '-m \"not slow\"')"]
# Oddly, despite the use of --cov-config=pyproject.toml here, pytest does not seem to
# pick up the source directories specified in the [tool.coverage.run] section below.
# (though it *does* pick up the omit parameters!). This means we need to specify the
# source directories we want to collect coverage twice, and keep the two in sync.
addopts = "--verbose --pdbcls=IPython.terminal.debugger:TerminalPdb --cov-append --cov-config=pyproject.toml --cov-report=xml --cov=src/pudl --cov=test/integration --cov=test/unit"
log_format = "%(asctime)s [%(levelname)8s] %(name)s:%(lineno)s %(message)s"
log_date_format = "%Y-%m-%d %H:%M:%S"
log_cli = "true"
log_cli_level = "DEBUG"
doctest_optionflags = ["NORMALIZE_WHITESPACE", "IGNORE_EXCEPTION_DETAIL", "ELLIPSIS"]

[tool.conda-lock]
channels = ["conda-forge", "defaults"]
platforms = [
    # "linux-aarch64",
    "linux-64",
    "osx-64",
    "osx-arm64",
    # "win-64",
]
channel-priority = "strict"
name = "pudl-dev"

[tool.conda-lock.dependencies]
google-cloud-sdk = ">=452"
nodejs = ">=20"
pandoc = ">=2"
pip = ">=23"
prettier = ">=3.0"
python = ">=3.11,<3.12"
sqlite = ">=3.43"
curl = ">=8.4.0"

[tool.coverage.run]
# See note above on need to specify separate sources for pytest-coverage and coverage.
source = ["src/pudl/", "test/integration/", "test/unit/"]
omit = [
    # Never hit by integration tests:
    "src/pudl/validate.py",
]

[tool.coverage.report]
precision = 1
sort = "miss"
skip_empty = true
exclude_lines = [
    # Have to re-enable the standard pragma
    "pragma: no cover",

    # Don't complain if tests don't hit defensive assertion code:
    "raise AssertionError",
    "raise NotImplementedError",

    # Don't complain if non-runnable code isn't run:
    "if 0:",
    "if __name__ == .__main__.:",

    # Stuff that's not expected to run normally...
    "logger.debug",
]<|MERGE_RESOLUTION|>--- conflicted
+++ resolved
@@ -32,11 +32,7 @@
     "fsspec>=2023",
     "furo>=2022.4.7",
     "gcsfs>=2023",
-<<<<<<< HEAD
-    "gdal==3.8.2",
-=======
     "gdal>=3.8.3",
->>>>>>> a022090f
     "geopandas>=0.14",
     "grpcio==1.59.3", # Required by dagster, binary dependencies are flaky
     "grpcio-health-checking==1.59.3", # Required by dagster, binary dependencies are flaky
@@ -53,7 +49,7 @@
     "numexpr>=2.8.0", # pandas[performance]
     "numpy>=1.26,<2.0a0",
     "openpyxl>=3.0.10", # pandas[excel]
-    "pandas>=2.1",
+    "pandas>=2.1,<2.2",
     "pandera>=0.17.2",
     "pre-commit>=3",
     "pyarrow>=14.0.1", # pandas[parquet]
