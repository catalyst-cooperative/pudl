--- conflicted
+++ resolved
@@ -27,13 +27,8 @@
     "jinja2>=2,<3.2",
     "matplotlib>=3.3,<3.9",  # Should make this optional with a "viz" extras
     "networkx>=2.2,<3.2",
-<<<<<<< HEAD
-    "numpy>=1.18.5,!=1.23.0,<1.26",
-    "pandas[parquet,excel,fss,gcp,compression]>=2.1,<2.2",
-=======
+    "pandas[parquet,excel,fss,gcp,compression]>=2,<2.2",
     "numpy>=1.18.5,!=1.23.0,<1.27",
-    "pandas[parquet,excel,fss,gcp,compression]>=2.0,<2.1",
->>>>>>> 2b587849
     "pyarrow>=7,<13",
     "pydantic[email]>=1.7,<2",
     "python-dotenv>=0.21,<1.1",
