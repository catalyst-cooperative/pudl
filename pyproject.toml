[build-system]
build-backend = "setuptools.build_meta"
requires = ["setuptools>=66", "setuptools_scm[toml]>=3.5.0", "wheel"]

[project]
name = "catalystcoop.pudl"
description = "An open data processing pipeline for US energy data"
readme = { file = "README.rst", content-type = "text/x-rst" }
authors = [{ name = "Catalyst Cooperative", email = "pudl@catalyst.coop" }]
requires-python = ">=3.12,<3.13"
dynamic = ["version"]
license = { file = "LICENSE.txt" }
dependencies = [
    "alembic>=1.16",
    "boto3>=1.35",
    "bottleneck>=1.5.0", # pandas[performance]; 1.3.7 required for Python 3.12
    "build>=1.2",
    "catalystcoop.dbfread>=3.0,<3.1",
    "catalystcoop.ferc-xbrl-extractor>=1.6.0,<2",
    "click>=8,!=8.2.0",
    "coloredlogs>=14.0", # Dagster requires 14.0
    "conda-lock>=3",
    "coverage>=7.6",
    "dagster>=1.10.15,!=1.10.16", # bugs in 1.10.16
    "dagster-dbt", # Automatically follows dagster version
    "dagster-postgres", # Automatically follows dagster version
    "dask>=2025",
    "dask-expr>=2", # Required for dask[dataframe]
    "datasette>=0.65",
    "dbt-duckdb",
    "deepdiff>=7.0.1",
    "doc8>=1.1",
    "duckdb>=1.3.0",
    "email-validator>=1.0.3", # pydantic[email]
    "frictionless>=5,<6",
    "fsspec>=2025",
    "furo>=2024",
    "gcsfs>=2025",
    "gdal==3.11.0", # pinned, because we need it to work with pudl-archiver
    "geopandas>=1.1",
    "grpcio==1.71.0", # Required by dagster, binary dependencies are flaky
    "grpcio-health-checking==1.71.0", # Required by dagster, binary dependencies are flaky
    "grpcio-status==1.71.0", # Required by dagster, binary dependencies are flaky
    "hypothesis>=6.123",
    "jellyfish>=1",
    "jinja2>=3.1",
    "jupyter",
    "matplotlib>=3.10",
    "mlflow>=2.22",
    "nbconvert>=7",
    "nbformat>=5.10",
    "networkx>=3.5",
    "numba>=0.61.2", # pandas[performance]; 0.61.2 required for Numpy 2.2
    "numexpr>=2.10", # pandas[performance]
    "numpy>=2.2",
    "packaging>=24",
    "pandas>=2.3",
    "pandera>=0.23.1",
    "pre-commit>=4",
    "pyarrow>=19", # pandas[parquet]
    "pydantic>=2.11",
    "pydantic-settings>=2.9",
    "pytest>=8",
    "pytest-console-scripts>=1.4",
    "pytest-cov>=5",
    "pytest-mock>=3.14",
    "pytest-xdist>=3.6",
    "python-calamine>=0.3", # pandas[excel]
    "python-dotenv>=1",
    "pytz>=2025",
    "pyyaml>=6",
    "readthedocs-sphinx-ext>=2",
    "requests>=2.32",
    "responses>=0.25",
    "ruff>=0.11",
    "s3fs>=2025",
    "scikit-learn>=1.7",
    "scipy>=1.15",
    "Shapely>=2.1.1",
    "splink>=4",
    "sphinx>=8",
    "sphinx-autoapi>=3",
    "sphinx-issues>=5",
    "sphinx-reredirects>=1",
    "sphinxcontrib_bibtex>=2.6",
    "sphinxcontrib_googleanalytics>=0.4",
    "sqlalchemy>=2",
<<<<<<< HEAD
    "sqlglot>=25",
    "timezonefinder>=6.2",
    "typos>1.24,<1.25", # Spell-checker
=======
    "sqlglot>=26",
    "timezonefinder>=6.5",
>>>>>>> bf38a09b
    "universal_pathlib>=0.2",
    "urllib3>=2.4",
    "xlsxwriter>=3.2", # pandas[excel]
]
classifiers = [
    "Development Status :: 5 - Production/Stable",
    "Environment :: Console",
    "Intended Audience :: Science/Research",
    "License :: OSI Approved :: MIT License",
    "Natural Language :: English",
    "Operating System :: OS Independent",
    "Programming Language :: Python :: 3 :: Only",
    "Programming Language :: Python :: 3.12",
    "Programming Language :: Python :: 3",
    "Programming Language :: Python",
    "Topic :: Scientific/Engineering",
]
keywords = [
    "analysis",
    "climate change",
    "coal",
    "data",
    "economics",
    "eia 860",
    "eia 861",
    "eia 923",
    "electricity",
    "emissions",
    "energy",
    "epa ampd",
    "epa cems",
    "ferc form 1",
    "ferc form 2",
    "ferc form 6",
    "ferc form 60",
    "ferc form 714",
    "finance",
    "fossil fuel",
    "natural gas",
    "oil",
    "policy",
    "utility",
]

[project.scripts]
ferc_to_sqlite = "pudl.ferc_to_sqlite.cli:main"
metadata_to_rst = "pudl.convert.metadata_to_rst:metadata_to_rst"
pudl_check_fks = "pudl.etl.check_foreign_keys:pudl_check_fks"
pudl_datastore = "pudl.workspace.datastore:pudl_datastore"
pudl_etl = "pudl.etl.cli:pudl_etl"
pudl_service_territories = "pudl.analysis.service_territory:pudl_service_territories"
dbt_helper = "pudl.scripts.dbt_helper:dbt_helper"

[project.urls]
"Homepage" = "https://catalyst.coop/pudl/"
"Source" = "https://github.com/catalyst-cooperative/pudl"
"Documentation" = "https://catalystcoop-pudl.readthedocs.io"
"Release Notes" = "https://catalystcoop-pudl.readthedocs.io/en/nightly/release_notes.html"
"Issue Tracker" = "https://github.com/catalyst-cooperative/pudl/issues"
"Support" = "https://github.com/catalyst-cooperative/pudl/discussions"
"Funding" = "https://catalyst.coop/support-the-pudl-project/"

[project.optional-dependencies]
dev = [
    "dagster-webserver>=1.10",
    "jupyterlab>4.4",
    "jupyter-lsp",
    "jupyterlab-lsp",
    "ruff-lsp",
    "jupyter-resource-usage",
    "pygraphviz",
    "terraform>=1.9.2",
]

[tool.setuptools]
include-package-data = true

[tool.setuptools.packages.find]
where = ["src"]

[tool.setuptools_scm]
tag_regex = "^v(?P<version>20\\d{2}\\.\\d{1,2}\\.\\d{1,2})$"
git_describe_command = [
    "git",
    "describe",
    "--dirty",
    "--tags",
    "--long",
    "--match",
    "v20*",
]

[tool.ruff]
# Configurations that apply to both the `format` and `lint` subcommands.
target-version = "py312"
line-length = 88
indent-width = 4
# Don't touch autogenerated alembic migrations and ignore notebooks for now
exclude = ["migrations/versions", "*.ipynb"]

[tool.ruff.format]
# Configuration specfic to the `format` subcommand.
# We use black compatible formatting.
quote-style = "double"
indent-style = "space"
skip-magic-trailing-comma = false
line-ending = "auto"

[tool.ruff.lint]
# Configurations that apply to the `lint` subcommand.
preview = true # Required for NPY201
explicit-preview-rules = true # and ONLY NPY201
select = [
    "A", # flake8-builtins
    "B", # flake8-bugbear
    "C", # Limit cyclomatic complexity using mccabe
    "C4", # flake8-comprehensions
    "D", # pydocstyle errors
    "E", # pycodestyle errors
    "EXE", # executable file issues
    "F", # pyflakes
    "I", # isort
    "ICN", # flake8 import conventions
    "N", # pep8-naming
    "NPY", # NumPy specific checks
    "PD", # pandas checks
    "PGH", # pygrep-hooks
    "PIE", # flake8-pie miscellaneous linting
    "PTH", # use pathlib
    "Q", # flake8-quotes
    "RET", # check return values
    "RSE", # unnecessary parenthises on raised exceptions
    "S", # flake8-bandit
    "SIM", # flake8-simplify
    "UP", # pyupgrade (use modern python syntax)
    "W", # pycodestyle warnings
    # These rules would be good, but will require more effort:
    # "ANN", # identify missing type annotations
    # "ARG", # find unused arguments
    # "DTZ", # datetime / timzeone issues flake8-datetimez
    # "ERA", # eradicate: finds commented out code
    # "FURB", # refurb: general code quality/modernization. Still in preview.
    # "PERF", # performance issues
    # "PT", # pytest style
    # "PL", # PyLint (lots of rules)
    # "RUF", # Ruff specific rules
    # "T", # Find print statements that should probably be logging
]
ignore = [
    "B006", # Don't use mutable data structures for argument defaults. TODO: FIX
    "B008", # Don't perform function calls in argument defaults. TODO: FIX
    "D401", # Require imperative mood in docstrings.
    "D417",
    "E501", # Overlong lines.
    "E203", # Space before ':' (black recommends to ignore)
    "E226", # Missing whitespace around arithmetic operator
    "E266", # Too many leading `#` before block comment
    "PD003", # Use of isna rather than isnull
    "PD004", # Use of notna rather than notnull
    "PD010", # Use of df.stack()
    "PD013", # Use of df.unstack()
    "PD015", # Use of pd.merge() rather than df.merge()
    "PD901", # df as variable name
    "RET504", # Ignore unnecessary assignment before return
    "RUF005", # Unpack iterables instead of concatenation
    "S101", # Use of assert
]
extend-select = ["NPY201"] # preview rule to easy migration to Numpy 2.0

[tool.ruff.lint.per-file-ignores]
"__init__.py" = ["F401"] # Ignore unused imports
"test/*" = ["D"]
"migrations/*" = ["D", "Q"]

[tool.ruff.lint.isort]
known-first-party = ["pudl"]

[tool.ruff.lint.pydocstyle]
convention = "google"

[tool.ruff.lint.mccabe]
max-complexity = 10

[tool.ruff.lint.flake8-quotes]
docstring-quotes = "double"
inline-quotes = "double"
multiline-quotes = "double"

[tool.doc8]
max-line-length = 88
ignore-path = ["docs/ferc/form1", "docs/_build", "docs/data_sources/phmsagas"]

[tool.pytest.ini_options]
testpaths = "./"
filterwarnings = [
    "ignore:distutils Version classes are deprecated:DeprecationWarning",
    "ignore:Deprecated call to `pkg_resources.declare_namespace:DeprecationWarning",
    "ignore:Deprecated call to.*declare_namespace:DeprecationWarning:pkg_resources",
    "ignore:Deprecated call to:DeprecationWarning:google.rpc",
    "ignore:Feature names only support names:FutureWarning:sklearn.utils.validation",
    "ignore:In a future version, the Index constructor:FutureWarning:pandas.core.reshape.merge",
    "ignore:Integration of FERC 714:UserWarning:pudl.extract.ferc714",
    "ignore:Integration of EIA 861:UserWarning:pudl.extract.eia861",
    "ignore:pkg_resources is deprecated as an API.:DeprecationWarning",
    "ignore:Subclassing validator classes is not intended to be part of their public API.:DeprecationWarning",
    "ignore:Subclassing validator classes:DeprecationWarning:tableschema",
    "ignore:datetime.datetime.utcnow() is deprecated:DeprecationWarning",
    "ignore:Python 3.14 will, by default, filter extracted tar archives:DeprecationWarning:dbt_common[.*]",
    "ignore:The Shapely GEOS version:UserWarning:geopandas[.*]",
    "ignore:The `__fields__` attribute is deprecated:pydantic.PydanticDeprecatedSince20:unittest.mock",
    "ignore:The `__fields_set__` attribute is deprecated:pydantic.PydanticDeprecatedSince20:unittest.mock",
    "ignore:The `__fields__` attribute is deprecated:pydantic.PydanticDeprecatedSince20:pydantic.main",
    "ignore:The `__fields_set__` attribute is deprecated:pydantic.PydanticDeprecatedSince20:pydantic.main",
    "ignore:The `update_forward_refs` method is deprecated:pydantic.PydanticDeprecatedSince20:pydantic.main",
    "ignore:Support for class-based `config` is deprecated:pydantic.PydanticDeprecatedSince20:pydantic._internal._config",
    "ignore:Pydantic V1 style `@validator` validators are deprecated:pydantic.PydanticDeprecatedSince20:ferc_xbrl_extractor.instance",
    "ignore:Pydantic V1 style `@validator` validators are deprecated:pydantic.PydanticDeprecatedSince20:mlflow.gateway.config",
    "ignore:The `update_forward_refs` method is deprecated:pydantic.PydanticDeprecatedSince20:ferc_xbrl_extractor.taxonomy",
    "once:Could not infer format, so each element will be parsed individually, falling back to `dateutil`.:UserWarning:pudl.extract.eia_bulk_elec",
    "once:In a future version:FutureWarning:pudl.helpers",
    "once:open_binary is deprecated:DeprecationWarning:pudl.glue.ferc1_eia",
    "once:open_text is deprecated:DeprecationWarning:pudl.glue.ferc1_eia",
    "once:The behavior of DataFrame concatenation with empty or all-NA entries is deprecated.:FutureWarning",
    "once:Valid config keys have changed in V2:UserWarning",
    "once:AssetExecutionContext.op_config is deprecated:DeprecationWarning",
]

markers = ["slow: marks tests as slow (deselect with '-m \"not slow\"')"]
# must not end with `--cov` since that will treat the first argument you pass
# to pytest as a coverage source! see
# https://github.com/catalyst-cooperative/pudl/issues/3609
addopts = """\
    --verbose \
    --cov \
    --cov-append \
    --cov-config=pyproject.toml \
    --cov-report= \
    """
log_format = "%(asctime)s [%(levelname)8s] %(name)s:%(lineno)s %(message)s"
log_date_format = "%Y-%m-%d %H:%M:%S"
log_cli = true
log_cli_level = "DEBUG"
doctest_optionflags = ["NORMALIZE_WHITESPACE", "IGNORE_EXCEPTION_DETAIL", "ELLIPSIS"]

[tool.conda-lock]
channels = ["conda-forge"]
platforms = [
    "linux-64",
    "osx-64",
    "osx-arm64",
    # The google-cloud-sdk conda package doesn't support Windows
    # "win-64",
]
channel-priority = "strict"
name = "pudl-dev"

[tool.conda-lock.dependencies]
curl = ">=8.4.0"
google-cloud-sdk = ">=500"
nodejs = ">=20"
pandoc = ">=2"
pip = ">=24"
prettier = ">=3.0,<4"
python = ">=3.12,<3.13"
sqlite = ">=3.47"
zip = ">=3.0"

[tool.coverage.run]
source = ["src/pudl/", "test/integration/", "test/unit/"]
omit = [
    # Never hit by integration tests:
    "src/pudl/validate.py",
]

[tool.coverage.report]
precision = 2
sort = "miss"
skip_empty = true
fail_under = 93
exclude_lines = [
    # Have to re-enable the standard pragma
    "pragma: no cover",

    # Don't complain if tests don't hit defensive assertion code:
    "raise AssertionError",
    "raise NotImplementedError",

    # Don't complain if non-runnable code isn't run:
    "if 0:",
    "if __name__ == .__main__.:",

    # Stuff that's not expected to run normally...
    "logger.debug",
]

<<<<<<< HEAD
[tool.typos.default.extend-words]
# Add words that should be excepted from spell-checking
PUDL = "PUDL"
BA = "BA"
ISO = "ISO"
RTO = "RTO"
Tabl = "Tabl"
PudlTabl = "PudlTabl"
ND = "ND"
BCK = "BCK"

[tool.typos.files]
extend-exclude = ["*.yml", "*.toml", "*.bib", "*.csv"]
=======
[tool.dagster]
modules = [
    { type = "module", name = "pudl.etl" },
    { type = "module", name = "pudl.ferc_to_sqlite" },
]
>>>>>>> bf38a09b
<|MERGE_RESOLUTION|>--- conflicted
+++ resolved
@@ -85,14 +85,9 @@
     "sphinxcontrib_bibtex>=2.6",
     "sphinxcontrib_googleanalytics>=0.4",
     "sqlalchemy>=2",
-<<<<<<< HEAD
-    "sqlglot>=25",
-    "timezonefinder>=6.2",
-    "typos>1.24,<1.25", # Spell-checker
-=======
     "sqlglot>=26",
     "timezonefinder>=6.5",
->>>>>>> bf38a09b
+    "typos>1.33,<1.34", # Spell-checker
     "universal_pathlib>=0.2",
     "urllib3>=2.4",
     "xlsxwriter>=3.2", # pandas[excel]
@@ -388,7 +383,12 @@
     "logger.debug",
 ]
 
-<<<<<<< HEAD
+[tool.dagster]
+modules = [
+    { type = "module", name = "pudl.etl" },
+    { type = "module", name = "pudl.ferc_to_sqlite" },
+]
+
 [tool.typos.default.extend-words]
 # Add words that should be excepted from spell-checking
 PUDL = "PUDL"
@@ -401,11 +401,4 @@
 BCK = "BCK"
 
 [tool.typos.files]
-extend-exclude = ["*.yml", "*.toml", "*.bib", "*.csv"]
-=======
-[tool.dagster]
-modules = [
-    { type = "module", name = "pudl.etl" },
-    { type = "module", name = "pudl.ferc_to_sqlite" },
-]
->>>>>>> bf38a09b
+extend-exclude = ["*.yml", "*.toml", "*.bib", "*.csv", "*.html"]