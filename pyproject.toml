[build-system]
build-backend = "setuptools.build_meta"
requires = ["setuptools>=66", "setuptools_scm[toml]>=3.5.0", "wheel"]

[project]
name = "catalystcoop.pudl"
description = "An open data processing pipeline for US energy data"
readme = { file = "README.rst", content-type = "text/x-rst" }
authors = [{ name = "Catalyst Cooperative", email = "pudl@catalyst.coop" }]
requires-python = ">=3.12,<3.13.0a0"
dynamic = ["version"]
license = { file = "LICENSE.txt" }
dependencies = [
    "addfips>=0.4",
    "alembic>=1.13",
    "boto3>=1.35",
    "bottleneck>=1.4.0", # pandas[performance]; 1.3.7 required for Python 3.12
    "build>=1.2",
    "catalystcoop.dbfread>=3.0,<3.1",
    "catalystcoop.ferc-xbrl-extractor>=1.5.1,<2",
    "click>=8",
    "coloredlogs>=14.0", # Dagster requires 14.0
    "conda-lock>=2.5.7",
    "coverage>=7.6",
    "dagster>=1.9.9",
    "dagster-dbt>=0.25.9,<1",
    "dagster-postgres>=0.25.9,<1", # Update when dagster-postgres graduates to 1.x
    "dask>=2025",
    "dask-expr>=2", # Required for dask[dataframe]
    "datasette>=0.65",
    "dbt-duckdb",
    "doc8>=1.1",
    "duckdb>=1.1.3",
    "email-validator>=1.0.3", # pydantic[email]
    "frictionless>=5,<6",
    "fsspec>=2024",
    "furo>=2024",
    "gcsfs>=2024",
    "gdal==3.10.1",  # pinned, because we need it to work with pudl-archiver
    "geopandas>=1.0",
    "grpcio==1.67.1", # Required by dagster, binary dependencies are flaky
    "grpcio-health-checking==1.67.1", # Required by dagster, binary dependencies are flaky
    "grpcio-status==1.67.1", # Required by dagster, binary dependencies are flaky
    "hypothesis>=6.123",
    "jellyfish>=1",
    "jinja2>=3.1",
    "jupyter",
    "matplotlib>=3.10",
    "mlflow>=2.20",
    "nbconvert>=7",
    "nbformat>=5.10",
    "networkx>=3.4",
    "numba>=0.61", # pandas[performance]; 0.60 required for Numpy 2.0
    "numexpr>=2.10", # pandas[performance]
    "numpy>=2",
    "packaging>=24",
    "pandas>=2.2.3",
    "pandera>=0.22",
    "pre-commit>=3",
    "pyarrow>=18.1", # pandas[parquet]
    "pydantic>=2.10",
    "pydantic-settings>=2.7",
    "pytest>=8",
    "pytest-cov>=5",
    "pytest-console-scripts>=1.4",
    "pytest-mock>=3.14",
    "pytest-xdist>=3.6",
    "python-calamine>=0.3", # pandas[excel]
    "python-dotenv>=1",
    "pytz>=2024",
    "pyyaml>=6",
    "readthedocs-sphinx-ext>=2",
    "requests>=2.32",
    "responses>=0.25",
    "ruff>=0.9",
    "scikit-learn>=1.6",
    "scipy>=1.15",
    "Shapely>=2",
    "splink>=4",
    "sphinx>=8",
    "sphinx-autoapi>=3",
    "sphinx-issues>=5",
    "sphinx-reredirects>=0.1.2",
    "sphinxcontrib_bibtex>=2.6",
    "sphinxcontrib_googleanalytics>=0.4",
    "sqlalchemy>=2",
    "sqlglot>=25",
    "s3fs>=2024",
    "timezonefinder>=6.2",
    "universal_pathlib>=0.2",
    "urllib3>=1.26.18",
    "xlsxwriter>=3.2", # pandas[excel]
]
classifiers = [
    "Development Status :: 5 - Production/Stable",
    "Environment :: Console",
    "Intended Audience :: Science/Research",
    "License :: OSI Approved :: MIT License",
    "Natural Language :: English",
    "Operating System :: OS Independent",
    "Programming Language :: Python :: 3 :: Only",
    "Programming Language :: Python :: 3.12",
    "Programming Language :: Python :: 3",
    "Programming Language :: Python",
    "Topic :: Scientific/Engineering",
]
keywords = [
    "analysis",
    "climate change",
    "coal",
    "data",
    "economics",
    "eia 860",
    "eia 861",
    "eia 923",
    "electricity",
    "emissions",
    "energy",
    "epa ampd",
    "epa cems",
    "ferc form 1",
    "ferc form 2",
    "ferc form 6",
    "ferc form 60",
    "ferc form 714",
    "finance",
    "fossil fuel",
    "natural gas",
    "oil",
    "policy",
    "utility",
]

[project.scripts]
ferc_to_sqlite = "pudl.ferc_to_sqlite.cli:main"
metadata_to_rst = "pudl.convert.metadata_to_rst:metadata_to_rst"
pudl_check_fks = "pudl.etl.check_foreign_keys:pudl_check_fks"
pudl_datastore = "pudl.workspace.datastore:pudl_datastore"
pudl_etl = "pudl.etl.cli:pudl_etl"
pudl_service_territories = "pudl.analysis.service_territory:pudl_service_territories"

[project.urls]
"Homepage" = "https://catalyst.coop/pudl/"
"Source" = "https://github.com/catalyst-cooperative/pudl"
"Documentation" = "https://catalystcoop-pudl.readthedocs.io"
"Release Notes" = "https://catalystcoop-pudl.readthedocs.io/en/nightly/release_notes.html"
"Issue Tracker" = "https://github.com/catalyst-cooperative/pudl/issues"
"Support" = "https://github.com/catalyst-cooperative/pudl/discussions"
"Funding" = "https://catalyst.coop/support-the-pudl-project/"

[project.optional-dependencies]
dev = [
    "dagster-webserver>=1.9.9",
    "jupyterlab>4.3",
    "jupyter-lsp",
    "jupyterlab-lsp",
    "ruff-lsp",
    "jupyter-resource-usage",
    "pygraphviz",
    "terraform>=1.9.2"
]

[tool.setuptools]
include-package-data = true

[tool.setuptools.packages.find]
where = ["src"]

[tool.setuptools_scm]
tag_regex = "^v(?P<version>20\\d{2}\\.\\d{1,2}\\.\\d{1,2})$"
git_describe_command = [
    "git",
    "describe",
    "--dirty",
    "--tags",
    "--long",
    "--match",
    "v20*",
]

[tool.ruff]
# Configurations that apply to both the `format` and `lint` subcommands.
target-version = "py312"
line-length = 88
indent-width = 4
# Don't touch autogenerated alembic migrations and ignore notebooks for now
exclude = ["migrations/versions", "*.ipynb"]

[tool.ruff.format]
# Configuration specfic to the `format` subcommand.
# We use black compatible formatting.
quote-style = "double"
indent-style = "space"
skip-magic-trailing-comma = false
line-ending = "auto"

[tool.ruff.lint]
# Configurations that apply to the `lint` subcommand.
preview = true # Required for NPY201
explicit-preview-rules = true # and ONLY NPY201
select = [
    "A", # flake8-builtins
    "B", # flake8-bugbear
    "C", # Limit cyclomatic complexity using mccabe
    "C4", # flake8-comprehensions
    "D", # pydocstyle errors
    "E", # pycodestyle errors
    "EXE", # executable file issues
    "F", # pyflakes
    "I", # isort
    "ICN", # flake8 import conventions
    "N", # pep8-naming
    "NPY", # NumPy specific checks
    "PD", # pandas checks
    "PGH", # pygrep-hooks
    "PIE", # flake8-pie miscellaneous linting
    "PTH", # use pathlib
    "Q", # flake8-quotes
    "RET", # check return values
    "RSE", # unnecessary parenthises on raised exceptions
    "S", # flake8-bandit
    "SIM", # flake8-simplify
    "UP", # pyupgrade (use modern python syntax)
    "W", # pycodestyle warnings
    # These rules would be good, but will require more effort:
    # "ANN", # identify missing type annotations
    # "ARG", # find unused arguments
    # "DTZ", # datetime / timzeone issues flake8-datetimez
    # "ERA", # eradicate: finds commented out code
    # "FURB", # refurb: general code quality/modernization. Still in preview.
    # "PERF", # performance issues
    # "PT", # pytest style
    # "PL", # PyLint (lots of rules)
    # "RUF", # Ruff specific rules
    # "T", # Find print statements that should probably be logging
]
ignore = [
    "B006", # Don't use mutable data structures for argument defaults. TODO: FIX
    "B008", # Don't perform function calls in argument defaults. TODO: FIX
    "D401", # Require imperative mood in docstrings.
    "D417",
    "E501", # Overlong lines.
    "E203", # Space before ':' (black recommends to ignore)
    "E226", # Missing whitespace around arithmetic operator
    "E266", # Too many leading `#` before block comment
    "PD003", # Use of isna rather than isnull
    "PD004", # Use of notna rather than notnull
    "PD010", # Use of df.stack()
    "PD013", # Use of df.unstack()
    "PD015", # Use of pd.merge() rather than df.merge()
    "PD901", # df as variable name
    "RET504", # Ignore unnecessary assignment before return
    "RUF005", # Unpack iterables instead of concatenation
    "S101", # Use of assert
]
extend-select = ["NPY201"] # preview rule to easy migration to Numpy 2.0

[tool.ruff.lint.per-file-ignores]
"__init__.py" = ["F401"] # Ignore unused imports
"test/*" = ["D"]
"migrations/*" = ["D", "Q"]

[tool.ruff.lint.isort]
known-first-party = ["pudl"]

[tool.ruff.lint.pydocstyle]
convention = "google"

[tool.ruff.lint.mccabe]
max-complexity = 10

[tool.ruff.lint.flake8-quotes]
docstring-quotes = "double"
inline-quotes = "double"
multiline-quotes = "double"

[tool.doc8]
max-line-length = 88
ignore-path = ["docs/ferc/form1", "docs/_build", "docs/data_sources/phmsagas"]

[tool.pytest.ini_options]
testpaths = "./"
filterwarnings = [
    "ignore:distutils Version classes are deprecated:DeprecationWarning",
    "ignore:Deprecated call to `pkg_resources.declare_namespace:DeprecationWarning",
    "ignore:Deprecated call to.*declare_namespace:DeprecationWarning:pkg_resources",
    "ignore:Deprecated call to:DeprecationWarning:google.rpc",
    "ignore:Feature names only support names:FutureWarning:sklearn.utils.validation",
    "ignore:In a future version, the Index constructor:FutureWarning:pandas.core.reshape.merge",
    "ignore:Integration of FERC 714:UserWarning:pudl.extract.ferc714",
    "ignore:Integration of EIA 861:UserWarning:pudl.extract.eia861",
    "ignore:pkg_resources is deprecated as an API.:DeprecationWarning",
    "ignore:Subclassing validator classes is not intended to be part of their public API.:DeprecationWarning",
    "ignore:Subclassing validator classes:DeprecationWarning:tableschema",
    "ignore:The Shapely GEOS version:UserWarning:geopandas[.*]",
    "ignore:The `__fields__` attribute is deprecated:pydantic.PydanticDeprecatedSince20:unittest.mock",
    "ignore:The `__fields_set__` attribute is deprecated:pydantic.PydanticDeprecatedSince20:unittest.mock",
    "ignore:The `__fields__` attribute is deprecated:pydantic.PydanticDeprecatedSince20:pydantic.main",
    "ignore:The `__fields_set__` attribute is deprecated:pydantic.PydanticDeprecatedSince20:pydantic.main",
    "ignore:The `update_forward_refs` method is deprecated:pydantic.PydanticDeprecatedSince20:pydantic.main",
    "ignore:Support for class-based `config` is deprecated:pydantic.PydanticDeprecatedSince20:pydantic._internal._config",
    "ignore:Pydantic V1 style `@validator` validators are deprecated:pydantic.PydanticDeprecatedSince20:ferc_xbrl_extractor.instance",
    "ignore:Pydantic V1 style `@validator` validators are deprecated:pydantic.PydanticDeprecatedSince20:mlflow.gateway.config",
    "ignore:The `update_forward_refs` method is deprecated:pydantic.PydanticDeprecatedSince20:ferc_xbrl_extractor.taxonomy",
    "once:Could not infer format, so each element will be parsed individually, falling back to `dateutil`.:UserWarning:pudl.extract.eia_bulk_elec",
    "once:In a future version:FutureWarning:pudl.helpers",
    "once:open_binary is deprecated:DeprecationWarning:pudl.glue.ferc1_eia",
    "once:open_text is deprecated:DeprecationWarning:pudl.glue.ferc1_eia",
    "once:The behavior of DataFrame concatenation with empty or all-NA entries is deprecated.:FutureWarning",
    "once:Valid config keys have changed in V2:UserWarning",
]

markers = ["slow: marks tests as slow (deselect with '-m \"not slow\"')"]
# must not end with `--cov` since that will treat the first argument you pass
# to pytest as a coverage source! see
# https://github.com/catalyst-cooperative/pudl/issues/3609
addopts = """\
    --verbose \
    --cov \
    --cov-append \
    --cov-config=pyproject.toml \
    --cov-report= \
    """
log_format = "%(asctime)s [%(levelname)8s] %(name)s:%(lineno)s %(message)s"
log_date_format = "%Y-%m-%d %H:%M:%S"
log_cli = "true"
log_cli_level = "DEBUG"
doctest_optionflags = ["NORMALIZE_WHITESPACE", "IGNORE_EXCEPTION_DETAIL", "ELLIPSIS"]

[tool.conda-lock]
channels = ["conda-forge"]
platforms = [
    "linux-64",
    "osx-64",
    "osx-arm64",
    # The google-cloud-sdk conda package doesn't support Windows
    # "win-64",
]
channel-priority = "strict"
name = "pudl-dev"

[tool.conda-lock.dependencies]
curl = ">=8.4.0"
google-cloud-sdk = ">=500"
nodejs = ">=20"
pandoc = ">=2"
pip = ">=24"
<<<<<<< HEAD
prettier = ">=3.0"
python = ">=3.12,<3.13.0a0"
=======
prettier = ">=3.0,<4"
python = ">=3.12,<3.13"
>>>>>>> 97065a96
sqlite = ">=3.47"
zip = ">=3.0"

[tool.coverage.run]
source = ["src/pudl/", "test/integration/", "test/unit/"]
omit = [
    # Never hit by integration tests:
    "src/pudl/validate.py",
]

[tool.coverage.report]
precision = 2
sort = "miss"
skip_empty = true
fail_under = 93
exclude_lines = [
    # Have to re-enable the standard pragma
    "pragma: no cover",

    # Don't complain if tests don't hit defensive assertion code:
    "raise AssertionError",
    "raise NotImplementedError",

    # Don't complain if non-runnable code isn't run:
    "if 0:",
    "if __name__ == .__main__.:",

    # Stuff that's not expected to run normally...
    "logger.debug",
]

[tool.dagster]
modules = [{ type = "module", name = "pudl.etl" }, { type = "module", name = "pudl.ferc_to_sqlite" }]<|MERGE_RESOLUTION|>--- conflicted
+++ resolved
@@ -7,7 +7,7 @@
 description = "An open data processing pipeline for US energy data"
 readme = { file = "README.rst", content-type = "text/x-rst" }
 authors = [{ name = "Catalyst Cooperative", email = "pudl@catalyst.coop" }]
-requires-python = ">=3.12,<3.13.0a0"
+requires-python = ">=3.12,<3.13"
 dynamic = ["version"]
 license = { file = "LICENSE.txt" }
 dependencies = [
@@ -345,13 +345,8 @@
 nodejs = ">=20"
 pandoc = ">=2"
 pip = ">=24"
-<<<<<<< HEAD
-prettier = ">=3.0"
-python = ">=3.12,<3.13.0a0"
-=======
 prettier = ">=3.0,<4"
 python = ">=3.12,<3.13"
->>>>>>> 97065a96
 sqlite = ">=3.47"
 zip = ">=3.0"
 
