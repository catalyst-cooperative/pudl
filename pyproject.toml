--- conflicted
+++ resolved
@@ -292,15 +292,9 @@
     "ignore:pkg_resources is deprecated as an API.:DeprecationWarning",
     "ignore:Subclassing validator classes is not intended to be part of their public API.:DeprecationWarning",
     "ignore:Subclassing validator classes:DeprecationWarning:tableschema",
-<<<<<<< HEAD
-    "ignore:datetime.datetime.utcnow() is deprecated:DeprecationWarning:dbt_common",
-    "ignore:datetime.datetime.utcnow() is deprecated:DeprecationWarning:dbt",
-    "ignore:Python 3.14 will, by default, filter extracted tar archives:DeprecationWarning:dbt_common",
-=======
     "ignore:datetime.datetime.utcnow() is deprecated:DeprecationWarning:dbt_common[.*]",
     "ignore:datetime.datetime.utcnow() is deprecated:DeprecationWarning:dbt[.*]",
     "ignore:Python 3.14 will, by default, filter extracted tar archives:DeprecationWarning:dbt_common[.*]",
->>>>>>> 68b4e175
     "ignore:The Shapely GEOS version:UserWarning:geopandas[.*]",
     "ignore:The `__fields__` attribute is deprecated:pydantic.PydanticDeprecatedSince20:unittest.mock",
     "ignore:The `__fields_set__` attribute is deprecated:pydantic.PydanticDeprecatedSince20:unittest.mock",
