--- conflicted
+++ resolved
@@ -21,12 +21,8 @@
     "coloredlogs>=14.0", # Dagster requires 14.0
     "conda-lock>=3",
     "coverage>=7.10",
-<<<<<<< HEAD
     "dask",
-    "dagster>=1.11.16,!=1.12.0",
-=======
     "dagster>=1.12.1",
->>>>>>> 0a620f8c
     "dagster-dbt", # Needs to follow dagster, but RTD can't deal with epochs
     "dagster-postgres", # Needs to follow dagster, but RTD can't deal with epochs
     "dbt-core>=1.10.13",
