[build-system]
build-backend = "setuptools.build_meta"
requires = [
    "setuptools>=66,<68",
    "setuptools_scm[toml]>=3.5.0",
    "wheel",
]

[project]
name = "catalystcoop.pudl"
description = "An open data processing pipeline for US energy data"
readme = {file = "README.rst", content-type = "text/x-rst"}
authors = [
    {name = "Catalyst Cooperative", email = "pudl@catalyst.coop"}
]
requires-python = ">=3.11,<3.12"
dynamic = ["version"]
license = {file = "LICENSE.txt"}
dependencies = [
    "addfips>=0.4,<0.5",
    "alembic>=1.10.3,<1.11",
    "catalystcoop.dbfread>=3.0,<3.1",
    "catalystcoop.ferc-xbrl-extractor==0.8.2",
    "coloredlogs>=14.0,<15.1",  # Dagster requires 14.0
    "dagit>=1.2.2,<1.4",  # 1.2.2 is first version to support Python 3.11
    "dagster>=1.2.2,<1.4",  # 1.2.2 is first version to support Python 3.11
    "dask>=2021.8,<2023.4.2",
    "datapackage>=1.11,<1.16",  # Transition datastore to use frictionless.
<<<<<<< HEAD
    "fsspec>=2021.7,<2023.4.1",  # For caching datastore on GCS
    "gcsfs>=2021.7,<2023.5.1",  # For caching datastore on GCS
=======
    "fsspec>=2021.7,<2023.5.1",  # For caching datastore on GCS
    "gcsfs>=2021.7,<2023.4.1",  # For caching datastore on GCS
>>>>>>> 81d9bb3b
    "geopandas>=0.9,<0.13",
    "jinja2>=2,<3.2",
    "matplotlib>=3.3,<3.8",  # Should make this optional with a "viz" extras
    "networkx>=2.2,<3.2",
    "numpy>=1.18.5,!=1.23.0,<1.25",
    "pandas>=1.4,<1.5.4",
    "pyarrow>=5,<12.1",
    "pydantic[email]>=1.7,<2",
    "python-dotenv>=0.21,<1.1",
    "python-snappy>=0.6,<0.7",
    "pyyaml>=5,<6.1",
    "recordlinkage>=0.14,<0.16",
    "scikit-learn>=1.0,<1.3",
    "scipy>=1.6,<1.11",
    "Shapely>=2.0,<2.1",
    "sqlalchemy>=1.4,<2",
    "timezonefinder>=5,<6.3",
    "xlsxwriter>=3,<3.2",
]
classifiers = [
    "Development Status :: 3 - Alpha",
    "Environment :: Console",
    "Intended Audience :: Science/Research",
    "License :: OSI Approved :: MIT License",
    "Natural Language :: English",
    "Operating System :: OS Independent",
    "Programming Language :: Python :: 3 :: Only",
    "Programming Language :: Python :: 3.11",
    "Programming Language :: Python :: 3",
    "Programming Language :: Python",
    "Topic :: Scientific/Engineering",
]
keywords = [
    "analysis",
    "climate change",
    "coal",
    "data",
    "economics",
    "eia 860",
    "eia 861",
    "eia 923",
    "electricity",
    "emissions",
    "energy",
    "epa ampd",
    "epa cems",
    "ferc form 1",
    "ferc form 2",
    "ferc form 6",
    "ferc form 60",
    "ferc form 714",
    "finance",
    "fossil fuel",
    "natural gas",
    "oil",
    "policy",
    "utility",
]

[project.scripts]
censusdp1tract_to_sqlite = "pudl.convert.censusdp1tract_to_sqlite:main"
metadata_to_rst = "pudl.convert.metadata_to_rst:main"
epacems_to_parquet = "pudl.convert.epacems_to_parquet:main"
ferc_to_sqlite = "pudl.ferc_to_sqlite.cli:main"
datasette_metadata_to_yml = "pudl.convert.datasette_metadata_to_yml:main"
pudl_datastore = "pudl.workspace.datastore:main"
pudl_etl = "pudl.cli.etl:main"
pudl_setup = "pudl.workspace.setup_cli:main"
state_demand = "pudl.analysis.state_demand:main"
pudl_check_fks = "pudl.etl.check_foreign_keys:main"
# pudl_territories currently blows up memory usage to 100+ GB.
# See https://github.com/catalyst-cooperative/pudl/issues/1174
# pudl_territories = "pudl.analysis.service_territory:main"

[project.urls]
"Homepage" = "https://catalyst.coop/pudl/"
"Source" = "https://github.com/catalyst-cooperative/pudl"
"Documentation" = "https://catalystcoop-pudl.readthedocs.io"
"Release Notes" = "https://catalystcoop-pudl.readthedocs.io/en/latest/release_notes.html"
"Issue Tracker" = "https://github.com/catalyst-cooperative/pudl/issues"
"Support" = "https://github.com/catalyst-cooperative/pudl/discussions"
"Funding" = "https://catalyst.coop/support-the-pudl-project/"

[project.optional-dependencies]
dev = [
    "black>=22.0,<23.4",
    "build>=0.10,<0.11",
    "docformatter>=1.5,<1.6",
    "ipdb>=0.13,<0.14",
    "isort>=5.0,<5.13",
    "jedi>=0.18,<0.19",
    "lxml>=4.6,<4.10",
    "tox>=4,<4.6",
    "twine>=3.3,<4.1",
]
doc = [
    "doc8>=0.9,<1.2",
    "furo>=2022.4.7",
    "sphinx-autoapi>=1.8,<2.2",
    "sphinx-issues>=1.2,<3.1",
    "sphinx-reredirects",
    "sphinx>=4,!=5.1.0,<7.1",
    "sphinxcontrib_bibtex>=2.4,<2.6",
]
test = [
    "bandit>=1.6,<1.8",
    "coverage>=5.3,<7.3",
    "doc8>=0.9,<1.2",
    "flake8-builtins>=1.5,<2.2",
    "flake8-docstrings>=1.5,<1.8",
    "flake8-rst-docstrings>=0.2,<0.4",
    "flake8-use-fstring>=1.0,<1.5",
    "flake8>=4.0,<6.1",
    "jupyter",
    "mccabe>=0.6,<0.8",
    "nbconvert>=7,<8",
    "nbformat>=5,<6",
    "pep8-naming>=0.12,<0.14",
    "pre-commit>=2.9,<3.3",
    "pydocstyle>=5.1,<6.4",
    "pytest-console-scripts>=1.1,<1.4",
    "pytest-cov>=2.10,<4.1",
    "pytest-mock>=3.0,<3.11",
    "pytest>=6.2,<7.4",
    "responses>=0.14,<0.24",
    "rstcheck[sphinx]>=5.0,<6.2",
    "tox>=4.0,<4.6",
]
datasette = [
    "datasette>=0.60,<0.65",
]

[tool.setuptools]
include-package-data = true

[tool.setuptools.packages.find]
where = ["src"]

[tool.setuptools_scm]

[tool.black]
line-length = 88
target-version = ["py311"]
include = "\\.pyi?$"

[tool.isort]
profile = "black"
known_first_party = "pudl"<|MERGE_RESOLUTION|>--- conflicted
+++ resolved
@@ -26,13 +26,8 @@
     "dagster>=1.2.2,<1.4",  # 1.2.2 is first version to support Python 3.11
     "dask>=2021.8,<2023.4.2",
     "datapackage>=1.11,<1.16",  # Transition datastore to use frictionless.
-<<<<<<< HEAD
-    "fsspec>=2021.7,<2023.4.1",  # For caching datastore on GCS
     "gcsfs>=2021.7,<2023.5.1",  # For caching datastore on GCS
-=======
     "fsspec>=2021.7,<2023.5.1",  # For caching datastore on GCS
-    "gcsfs>=2021.7,<2023.4.1",  # For caching datastore on GCS
->>>>>>> 81d9bb3b
     "geopandas>=0.9,<0.13",
     "jinja2>=2,<3.2",
     "matplotlib>=3.3,<3.8",  # Should make this optional with a "viz" extras
