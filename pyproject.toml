--- conflicted
+++ resolved
@@ -22,14 +22,9 @@
     "coloredlogs>=14.0", # Dagster requires 14.0
     "conda-lock>=2.5.7",
     "coverage>=7.6",
-<<<<<<< HEAD
-    "dagster>=1.9.9",
-    "dagster-dbt>=0.25.9,<1",
-    "dagster-postgres>=0.25.9,<1", # Update when dagster-postgres graduates to 1.x
-=======
     "dagster>=1.10",
+    "dagster-dbt>=0.26,<1",
     "dagster-postgres>=0.26,<1", # Update when dagster-postgres graduates to 1.x
->>>>>>> c2645de9
     "dask>=2025",
     "dask-expr>=2", # Required for dask[dataframe]
     "datasette>=0.65",
