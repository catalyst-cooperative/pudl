--- conflicted
+++ resolved
@@ -34,9 +34,9 @@
     "gcsfs>=2023",
     "gdal>=3.8.3",
     "geopandas>=0.14",
-    "grpcio==1.60.0", # Required by dagster, binary dependencies are flaky
-    "grpcio-health-checking==1.60.0", # Required by dagster, binary dependencies are flaky
-    "grpcio-status==1.60.0", # Required by dagster, binary dependencies are flaky
+    "grpcio==1.60.1", # Required by dagster, binary dependencies are flaky
+    "grpcio-health-checking==1.60.1", # Required by dagster, binary dependencies are flaky
+    "grpcio-status==1.60.1", # Required by dagster, binary dependencies are flaky
     "hypothesis>=6.87",
     "jellyfish>=1",
     "jinja2>=3.1",
@@ -49,10 +49,7 @@
     "numexpr>=2.8.0", # pandas[performance]
     "numpy>=1.26,<2.0a0",
     "openpyxl>=3.0.10", # pandas[excel]
-<<<<<<< HEAD
-=======
     "packaging>=23",
->>>>>>> 373932c5
     "pandas>=2.1,<2.2",
     "pandera>=0.17.2",
     "pre-commit>=3",
