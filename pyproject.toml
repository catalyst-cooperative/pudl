[build-system]
build-backend = "setuptools.build_meta"
requires = ["setuptools>=80", "setuptools_scm[toml]>=9", "wheel"]

[project]
name = "catalystcoop.pudl"
description = "An open data processing pipeline for US energy data"
readme = { file = "README.rst", content-type = "text/x-rst" }
authors = [{ name = "Catalyst Cooperative", email = "pudl@catalyst.coop" }]
requires-python = ">=3.13,<3.14.0a0"
dynamic = ["version"]
license = { file = "LICENSE.txt" }
dependencies = [
    "alembic>=1.17",
    "boto3>=1.35",
    "bottleneck>=1.5.0", # pandas[performance]; 1.3.7 required for Python 3.12
    "build>=1.2",
    "catalystcoop.dbfread>=3.0,<3.1",
    "catalystcoop.ferc-xbrl-extractor>=1.7.1,<2",
    "click>=8,<8.2.0",
    "coloredlogs>=14.0", # Dagster requires 14.0
    "conda-lock>=3",
    "coverage>=7.10",
    "dagster>=1.12.1",
    "dagster-dbt", # Needs to follow dagster, but RTD can't deal with epochs
    "dagster-postgres", # Needs to follow dagster, but RTD can't deal with epochs
    "dbt-core>=1.10.13",
    "dbt-duckdb>=1.9.4",
    "deepdiff>=8",
    "doc8>=1.1",
    "duckdb>=1.4", # https://github.com/moj-analytical-services/splink/discussions/2796
    "email-validator>=1.0.3", # pydantic[email]
    "frictionless>=5,<6",
    "fsspec>=2025",
    "furo>=2024",
    "gcsfs>=2025",
    "gdal==3.12.0", # pinned, because we need it to work with pudl-archiver
    "geopandas>=1.1",
    "geoarrow-pyarrow>=0.2",
    "grpcio==1.73.1", # Required by dagster, binary dependencies are flaky
    "grpcio-health-checking==1.73.1", # Required by dagster, binary dependencies are flaky
    "grpcio-status==1.73.1", # Required by dagster, binary dependencies are flaky
    "hypothesis>=6.123",
    "jellyfish>=1",
    "jinja2>=3.1",
    "jupyter",
    "matplotlib>=3.10",
    "mlflow>=3.6",
    "nbconvert>=7",
    "nbformat>=5.10",
    "networkx>=3.6",
    "numba>=0.62", # pandas[performance]
    "numexpr>=2.10", # pandas[performance]
    "numpy>=2.3",
    "packaging>=25",
    "pandas>=2.3",
<<<<<<< HEAD
    "pandera>=0.26",
=======
    "pandera>=0.27",
    "pillow<12",
>>>>>>> bd977800
    "polars>=1.35",
    "pre-commit>=4",
    "pyarrow>=20,<21", # pandas[parquet]; <21 for Kaggle geopandas compatibility
    "pydantic>=2.12",
    "pydantic-settings>=2.11",
    "pytest>=9",
    "pytest-console-scripts>=1.4",
    "pytest-cov>=7",
    "pytest-mock>=3.15",
    "pytest-order>=1.3",
    "pytest-xdist>=3.8",
    "python-calamine>=0.6.1", # pandas[excel]
    "python-dotenv>=1",
    "pytz>=2025",
    "pyyaml>=6",
    "readthedocs-sphinx-ext>=2",
    "requests>=2.32",
    "responses>=0.25",
    "ruff>=0.14",
    "s3fs>=2025",
    "scikit-learn>=1.7",
    "scipy>=1.16",
    "Shapely>=2.1.1",
    "splink>=4.0.10",
    "sphinx>=8",
    "sphinx-autoapi>=3.6.1",
    "sphinx-issues>=5",
    "sphinx-reredirects>=1",
    "sphinx-tabs>=3.4",
    "sphinxcontrib_bibtex>=2.6",
    "sphinxcontrib_googleanalytics>=0.4",
    "sqlalchemy>=2",
    "timezonefinder>=8",
    "typos>=1.39", # Spell-checker
    "universal_pathlib>=0.2",
    "urllib3>=2.4",
    "xlsxwriter>=3.2", # pandas[excel]
]
classifiers = [
    "Development Status :: 5 - Production/Stable",
    "Environment :: Console",
    "Intended Audience :: Science/Research",
    "License :: OSI Approved :: MIT License",
    "Natural Language :: English",
    "Operating System :: OS Independent",
    "Programming Language :: Python :: 3 :: Only",
    "Programming Language :: Python :: 3.13",
    "Programming Language :: Python :: 3",
    "Programming Language :: Python",
    "Topic :: Scientific/Engineering",
]
keywords = [
    "analysis",
    "climate change",
    "coal",
    "data",
    "economics",
    "eia 860",
    "eia 861",
    "eia 923",
    "electricity",
    "emissions",
    "energy",
    "epa ampd",
    "epa cems",
    "ferc form 1",
    "ferc form 2",
    "ferc form 6",
    "ferc form 60",
    "ferc form 714",
    "finance",
    "fossil fuel",
    "natural gas",
    "oil",
    "policy",
    "utility",
]

[project.scripts]
ferc_to_sqlite = "pudl.ferc_to_sqlite.cli:main"
metadata_to_rst = "pudl.convert.metadata_to_rst:metadata_to_rst"
pudl_check_fks = "pudl.etl.check_foreign_keys:pudl_check_fks"
pudl_datastore = "pudl.workspace.datastore:pudl_datastore"
pudl_etl = "pudl.etl.cli:pudl_etl"
pudl_service_territories = "pudl.analysis.service_territory:pudl_service_territories"
dbt_helper = "pudl.scripts.dbt_helper:dbt_helper"
pudl_null_cols = "pudl.scripts.pudl_null_cols:main"
resource_description = "pudl.scripts.resource_description:main"
zenodo_data_release = "pudl.scripts.zenodo_data_release:pudl_zenodo_data_release"

[project.urls]
"Homepage" = "https://catalyst.coop/pudl/"
"Source" = "https://github.com/catalyst-cooperative/pudl"
"Documentation" = "https://catalystcoop-pudl.readthedocs.io"
"Release Notes" = "https://catalystcoop-pudl.readthedocs.io/en/nightly/release_notes.html"
"Issue Tracker" = "https://github.com/catalyst-cooperative/pudl/issues"
"Support" = "https://github.com/catalyst-cooperative/pudl/discussions"
"Funding" = "https://catalyst.coop/support-the-pudl-project/"

[project.optional-dependencies]
dev = [
    "dagster-webserver>=1.12.1",
    "jupyterlab>4.4",
    "jupyter-lsp",
    "jupyterlab-lsp",
    "memray>=1.18.0",
    "ruff-lsp",
    "jupyter-resource-usage",
    "pygraphviz",
    "terraform>=1.13",
]

[tool.setuptools]
include-package-data = true

[tool.setuptools.packages.find]
where = ["src"]

[tool.setuptools_scm]
tag_regex = "^v(?P<version>20\\d{2}\\.\\d{1,2}\\.\\d{1,2})$"
git_describe_command = [
    "git",
    "describe",
    "--dirty",
    "--tags",
    "--long",
    "--match",
    "v20*",
]

[tool.ruff]
# Configurations that apply to both the `format` and `lint` subcommands.
target-version = "py313"
line-length = 88
indent-width = 4
# Don't touch autogenerated alembic migrations and ignore notebooks for now
exclude = ["migrations/versions", "*.ipynb"]

[tool.ruff.format]
# Configuration specfic to the `format` subcommand.
# We use black compatible formatting.
quote-style = "double"
indent-style = "space"
skip-magic-trailing-comma = false
line-ending = "auto"

[tool.ruff.lint]
# Configurations that apply to the `lint` subcommand.
preview = true # Required for NPY201
explicit-preview-rules = true # and ONLY NPY201
select = [
    "A", # flake8-builtins
    "B", # flake8-bugbear
    "C", # Limit cyclomatic complexity using mccabe
    "C4", # flake8-comprehensions
    "D", # pydocstyle errors
    "E", # pycodestyle errors
    "EXE", # executable file issues
    "F", # pyflakes
    "I", # isort
    "ICN", # flake8 import conventions
    "N", # pep8-naming
    "NPY", # NumPy specific checks
    "PD", # pandas checks
    "PGH", # pygrep-hooks
    "PIE", # flake8-pie miscellaneous linting
    "PTH", # use pathlib
    "Q", # flake8-quotes
    "RET", # check return values
    "RSE", # unnecessary parenthises on raised exceptions
    "S", # flake8-bandit
    "SIM", # flake8-simplify
    "UP", # pyupgrade (use modern python syntax)
    "W", # pycodestyle warnings
    # These rules would be good, but will require more effort:
    # "ANN", # identify missing type annotations
    # "ARG", # find unused arguments
    # "DTZ", # datetime / timzeone issues flake8-datetimez
    # "ERA", # eradicate: finds commented out code
    # "FURB", # refurb: general code quality/modernization. Still in preview.
    # "PERF", # performance issues
    # "PT", # pytest style
    # "PL", # PyLint (lots of rules)
    # "RUF", # Ruff specific rules
    # "T", # Find print statements that should probably be logging
]
ignore = [
    "B006", # Don't use mutable data structures for argument defaults. TODO: FIX
    "B008", # Don't perform function calls in argument defaults. TODO: FIX
    "D401", # Require imperative mood in docstrings.
    "D417",
    "E501", # Overlong lines.
    "E203", # Space before ':' (black recommends to ignore)
    "E226", # Missing whitespace around arithmetic operator
    "E266", # Too many leading `#` before block comment
    "PD003", # Use of isna rather than isnull
    "PD004", # Use of notna rather than notnull
    "PD010", # Use of df.stack()
    "PD013", # Use of df.unstack()
    "PD015", # Use of pd.merge() rather than df.merge()
    "RET504", # Ignore unnecessary assignment before return
    "RUF005", # Unpack iterables instead of concatenation
    "S101", # Use of assert
]
extend-select = ["NPY201"] # preview rule to easy migration to Numpy 2.0

[tool.ruff.lint.per-file-ignores]
"__init__.py" = ["F401"] # Ignore unused imports
"test/*" = ["D"]
"migrations/*" = ["D", "Q"]

[tool.ruff.lint.isort]
known-first-party = ["pudl"]

[tool.ruff.lint.pydocstyle]
convention = "google"

[tool.ruff.lint.mccabe]
max-complexity = 10

[tool.ruff.lint.flake8-quotes]
docstring-quotes = "double"
inline-quotes = "double"
multiline-quotes = "double"

[tool.doc8]
max-line-length = 88
ignore-path = ["docs/ferc/form1", "docs/_build", "docs/data_sources/phmsagas"]

[tool.pytest]
minversion = "9.0"
testpaths = ["./"]
filterwarnings = [
    "ignore:distutils Version classes are deprecated:DeprecationWarning",
    "ignore:Deprecated call to `pkg_resources.declare_namespace:DeprecationWarning",
    "ignore:Deprecated call to.*declare_namespace:DeprecationWarning:pkg_resources",
    "ignore:Deprecated call to:DeprecationWarning:google.rpc",
    "ignore:Feature names only support names:FutureWarning:sklearn.utils.validation",
    "ignore:In a future version, the Index constructor:FutureWarning:pandas.core.reshape.merge",
    "ignore:Integration of FERC 714:UserWarning:pudl.extract.ferc714",
    "ignore:Integration of EIA 861:UserWarning:pudl.extract.eia861",
    "ignore:pkg_resources is deprecated as an API.:DeprecationWarning",
    "ignore:Subclassing validator classes is not intended to be part of their public API.:DeprecationWarning",
    "ignore:Subclassing validator classes:DeprecationWarning:tableschema",
    "ignore:datetime.datetime.utcnow() is deprecated:DeprecationWarning",
    "ignore:Python 3.14 will, by default, filter extracted tar archives:DeprecationWarning:dbt_common[.*]",
    "ignore:The Shapely GEOS version:UserWarning:geopandas[.*]",
    "ignore:The `__fields__` attribute is deprecated:pydantic.PydanticDeprecatedSince20:unittest.mock",
    "ignore:The `__fields_set__` attribute is deprecated:pydantic.PydanticDeprecatedSince20:unittest.mock",
    "ignore:The `__fields__` attribute is deprecated:pydantic.PydanticDeprecatedSince20:pydantic.main",
    "ignore:The `__fields_set__` attribute is deprecated:pydantic.PydanticDeprecatedSince20:pydantic.main",
    "ignore:The `update_forward_refs` method is deprecated:pydantic.PydanticDeprecatedSince20:pydantic.main",
    "ignore:Support for class-based `config` is deprecated:pydantic.PydanticDeprecatedSince20:pydantic._internal._config",
    "ignore:Pydantic V1 style `@validator` validators are deprecated:pydantic.PydanticDeprecatedSince20:ferc_xbrl_extractor.instance",
    "ignore:Pydantic V1 style `@validator` validators are deprecated:pydantic.PydanticDeprecatedSince20:mlflow.gateway.config",
    "ignore:The `update_forward_refs` method is deprecated:pydantic.PydanticDeprecatedSince20:ferc_xbrl_extractor.taxonomy",
    "once:Could not infer format, so each element will be parsed individually, falling back to `dateutil`.:UserWarning:pudl.extract.eia_bulk_elec",
    "once:In a future version:FutureWarning:pudl.helpers",
    "once:open_binary is deprecated:DeprecationWarning:pudl.glue.ferc1_eia",
    "once:open_text is deprecated:DeprecationWarning:pudl.glue.ferc1_eia",
    "once:The behavior of DataFrame concatenation with empty or all-NA entries is deprecated.:FutureWarning",
    "once:Valid config keys have changed in V2:UserWarning",
    "once:AssetExecutionContext.op_config is deprecated:DeprecationWarning",
]

markers = ["slow: marks tests as slow (deselect with '-m \"not slow\"')"]
# must not end with `--cov` since that will treat the first argument you pass
# to pytest as a coverage source! see
# https://github.com/catalyst-cooperative/pudl/issues/3609
addopts = [
    "--verbose",
    "--cov",
    "--cov-append",
    "--cov-config=pyproject.toml",
    "--cov-report=",
]
log_format = "%(asctime)s [%(levelname)8s] %(name)s:%(lineno)s %(message)s"
log_date_format = "%Y-%m-%d %H:%M:%S"
log_cli = true
log_cli_level = "DEBUG"
doctest_optionflags = ["NORMALIZE_WHITESPACE", "IGNORE_EXCEPTION_DETAIL", "ELLIPSIS"]

[tool.conda-lock]
channels = ["conda-forge"]
platforms = [
    "linux-64",
    "osx-64",
    "osx-arm64",
    # The google-cloud-sdk conda package doesn't support Windows
    # "win-64",
]
channel-priority = "strict"
name = "pudl-dev"

[tool.conda-lock.dependencies]
curl = ">=8.17"
google-cloud-sdk = ">=535"
nodejs = ">=24"
pandoc = ">=3.7"
parallel = ">=20250822"
pip = ">=25"
prettier = ">=3.6,<4"
python = ">=3.13,<3.14.0a0"
sqlite = ">=3.51"
zip = ">=3.0"

[tool.coverage.run]
source = ["src/pudl/", "test/integration/", "test/unit/"]
relative_files = true

[tool.coverage.report]
precision = 2
sort = "miss"
skip_empty = true
fail_under = 93
exclude_lines = [
    # Have to re-enable the standard pragma
    "pragma: no cover",

    # Don't complain if tests don't hit defensive assertion code:
    "raise AssertionError",
    "raise NotImplementedError",

    # Don't complain if non-runnable code isn't run:
    "if 0:",
    "if __name__ == .__main__.:",

    # Stuff that's not expected to run normally...
    "logger.debug",
]

[tool.dagster]
modules = [
    { type = "module", name = "pudl.etl" },
    { type = "module", name = "pudl.ferc_to_sqlite" },
]

[tool.typos.default]
# Ignore spellchecking all lines with # spellchecker:ignore
extend-ignore-re = ["(?Rm)^.*(#|//)\\s*spellchecker:ignore$"]

[tool.typos.default.extend-words]
# Add words that should be excepted from spell-checking
ACI = "ACI"
AER = "AER"
AKS = "AKS"
BA = "BA"
BCK = "BCK"
consit = "consit"
cll = "cll"
EDE = "EDE"
fillin = "fillin"
formate = "formate"
ISO = "ISO"
LaMoure = "LaMoure"
Kake = "Kake"
MAPE = "MAPE"
MAPP = "MAPP"
MER = "MER"
Moure = "Moure"
ND = "ND"
OT = "OT"
othr = "othr"
PADD = "PADD"
PN = "PN"
PUDL = "PUDL"
PudlTabl = "PudlTabl"
RTO = "RTO"
ser = "ser"
Tabl = "Tabl"
TOU = "TOU"
TRE = "TRE"
Worchester = "Worchester"
wrk = "wrk"


[tool.typos.files]
extend-exclude = ["*.yml", "*.toml", "*.bib", "*.csv", "*.html", "src/pudl/metadata/codes.py", "migrations/", "notebooks/","devtools/","test/","src/pudl/transform/params/ferc1.py"]<|MERGE_RESOLUTION|>--- conflicted
+++ resolved
@@ -54,12 +54,7 @@
     "numpy>=2.3",
     "packaging>=25",
     "pandas>=2.3",
-<<<<<<< HEAD
-    "pandera>=0.26",
-=======
     "pandera>=0.27",
-    "pillow<12",
->>>>>>> bd977800
     "polars>=1.35",
     "pre-commit>=4",
     "pyarrow>=20,<21", # pandas[parquet]; <21 for Kaggle geopandas compatibility
