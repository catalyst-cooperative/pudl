# This file holds a bunch of constant values which are used throughout PUDL
# to populate static lists within the DB or for data cleaning purposes.

# These imports are necessary for the DBF to SQL type map.
from sqlalchemy import String, Date, Float, Integer
from sqlalchemy import Boolean, Text, Float, DateTime

######################################################################
# Constants used within the pudl.py module.
######################################################################
prime_movers = ['steam_turbine', 'gas_turbine', 'hydro', 'internal_combustion',
                'solar_pv', 'wind_turbine']

rto_iso = {
  'CAISO' :'California ISO',
  'ERCOT' :'Electric Reliability Council of Texas',
  'MISO'  :'Midcontinent ISO',
  'ISO-NE':'ISO New England',
  'NYISO' :'New York ISO',
  'PJM'   :'PJM Interconnection',
  'SPP'   :'Southwest Power Pool'
}

us_states = {
  'AK':'Alaska',
  'AL':'Alabama',
  'AR':'Arkansas',
  'AS':'American Samoa',
  'AZ':'Arizona',
  'CA':'California',
  'CO':'Colorado',
  'CT':'Connecticut',
  'DC':'District of Columbia',
  'DE':'Delaware',
  'FL':'Florida',
  'GA':'Georgia',
  'GU':'Guam',
  'HI':'Hawaii',
  'IA':'Iowa',
  'ID':'Idaho',
  'IL':'Illinois',
  'IN':'Indiana',
  'KS':'Kansas',
  'KY':'Kentucky',
  'LA':'Louisiana',
  'MA':'Massachusetts',
  'MD':'Maryland',
  'ME':'Maine',
  'MI':'Michigan',
  'MN':'Minnesota',
  'MO':'Missouri',
  'MP':'Northern Mariana Islands',
  'MS':'Mississippi',
  'MT':'Montana',
  'NA':'National',
  'NC':'North Carolina',
  'ND':'North Dakota',
  'NE':'Nebraska',
  'NH':'New Hampshire',
  'NJ':'New Jersey',
  'NM':'New Mexico',
  'NV':'Nevada',
  'NY':'New York',
  'OH':'Ohio',
  'OK':'Oklahoma',
  'OR':'Oregon',
  'PA':'Pennsylvania',
  'PR':'Puerto Rico',
  'RI':'Rhode Island',
  'SC':'South Carolina',
  'SD':'South Dakota',
  'TN':'Tennessee',
  'TX':'Texas',
  'UT':'Utah',
  'VA':'Virginia',
  'VI':'Virgin Islands',
  'VT':'Vermont',
  'WA':'Washington',
  'WI':'Wisconsin',
  'WV':'West Virginia',
  'WY':'Wyoming'
}

# Construct a dictionary mapping a canonical fuel name to a list of strings
# which are used to represent that fuel in the FERC Form 1 Reporting. Case is
# ignored, as all fuel strings can be converted to a lower case in the data
# set.
ferc1_coal_strings = ['coal', 'coal-subbit', 'lignite', 'coal(sb)',\
    'coal (sb)', 'coal-lignite', 'coke', 'coa', 'lignite/coal',\
    'coal - subbit', 'coal-subb', 'coal-sub', 'coal-lig', 'coal-sub bit',\
    'coals', 'ciak', 'petcoke']

ferc1_oil_strings  = ['oil', '#6 oil', '#2 oil', 'fuel oil', 'jet', 'no. 2 oil',\
                   'no.2 oil', 'no.6& used', 'used oil', 'oil-2', 'oil (#2)',\
                   'diesel oil', 'residual oil', '# 2 oil', 'resid. oil',\
                   'tall oil', 'oil/gas', 'no.6 oil', 'oil-fuel', 'oil-diesel',\
                   'oil / gas', 'oil bbls', 'oil bls', 'no. 6 oil',\
                   '#1 kerosene', 'diesel', 'no. 2 oils', 'blend oil',\
                   '#2oil diesel', '#2 oil-diesel', '# 2  oil', 'light oil',\
                   'heavy oil', 'gas.oil', '#2', '2', '6', 'bbl', 'no 2 oil',\
                   'no 6 oil', '#1 oil', '#6', 'oil-kero', 'oil bbl',\
                   'biofuel', 'no 2', 'kero', '#1 fuel oil', 'no. 2  oil',\
                   'blended oil', 'no 2. oil', '# 6 oil', 'nno. 2 oil',\
                   '#2 fuel', 'oill', 'oils', 'gas/oil', 'no.2 oil gas',\
                   '#2 fuel oil', 'oli', 'oil (#6)']

ferc1_gas_strings  = ['gas', 'methane', 'natural gas', 'blast gas', 'gas mcf',\
                   'propane', 'prop', 'natural  gas', 'nat.gas', 'nat gas',\
                   'nat. gas', 'natl gas', 'ga', 'gas`', 'syngas', 'ng', 'mcf',\
                   'blast gaa', 'nat  gas', 'gac', 'syngass', 'prop.','natural']

ferc1_nuke_strings = ['nuclear', 'grams of uran', 'grams of', 'grams of  ura',\
                   'grams', 'nucleur', 'nulear', 'nucl', 'nucleart']

ferc1_biomass_strings = ['switchgrass', 'wood waste', 'woodchips', 'biomass',\
                      'wood', 'wood chips']

ferc1_waste_strings = ['tires', 'tire', 'refuse']

ferc1_steam_strings = ['steam', 'purch steam', 'purch. steam']

# There are also a bunch of other weird and hard to categorize strings
# that I don't know what to do with... hopefully they constitute only a
# small fraction of the overall generation.

ferc1_fuel_strings = { 'coal'    : ferc1_coal_strings,
                       'gas'     : ferc1_gas_strings,
                       'oil'     : ferc1_oil_strings,
                       'nuke'    : ferc1_nuke_strings,
                       'biomass' : ferc1_biomass_strings,
                       'waste'   : ferc1_waste_strings,
                       'steam'   : ferc1_steam_strings
                     }

# Similarly, dictionary for cleaning up fuel unit strings
ferc1_ton_strings = ['toms','taons','tones','col-tons','toncoaleq','coal',\
                  'tons coal eq','coal-tons','ton','tons','tons coal',\
                  'coal-ton','tires-tons']

ferc1_mcf_strings = ['mcf',"mcf's",'mcfs','mcf.','gas mcf','"gas" mcf','gas-mcf',\
                  'mfc','mct',' mcf','msfs','mlf','mscf','mci','mcl','mcg',\
                  'm.cu.ft.']

ferc1_bbl_strings = ['barrel','bbls','bbl','barrels','bbrl','bbl.','bbls.',\
                  'oil 42 gal','oil-barrels','barrrels','bbl-42 gal',\
                  'oil-barrel','bb.','barrells','bar','bbld','oil- barrel',\
                  'barrels    .','bbl .','barels','barrell','berrels','bb',\
                  'bbl.s','oil-bbl','bls','bbl:','barrles','blb','propane-bbl']

ferc1_gal_strings = ['gallons','gal.','gals','gals.','gallon','gal']

ferc1_1kgal_strings = ['oil(1000 gal)','oil(1000)','oil (1000)','oil(1000']

ferc1_gramsU_strings = ['gram','grams','gm u','grams u235','grams u-235',\
                     'grams of uran','grams: u-235','grams:u-235',\
                     'grams:u235','grams u308','grams: u235','grams of']

ferc1_kgU_strings = ['kg of uranium','kg uranium','kilg. u-235','kg u-235',\
                  'kilograms-u23','kg','kilograms u-2','kilograms','kg of']

ferc1_mmbtu_strings = ['mmbtu','mmbtus',"mmbtu's",'nuclear-mmbtu','nuclear-mmbt']

ferc1_mwdth_strings = ['mwd therman','mw days-therm','mwd thrml','mwd thermal',\
                    'mwd/mtu','mw days','mwdth','mwd','mw day']

ferc1_mwhth_strings = ['mwh them','mwh threm','nwh therm','mwhth','mwh therm','mwh']

ferc1_fuel_unit_strings = { 'ton'   : ferc1_ton_strings,
                            'mcf'   : ferc1_mcf_strings,
                            'bbl'   : ferc1_bbl_strings,
                            'gal'   : ferc1_gal_strings,
                            '1kgal' : ferc1_1kgal_strings,
                            'gramsU': ferc1_gramsU_strings,
                            'kgU'   : ferc1_kgU_strings,
                            'mmbtu' : ferc1_mmbtu_strings,
                            'mwdth' : ferc1_mwdth_strings,
                            'mwhth' : ferc1_mwhth_strings
                          }

# Dictionary mapping DBF files (w/o .DBF file extension) to DB table names
ferc1_dbf2tbl = {
    'F1_1':  'f1_respondent_id',    # GET THIS ONE
    'F1_2':  'f1_acb_epda',
    'F1_3':  'f1_accumdepr_prvsn',
    'F1_4':  'f1_accumdfrrdtaxcr',
    'F1_5':  'f1_adit_190_detail',
    'F1_6':  'f1_adit_190_notes',
    'F1_7':  'f1_adit_amrt_prop',
    'F1_8':  'f1_adit_other',
    'F1_9':  'f1_adit_other_prop',
    'F1_10': 'f1_allowances',
    'F1_11': 'f1_bal_sheet_cr',
    'F1_12': 'f1_capital_stock',
    'F1_13': 'f1_cash_flow',
    'F1_14': 'f1_cmmn_utlty_p_e',
    'F1_15': 'f1_comp_balance_db',
    'F1_16': 'f1_construction',
    'F1_17': 'f1_control_respdnt',
    'F1_18': 'f1_co_directors',
    'F1_19': 'f1_cptl_stk_expns',
    'F1_20': 'f1_csscslc_pcsircs',
    'F1_21': 'f1_dacs_epda',
    'F1_22': 'f1_dscnt_cptl_stk',
    'F1_23': 'f1_edcfu_epda',
    'F1_24': 'f1_elctrc_erg_acct',
    'F1_25': 'f1_elctrc_oper_rev',
    'F1_26': 'f1_elc_oper_rev_nb',
    'F1_27': 'f1_elc_op_mnt_expn',
    'F1_28': 'f1_electric',
    'F1_29': 'f1_envrnmntl_expns',
    'F1_30': 'f1_envrnmntl_fclty',
    'F1_31': 'f1_fuel',            # GET THIS ONE
    'F1_32': 'f1_general_info',
    'F1_33': 'f1_gnrt_plant',      # GET THIS ONE
    'F1_34': 'f1_important_chg',
    'F1_35': 'f1_incm_stmnt_2',
    'F1_36': 'f1_income_stmnt',
    'F1_37': 'f1_miscgen_expnelc',
    'F1_38': 'f1_misc_dfrrd_dr',
    'F1_39': 'f1_mthly_peak_otpt',
    'F1_40': 'f1_mtrl_spply',
    'F1_41': 'f1_nbr_elc_deptemp',
    'F1_42': 'f1_nonutility_prop',
    'F1_43': 'f1_note_fin_stmnt',
    'F1_44': 'f1_nuclear_fuel',
    'F1_45': 'f1_officers_co',
    'F1_46': 'f1_othr_dfrrd_cr',
    'F1_47': 'f1_othr_pd_in_cptl',
    'F1_48': 'f1_othr_reg_assets',
    'F1_49': 'f1_othr_reg_liab',
    'F1_50': 'f1_overhead',
    'F1_51': 'f1_pccidica',
    'F1_52': 'f1_plant_in_srvce', # GET THIS ONE
    'F1_53': 'f1_pumped_storage', # GET THIS ONE
    'F1_54': 'f1_purchased_pwr',  # GET THIS ONE
    'F1_55': 'f1_reconrpt_netinc',
    'F1_56': 'f1_reg_comm_expn',
    'F1_57': 'f1_respdnt_control',
    'F1_58': 'f1_retained_erng',
    'F1_59': 'f1_r_d_demo_actvty',
    'F1_60': 'f1_sales_by_sched',
    'F1_61': 'f1_sale_for_resale',
    'F1_62': 'f1_sbsdry_totals',
    'F1_63': 'f1_schedules_list',
    'F1_64': 'f1_security_holder',
    'F1_65': 'f1_slry_wg_dstrbtn',
    'F1_66': 'f1_substations',
    'F1_67': 'f1_taxacc_ppchrgyr',
    'F1_68': 'f1_unrcvrd_cost',
    'F1_69': 'f1_utltyplnt_smmry',
    'F1_70': 'f1_work',            # GET THIS ONE
    'F1_71': 'f1_xmssn_adds',      # GET THIS ONE
    'F1_72': 'f1_xmssn_elc_bothr',
    'F1_73': 'f1_xmssn_elc_fothr',
    'F1_74': 'f1_xmssn_line',
    'F1_75': 'f1_xtraordnry_loss',
    'F1_76': 'f1_codes_val',
    'F1_77': 'f1_sched_lit_tbl',  # GET THIS ONE
    'F1_78': 'f1_audit_log',
    'F1_79': 'f1_col_lit_tbl',    # GET THIS ONE
    'F1_80': 'f1_load_file_names',
    'F1_81': 'f1_privilege',
    'F1_82': 'f1_sys_error_log',
    'F1_83': 'f1_unique_num_val',
    'F1_84': 'f1_row_lit_tbl',    # GET THIS ONE
    'F1_85': 'f1_footnote_data',
    'F1_86': 'f1_hydro',          # GET THIS ONE
    'F1_87': 'f1_footnote_tbl',
    'F1_88': 'f1_ident_attsttn',
    'F1_89': 'f1_steam',          # GET THIS ONE
    'F1_90': 'f1_leased',
    'F1_91': 'f1_sbsdry_detail',
    'F1_92': 'f1_plant',
    'F1_93': 'f1_long_term_debt',
    'F1_106_2009': 'f1_106_2009',
    'F1_106A_2009': 'f1_106a_2009',
    'F1_106B_2009': 'f1_106b_2009',
    'F1_208_ELC_DEP': 'f1_208_elc_dep',
    'F1_231_TRN_STDYCST': 'f1_231_trn_stdycst',
    'F1_324_ELC_EXPNS': 'f1_324_elc_expns',
    'F1_325_ELC_CUST': 'f1_325_elc_cust',
    'F1_331_TRANSISO': 'f1_331_transiso',
    'F1_338_DEP_DEPL': 'f1_338_dep_depl',
    'F1_397_ISORTO_STL': 'f1_397_isorto_stl',
    'F1_398_ANCL_PS': 'f1_398_ancl_ps', # GET THIS ONE
    'F1_399_MTH_PEAK': 'f1_399_mth_peak',
    'F1_400_SYS_PEAK': 'f1_400_sys_peak',
    'F1_400A_ISO_PEAK': 'f1_400a_iso_peak',
    'F1_429_TRANS_AFF': 'f1_429_trans_aff',
    'F1_ALLOWANCES_NOX': 'f1_allowances_nox',
    'F1_CMPINC_HEDGE_A': 'f1_cmpinc_hedge_a',
    'F1_CMPINC_HEDGE': 'f1_cmpinc_hedge',
    'F1_EMAIL': 'f1_email',
    'F1_FREEZE': 'f1_freeze',
    'F1_PINS': 'f1_pins',
    'F1_RG_TRN_SRV_REV': 'f1_rg_trn_srv_rev',
    'F1_S0_CHECKS': 'f1_s0_checks',
    'F1_S0_FILING_LOG': 'f1_s0_filing_log', # GET THIS ONE
    'F1_SECURITY': 'f1_security'
}
# Invert the map above so we can go either way as needed
ferc1_tbl2dbf = { v: k for k, v in ferc1_dbf2tbl.items() }

# This dictionary maps the strings which are used to denote field types in the
# DBF objects to the corresponding generic SQLAlchemy Column types:
# These definitions come from a combination of the dbfread example program
# dbf2sqlite and this DBF file format documentation page:
# http://www.dbase.com/KnowledgeBase/int/db7_file_fmt.htm
# Un-mapped types left as 'XXX' which should obviously make an error...
dbf_typemap = {
    'C' : String,
    'D' : Date,
    'F' : Float,
    'I' : Integer,
    'L' : Boolean,
    'M' : Text, # 10 digit .DBT block number, stored as a string...
    'N' : Float,
    'T' : DateTime,
    'B' : 'XXX', # .DBT block number, binary string
    '@' : 'XXX', # Timestamp... Date = Julian Day, Time is in milliseconds?
    '+' : 'XXX', # Autoincrement (e.g. for IDs)
    'O' : 'XXX', # Double, 8 bytes
    'G' : 'XXX', # OLE 10 digit/byte number of a .DBT block, stored as string
    '0' : 'XXX' # #Integer? based on dbf2sqlite mapping
}

# We still don't understand the primary keys for these tables, and so they
# can't be inserted yet...
dbfs_bad_pk = ['F1_84','F1_S0_FILING_LOG']

# These are the DBF files that we're interested in and can insert now,
ferc1_default_tables = ['f1_respondent_id',
                        'f1_fuel',
                        'f1_steam',
                        'f1_gnrt_plant',
                        'f1_hydro',
                        'f1_pumped_storage',
                        'f1_plant_in_srvce',
                        'f1_purchased_pwr']

# The set of FERC Form 1 tables that have the same composite primary keys: [
# respondent_id, report_year, report_prd, row_number, spplmnt_num ].
# TODO: THIS ONLY PERTAINS TO 2015 AND MAY NEED TO BE ADJUSTED BY YEAR...
ferc1_data_tables = [ 'f1_acb_epda', 'f1_accumdepr_prvsn', 'f1_accumdfrrdtaxcr',
    'f1_adit_190_detail', 'f1_adit_190_notes', 'f1_adit_amrt_prop',
    'f1_adit_other', 'f1_adit_other_prop', 'f1_allowances', 'f1_bal_sheet_cr',
    'f1_capital_stock', 'f1_cash_flow', 'f1_cmmn_utlty_p_e',
    'f1_comp_balance_db', 'f1_construction', 'f1_control_respdnt',
    'f1_co_directors', 'f1_cptl_stk_expns', 'f1_csscslc_pcsircs',
    'f1_dacs_epda', 'f1_dscnt_cptl_stk', 'f1_edcfu_epda', 'f1_elctrc_erg_acct',
    'f1_elctrc_oper_rev', 'f1_elc_oper_rev_nb', 'f1_elc_op_mnt_expn',
    'f1_electric', 'f1_envrnmntl_expns', 'f1_envrnmntl_fclty', 'f1_fuel',
    'f1_general_info', 'f1_gnrt_plant', 'f1_important_chg', 'f1_incm_stmnt_2',
    'f1_income_stmnt', 'f1_miscgen_expnelc', 'f1_misc_dfrrd_dr',
    'f1_mthly_peak_otpt', 'f1_mtrl_spply', 'f1_nbr_elc_deptemp',
    'f1_nonutility_prop', 'f1_note_fin_stmnt', 'f1_nuclear_fuel',
    'f1_officers_co', 'f1_othr_dfrrd_cr', 'f1_othr_pd_in_cptl',
    'f1_othr_reg_assets', 'f1_othr_reg_liab', 'f1_overhead', 'f1_pccidica',
    'f1_plant_in_srvce', 'f1_pumped_storage', 'f1_purchased_pwr',
    'f1_reconrpt_netinc', 'f1_reg_comm_expn', 'f1_respdnt_control',
    'f1_retained_erng', 'f1_r_d_demo_actvty', 'f1_sales_by_sched',
    'f1_sale_for_resale', 'f1_sbsdry_totals', 'f1_schedules_list',
    'f1_security_holder', 'f1_slry_wg_dstrbtn', 'f1_substations',
    'f1_taxacc_ppchrgyr', 'f1_unrcvrd_cost', 'f1_utltyplnt_smmry', 'f1_work',
    'f1_xmssn_adds', 'f1_xmssn_elc_bothr', 'f1_xmssn_elc_fothr',
    'f1_xmssn_line', 'f1_xtraordnry_loss', 'f1_audit_log', 'f1_privilege',
    'f1_hydro', 'f1_footnote_tbl', 'f1_steam', 'f1_leased', 'f1_sbsdry_detail',
    'f1_plant', 'f1_long_term_debt', 'f1_106_2009', 'f1_106a_2009',
    'f1_106b_2009', 'f1_208_elc_dep', 'f1_231_trn_stdycst', 'f1_324_elc_expns',
    'f1_325_elc_cust', 'f1_331_transiso', 'f1_338_dep_depl',
    'f1_397_isorto_stl', 'f1_398_ancl_ps', 'f1_399_mth_peak', 'f1_400_sys_peak',
    'f1_400a_iso_peak', 'f1_429_trans_aff', 'f1_allowances_nox',
    'f1_cmpinc_hedge_a', 'f1_cmpinc_hedge', 'f1_freeze', 'f1_rg_trn_srv_rev' ]

# Line numbers, and corresponding FERC account number
# and FERC account numbers from FERC Form 1 page 203, Electric
# Plant in Service.
ferc1_plant_in_service = {
    2: { 'ferc_acct': '301', 'acct_desc': 'intangible_organization' },
    3: { 'ferc_acct': '302', 'acct_desc': 'intangible_franchises_and_consents'},
    4: { 'ferc_acct': '303', 'acct_desc': 'intangible_misc_intangible_plant'},
    8: { 'ferc_acct': '310', 'acct_desc': 'production_land_and_land_rights'},
    9: { 'ferc_acct': '311', 'acct_desc': 'production_structures_and_improvements'},
    10: { 'ferc_acct': '312', 'acct_desc': 'production_boiler_plant_equipment'},
    11: { 'ferc_acct': '313', 'acct_desc': 'production_engines_and_engine-driven_generators'},
    12: { 'ferc_acct': '314', 'acct_desc': 'production_turbogenerator_units'},
    13: { 'ferc_acct': '315', 'acct_desc': 'production_accessory_electric_equipment'},
    14: { 'ferc_acct': '316', 'acct_desc': 'production_misc_power_plant_equipment'},
    15: { 'ferc_acct': '317', 'acct_desc': 'production_asset_retirement_costs'},
    18: { 'ferc_acct': '320', 'acct_desc': 'nuclear_land_and_land_rights'},
    19: { 'ferc_acct': '321', 'acct_desc': 'nuclear_structures_and_improvements'},
    20: { 'ferc_acct': '322', 'acct_desc': 'nuclear_reactor_plant_equipment'},
    21: { 'ferc_acct': '323', 'acct_desc': 'nuclear_turbogenerator_units'},
    22: { 'ferc_acct': '324', 'acct_desc': 'nuclear_accessory_electric_equipment'},
    23: { 'ferc_acct': '325', 'acct_desc': 'nuclear_misc_power_plant_equipment'},
    24: { 'ferc_acct': '326', 'acct_desc': 'nuclear_asset_retirement_costs'},
    27: { 'ferc_acct': '330', 'acct_desc': 'hydraulic_land_and_land_rights'},
    28: { 'ferc_acct': '331', 'acct_desc': 'hydraulic_structures_and_improvements'},
    29: { 'ferc_acct': '332', 'acct_desc': 'hydraulic_reservoirs_dams_waterways'},
    30: { 'ferc_acct': '333', 'acct_desc': 'hydraulic_water_wheels_turbines_generators'},
    31: { 'ferc_acct': '334', 'acct_desc': 'hydraulic_accessory_electric_equipment'},
    32: { 'ferc_acct': '335', 'acct_desc': 'hydraulic_misc_power_plant_equipment'},
    33: { 'ferc_acct': '336', 'acct_desc': 'hydraulic_roads_railroads_bridges'},
    34: { 'ferc_acct': '337', 'acct_desc': 'hydraulic_asset_retirement_costs'},
    37: { 'ferc_acct': '340', 'acct_desc': 'other_land_and_land_rights'},
    38: { 'ferc_acct': '341', 'acct_desc': 'other_structures_and_improvements'},
    39: { 'ferc_acct': '342', 'acct_desc': 'other_fuel_holders_products_accessories'},
    40: { 'ferc_acct': '343', 'acct_desc': 'other_prime_movers'},
    41: { 'ferc_acct': '344', 'acct_desc': 'other_generators'},
    42: { 'ferc_acct': '345', 'acct_desc': 'other_accessory_electric_equipment'},
    43: { 'ferc_acct': '346', 'acct_desc': 'other_misc_power_plant_equipment'},
    44: { 'ferc_acct': '347', 'acct_desc': 'other_asset_retirement_costs'},
    48: { 'ferc_acct': '350', 'acct_desc': 'transmission_land_and_land_rights'},
    49: { 'ferc_acct': '352', 'acct_desc': 'transmission_structures_and_improvements'},
    50: { 'ferc_acct': '353', 'acct_desc': 'transmission_station_equipment'},
    51: { 'ferc_acct': '354', 'acct_desc': 'transmission_towers_and_fixtures'},
    52: { 'ferc_acct': '355', 'acct_desc': 'transmission_poles_and_fixtures'},
    53: { 'ferc_acct': '356', 'acct_desc': 'transmission_overhead_conductors'},
    54: { 'ferc_acct': '357', 'acct_desc': 'transmission_underground_conduit'},
    55: { 'ferc_acct': '358', 'acct_desc': 'transmission_underground_conductors'},
    56: { 'ferc_acct': '359', 'acct_desc': 'transmission_roads_and_trails'},
    57: { 'ferc_acct': '359.1', 'acct_desc': 'transmission_asset_retirement_costs'},
    60: { 'ferc_acct': '360', 'acct_desc': 'distribution_land_and_land_rights'},
    61: { 'ferc_acct': '361', 'acct_desc': 'distribution_structures_and_improvements'},
    62: { 'ferc_acct': '362', 'acct_desc': 'distribution_station_equipment'},
    63: { 'ferc_acct': '363', 'acct_desc': 'distribution_storage_battery_equipment'},
    64: { 'ferc_acct': '364', 'acct_desc': 'distribution_poles_towers_and_fixtures'},
    65: { 'ferc_acct': '365', 'acct_desc': 'distribution_overhead_conductors'},
    66: { 'ferc_acct': '366', 'acct_desc': 'distribution_underground_conduit'},
    67: { 'ferc_acct': '367', 'acct_desc': 'distribution_underground_conductors'},
    68: { 'ferc_acct': '368', 'acct_desc': 'distribution_line_transformers'},
    69: { 'ferc_acct': '369', 'acct_desc': 'distribution_services'},
    70: { 'ferc_acct': '370', 'acct_desc': 'distribution_meters'},
    71: { 'ferc_acct': '371', 'acct_desc': 'distribution_installations_customer_premises'},
    72: { 'ferc_acct': '372', 'acct_desc': 'distribution_leased_property_customer_premises'},
    73: { 'ferc_acct': '373', 'acct_desc': 'distribution_street_lighting_and_signals'},
    74: { 'ferc_acct': '374', 'acct_desc': 'distribution_asset_retirement_costs'},
    77: { 'ferc_acct': '380', 'acct_desc': 'regional_transmission_land_and_land_rights'},
    78: { 'ferc_acct': '381', 'acct_desc': 'regional_transmission_structures_and_improvements'},
    79: { 'ferc_acct': '382', 'acct_desc': 'regional_transmission_computer_hardware'},
    80: { 'ferc_acct': '383', 'acct_desc': 'regional_transmission_computer_software'},
    81: { 'ferc_acct': '384', 'acct_desc': 'regional_transmission_communication_equipment'},
    82: { 'ferc_acct': '385', 'acct_desc': 'regional_transmission_misc_transmission_and_market'},
    83: { 'ferc_acct': '386', 'acct_desc': 'regional_transmission_asset_retirement_costs'},
    86: { 'ferc_acct': '389', 'acct_desc': 'general_plant_land_and_land_rights'},
    87: { 'ferc_acct': '390', 'acct_desc': 'general_plant_structures_and_improvements'},
    88: { 'ferc_acct': '391', 'acct_desc': 'general_plant_office_furniture_and_equipment'},
    89: { 'ferc_acct': '392', 'acct_desc': 'general_plant_transportation_equipment'},
    90: { 'ferc_acct': '393', 'acct_desc': 'general_plant_stores_equipment'},
    91: { 'ferc_acct': '394', 'acct_desc': 'general_plant_tools_shop_garage_equipment'},
    92: { 'ferc_acct': '395', 'acct_desc': 'general_plant_laboratory_equipment'},
    93: { 'ferc_acct': '396', 'acct_desc': 'general_plant_power_operated_equipment'},
    94: { 'ferc_acct': '397', 'acct_desc': 'general_plant_communication_equipment'},
    95: { 'ferc_acct': '398', 'acct_desc': 'general_plant_misc_equipment'},
    97: { 'ferc_acct': '399', 'acct_desc': 'general_plant_other_tangible_property'},
    98: { 'ferc_acct': '399.1', 'acct_desc': 'general_plant_asset_retirement_costs'},
    101: { 'ferc_acct': '102', 'acct_desc': 'electric_plant_purchased'},
    #102: { 'ferc_acct': '102', 'acct_desc': 'electric_plant_sold'}, The FERC Account number is (Less)(102) - not sure how to handle, seems the value should be treated as a negative
    103: { 'ferc_acct': '103', 'acct_desc': 'experimental_plant_unclassified'}
}

<<<<<<< HEAD
# no totals in the above plant_in_service dictionary
=======
# no totals in the above plant_in_service dictionary

census_region = {
  'NEW':'New England',
  'MAT':'Middle Atlantic',
  'SAT':'South Atlantic',
  'ESC':'East South Central',
  'WSC':'West South Central',
  'ENC':'East North Central',
  'WNC':'West North Central',
  'MTN':'Mountain',
  'PACC':'Pacific Contiguous (OR, WA, CA)',
  'PACN':'Pacific Non-Contiguous (AK, HI)',
}

nerc_region = {
  'NPCC':'Northeast Power Coordinating Council',
  'MRO':'Midwest Reliability Organization',
  'SERC':'SERC Reliability Corporation',
  'RFC':'Reliability First Corporation',
  'SPP':'Southwest Power Pool',
  'TRE':'Texas Regional Entity',
  'FRCC':'Florida Reliability Coordinating Council',
  'WECC':'Western Electricity Coordinating Council'
}

eia_sector = {
    #Traditional regulated electric utilities
    '1':'Electric Utility',

    #Independent power producers which are not cogenerators
    '2':'NAICS-22 Non-Cogen',

    #Independent power producers which are cogenerators, but whose
    # primary business purpose is the sale of electricity to the public
    '3':'NAICS-22 Cogen',

    # Commercial non-cogeneration facilities that produce electric power,
    # are connected to the gird, and can sell power to the public
    '4':'Commercial NAICS Non-Cogen',

    # Commercial cogeneration facilities that produce electric power, are
    # connected to the grid, and can sell power to the public
    '5':'Commercial NAICS Cogen',

    # Industrial non-cogeneration facilities that produce electric power, are
    # connected to the gird, and can sell power to the public
    '6':'Industrial NAICS Non-Cogen',

    # Industrial cogeneration facilities that produce electric power, are
    # connected to the gird, and can sell power to the public
    '7':'Industrial NAICS Cogen'
}

# EIA 923: EIA Type of prime mover:
eia_reported_prime_mover = {
  'BA': 'Energy Storage, Battery',
  'BT': 'Turbines Used in a Binary Cycle. \
   Including those used for geothermal applications',
  'CA':'Combined-Cycle -- Steam Part',
  'CE':'Energy Storage, Compressed Air',
  'CP':'Energy Storage, Concentrated Solar Power',
  'CS':'Combined-Cycle Single-Shaft Combustion \
  Turbine and Steam Turbine share of single',
  'CT':'Combined-Cycle Combustion Turbine Part',
  'ES':'Energy Storage, Other (Specify on Schedule 9, Comments)',
  'FC':'Fuel Cell',
  'FW':'Energy Storage, Flywheel',
  'GT':'Combustion (Gas) Turbine. Including Jet Engine design',
  'HA':'Hydrokinetic, Axial Flow Turbine',
  'HB':'Hydrokinetic, Wave Buoy',
  'HK':'Hydrokinetic, Other',
  'HY':'Hydraulic Turbine. Including turbines associated \
   with delivery of water by pipeline.',
  'IC':'Internal Combustion (diesel, piston, reciprocating) Engine',
  'PS':'Energy Storage, Reversible Hydraulic Turbine (Pumped Storage)',
  'OT':'Other',
  'ST':'Steam Turbine. Including Nuclear, Geothermal, and \
  Solar Steam (does not include Combined Cycle).',
  'PV':'Photovoltaic',
  'WT':'Wind Turbine, Onshore',
  'WS':'Wind Turbine, Offshore'
}

# EIA 923: The fuel code reported to EIA.Two or three letter alphanumeric:
eia_reported_fuel_type_code = {
  'AB':'Agricultural By-Products',
  'ANT':'Anthracite Coal',
  'BFG':'Blast Furnace Gas',
  'BIT':'Bituminous Coal',
  'BLQ':'Black Liquor',
  'DFO':'Distillate Fuel Oil. Including diesel, No. 1, No. 2, and No. 4 fuel oils.',
  'GEO':'Geothermal',
  'JF':'Jet Fuel',
  'KER':'Kerosene',
  'LFG':'Landfill Gas',
  'LIG':'Lignite Coal',
  'MSB':'Biogenic Municipal Solid Waste',
  'MSN':'Non-biogenic Municipal Solid Waste',
  'MWH':'Electricity used for energy storage',
  'NG':'Natural Gas',
  'NUC':'Nuclear. Including Uranium, Plutonium, and Thorium.',
  'OBG':'Other Biomass Gas. Including digester gas, methane, and other biomass gases.',
  'OBL':'Other Biomass Liquids',
  'OBS':'Other Biomass Solids',
  'OG':'Other Gas',
  'OTH':'Other Fuel',
  'PC':'Petroleum Coke',
  'PG':'Gaseous Propane',
  'PUR':'Purchased Steam',
  'RC':'Refined Coal',
  'RFO':'Residual Fuel Oil. Including No. 5 & 6 fuel oils and \
  bunker C fuel oil.',
  'SC':'Coal-based Synfuel. Including briquettes, pellets, or \
  extrusions, which are formed by binding materials or \
  processes that recycle materials.',
  'SGC':'Coal-Derived Synthesis Gas',
  'SGP':'Synthesis Gas from Petroleum Coke',
  'SLW':'Sludge Waste',
  'SUB':'Subbituminous Coal',
  'SUN':'Solar',
  'TDF':'Tire-derived Fuels',
  'WAT':'Water at a Conventional Hydroelectric Turbine and \
  water used in Wave Buoy Hydrokinetic Technology, \
  current Hydrokinetic Technology, Tidal Hydrokinetic Technology, and \
  Pumping Energy for Reversible (Pumped Storage) Hydroelectric Turbines.',
  'WC':'Waste/Other Coal. Including anthracite culm, bituminous gob, \
   fine coal, lignite waste, waste coal.',
  'WDL':'Wood Waste Liquids, excluding Black Liquor. Including red liquor, \
   sludge wood, spent sulfite liquor, and other wood-based liquids.',
  'WDS':'Wood/Wood Waste Solids. Including paper pellets, \
  railroad ties, utility polies, wood chips, bark, and \
  other wood waste solids.',
  'WH':'Waste Heat not directly attributed to a fuel source',
  'WND':'Wind',
  'WO':'Waste/Other Oil. Including crude oil, liquid butane, \
  liquid propane, naphtha, oil waste, re-refined moto oil, \
  sludge oil, tar oil, or other petroleum-based liquid wastes.'
}

#EIA 923: A partial aggregation of the reported fuel type codes into
#larger categories used by EIA in, for example,
#the Annual Energy Review (AER).Two or three letter alphanumeric.
#See the Fuel Code table (Table 5), below:
eia_aer_fuel_type_code = {
  'SUN':'Solar PV and thermal',
  'COL':'Coal',
  'DFO':'Distillate Petroleum',
  'GEO':'Geothermal',
  'HPS':'Hydroelectric Pumped Storage',
  'HYC':'Hydroelectric Conventional',
  'MLG':'Biogenic Municipal Solid Waste and Landfill Gas',
  'NG':'Natural Gas',
  'NUC':'Nuclear',
  'OOG':'Other Gases',
  'ORW':'Other Renewables',
  'OTH':'Other (including nonbiogenic MSW)',
  'PC':'Petroleum Coke',
  'RFO':'Residual Petroleum',
  'WND':'Wind',
  'WOC':'Waste Coal',
  'WOO':'Waste Oil',
  'WWW':'Wood and Wood Waste'
}

#EIA 923: EIA The type of physical units fuel consumption is reported in.
#All consumption is reported in either short tons for solids,
#thousands of cubic feet for gases, and barrels for liquids:"""
eia_physical_label_unit = {
  'mcf':'for gases',
  'short tons':'for solid',
  'barrels':'for liquids'
}
#EIA 923: Designates the purchase type under which receipts occurred
#in the reporting month. One or two character alphanumeric:
eia_contract_type = {
  'C':'Contract',
  'NC':'New Contract',
  'S':'Spot Purchase'
}
#EIA 923: The fuel code associated with the fuel receipt.
Two or three character alphanumeric:
eia_energy_source = {
  'ANT':'Anthracite Coal',
  'BIT':'Bituminous Coal',
  'DFO':'Distillate Fuel Oil. Including \
  diesel, No. 1, No. 2, and No. 4 fuel oils.',
  'LIG':'Lignite Coal',
  'NG':'Natural Gas',
  'PC':'Petroleum Coke',
  'RC':'Refined Coal',
  'RFO':'Residual Fuel Oil. Including \
  No. 5 & 6 fuel oils and bunker C fuel oil.',
  'SC':'Coal-based Synfuel. Including briquettes, pellets, or \
  extrusions, which are formed by binding materials or \
  processes that recycle materials.',
  'SUB':'Subbituminous Coal',
  'WC':'Waste/Other Coal. Including anthracite culm, \
  bituminous gob, fine coal, lignite waste, waste coal.',
  'WO':'Waste/Other Oil. Including crude oil, liquid butane, \
  liquid propane, naphtha, oil waste, re-refined moto oil, sludge oil, \
  tar oil, or other petroleum-based liquid wastes.'
}

#EIA 923: Type of Coal Mine
eia_coalmine_type = {
  'P':'Preperation Plant',
  'S':'Surface',
  'U':'Underground',
  'U/S':'Both an underground and surface mine with \
  most coal extracted from underground',
  'S/U':'Both an underground and surface mine with \
  most coal extracted from surface'
}

#EIA 923: State abbreviation related to coal mine location.
#Country abbreviations are also listed under this category and are as follows:

eia_coalmine_state = {
  'AU':'Australia',
  'CL':'Columbia',
  'CN':'Canada',
  'IS':'Indonesia',
  'PL':'Poland',
  'RS':'Russia',
  'UK':'United Kingdom',
  'VZ':'Venezula',
  'OC':'Other Country'
}

#EIA 923: Non-Regulated Independent Power Plant or Nonutility Plant.
eia_regulated = {
  'REG':'Regulated Electric Utility',
  'UNR':'Non-Regulated Independent Power Plant or Nonutility Plant.'
}

#EIA 923: One character designates the reporting
#frequency for the plant. Alphanumeric:
eia_respondent_frequency = {
  'M':'Monthly respondent',
  'A':'Annual respondent'
}
#EIA 923: Mode for the longest / second longest distance.
eia_primary_secondary_mode_of_transporation = {
  'RR':'Rail: Shipments of fuel moved to consumers by rail \
  (private or public/commercial). Included is coal hauled to or \
  away from a railroad siding by truck if the truck did not use public roads.',
  'RV':'River:  Shipments of fuel moved to consumers via river by barge.  \
  Not included are shipments to Great Lakes coal loading docks, \
  tidewater piers, or coastal ports. ',
  'GL':'Great Lakes:  Shipments of coal moved to consumers via \
  the Great Lakes. These shipments are moved via the Great Lakes \
  coal loading docks, which are identified by name and location as follows:  \
  Conneaut Coal Storage & Transfer, Conneaut, Ohio;  \
  NS Coal Dock (Ashtabula Coal Dock), Ashtabula, Ohio;  \
  Sandusky Coal Pier, Sandusky, Ohio;  Toledo Docks, Toledo, Ohio; \
  KCBX Terminals Inc., Chicago, Illinois;  \
  Superior Midwest Energy Terminal, Superior, Wisconsin',
  'TP':'Tidewater Piers and Coastal Ports:  Shipments of coal moved to \
  Tidewater Piers and Coastal Ports for further shipments to consumers via \
  coastal water or ocean.  The Tidewater Piers and Coastal Ports are \
  identified by name and location as follows:  Dominion Terminal Associates, \
  Newport News, Virginia; McDuffie Coal Terminal, Mobile, Alabama;  \
  IC Railmarine Terminal, Convent, Louisiana;  \
  International Marine Terminals, Myrtle Grove, Louisiana;  \
  Cooper/T. Smith Stevedoring Co. Inc., Darrow, Louisiana;  \
  Seward Terminal Inc., Seward, Alaska;  Los Angeles Export Terminal, Inc., \
  Los Angeles, California;  Levin-Richmond Terminal Corp., \
  Richmond, California; Baltimore Terminal, Baltimore, Maryland;  \
  Norfolk Southern Lamberts Point P-6, Norfolk, Virginia;  \
  Chesapeake Bay Piers, Baltimore, Maryland;  Pier IX Terminal Company, \
  Newport News, Virginia;  Electro-Coal Transport Corp., Davant, Louisiana',
  'WT':'Water: Shipments of fuel moved to consumers by other waterways.',
  'TR':'Truck: Shipments of fuel moved to consumers by truck.  \
  Not included is fuel hauled to or away from a railroad siding by \
  truck on non-public roads.',
  'TC':'Tramway/Conveyor: Shipments of fuel moved to consumers \
  by tramway or conveyor.',
  'SP':'Slurry Pipeline: Shipments of coal moved to consumers \
  by slurry pipeline.',
  'PL':'Pipeline: Shipments of fuel moved to consumers by pipeline'
}

#EIA 923: Contract type for natural gas capacity service:
eia_natural_gas_transportation_service = {
  'F':'Firm',
  'I':'Interruptible'
}
>>>>>>> a4ee2d9d
<|MERGE_RESOLUTION|>--- conflicted
+++ resolved
@@ -459,9 +459,6 @@
     103: { 'ferc_acct': '103', 'acct_desc': 'experimental_plant_unclassified'}
 }
 
-<<<<<<< HEAD
-# no totals in the above plant_in_service dictionary
-=======
 # no totals in the above plant_in_service dictionary
 
 census_region = {
@@ -518,14 +515,14 @@
 
 # EIA 923: EIA Type of prime mover:
 eia_reported_prime_mover = {
-  'BA': 'Energy Storage, Battery',
-  'BT': 'Turbines Used in a Binary Cycle. \
-   Including those used for geothermal applications',
+  'BA':'Energy Storage, Battery',
+  'BT':'Turbines Used in a Binary Cycle. \
+        Including those used for geothermal applications',
   'CA':'Combined-Cycle -- Steam Part',
   'CE':'Energy Storage, Compressed Air',
   'CP':'Energy Storage, Concentrated Solar Power',
   'CS':'Combined-Cycle Single-Shaft Combustion \
-  Turbine and Steam Turbine share of single',
+        Turbine and Steam Turbine share of single',
   'CT':'Combined-Cycle Combustion Turbine Part',
   'ES':'Energy Storage, Other (Specify on Schedule 9, Comments)',
   'FC':'Fuel Cell',
@@ -535,12 +532,12 @@
   'HB':'Hydrokinetic, Wave Buoy',
   'HK':'Hydrokinetic, Other',
   'HY':'Hydraulic Turbine. Including turbines associated \
-   with delivery of water by pipeline.',
+        with delivery of water by pipeline.',
   'IC':'Internal Combustion (diesel, piston, reciprocating) Engine',
   'PS':'Energy Storage, Reversible Hydraulic Turbine (Pumped Storage)',
   'OT':'Other',
   'ST':'Steam Turbine. Including Nuclear, Geothermal, and \
-  Solar Steam (does not include Combined Cycle).',
+        Solar Steam (does not include Combined Cycle).',
   'PV':'Photovoltaic',
   'WT':'Wind Turbine, Onshore',
   'WS':'Wind Turbine, Offshore'
@@ -574,10 +571,10 @@
   'PUR':'Purchased Steam',
   'RC':'Refined Coal',
   'RFO':'Residual Fuel Oil. Including No. 5 & 6 fuel oils and \
-  bunker C fuel oil.',
+         bunker C fuel oil.',
   'SC':'Coal-based Synfuel. Including briquettes, pellets, or \
-  extrusions, which are formed by binding materials or \
-  processes that recycle materials.',
+        extrusions, which are formed by binding materials or \
+        processes that recycle materials.',
   'SGC':'Coal-Derived Synthesis Gas',
   'SGP':'Synthesis Gas from Petroleum Coke',
   'SLW':'Sludge Waste',
@@ -585,27 +582,27 @@
   'SUN':'Solar',
   'TDF':'Tire-derived Fuels',
   'WAT':'Water at a Conventional Hydroelectric Turbine and \
-  water used in Wave Buoy Hydrokinetic Technology, \
-  current Hydrokinetic Technology, Tidal Hydrokinetic Technology, and \
-  Pumping Energy for Reversible (Pumped Storage) Hydroelectric Turbines.',
+         water used in Wave Buoy Hydrokinetic Technology, \
+         current Hydrokinetic Technology, Tidal Hydrokinetic Technology, and \
+         Pumping Energy for Reversible (Pumped Storage) Hydroelectric Turbines.',
   'WC':'Waste/Other Coal. Including anthracite culm, bituminous gob, \
-   fine coal, lignite waste, waste coal.',
+        fine coal, lignite waste, waste coal.',
   'WDL':'Wood Waste Liquids, excluding Black Liquor. Including red liquor, \
-   sludge wood, spent sulfite liquor, and other wood-based liquids.',
+         sludge wood, spent sulfite liquor, and other wood-based liquids.',
   'WDS':'Wood/Wood Waste Solids. Including paper pellets, \
-  railroad ties, utility polies, wood chips, bark, and \
-  other wood waste solids.',
+         railroad ties, utility polies, wood chips, bark, and \
+         other wood waste solids.',
   'WH':'Waste Heat not directly attributed to a fuel source',
   'WND':'Wind',
   'WO':'Waste/Other Oil. Including crude oil, liquid butane, \
-  liquid propane, naphtha, oil waste, re-refined moto oil, \
-  sludge oil, tar oil, or other petroleum-based liquid wastes.'
-}
-
-#EIA 923: A partial aggregation of the reported fuel type codes into
-#larger categories used by EIA in, for example,
-#the Annual Energy Review (AER).Two or three letter alphanumeric.
-#See the Fuel Code table (Table 5), below:
+        liquid propane, naphtha, oil waste, re-refined moto oil, \
+        sludge oil, tar oil, or other petroleum-based liquid wastes.'
+}
+
+# EIA 923: A partial aggregation of the reported fuel type codes into
+# larger categories used by EIA in, for example,
+# the Annual Energy Review (AER).Two or three letter alphanumeric.
+# See the Fuel Code table (Table 5), below:
 eia_aer_fuel_type_code = {
   'SUN':'Solar PV and thermal',
   'COL':'Coal',
@@ -627,46 +624,46 @@
   'WWW':'Wood and Wood Waste'
 }
 
-#EIA 923: EIA The type of physical units fuel consumption is reported in.
-#All consumption is reported in either short tons for solids,
-#thousands of cubic feet for gases, and barrels for liquids:"""
+# EIA 923: EIA The type of physical units fuel consumption is reported in.
+# All consumption is reported in either short tons for solids,
+# thousands of cubic feet for gases, and barrels for liquids:"""
 eia_physical_label_unit = {
   'mcf':'for gases',
   'short tons':'for solid',
   'barrels':'for liquids'
 }
-#EIA 923: Designates the purchase type under which receipts occurred
-#in the reporting month. One or two character alphanumeric:
+# EIA 923: Designates the purchase type under which receipts occurred
+# in the reporting month. One or two character alphanumeric:
 eia_contract_type = {
   'C':'Contract',
   'NC':'New Contract',
   'S':'Spot Purchase'
 }
-#EIA 923: The fuel code associated with the fuel receipt.
+# EIA 923: The fuel code associated with the fuel receipt.
 Two or three character alphanumeric:
 eia_energy_source = {
-  'ANT':'Anthracite Coal',
-  'BIT':'Bituminous Coal',
-  'DFO':'Distillate Fuel Oil. Including \
-  diesel, No. 1, No. 2, and No. 4 fuel oils.',
-  'LIG':'Lignite Coal',
-  'NG':'Natural Gas',
-  'PC':'Petroleum Coke',
-  'RC':'Refined Coal',
-  'RFO':'Residual Fuel Oil. Including \
-  No. 5 & 6 fuel oils and bunker C fuel oil.',
-  'SC':'Coal-based Synfuel. Including briquettes, pellets, or \
-  extrusions, which are formed by binding materials or \
-  processes that recycle materials.',
-  'SUB':'Subbituminous Coal',
-  'WC':'Waste/Other Coal. Including anthracite culm, \
-  bituminous gob, fine coal, lignite waste, waste coal.',
-  'WO':'Waste/Other Oil. Including crude oil, liquid butane, \
-  liquid propane, naphtha, oil waste, re-refined moto oil, sludge oil, \
-  tar oil, or other petroleum-based liquid wastes.'
-}
-
-#EIA 923: Type of Coal Mine
+    'ANT':'Anthracite Coal',
+    'BIT':'Bituminous Coal',
+    'DFO':'Distillate Fuel Oil. Including diesel,\
+           No. 1, No. 2, and No. 4 fuel oils.',
+    'LIG':'Lignite Coal',
+    'NG':'Natural Gas',
+    'PC':'Petroleum Coke',
+    'RC':'Refined Coal',
+    'RFO':'Residual Fuel Oil. Including \
+           No. 5 & 6 fuel oils and bunker C fuel oil.',
+    'SC':'Coal-based Synfuel. Including briquettes, pellets, or \
+          extrusions, which are formed by binding materials or \
+          processes that recycle materials.',
+    'SUB':'Subbituminous Coal',
+    'WC':'Waste/Other Coal. Including anthracite culm, bituminous gob, fine\
+          coal, lignite waste, waste coal.',
+    'WO':'Waste/Other Oil. Including crude oil, liquid butane, liquid propane,\
+          naphtha, oil waste, re-refined moto oil, sludge oil, tar oil, or\
+          other petroleum-based liquid wastes.'
+}
+
+# EIA 923: Type of Coal Mine
 eia_coalmine_type = {
   'P':'Preperation Plant',
   'S':'Surface',
@@ -677,8 +674,8 @@
   most coal extracted from surface'
 }
 
-#EIA 923: State abbreviation related to coal mine location.
-#Country abbreviations are also listed under this category and are as follows:
+# EIA 923: State abbreviation related to coal mine location.
+# Country abbreviations are also listed under this category and are as follows:
 
 eia_coalmine_state = {
   'AU':'Australia',
@@ -707,47 +704,47 @@
 #EIA 923: Mode for the longest / second longest distance.
 eia_primary_secondary_mode_of_transporation = {
   'RR':'Rail: Shipments of fuel moved to consumers by rail \
-  (private or public/commercial). Included is coal hauled to or \
-  away from a railroad siding by truck if the truck did not use public roads.',
+        (private or public/commercial). Included is coal hauled to or \
+        away from a railroad siding by truck if the truck did not use public\
+        roads.',
   'RV':'River:  Shipments of fuel moved to consumers via river by barge.  \
-  Not included are shipments to Great Lakes coal loading docks, \
-  tidewater piers, or coastal ports. ',
+        Not included are shipments to Great Lakes coal loading docks, \
+        tidewater piers, or coastal ports.',
   'GL':'Great Lakes:  Shipments of coal moved to consumers via \
-  the Great Lakes. These shipments are moved via the Great Lakes \
-  coal loading docks, which are identified by name and location as follows:  \
-  Conneaut Coal Storage & Transfer, Conneaut, Ohio;  \
-  NS Coal Dock (Ashtabula Coal Dock), Ashtabula, Ohio;  \
-  Sandusky Coal Pier, Sandusky, Ohio;  Toledo Docks, Toledo, Ohio; \
-  KCBX Terminals Inc., Chicago, Illinois;  \
-  Superior Midwest Energy Terminal, Superior, Wisconsin',
+        the Great Lakes. These shipments are moved via the Great Lakes \
+        coal loading docks, which are identified by name and location as follows:  \
+        Conneaut Coal Storage & Transfer, Conneaut, Ohio;  \
+        NS Coal Dock (Ashtabula Coal Dock), Ashtabula, Ohio;  \
+        Sandusky Coal Pier, Sandusky, Ohio;  Toledo Docks, Toledo, Ohio; \
+        KCBX Terminals Inc., Chicago, Illinois;  \
+        Superior Midwest Energy Terminal, Superior, Wisconsin',
   'TP':'Tidewater Piers and Coastal Ports:  Shipments of coal moved to \
-  Tidewater Piers and Coastal Ports for further shipments to consumers via \
-  coastal water or ocean.  The Tidewater Piers and Coastal Ports are \
-  identified by name and location as follows:  Dominion Terminal Associates, \
-  Newport News, Virginia; McDuffie Coal Terminal, Mobile, Alabama;  \
-  IC Railmarine Terminal, Convent, Louisiana;  \
-  International Marine Terminals, Myrtle Grove, Louisiana;  \
-  Cooper/T. Smith Stevedoring Co. Inc., Darrow, Louisiana;  \
-  Seward Terminal Inc., Seward, Alaska;  Los Angeles Export Terminal, Inc., \
-  Los Angeles, California;  Levin-Richmond Terminal Corp., \
-  Richmond, California; Baltimore Terminal, Baltimore, Maryland;  \
-  Norfolk Southern Lamberts Point P-6, Norfolk, Virginia;  \
-  Chesapeake Bay Piers, Baltimore, Maryland;  Pier IX Terminal Company, \
-  Newport News, Virginia;  Electro-Coal Transport Corp., Davant, Louisiana',
+        Tidewater Piers and Coastal Ports for further shipments to consumers via \
+        coastal water or ocean.  The Tidewater Piers and Coastal Ports are \
+        identified by name and location as follows:  Dominion Terminal Associates, \
+        Newport News, Virginia; McDuffie Coal Terminal, Mobile, Alabama;  \
+        IC Railmarine Terminal, Convent, Louisiana;  \
+        International Marine Terminals, Myrtle Grove, Louisiana;  \
+        Cooper/T. Smith Stevedoring Co. Inc., Darrow, Louisiana;  \
+        Seward Terminal Inc., Seward, Alaska;  Los Angeles Export Terminal, Inc., \
+        Los Angeles, California;  Levin-Richmond Terminal Corp., \
+        Richmond, California; Baltimore Terminal, Baltimore, Maryland;  \
+        Norfolk Southern Lamberts Point P-6, Norfolk, Virginia;  \
+        Chesapeake Bay Piers, Baltimore, Maryland;  Pier IX Terminal Company, \
+        Newport News, Virginia;  Electro-Coal Transport Corp., Davant, Louisiana',
   'WT':'Water: Shipments of fuel moved to consumers by other waterways.',
   'TR':'Truck: Shipments of fuel moved to consumers by truck.  \
-  Not included is fuel hauled to or away from a railroad siding by \
-  truck on non-public roads.',
+        Not included is fuel hauled to or away from a railroad siding by \
+        truck on non-public roads.',
   'TC':'Tramway/Conveyor: Shipments of fuel moved to consumers \
-  by tramway or conveyor.',
+        by tramway or conveyor.',
   'SP':'Slurry Pipeline: Shipments of coal moved to consumers \
-  by slurry pipeline.',
+        by slurry pipeline.',
   'PL':'Pipeline: Shipments of fuel moved to consumers by pipeline'
 }
 
-#EIA 923: Contract type for natural gas capacity service:
+# EIA 923: Contract type for natural gas capacity service:
 eia_natural_gas_transportation_service = {
   'F':'Firm',
   'I':'Interruptible'
-}
->>>>>>> a4ee2d9d
+}