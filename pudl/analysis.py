--- conflicted
+++ resolved
@@ -75,60 +75,6 @@
     return(eia_simple_plant_ids)
 
 
-<<<<<<< HEAD
-=======
-def simple_select_with_pudl_plant_id(table_name, pudl_engine):
-    """
-    Pull any PUDL table and inculde the PUDL Plant IDs.
-
-    Args:
-        table_name: pudl table name
-        pudl_engine
-
-    Returns:
-        DataFrame from table with PUDL IDs included
-
-    Comments from Zane:
-     - Renaming plant_id to plant_id_eia seems like it might impact other
-       things downstream unexpectedly, since plant_id pretty ubiquitous
-       in our code as the EIA plant_id. It seems reasonable to want to
-       have source specific plant_id columns, but we might want to propagate it
-       everywhere so we don't have to think about which name that ID is
-       currently using in any given context.
-     - We could also have a more general function which adds all the relevant
-       IDs and/or names based on the columns that exist in the input dataframe.
-       If there are FERC respondents, it would add a util_id_pudl column. If
-       there's a FERC respondent and a plant name, it would add a plant_id_pudl
-       column.  operator_id would also get a util_id_pudl column. plant_id
-       would get a plant_id_pudl column -- and could also find the associated
-       operator_id... etc.  Putting all that functionality in one function
-       would make it easier to update if/when the canonical location in the DB
-       that stores the ID and name information changes.
-    """
-    # Shorthand for readability... pt = PUDL Tables
-    pt = models.PUDLBase.metadata.tables
-
-    # Pull in the table
-    tbl = pt[table_name]
-    # Creates a sql Select object
-    select = sa.sql.select([tbl, ])
-    # Converts sql object to pandas dataframe
-    table = pd.read_sql(select, pudl_engine)
-
-    # Get the PUDL Plant ID
-    plants_eia_tbl = pt['plants_eia']
-    plants_eia_select = sa.sql.select([
-        plants_eia_tbl.c.plant_id,
-        plants_eia_tbl.c.plant_id_pudl,
-    ])
-    plants_eia = pd.read_sql(plants_eia_select, pudl_engine)
-    out_df = pd.merge(table, plants_eia, how='left', on='plant_id')
-    out_df.rename(columns={'plant_id': 'plant_id_eia'}, inplace=True)
-    out_df.plant_id_pudl = out_df.plant_id_pudl.astype(int)
-    return(out_df)
-
-
->>>>>>> 393bea8c
 def simple_pudl_plant_ids(pudl_engine):
     """Get all PUDL plant IDs that map to single EIA & single FERC plant ID."""
     ferc1_simple = simple_ferc1_plant_ids(pudl_engine)
@@ -163,12 +109,6 @@
     return(eia_plant_ids)
 
 
-<<<<<<< HEAD
-def yearly_sum_eia(table,
-                   sum_by,
-                   columns=['plant_id_eia', 'plant_id_pudl',
-                            'report_year', 'generator_id']):
-=======
 def yearly_sum_eia(table, sum_by, columns=['plant_id_eia',
                                            'report_year', 'generator_id']):
     """
@@ -201,7 +141,6 @@
      - More concise way to swap a report_date for report_year column:
        df['report_year'] = pd.to_datetime(df['report_date']).dt.year
     """
->>>>>>> 393bea8c
     if 'report_date' in table.columns:
         table = table.set_index(pd.DatetimeIndex(table['report_date']).year)
         table.drop('report_date', axis=1, inplace=True)
@@ -211,69 +150,6 @@
     return(gb.agg({sum_by: np.sum}))
 
 
-<<<<<<< HEAD
-def gens_with_bga(bga8, g9_summed, id_col='plant_id_eia'):
-    """
-    Label EIA generators with boiler generator association.
-
-    Because there are missing generators in the bga table, without lumping all
-    of the heat input and generation from these plants together, the heat rates
-    were off. The vast majority of missing generators from the bga table seem
-    to be the gas tubrine from combine cycle plants. This was generating heat
-    rates for the steam generators alone, therefor much too low.
-    """
-    # All cenerators from the Boiler Generator Association table (860)
-    gens8 = bga8.drop_duplicates(subset=[id_col, 'generator_id'])
-    # All cenerators from the generation table (923)/
-    gens9 = g9_summed.drop_duplicates(
-        subset=[id_col, 'generator_id', 'report_year'])
-
-    # See which generators are missing from the bga table
-    gens = gens9.merge(
-        gens8, on=['plant_id_eia', 'plant_id_pudl', 'generator_id'], how="left")
-    gens.boiler_id = gens.boiler_id.astype(str)
-    gens['boiler_generator_assn'] = np.where(
-        gens['boiler_id'] == 'nan', False, True)
-
-    # Create a list of plants that include any generators that are not in the
-    # bga table
-    unassociated_plants = gens[gens['boiler_generator_assn'] == False].\
-        drop_duplicates(subset=[id_col, 'report_year']).\
-        drop(['generator_id', 'net_generation_mwh',
-              'boiler_id', 'boiler_generator_assn'], axis=1)
-    unassociated_plants['plant_assn'] = False
-
-    # Using these unassociated_plants, lable all the generators that
-    # are a part of plants that have generators that are not included
-    # in the bga table
-    gens = gens.merge(unassociated_plants, on=[
-                      'plant_id_eia', 'plant_id_pudl', 'report_year'], how='left')
-    gens['plant_assn'] = gens.plant_assn.fillna(value=True)
-
-    # Using the associtated plants, extract the generator/boiler combos
-    # that represent complete plants at any time to preserve
-    # associations (i.e. if a coal plant had its boilers and generators
-    # fully associated in the bga table in 2011 and then adds a
-    # combined cycle plant the coal boiler/gen combo will be saved).
-    gens_complete = gens[['plant_id_eia', 'plant_id_pudl', 'generator_id',
-                          'boiler_id', 'boiler_generator_assn', 'plant_assn']]
-    gens_complete = \
-        gens_complete[gens_complete['plant_assn'] == True].\
-        drop_duplicates(subset=[id_col, 'generator_id', 'boiler_id'])
-    gens_complete['complete_assn'] = True
-    gens = gens.merge(gens_complete[['plant_id_eia', 'plant_id_pudl',
-                                     'generator_id',
-                                     'boiler_id',
-                                     'complete_assn']],
-                      how='left',
-                      on=['plant_id_eia', 'plant_id_pudl', 'generator_id', 'boiler_id'])
-    gens['complete_assn'] = gens.complete_assn.fillna(value=False)
-
-    return(gens)
-
-
-=======
->>>>>>> 393bea8c
 def capacity_factor(g9_summed, g8, id_col='plant_id_eia'):
     """Generate capacity facotrs for all EIA generators."""
     # merge the generation and capacity to calculate capacity fazctor
@@ -303,12 +179,9 @@
     if 'plant_id_eia_y' in capacity_factor.columns:
         capacity_factor.drop('plant_id_eia_y', axis=1, inplace=True)
 
-<<<<<<< HEAD
     return(capacity_factor)
 
 
-=======
->>>>>>> 393bea8c
 def eia_operator_plants(operator_id, pudl_engine):
     """Return all the EIA plant IDs associated with a given EIA operator ID."""
     Session = sa.orm.sessionmaker()
