--- conflicted
+++ resolved
@@ -426,10 +426,6 @@
   - tiledb=2.16.3=hd3a41d5_3
   - ukkonen=1.0.1=py311h5fe6e05_4
   - uvicorn=0.24.0.post1=py311h6eed73b_0
-<<<<<<< HEAD
-  - virtualenv=20.24.7=pyhd8ed1ab_0
-=======
->>>>>>> 394ce976
   - watchfiles=0.21.0=py311h5e0f0e4_0
   - aiohttp=3.8.6=py311he705e18_1
   - alembic=1.13.0=pyhd8ed1ab_0
@@ -475,11 +471,7 @@
   - typeguard=4.1.5=pyhd8ed1ab_1
   - typer=0.9.0=pyhd8ed1ab_0
   - uvicorn-standard=0.24.0.post1=h6eed73b_0
-<<<<<<< HEAD
-  - boto3=1.33.3=pyhd8ed1ab_0
-=======
   - boto3=1.33.6=pyhd8ed1ab_0
->>>>>>> 394ce976
   - cachecontrol-with-filecache=0.13.1=pyhd8ed1ab_0
   - dagster=1.5.10=pyhd8ed1ab_0
   - datasette=0.64.4=pyhd8ed1ab_1
