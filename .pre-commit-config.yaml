---
repos:
  # Quick content checks based on grepping for python specific patterns:
  - repo: https://github.com/pre-commit/pygrep-hooks
    rev: v1.9.0
    hooks:
      - id: python-check-blanket-noqa # Prohibit overly broad QA exclusions.
      - id: python-no-eval # Never use eval() it's dangerous.
      - id: python-no-log-warn # logger.warning(), not old .warn()
      - id: rst-backticks # Find single rather than double backticks
      - id: rst-directive-colons # Missing double-colons after directives
      - id: rst-inline-touching-normal # Inline code should never touch normal text
      - id: python-use-type-annotations # Use annotations not old-style type comments

  # Other file formatting, plus common Git mistakes & text file standardization:
  - repo: https://github.com/pre-commit/pre-commit-hooks
    rev: v4.2.0
    hooks:
      - id: check-added-large-files # Don't accidentally commit giant files.
      - id: check-merge-conflict # Watch for lingering merge markers.
      - id: check-yaml # Validate all YAML files.
      - id: check-case-conflict # Avoid case sensitivity in file names.
      - id: debug-statements # Watch for lingering debugger calls.
      - id: end-of-file-fixer # Ensure there's a newline at EOF.
      - id: mixed-line-ending # Only newlines, no line-feeds.
      - id: trailing-whitespace # Remove trailing whitespace.
      - id: name-tests-test # Follow PyTest naming convention.

  ########################################################################################
  # Formatters: hooks that re-write Python & documentation files
  ########################################################################################
  # Convert relative imports to absolute imports
  - repo: https://github.com/MarcoGorelli/absolufy-imports
    rev: v0.3.1
    hooks:
      - id: absolufy-imports

  # Make sure import statements are sorted uniformly.
  - repo: https://github.com/PyCQA/isort
    rev: 5.10.1
    hooks:
      - id: isort

  # Format the code
  - repo: https://github.com/psf/black
    rev: 22.3.0
    hooks:
      - id: black
        language_version: python3.10

  # Remove f-string prefix when there's nothing in the string to format.
  - repo: https://github.com/dannysepler/rm_unneeded_f_str
    rev: v0.1.0
    hooks:
      - id: rm-unneeded-f-str

<<<<<<< HEAD
=======
  # Use built-in types for annotations as per PEP585
  - repo: https://github.com/sondrelg/pep585-upgrade
    rev: v1.0
    hooks:
      - id: upgrade-type-hints

  - repo: https://github.com/pre-commit/mirrors-prettier
    rev: v2.7.0
    hooks:
      - id: prettier
        types_or: [yaml]

  # Update Python language constructs to modern standards
  - repo: https://github.com/asottile/pyupgrade
    rev: v2.34.0
    hooks:
      - id: pyupgrade
        args: ["--py310-plus"]

>>>>>>> 4a447d7f
  ########################################################################################
  # Linters: hooks that check but don't alter Python and documentation files
  ########################################################################################

  # Check for PEP8 non-compliance, code complexity, style, errors, etc:
  - repo: https://github.com/PyCQA/flake8
    rev: 4.0.1
    hooks:
      - id: flake8
<<<<<<< HEAD
        args: ["--config", "tox.ini"]
=======
        args: [--config, tox.ini]
>>>>>>> 4a447d7f
        additional_dependencies:
          - flake8-docstrings
          - flake8-colors
          - pydocstyle
          - flake8-builtins
          - mccabe
          - pep8-naming
          - pycodestyle
          - pyflakes
          - flake8-rst-docstrings
          - flake8-use-fstring

<<<<<<< HEAD
  # Use built-in types for annotations as per PEP585
  - repo: https://github.com/sondrelg/pep585-upgrade
    rev: "v1.0"
    hooks:
      - id: upgrade-type-hints

  # Update Python language constructs to modern standards
  - repo: https://github.com/asottile/pyupgrade
    rev: v2.32.1
    hooks:
      - id: pyupgrade
        args: ["--py310-plus"]

  ########################################################################################
  # Linters: hooks that check but don't alter Python and documentation files
  ########################################################################################

=======
>>>>>>> 4a447d7f
  # Check for known security vulnerabilities:
  - repo: https://github.com/PyCQA/bandit
    rev: 1.7.4
    hooks:
      - id: bandit
<<<<<<< HEAD
        args: ["--configfile", ".bandit.yml"]

  # Check for errors in restructuredtext (.rst) files under the doc hierarchy
  - repo: https://github.com/PyCQA/doc8
    rev: 0.11.1
    hooks:
      - id: doc8
        args: ["--config", "tox.ini"]

  # Lint Dockerfiles for errors and to ensure best practices
  - repo: https://github.com/AleksaC/hadolint-py
    rev: v2.10.0
    hooks:
      - id: hadolint
=======
        args: [--configfile, .bandit.yml]
>>>>>>> 4a447d7f

  # Check for errors in restructuredtext (.rst) files under the doc hierarchy
  - repo: https://github.com/PyCQA/doc8
    rev: 0.11.2
    hooks:
      - id: doc8
<<<<<<< HEAD
        args: ["--config", "tox.ini"]
=======
        args: [--config, tox.ini]
>>>>>>> 4a447d7f

  # Lint any RST files and embedded code blocks for syntax / formatting errors
  - repo: https://github.com/myint/rstcheck
    rev: v6.0.0.post1
    hooks:
      - id: rstcheck
        additional_dependencies: [sphinx]
<<<<<<< HEAD
        args: ["--config", "tox.ini"]
=======
        args: [--config, tox.ini]
>>>>>>> 4a447d7f

  ########################################################################################
  # Our own pre-commit hooks, which don't come from the pre-commit project
  ########################################################################################
  - repo: local
    hooks:
      - id: nb-output-clear
        name: nb-output-clear
        stages: [commit]
        language: system
        verbose: false
        pass_filenames: false
        always_run: true
<<<<<<< HEAD
        entry: find devtools \( -name \*.ipynb -not -name \*checkpoint.ipynb \) -type f -exec jupyter nbconvert --clear-output {} \;
=======
        entry:
          find devtools \( -name \*.ipynb -not -name \*checkpoint.ipynb \) -type
          f -exec jupyter nbconvert --clear-output {} \;
>>>>>>> 4a447d7f
      - id: unit-tests
        name: unit-tests
        stages: [commit]
        language: system
        verbose: false
        pass_filenames: false
        always_run: true
        entry: pytest --doctest-modules src/pudl test/unit

# Configuration for pre-commit.ci
ci:
  autofix_commit_msg: |
    [pre-commit.ci] auto fixes from pre-commit.com hooks

    For more information, see https://pre-commit.ci
  autofix_prs: true
  autoupdate_branch: dev
  autoupdate_commit_msg: "[pre-commit.ci] pre-commit autoupdate"
  autoupdate_schedule: weekly
  skip: [unit-tests, nb-output-clear]
  submodules: false<|MERGE_RESOLUTION|>--- conflicted
+++ resolved
@@ -54,8 +54,6 @@
     hooks:
       - id: rm-unneeded-f-str
 
-<<<<<<< HEAD
-=======
   # Use built-in types for annotations as per PEP585
   - repo: https://github.com/sondrelg/pep585-upgrade
     rev: v1.0
@@ -75,7 +73,6 @@
       - id: pyupgrade
         args: ["--py310-plus"]
 
->>>>>>> 4a447d7f
   ########################################################################################
   # Linters: hooks that check but don't alter Python and documentation files
   ########################################################################################
@@ -85,11 +82,7 @@
     rev: 4.0.1
     hooks:
       - id: flake8
-<<<<<<< HEAD
-        args: ["--config", "tox.ini"]
-=======
         args: [--config, tox.ini]
->>>>>>> 4a447d7f
         additional_dependencies:
           - flake8-docstrings
           - flake8-colors
@@ -102,60 +95,24 @@
           - flake8-rst-docstrings
           - flake8-use-fstring
 
-<<<<<<< HEAD
-  # Use built-in types for annotations as per PEP585
-  - repo: https://github.com/sondrelg/pep585-upgrade
-    rev: "v1.0"
-    hooks:
-      - id: upgrade-type-hints
-
-  # Update Python language constructs to modern standards
-  - repo: https://github.com/asottile/pyupgrade
-    rev: v2.32.1
-    hooks:
-      - id: pyupgrade
-        args: ["--py310-plus"]
-
-  ########################################################################################
-  # Linters: hooks that check but don't alter Python and documentation files
-  ########################################################################################
-
-=======
->>>>>>> 4a447d7f
   # Check for known security vulnerabilities:
   - repo: https://github.com/PyCQA/bandit
     rev: 1.7.4
     hooks:
       - id: bandit
-<<<<<<< HEAD
         args: ["--configfile", ".bandit.yml"]
-
-  # Check for errors in restructuredtext (.rst) files under the doc hierarchy
-  - repo: https://github.com/PyCQA/doc8
-    rev: 0.11.1
-    hooks:
-      - id: doc8
-        args: ["--config", "tox.ini"]
 
   # Lint Dockerfiles for errors and to ensure best practices
   - repo: https://github.com/AleksaC/hadolint-py
     rev: v2.10.0
     hooks:
       - id: hadolint
-=======
-        args: [--configfile, .bandit.yml]
->>>>>>> 4a447d7f
-
   # Check for errors in restructuredtext (.rst) files under the doc hierarchy
   - repo: https://github.com/PyCQA/doc8
     rev: 0.11.2
     hooks:
       - id: doc8
-<<<<<<< HEAD
-        args: ["--config", "tox.ini"]
-=======
         args: [--config, tox.ini]
->>>>>>> 4a447d7f
 
   # Lint any RST files and embedded code blocks for syntax / formatting errors
   - repo: https://github.com/myint/rstcheck
@@ -163,11 +120,7 @@
     hooks:
       - id: rstcheck
         additional_dependencies: [sphinx]
-<<<<<<< HEAD
-        args: ["--config", "tox.ini"]
-=======
         args: [--config, tox.ini]
->>>>>>> 4a447d7f
 
   ########################################################################################
   # Our own pre-commit hooks, which don't come from the pre-commit project
@@ -181,13 +134,9 @@
         verbose: false
         pass_filenames: false
         always_run: true
-<<<<<<< HEAD
-        entry: find devtools \( -name \*.ipynb -not -name \*checkpoint.ipynb \) -type f -exec jupyter nbconvert --clear-output {} \;
-=======
         entry:
           find devtools \( -name \*.ipynb -not -name \*checkpoint.ipynb \) -type
           f -exec jupyter nbconvert --clear-output {} \;
->>>>>>> 4a447d7f
       - id: unit-tests
         name: unit-tests
         stages: [commit]
