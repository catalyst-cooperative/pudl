repos:

# Quick content checks based on grepping for python specific patterns:
- repo: https://github.com/pre-commit/pygrep-hooks
  rev: v1.9.0
  hooks:
  - id: python-check-blanket-noqa   # Prohibit overly broad QA exclusions.
  - id: python-no-eval              # Never use eval() it's dangerous.
  - id: python-no-log-warn          # logger.warning(), not old .warn()

# Other file formatting, plus common Git mistakes & text file standardization:
- repo: https://github.com/pre-commit/pre-commit-hooks
  rev: v4.0.1
  hooks:
  - id: check-added-large-files # Don't accidentally commit giant files.
  - id: check-merge-conflict    # Watch for lingering merge markers.
  - id: check-yaml              # Validate all YAML files.
  - id: check-case-conflict     # Avoid case sensitivity in file names.
  - id: debug-statements        # Watch for lingering debugger calls.
  - id: end-of-file-fixer       # Ensure there's a newline at EOF.
  - id: mixed-line-ending       # Only newlines, no line-feeds.
  - id: trailing-whitespace     # Remove trailing whitespace.
  - id: name-tests-test         # Follow PyTest naming convention.

# Attempt to enforce standardized PEP8 style formatting:
- repo: https://github.com/pre-commit/mirrors-autopep8
  rev: v1.5.7
  hooks:
  - id: autopep8
    exclude: ^docs/conf.py$
    args:
      - --global-config=tox.ini
      - --in-place
      - --max-line-length=88

# Make sure import statements are sorted uniformly.
- repo: https://github.com/pre-commit/mirrors-isort
<<<<<<< HEAD
  rev: v5.9.1
=======
  rev: v5.9.2
>>>>>>> be52d000
  hooks:
  - id: isort

# Check for PEP8 non-compliance, code complexity, style, errors, etc:
- repo: https://github.com/PyCQA/flake8
  rev: 3.9.2
  hooks:
  - id: flake8
    args: [--config, tox.ini]
    additional_dependencies:
      - flake8-docstrings
      - flake8-colors
      - pydocstyle
      - flake8-builtins
      - mccabe
      - naming
      - pycodestyle
      - pyflakes
      - flake8-rst-docstrings
      - flake8-use-fstring

# Check for errors in restructuredtext (.rst) files under the doc hierarchy
- repo: https://github.com/PyCQA/doc8
  rev: 0.9.0a1
  hooks:
  - id: doc8
    args: [--config, tox.ini]

# Check for known security vulnerabilities:
- repo: https://github.com/PyCQA/bandit
  rev: 1.7.0
  hooks:
  - id: bandit
    args: [--configfile, .bandit.yml]

- repo: local
  hooks:
    - id: unit-tests
      name: unit-tests
      stages: [commit]
      language: system
      verbose: false
      pass_filenames: false
      always_run: true
      entry: pytest test/unit<|MERGE_RESOLUTION|>--- conflicted
+++ resolved
@@ -35,11 +35,7 @@
 
 # Make sure import statements are sorted uniformly.
 - repo: https://github.com/pre-commit/mirrors-isort
-<<<<<<< HEAD
-  rev: v5.9.1
-=======
   rev: v5.9.2
->>>>>>> be52d000
   hooks:
   - id: isort
 
