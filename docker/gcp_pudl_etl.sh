--- conflicted
+++ resolved
@@ -28,31 +28,23 @@
     ferc_to_sqlite \
         --loglevel DEBUG \
         --gcs-cache-path gs://internal-zenodo-cache.catalyst.coop \
-<<<<<<< HEAD
+        --workers 8 \
+        $PUDL_SETTINGS_YML \
+    && pudl_etl \
+        --loglevel DEBUG \
+        --gcs-cache-path gs://internal-zenodo-cache.catalyst.coop \
         $PUDL_SETTINGS_YML \
     && pytest \
-        --gcs-cache-path=gs://internal-zenodo-cache.catalyst.coop \
-        --etl-settings=$PUDL_SETTINGS_YML \
-        --live-dbs test
-    && touch ${PUDL_OUTPUT}/success
-=======
-        --workers 8 \
-        $PUDL_SETTINGS_YML && \
-    pudl_etl \
-        --loglevel DEBUG \
-        --gcs-cache-path gs://internal-zenodo-cache.catalyst.coop \
-        $PUDL_SETTINGS_YML && \
-    pytest \
         -n auto \
         --gcs-cache-path gs://internal-zenodo-cache.catalyst.coop \
         --etl-settings $PUDL_SETTINGS_YML \
-        --live-dbs test/integration test/unit && \
-    pytest \
+        --live-dbs test/integration test/unit \
+    && pytest \
         -n auto \
         --gcs-cache-path gs://internal-zenodo-cache.catalyst.coop \
         --etl-settings $PUDL_SETTINGS_YML \
         --live-dbs test/validate
->>>>>>> c7d03390
+    && touch ${PUDL_OUTPUT}/success
 }
 
 function shutdown_vm() {
