--- conflicted
+++ resolved
@@ -112,7 +112,6 @@
     git push -u origin
 }
 
-<<<<<<< HEAD
 # Short circut the script to debug the nightly branch update
 update_nightly_branch
 if [[ $ETL_SUCCESS == 0 ]]; then
@@ -122,8 +121,6 @@
 fi
 shutdown_vm
 
-=======
->>>>>>> 7685a021
 # # Run ETL. Copy outputs to GCS and shutdown VM if ETL succeeds or fails
 # 2>&1 redirects stderr to stdout.
 run_pudl_etl 2>&1 | tee "$LOGFILE"
@@ -133,12 +130,10 @@
 
 # if pipeline is successful, distribute + publish datasette
 if [[ $ETL_SUCCESS == 0 ]]; then
-<<<<<<< HEAD
     if [ "$GITHUB_ACTION_TRIGGER" = "schedule" ]; then
         update_nightly_branch
     fi
-=======
->>>>>>> 7685a021
+
     # Deploy the updated data to datasette
     if [ "$BUILD_REF" = "dev" ]; then
         python ~/devtools/datasette/publish.py 2>&1 | tee -a "$LOGFILE"
