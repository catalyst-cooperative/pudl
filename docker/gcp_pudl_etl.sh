#!/usr/bin/bash
# This script runs the entire ETL and validation tests in a docker container on a Google Compute Engine instance.
# This script won't work locally because it needs adequate GCP permissions.

LOGFILE="${PUDL_OUTPUT}/${BUILD_ID}-pudl-etl.log"

function send_slack_msg() {
    echo "sending Slack message"
    curl -X POST -H "Content-type: application/json" -H "Authorization: Bearer ${SLACK_TOKEN}" https://slack.com/api/chat.postMessage --data "{\"channel\": \"C03FHB9N0PQ\", \"text\": \"$1\"}"
}

function upload_file_to_slack() {
    echo "Uploading file to slack with comment $2"
    curl -F "file=@$1" -F "initial_comment=$2" -F channels=C03FHB9N0PQ -H "Authorization: Bearer ${SLACK_TOKEN}" https://slack.com/api/files.upload
}

function authenticate_gcp() {
    # Set the default gcloud project id so the zenodo-cache bucket
    # knows what project to bill for egress
    echo "Authenticating to GCP"
    gcloud config set project "$GCP_BILLING_PROJECT"
}

function initialize_postgres() {
    echo "initializing postgres."
    # This is sort of a fiddly set of postgres admin tasks:
    #
    # 1. start the dagster cluster, which is set to be owned by mambauser in the Dockerfile
    # 2. create a db within this cluster so we can do things
    # 3. tell it to actually fail when we mess up, instead of continuing blithely
    # 4. create a *dagster* user, whose creds correspond with those in docker/dagster.yaml
    # 5. make a database for dagster, which is owned by the dagster user
    #
    # When the PG major version changes we'll have to update this from 15 to 16
    pg_ctlcluster 15 dagster start && \
    createdb -h127.0.0.1 -p5433 && \
    psql -v "ON_ERROR_STOP=1" -h127.0.0.1 -p5433 && \
    psql -c "CREATE USER dagster WITH SUPERUSER PASSWORD 'dagster_password'" -h127.0.0.1 -p5433 && \
    psql -c "CREATE DATABASE dagster OWNER dagster" -h127.0.0.1 -p5433
}

function run_pudl_etl() {
    echo "Running PUDL ETL"
    send_slack_msg ":large_yellow_circle: Deployment started for $BUILD_ID :floppy_disk:"
    initialize_postgres && \
    authenticate_gcp && \
    alembic upgrade head && \
    ferc_to_sqlite \
        --loglevel DEBUG \
        --gcs-cache-path gs://internal-zenodo-cache.catalyst.coop \
        --workers 8 \
        "$PUDL_SETTINGS_YML" \
    && pudl_etl \
        --loglevel DEBUG \
        --gcs-cache-path gs://internal-zenodo-cache.catalyst.coop \
        "$PUDL_SETTINGS_YML" \
    && pytest \
        -n auto \
        --gcs-cache-path gs://internal-zenodo-cache.catalyst.coop \
        --etl-settings "$PUDL_SETTINGS_YML" \
        --live-dbs test/integration test/unit \
        --no-cov \
    && pytest \
        -n auto \
        --gcs-cache-path gs://internal-zenodo-cache.catalyst.coop \
        --etl-settings "$PUDL_SETTINGS_YML" \
        --live-dbs test/validate \
        --no-cov \
    && touch "$PUDL_OUTPUT/success"
}

function save_outputs_to_gcs() {
    echo "Copying outputs to GCP bucket $PUDL_GCS_OUTPUT" && \
    gcloud storage --quiet cp -r "$PUDL_OUTPUT" "$PUDL_GCS_OUTPUT" && \
    rm -f "$PUDL_OUTPUT/success"
}

function upload_to_dist_path() {
    GCS_PATH="gs://pudl.catalyst.coop/$1/"
    AWS_PATH="s3://pudl.catalyst.coop/$1/"

    # Only attempt to update outputs if we have an argument
    # This avoids accidentally blowing away the whole bucket if it's not set.
    if [[ -n "$1" ]]; then
        # If the old outputs don't exist, these will exit with status 1, so we
        # don't && them with the rest of the commands.
        echo "Removing old outputs from $GCS_PATH."
        gcloud storage --quiet --billing-project="$GCP_BILLING_PROJECT" rm -r "$GCS_PATH"
        echo "Removing old outputs from $AWS_PATH."
        aws s3 rm --quiet --recursive "$AWS_PATH"

        echo "Copying outputs to $GCS_PATH:" && \
        gcloud storage --quiet --billing-project="$GCP_BILLING_PROJECT" cp -r "$PUDL_OUTPUT/*" "$GCS_PATH" && \
        echo "Copying outputs to $AWS_PATH" && \
        aws s3 cp --quiet --recursive "$PUDL_OUTPUT/" "$AWS_PATH"
    else
        echo "No distribution path provided. Not updating outputs."
        exit 1
    fi
}

function distribute_parquet() {
    PARQUET_BUCKET="gs://parquet.catalyst.coop"
    # Only attempt to update outputs if we have a real value of BUILD_REF
    # This avoids accidentally blowing away the whole bucket if it's not set.
    echo "Copying outputs to parquet distribution bucket"
    if [[ -n "$BUILD_REF" ]]; then
        if [[ "$GITHUB_ACTION_TRIGGER" == "schedule" ]]; then
            # If running nightly builds, copy outputs to the "nightly" bucket path
            DIST_PATH="nightly"
        else
            # Otherwise we want to copy them to a directory named after the tag/ref
            DIST_PATH="$BUILD_REF"
        fi
        echo "Copying outputs to $PARQUET_BUCKET/$DIST_PATH" && \
        gcloud storage --quiet --billing-project="$GCP_BILLING_PROJECT" cp -r "$PUDL_OUTPUT/parquet/*" "$PARQUET_BUCKET/$DIST_PATH"

        # If running a tagged release, ALSO update the stable distribution bucket path:
        if [[ "$GITHUB_ACTION_TRIGGER" == "push" && "$BUILD_REF" == v20* ]]; then
            echo "Copying outputs to $PARQUET_BUCKET/stable" && \
            gcloud storage --quiet --billing-project="$GCP_BILLING_PROJECT" cp -r "$PUDL_OUTPUT/parquet/*" "$PARQUET_BUCKET/stable"
        fi
    fi
}

function copy_outputs_to_distribution_bucket() {
    # Only attempt to update outputs if we have a real value of BUILD_REF
    # This avoids accidentally blowing away the whole bucket if it's not set.
    echo "Copying outputs to distribution buckets"
    if [[ -n "$BUILD_REF" ]]; then
        if [[ "$GITHUB_ACTION_TRIGGER" == "schedule" ]]; then
            # If running nightly builds, copy outputs to the "nightly" bucket path
            DIST_PATH="nightly"
        else
            # Otherwise we want to copy them to a directory named after the tag/ref
            DIST_PATH="$BUILD_REF"
        fi
        upload_to_dist_path "$DIST_PATH"

        # If running a tagged release, ALSO update the stable distribution bucket path:
        if [[ "$GITHUB_ACTION_TRIGGER" == "push" && "$BUILD_REF" == v20* ]]; then
            upload_to_dist_path "stable"
        fi
    fi
}

function zenodo_data_release() {
    echo "Creating a new PUDL data release on Zenodo."

    if [[ "$1" == "production" ]]; then
        ~/pudl/devtools/zenodo/zenodo_data_release.py --no-publish --env "$1" --source-dir "$PUDL_OUTPUT"
    else
        ~/pudl/devtools/zenodo/zenodo_data_release.py --publish --env "$1" --source-dir "$PUDL_OUTPUT"
    fi
}

function notify_slack() {
    # Notify pudl-deployment slack channel of deployment status
    echo "Notifying Slack about deployment status"
    message="${BUILD_ID} status\n\n"
    if [[ "$1" == "success" ]]; then
        message+=":large_green_circle: :sunglasses: :unicorn_face: :rainbow: deployment succeeded!! :partygritty: :database_parrot: :blob-dance: :large_green_circle:\n\n"
    elif [[ "$1" == "failure" ]]; then
        message+=":x: Oh bummer the deployment failed :fiiiiine: :sob: :cry_spin: :x:\n\n"
    else
        echo "Invalid deployment status"
        exit 1
    fi

    message+="Stage status (0 means success):\n"
    message+="ETL_SUCCESS: $ETL_SUCCESS\n"
    message+="SAVE_OUTPUTS_SUCCESS: $SAVE_OUTPUTS_SUCCESS\n"
    message+="UPDATE_NIGHTLY_SUCCESS: $UPDATE_NIGHTLY_SUCCESS\n"
    message+="UPDATE_STABLE_SUCCESS: $UPDATE_STABLE_SUCCESS\n"
    message+="DATASETTE_SUCCESS: $DATASETTE_SUCCESS\n"
    message+="CLEAN_UP_OUTPUTS_SUCCESS: $CLEAN_UP_OUTPUTS_SUCCESS\n"
    message+="DISTRIBUTION_BUCKET_SUCCESS: $DISTRIBUTION_BUCKET_SUCCESS\n"
    message+="GCS_TEMPORARY_HOLD_SUCCESS: $GCS_TEMPORARY_HOLD_SUCCESS \n"
    message+="ZENODO_SUCCESS: $ZENODO_SUCCESS\n\n"

    message+="*Query* logs on <https://console.cloud.google.com/batch/jobsDetail/regions/us-west1/jobs/run-etl-$BUILD_ID/logs?project=catalyst-cooperative-pudl|Google Batch Console>.\n\n"

    message+="*Download* logs at <https://console.cloud.google.com/storage/browser/_details/builds.catalyst.coop/$BUILD_ID/$BUILD_ID-pudl-etl.log|gs://builds.catalyst.coop/${BUILD_ID}/${BUILD_ID}-pudl-etl.log>\n\n"

    message+="Get *full outputs* at <https://console.cloud.google.com/storage/browser/builds.catalyst.coop/$BUILD_ID|gs://builds.catalyst.coop/${BUILD_ID}>."

    send_slack_msg "$message"
    upload_file_to_slack "$LOGFILE" "$BUILD_ID logs:"
}

function merge_tag_into_branch() {
    TAG=$1
    BRANCH=$2
    # When building the image, GHA adds an HTTP basic auth header in git
    # config, which overrides the auth we set below. So we unset it.
    git config --unset http.https://github.com/.extraheader && \
    git config user.email "pudl@catalyst.coop" && \
    git config user.name "pudlbot" && \
    git remote set-url origin "https://pudlbot:$PUDL_BOT_PAT@github.com/catalyst-cooperative/pudl.git" && \
    echo "Updating $BRANCH branch to point at $TAG." && \
    git fetch --force --tags origin "$TAG" && \
    git fetch origin "$BRANCH":"$BRANCH" && \
    git checkout "$BRANCH" && \
    git show-ref -d "$BRANCH" "$TAG" && \
    git merge --ff-only "$TAG" && \
    git push -u origin "$BRANCH"
}

function clean_up_outputs_for_distribution() {
    # Compress the SQLite DBs for easier distribution
    pushd "$PUDL_OUTPUT" && \
    for file in *.sqlite; do
        echo "Compressing $file" && \
        zip "$file.zip" "$file" && \
        rm "$file"
    done
    popd && \
    # Create a zip file of all the parquet outputs for distribution on Kaggle
    # Don't try to compress the already compressed Parquet files with Zip.
    pushd "$PUDL_OUTPUT/parquet" && \
    zip -0 "$PUDL_OUTPUT/pudl_parquet.zip" ./*.parquet && \
    # Move the individual parquet outputs to the output directory for direct access
    mv ./*.parquet "$PUDL_OUTPUT" && \
    popd && \
    # Remove any remaiining files and directories we don't want to distribute
    rm -rf "$PUDL_OUTPUT/parquet" && \
    rm -f "$PUDL_OUTPUT/metadata.yml"
}

########################################################################################
# MAIN SCRIPT
########################################################################################
# Initialize our success variables so they all definitely have a value to check
ETL_SUCCESS=0
SAVE_OUTPUTS_SUCCESS=0
UPDATE_NIGHTLY_SUCCESS=0
UPDATE_STABLE_SUCCESS=0
DATASETTE_SUCCESS=0
DISTRIBUTE_PARQUET_SUCCESS=0
CLEAN_UP_OUTPUTS_SUCCESS=0
DISTRIBUTION_BUCKET_SUCCESS=0
ZENODO_SUCCESS=0
GCS_TEMPORARY_HOLD_SUCCESS=0

# Set these variables *only* if they are not already set by the container or workflow:
: "${PUDL_GCS_OUTPUT:=gs://builds.catalyst.coop/$BUILD_ID}"
: "${PUDL_SETTINGS_YML:=home/mambauser/pudl/src/pudl/package_data/settings/etl_full.yml}"

# Run ETL. Copy outputs to GCS and shutdown VM if ETL succeeds or fails
# 2>&1 redirects stderr to stdout.
run_pudl_etl 2>&1 | tee "$LOGFILE"
ETL_SUCCESS=${PIPESTATUS[0]}

# This needs to happen regardless of the ETL outcome:
pg_ctlcluster 15 dagster stop 2>&1 | tee -a "$LOGFILE"

save_outputs_to_gcs 2>&1 | tee -a "$LOGFILE"
SAVE_OUTPUTS_SUCCESS=${PIPESTATUS[0]}

# if pipeline is successful, distribute + publish datasette
if [[ $ETL_SUCCESS == 0 ]]; then
    if [[ "$GITHUB_ACTION_TRIGGER" == "schedule" ]]; then
        merge_tag_into_branch "$NIGHTLY_TAG" nightly 2>&1 | tee -a "$LOGFILE"
        UPDATE_NIGHTLY_SUCCESS=${PIPESTATUS[0]}
    fi
    # If running a tagged release, merge the tag into the stable branch
    if [[ "$GITHUB_ACTION_TRIGGER" == "push" && "$BUILD_REF" == v20* ]]; then
        merge_tag_into_branch "$BUILD_REF" stable 2>&1 | tee -a "$LOGFILE"
        UPDATE_STABLE_SUCCESS=${PIPESTATUS[0]}
    fi

    # Deploy the updated data to datasette if we're on main
    if [[ "$BUILD_REF" == "main" ]]; then
        python ~/pudl/devtools/datasette/publish.py --production 2>&1 | tee -a "$LOGFILE"
        DATASETTE_SUCCESS=${PIPESTATUS[0]}
    fi

    # TODO: this behavior should be controlled by on/off switch here and this logic
    # should be moved to the triggering github action. Having it here feels fragmented.
    # Distribute outputs if branch is main or the build was triggered by tag push
    if [[ "$GITHUB_ACTION_TRIGGER" == "push" || "$BUILD_REF" == "main" ]]; then
        # Distribute Parquet outputs to a private bucket
        distribute_parquet 2>&1 | tee -a "$LOGFILE"
        DISTRIBUTE_PARQUET_SUCCESS=${PIPESTATUS[0]}
        # Remove some cruft from the builds that we don't want to distribute
        clean_up_outputs_for_distribution 2>&1 | tee -a "$LOGFILE"
        CLEAN_UP_OUTPUTS_SUCCESS=${PIPESTATUS[0]}
        # Copy cleaned up outputs to the S3 and GCS distribution buckets
        copy_outputs_to_distribution_bucket | tee -a "$LOGFILE"
        DISTRIBUTION_BUCKET_SUCCESS=${PIPESTATUS[0]}
        # Remove individual parquet outputs and distribute just the zipped parquet
        # archives on Zenodo, due to their number of files limit
        rm -f "$PUDL_OUTPUT"/*.parquet && \
        # Push a data release to Zenodo for long term accessiblity
        zenodo_data_release "$ZENODO_TARGET_ENV" 2>&1 | tee -a "$LOGFILE"
        ZENODO_SUCCESS=${PIPESTATUS[0]}
    fi
    # If running a tagged release, ensure that outputs can't be accidentally deleted
    # It's not clear that an object lock can be applied in S3 with the AWS CLI
    if [[ "$GITHUB_ACTION_TRIGGER" == "push" && "$BUILD_REF" == v20* ]]; then
<<<<<<< HEAD
        gcloud storage --billing-project="catalyst-cooperative-pudl" objects update "gs://pudl.catalyst.coop/$BUILD_REF/*" --temporary-hold 2>&1 | tee -a "$LOGFILE"
=======
        gcloud storage --billing-project="$GCP_BILLING_PROJECT" objects update "gs://pudl.catalyst.coop/$BUILD_REF/*" --temporary-hold 2>&1 | tee -a "$LOGFILE"
>>>>>>> 40dd5cc0
        GCS_TEMPORARY_HOLD_SUCCESS=${PIPESTATUS[0]}
    fi
fi

# This way we also save the logs from latter steps in the script
gcloud storage --quiet cp "$LOGFILE" "$PUDL_GCS_OUTPUT"

# Notify slack about entire pipeline's success or failure;
if [[ $ETL_SUCCESS == 0 && \
      $SAVE_OUTPUTS_SUCCESS == 0 && \
      $UPDATE_NIGHTLY_SUCCESS == 0 && \
      $UPDATE_STABLE_SUCCESS == 0 && \
      $DATASETTE_SUCCESS == 0 && \
      $DISTRIBUTE_PARQUET_SUCCESS == 0 && \
      $CLEAN_UP_OUTPUTS_SUCCESS == 0 && \
      $DISTRIBUTION_BUCKET_SUCCESS == 0 && \
      $GCS_TEMPORARY_HOLD_SUCCESS == 0 && \
      $ZENODO_SUCCESS == 0
]]; then
    notify_slack "success"
else
    notify_slack "failure"
    exit 1
fi<|MERGE_RESOLUTION|>--- conflicted
+++ resolved
@@ -298,11 +298,7 @@
     # If running a tagged release, ensure that outputs can't be accidentally deleted
     # It's not clear that an object lock can be applied in S3 with the AWS CLI
     if [[ "$GITHUB_ACTION_TRIGGER" == "push" && "$BUILD_REF" == v20* ]]; then
-<<<<<<< HEAD
-        gcloud storage --billing-project="catalyst-cooperative-pudl" objects update "gs://pudl.catalyst.coop/$BUILD_REF/*" --temporary-hold 2>&1 | tee -a "$LOGFILE"
-=======
         gcloud storage --billing-project="$GCP_BILLING_PROJECT" objects update "gs://pudl.catalyst.coop/$BUILD_REF/*" --temporary-hold 2>&1 | tee -a "$LOGFILE"
->>>>>>> 40dd5cc0
         GCS_TEMPORARY_HOLD_SUCCESS=${PIPESTATUS[0]}
     fi
 fi
