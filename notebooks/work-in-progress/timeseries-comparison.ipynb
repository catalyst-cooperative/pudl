{
 "cells": [
  {
   "cell_type": "code",
   "execution_count": null,
   "metadata": {
    "editable": true,
    "slideshow": {
     "slide_type": ""
    },
    "tags": []
   },
   "outputs": [],
   "source": [
    "%load_ext autoreload\n",
    "%autoreload 3"
   ]
  },
  {
   "cell_type": "code",
   "execution_count": null,
   "metadata": {},
   "outputs": [],
   "source": [
    "import matplotlib\n",
    "import matplotlib.pyplot as plt\n",
    "import pandas as pd\n",
    "from pathlib import Path\n",
    "import os\n",
    "\n",
    "try:\n",
    "    import pudl\n",
    "    from pudl.etl import defs\n",
    "    from pudl.analysis.timeseries_evaluation import plot_imputation, plot_correlation, plot_compare_imputation\n",
    "    from dagster import AssetKey\n",
    "    logger = pudl.logging_helpers.get_logger(\"pudl\")\n",
    "except ImportError:\n",
    "    print(\"PUDL not installed in Python environment\")\n",
    "    pass"
   ]
  },
  {
   "cell_type": "markdown",
   "metadata": {},
   "source": [
    "## Visualization Settings"
   ]
  },
  {
   "cell_type": "code",
   "execution_count": null,
   "metadata": {},
   "outputs": [],
   "source": [
    "%matplotlib inline"
   ]
  },
  {
   "cell_type": "code",
   "execution_count": null,
   "metadata": {},
   "outputs": [],
   "source": [
    "matplotlib.rcParams[\"figure.figsize\"] = (10, 6)\n",
    "matplotlib.rcParams[\"figure.dpi\"] = 150\n",
    "pd.set_option(\"display.max_columns\", 100)\n",
    "pd.set_option(\"display.max_rows\", 300)\n",
    "pd.set_option(\"display.max_colwidth\", 1000)\n",
    "\n",
    "# Nice dark theme for Matplotlib... but only if you have matplotx installed.\n",
    "try:\n",
    "    import matplotx\n",
    "    matplotlib.style.use(matplotx.styles.onedark)\n",
    "except ImportError:\n",
    "    pass"
   ]
  },
  {
   "cell_type": "markdown",
   "metadata": {},
   "source": [
    "# Data access shortcuts"
   ]
  },
  {
   "cell_type": "code",
   "execution_count": null,
   "metadata": {},
   "outputs": [],
   "source": [
    "try:\n",
    "    import pudl\n",
    "    def get_parquet(table: str) -> pd.DataFrame:\n",
    "        \"\"\"Read data from local PUDL Parquet outputs.\"\"\"\n",
    "        return pd.read_parquet(Path(os.environ[\"PUDL_OUTPUT\"]) / f\"parquet/{table}.parquet\")\n",
    "\n",
    "    def get_asset(table: str) -> pd.DataFrame:\n",
    "        \"\"\"Read data from locally persisted Dagster assets.\"\"\"\n",
    "        return defs.load_asset_value(AssetKey(table))\n",
    "except ImportError:\n",
    "    print(\"PUDL not installed in Python environment\")\n",
    "    pass\n",
    "\n",
    "def get_s3_tmp(table: str) -> pd.DataFrame:\n",
    "    \"\"\"Read data from our AWS open data registry S3 bucket.\"\"\"\n",
    "    return pd.read_parquet(f\"s3://pudl.catalyst.coop/tmp/eia930/{table}.parquet\")\n",
    "\n",
    "def get_s3_nightly(table: str) -> pd.DataFrame:\n",
    "    \"\"\"Read data from our AWS open data registry S3 bucket.\"\"\"\n",
    "    return pd.read_parquet(f\"s3://pudl.catalyst.coop/nightly/{table}.parquet\")\n"
   ]
  },
  {
   "cell_type": "markdown",
   "metadata": {},
   "source": [
    "## Read in remote data"
   ]
  },
  {
   "cell_type": "code",
   "execution_count": null,
   "metadata": {},
   "outputs": [],
   "source": [
    "eia930_sub = get_asset(\"out_eia930__hourly_subregion_demand\")\n",
    "eia930_ops = get_asset(\"core_eia930__hourly_operations\")"
   ]
  },
  {
   "cell_type": "code",
   "execution_count": null,
   "metadata": {},
   "outputs": [],
   "source": [
    "eia930_sub.info(show_counts=True)"
   ]
  },
  {
   "cell_type": "code",
   "execution_count": null,
   "metadata": {},
   "outputs": [],
   "source": [
    "eia930_sub.loc[\n",
    "    (eia930_sub.demand_imputed_pudl_mwh_imputation_code.isna())\n",
    "    & (eia930_sub.demand_imputed_pudl_mwh.notna())\n",
    "]"
   ]
  },
  {
   "cell_type": "code",
   "execution_count": null,
   "metadata": {},
   "outputs": [],
   "source": [
<<<<<<< HEAD
    "eia930_ba = get_table(\"out_eia930__hourly_operations\")"
   ]
  },
  {
   "cell_type": "code",
   "execution_count": null,
   "metadata": {},
   "outputs": [],
   "source": [
    "get_table(\"core_pudl__codes_imputation_reasons\")"
=======
    "imputation_codes = get_asset(\"core_pudl__codes_imputation_reasons\")\n",
    "imputation_codes"
>>>>>>> 02729f0e
   ]
  },
  {
   "cell_type": "markdown",
   "metadata": {},
   "source": [
    "# Find some imputed data\n",
    "\n",
    "Calculate the proportion of imputed values by subregion to identify areas with a lot of imputation happening so we can see what the results look like."
   ]
  },
  {
   "cell_type": "code",
   "execution_count": null,
   "metadata": {},
   "outputs": [],
   "source": [
    "bad_data = (\n",
    "    eia930_sub.groupby(\n",
    "        [\n",
    "            \"balancing_authority_code_eia\",\n",
    "            \"balancing_authority_subregion_code_eia\",\n",
    "            eia930_sub[\"datetime_utc\"].dt.year  # Extract the year from datetime_utc\n",
    "        ], observed=True)\n",
    "    [\"demand_imputed_pudl_mwh_imputation_code\"]\n",
    "    .apply(lambda x: x.notnull().mean()).sort_values(ascending=False)\n",
    ")\n",
    "bad_data.head(50).tail(25)"
   ]
  },
  {
   "cell_type": "code",
   "execution_count": null,
   "metadata": {},
   "outputs": [],
   "source": [
    "idx_cols = [\"balancing_authority_code_eia\", \"balancing_authority_subregion_code_eia\"]\n",
    "reported_col = \"demand_reported_mwh\"\n",
    "imputed_col = \"demand_imputed_pudl_mwh\""
   ]
  },
  {
   "cell_type": "code",
   "execution_count": null,
   "metadata": {},
   "outputs": [],
   "source": [
    "plot_imputation(\n",
    "    eia930_sub,\n",
    "    idx_cols=idx_cols,\n",
    "    idx_vals=(\"SWPP\", \"OPPD\"),\n",
    "    start_date=\"2019-11-01\",\n",
    "    end_date=\"2019-12-31\",\n",
    "    reported_col=reported_col,\n",
    "    imputed_col=imputed_col,\n",
    ")"
   ]
  },
  {
   "cell_type": "code",
   "execution_count": null,
   "metadata": {},
   "outputs": [],
   "source": [
    "plot_imputation(\n",
    "    eia930_sub,\n",
    "    idx_cols=idx_cols,\n",
    "    idx_vals=(\"CISO\", \"PGAE\"),\n",
    "    start_date=\"2019-02-01\",\n",
    "    end_date=\"2019-02-20\",\n",
    "    reported_col=reported_col,\n",
    "    imputed_col=imputed_col,\n",
    ")"
   ]
  },
  {
   "cell_type": "code",
   "execution_count": null,
   "metadata": {},
   "outputs": [],
   "source": [
    "plot_imputation(\n",
    "    eia930_sub,\n",
    "    idx_cols=idx_cols,\n",
    "    idx_vals=(\"CISO\", \"VEA\"),\n",
    "    start_date=\"2019-02-01\",\n",
    "    end_date=\"2019-02-20\",\n",
    "    reported_col=reported_col,\n",
    "    imputed_col=imputed_col,\n",
    ")"
   ]
  },
  {
   "cell_type": "code",
   "execution_count": null,
   "metadata": {},
   "outputs": [],
   "source": [
    "plot_imputation(\n",
    "    eia930_sub,\n",
    "    idx_cols=idx_cols,\n",
    "    idx_vals=(\"SWPP\", \"INDN\"),\n",
    "    start_date=\"2019-12-01\",\n",
    "    end_date=\"2019-12-31\",\n",
    "    reported_col=reported_col,\n",
    "    imputed_col=imputed_col,\n",
    ")"
   ]
  },
  {
   "cell_type": "code",
   "execution_count": null,
   "metadata": {},
   "outputs": [],
   "source": [
    "plot_imputation(\n",
    "    eia930_sub,\n",
    "    idx_cols=idx_cols,\n",
    "    idx_vals=(\"SWPP\", \"INDN\"),\n",
    "    start_date=\"2024-12-01\",\n",
    "    end_date=\"2024-12-31\",\n",
    "    reported_col=reported_col,\n",
    "    imputed_col=imputed_col,\n",
    ")"
   ]
  },
  {
   "cell_type": "code",
   "execution_count": null,
   "metadata": {},
   "outputs": [],
   "source": [
    "plot_imputation(\n",
    "    eia930_sub,\n",
    "    idx_cols=idx_cols,\n",
    "    idx_vals=(\"PNM\", \"KCEC\"),\n",
    "    start_date=\"2022-06-15\",\n",
    "    end_date=\"2022-07-15\",\n",
    "    reported_col=reported_col,\n",
    "    imputed_col=imputed_col,\n",
    ")"
   ]
  },
  {
   "cell_type": "code",
   "execution_count": null,
   "metadata": {},
   "outputs": [],
   "source": [
    "plot_imputation(\n",
    "    eia930_sub,\n",
    "    idx_cols=idx_cols,\n",
    "    idx_vals=(\"CISO\", \"VEA\"),\n",
    "    start_date=\"2019-12-01\",\n",
    "    end_date=\"2019-12-31\",\n",
    "    reported_col=reported_col,\n",
    "    imputed_col=imputed_col,\n",
    ")"
   ]
  },
  {
   "cell_type": "markdown",
<<<<<<< HEAD
   "metadata": {},
   "source": [
    "## Repeat with BA data"
   ]
  },
  {
   "cell_type": "code",
   "execution_count": null,
   "metadata": {},
   "outputs": [],
   "source": [
    "bad_data = (\n",
    "    eia930_ba.groupby(\n",
    "        [\n",
    "            \"balancing_authority_code_eia\",\n",
    "            eia930_ba[\"datetime_utc\"].dt.year  # Extract the year from datetime_utc\n",
    "        ], observed=True)\n",
    "    [\"demand_imputed_pudl_mwh_imputation_code\"]\n",
    "    .apply(lambda x: x.notnull().mean()).sort_values(ascending=False)\n",
    ")\n",
    "bad_data.head(50).tail(25)"
   ]
  },
  {
   "cell_type": "code",
   "execution_count": null,
   "metadata": {},
   "outputs": [],
   "source": [
    "idx_cols = [\"balancing_authority_code_eia\"]\n",
    "plot_imputation(\n",
    "    eia930_ba,\n",
    "    idx_cols=idx_cols,\n",
    "    idx_vals=(\"SC\",),\n",
    "    start_date=\"2017-12-01\",\n",
    "    end_date=\"2017-12-31\",\n",
    "    reported_col=reported_col,\n",
    "    imputed_col=imputed_col,\n",
    ")\n",
    "\n",
    "plot_imputation(\n",
    "    eia930_ba,\n",
    "    idx_cols=idx_cols,\n",
    "    idx_vals=(\"SEC\",),\n",
    "    start_date=\"2017-11-01\",\n",
    "    end_date=\"2017-12-15\",\n",
    "    reported_col=reported_col,\n",
    "    imputed_col=imputed_col,\n",
    ")\n",
    "plot_imputation(\n",
    "    eia930_ba,\n",
    "    idx_cols=idx_cols,\n",
    "    idx_vals=(\"GVL\",),\n",
    "    start_date=\"2019-02-01\",\n",
    "    end_date=\"2019-03-01\",\n",
    "    reported_col=reported_col,\n",
    "    imputed_col=imputed_col,\n",
    ")\n",
    "plot_imputation(\n",
    "    eia930_ba,\n",
    "    idx_cols=idx_cols,\n",
    "    idx_vals=(\"BANC\",),\n",
    "    start_date=\"2019-04-01\",\n",
    "    end_date=\"2019-05-01\",\n",
    "    reported_col=reported_col,\n",
    "    imputed_col=imputed_col,\n",
    ")"
   ]
  },
  {
   "cell_type": "code",
   "execution_count": null,
=======
>>>>>>> 02729f0e
   "metadata": {},
   "source": [
    "# Is subregion demand data consistent with BA-level reporting?\n",
    "\n",
    "- Investigate how consistent the more granular subregion data is with the BA-level data.\n",
    "- Sum up all reported demand for each of them and look at the proportional difference.\n",
    "- Plot the correlation between the aggregated subregion data and the BA-level data.\n",
    "- Look more closely at some individual spans of time where the differences are significant."
   ]
  },
  {
   "cell_type": "code",
   "execution_count": null,
<<<<<<< HEAD
   "metadata": {},
   "outputs": [],
   "source": [
    "eia930_ba"
   ]
  },
  {
   "cell_type": "markdown",
=======
>>>>>>> 02729f0e
   "metadata": {},
   "outputs": [],
   "source": [
    "eia930_bas = (\n",
    "    eia930_ops\n",
    "    .loc[:, [\"balancing_authority_code_eia\", \"datetime_utc\", \"demand_reported_mwh\"]]\n",
    "    .set_index([\"balancing_authority_code_eia\", \"datetime_utc\"])\n",
    ")"
   ]
  },
  {
   "cell_type": "code",
   "execution_count": null,
   "metadata": {},
   "outputs": [],
   "source": [
    "eia930_sub_agg = (\n",
    "    eia930_sub.groupby([\"balancing_authority_code_eia\", \"datetime_utc\"])[\n",
    "        \"demand_reported_mwh\"\n",
    "    ].sum().to_frame()\n",
    ")"
   ]
  },
  {
   "cell_type": "code",
   "execution_count": null,
   "metadata": {},
   "outputs": [],
   "source": [
    "eia930_both = pd.merge(\n",
    "    eia930_bas,\n",
    "    eia930_sub_agg,\n",
    "    left_index=True,\n",
    "    right_index=True,\n",
    "    how=\"inner\",\n",
    "    suffixes=(\"_ba\", \"_sub\")\n",
    ")"
   ]
  },
  {
   "cell_type": "markdown",
   "metadata": {},
   "source": [
    "## Bulk proportions\n",
    "\n",
    "Note that our BA-level data has not yet been imputed, so this isn't a perfect compairson.\n",
    "\n",
    "Differences as (BA-sum(subregions))/BA (from Alicia Wongel)\n",
    "\n",
    "| Balancing Authority | Difference (%) |\n",
    "|---------------------|----------------|\n",
    "| CISO               | 0.005%         |\n",
    "| ERCO               | -0.042%        |\n",
    "| ISNE               | 0.060%         |\n",
    "| MISO               | 0.035%         |\n",
    "| PJM                | 1.604%         |\n",
    "| SWPP               | 0.022%         |\n",
    "| NYIS               | 0.031%         |\n",
    "\n",
    "Looking below, in general the bulk demand is only off by a fraction of a percent, with the exception of ERCOT (5% off) and PJM (18% off) -- but again the BA level data here still has all of its outliers and weirdness."
   ]
  },
  {
   "cell_type": "code",
   "execution_count": null,
   "metadata": {},
   "outputs": [],
   "source": [
    "ba_totals = eia930_both.groupby(\"balancing_authority_code_eia\").sum()\n",
    "ba_totals[\"pct_diff\"] = (ba_totals[\"demand_reported_mwh_ba\"] - ba_totals[\"demand_reported_mwh_sub\"]) / ba_totals[\"demand_reported_mwh_ba\"]\n",
    "ba_totals"
   ]
  },
  {
   "cell_type": "markdown",
   "metadata": {},
   "source": [
    "## Correlation plot by BA\n",
    "\n",
    "- Many differences between these two time series could be washed out by the aggregation.\n",
    "- Plotting the individual data points will let us see whether there are any systematic differences between the two.\n",
    "- This obscures the time dimension, but is still useful for a quick check.\n",
    "- Interestingly, even though the bulk difference above for ISNE was less than 1%, it seems to have more scatter than the other BAs.\n",
    "- However, the scatter seems to be more or less evenly distributed above and below the line of 1:1 correlation, so it's cancelling out.\n",
    "- PJM has less scatter, but it's all below the line, leading to a bigger overall bulk difference."
   ]
  },
  {
   "cell_type": "code",
   "execution_count": null,
   "metadata": {},
   "outputs": [],
   "source": [
    "all_bas = list(eia930_both.index.get_level_values(0).unique())\n",
    "\n",
    "plot_correlation(\n",
    "    eia930_both.reset_index(),\n",
    "    idx_cols=[\"balancing_authority_code_eia\"],\n",
    "    idx_vals=all_bas,\n",
    "    timeseries_x=\"demand_reported_mwh_ba\",\n",
    "    timeseries_y=\"demand_reported_mwh_sub\",\n",
    "    xlabel=\"BA Reported Demand [MWh]\",\n",
    "    ylabel=\"Aggregated Subregion Demand [MWh]\",\n",
    "    title=\"Correlation between BA Reported Demand and Aggregated Subregion Demand\",\n",
    "    xylim=(1e3, 2e5),\n",
    "    alpha=0.1,\n",
    ")"
   ]
  },
  {
   "cell_type": "markdown",
   "metadata": {},
   "source": [
    "## Identify months with large discrepancies\n",
    "- Which individual periods of time are most responsible for the differences between the BA-level and subregion-level data?\n",
    "- A handful of months seem to just have missing (zero) subregional data.\n",
    "- However, ISNE doesn't seem to show up much in the top fractional differences on a monthly basis."
   ]
  },
  {
   "cell_type": "code",
   "execution_count": null,
   "metadata": {},
   "outputs": [],
   "source": [
    "eia930_bymonth = eia930_both.reset_index()\n",
    "eia930_bymonth = eia930_bymonth.groupby(\n",
    "    [\n",
    "        \"balancing_authority_code_eia\",\n",
    "        eia930_bymonth[\"datetime_utc\"].dt.to_period(\"M\")\n",
    "    ]\n",
    ")[[\"demand_reported_mwh_ba\", \"demand_reported_mwh_sub\"]].sum()\n",
    "eia930_bymonth[\"frac_diff\"] = (\n",
    "    eia930_bymonth[\"demand_reported_mwh_ba\"] - eia930_bymonth[\"demand_reported_mwh_sub\"]\n",
    ") / eia930_bymonth[\"demand_reported_mwh_ba\"]\n",
    "eia930_bymonth.sort_values(\"frac_diff\", ascending=False).head(25)"
   ]
  },
  {
   "cell_type": "code",
   "execution_count": null,
   "metadata": {},
   "outputs": [],
   "source": [
    "eia930_bymonth.sort_values(\"frac_diff\", ascending=False).loc[\"ISNE\"].head(25)"
   ]
  },
  {
   "cell_type": "code",
   "execution_count": null,
   "metadata": {},
   "outputs": [],
   "source": [
    "isne_ba = eia930_both.sort_index().loc[(\"ISNE\", slice(\"2019-02-01\",\"2019-02-28\")), \"demand_reported_mwh_ba\"].reset_index()\n",
    "isne_sub = eia930_both.sort_index().loc[(\"ISNE\", slice(\"2019-02-01\",\"2019-02-28\")), \"demand_reported_mwh_sub\"].reset_index()\n",
    "plt.plot(isne_ba[\"datetime_utc\"], isne_ba[\"demand_reported_mwh_ba\"], label=\"BA Reported\", lw=1)\n",
    "plt.plot(isne_sub[\"datetime_utc\"], isne_sub[\"demand_reported_mwh_sub\"], label=\"Subregion Reported\", lw=1)\n",
    "plt.title(\"ISNE BA vs. Subregion Demand\")\n",
    "plt.ylabel(\"Demand [MWh]\")\n",
    "plt.legend()"
   ]
  },
  {
   "cell_type": "markdown",
   "metadata": {},
   "source": [
    "## Compare old and new FERC-714 Imputations\n",
    "\n",
    "- This currently takes a long time to run, so it's below the assert False"
   ]
  },
  {
   "cell_type": "code",
   "execution_count": null,
   "metadata": {},
   "outputs": [],
   "source": [
    "# For pulling data from S3:\n",
    "new_imputed = get_asset(\"out_ferc714__hourly_planning_area_demand\")\n",
    "old_imputed = pd.read_parquet(\"_out_ferc714__hourly_imputed_demand.parquet\")\n",
    "\n",
    "# For running locally w/ PUDL environment.\n",
    "#new_imputed = get_asset(\"out_ferc714__hourly_planning_area_demand\")\n",
    "#old_imputed = pd.read_parquet(\"_out_ferc714__hourly_imputed_demand.parquet\")"
   ]
  },
  {
   "cell_type": "code",
   "execution_count": null,
   "metadata": {},
   "outputs": [],
   "source": [
    "new_imputed.info()"
   ]
  },
  {
   "cell_type": "code",
   "execution_count": null,
   "metadata": {},
   "outputs": [],
   "source": [
    "ferc714_both = pd.merge(\n",
    "    left=new_imputed.loc[:, [\"respondent_id_ferc714\", \"datetime_utc\", \"demand_imputed_pudl_mwh\"]],\n",
    "    right=old_imputed.loc[:, [\"respondent_id_ferc714\", \"datetime_utc\", \"demand_mwh\"]],\n",
    "    on=[\"respondent_id_ferc714\", \"datetime_utc\"],\n",
    "    how=\"outer\",\n",
    ").rename(\n",
    "    columns={\n",
    "        \"demand_imputed_pudl_mwh\": \"demand_mwh_new\",\n",
    "        \"demand_mwh\": \"demand_mwh_old\",\n",
    "    }\n",
    ")\n",
    "ferc714_both.info()"
   ]
  },
  {
   "cell_type": "code",
   "execution_count": null,
   "metadata": {},
   "outputs": [],
   "source": [
    "all_rids = list(ferc714_both[\"respondent_id_ferc714\"].unique())\n",
    "\n",
    "plot_correlation(\n",
    "    ferc714_both,\n",
    "    idx_cols=[\"respondent_id_ferc714\"],\n",
    "    idx_vals=all_rids,\n",
    "    timeseries_x=\"demand_mwh_old\",\n",
    "    timeseries_y=\"demand_mwh_new\",\n",
    "    xlabel=\"Old Imputed Demand [MWh]\",\n",
    "    ylabel=\"New Imputed Demand [MWh]\",\n",
    "    title=\"Correlation between Old and New FERC-714 Imputed Planning Area Demand\",\n",
    "    xylim=(1, 2e5),\n",
    "    legend=False,\n",
    "    alpha=0.2,\n",
    ")"
   ]
  },
  {
   "cell_type": "code",
   "execution_count": null,
   "metadata": {},
   "outputs": [],
   "source": []
  }
 ],
 "metadata": {
  "kernelspec": {
   "display_name": "Python 3 (ipykernel)",
   "language": "python",
   "name": "python3"
  },
  "language_info": {
   "codemirror_mode": {
    "name": "ipython",
    "version": 3
   },
   "file_extension": ".py",
   "mimetype": "text/x-python",
   "name": "python",
   "nbconvert_exporter": "python",
   "pygments_lexer": "ipython3",
   "version": "3.12.9"
  },
  "toc-autonumbering": true
 },
 "nbformat": 4,
 "nbformat_minor": 4
}<|MERGE_RESOLUTION|>--- conflicted
+++ resolved
@@ -94,20 +94,44 @@
     "        \"\"\"Read data from local PUDL Parquet outputs.\"\"\"\n",
     "        return pd.read_parquet(Path(os.environ[\"PUDL_OUTPUT\"]) / f\"parquet/{table}.parquet\")\n",
     "\n",
-    "    def get_asset(table: str) -> pd.DataFrame:\n",
-    "        \"\"\"Read data from locally persisted Dagster assets.\"\"\"\n",
-    "        return defs.load_asset_value(AssetKey(table))\n",
-    "except ImportError:\n",
-    "    print(\"PUDL not installed in Python environment\")\n",
-    "    pass\n",
-    "\n",
-    "def get_s3_tmp(table: str) -> pd.DataFrame:\n",
-    "    \"\"\"Read data from our AWS open data registry S3 bucket.\"\"\"\n",
-    "    return pd.read_parquet(f\"s3://pudl.catalyst.coop/tmp/eia930/{table}.parquet\")\n",
-    "\n",
-    "def get_s3_nightly(table: str) -> pd.DataFrame:\n",
-    "    \"\"\"Read data from our AWS open data registry S3 bucket.\"\"\"\n",
-    "    return pd.read_parquet(f\"s3://pudl.catalyst.coop/nightly/{table}.parquet\")\n"
+    "def get_parquet(table: str) -> pd.DataFrame:\n",
+    "    return pd.read_parquet(Path(os.environ[\"PUDL_OUTPUT\"]) / f\"parquet/{table}.parquet\")"
+   ]
+  },
+  {
+   "cell_type": "code",
+   "execution_count": null,
+   "metadata": {},
+   "outputs": [],
+   "source": [
+    "from pudl.analysis.timeseries_evaluation import plot_imputation"
+   ]
+  },
+  {
+   "cell_type": "code",
+   "execution_count": null,
+   "metadata": {},
+   "outputs": [],
+   "source": [
+    "eia930_sub = get_table(\"out_eia930__hourly_subregion_demand\")"
+   ]
+  },
+  {
+   "cell_type": "code",
+   "execution_count": null,
+   "metadata": {},
+   "outputs": [],
+   "source": [
+    "eia930_ba = get_table(\"out_eia930__hourly_operations\")"
+   ]
+  },
+  {
+   "cell_type": "code",
+   "execution_count": null,
+   "metadata": {},
+   "outputs": [],
+   "source": [
+    "get_table(\"core_pudl__codes_imputation_reasons\")"
    ]
   },
   {
@@ -154,21 +178,8 @@
    "metadata": {},
    "outputs": [],
    "source": [
-<<<<<<< HEAD
-    "eia930_ba = get_table(\"out_eia930__hourly_operations\")"
-   ]
-  },
-  {
-   "cell_type": "code",
-   "execution_count": null,
-   "metadata": {},
-   "outputs": [],
-   "source": [
-    "get_table(\"core_pudl__codes_imputation_reasons\")"
-=======
     "imputation_codes = get_asset(\"core_pudl__codes_imputation_reasons\")\n",
     "imputation_codes"
->>>>>>> 02729f0e
    ]
   },
   {
@@ -326,12 +337,11 @@
     "    end_date=\"2019-12-31\",\n",
     "    reported_col=reported_col,\n",
     "    imputed_col=imputed_col,\n",
-    ")"
-   ]
-  },
-  {
-   "cell_type": "markdown",
-<<<<<<< HEAD
+    ")\n"
+   ]
+  },
+  {
+   "cell_type": "markdown",
    "metadata": {},
    "source": [
     "## Repeat with BA data"
@@ -404,8 +414,23 @@
   {
    "cell_type": "code",
    "execution_count": null,
-=======
->>>>>>> 02729f0e
+   "metadata": {},
+   "outputs": [],
+   "source": [
+    "assert False"
+   ]
+  },
+  {
+   "cell_type": "code",
+   "execution_count": null,
+   "metadata": {},
+   "outputs": [],
+   "source": [
+    "eia930_ba"
+   ]
+  },
+  {
+   "cell_type": "markdown",
    "metadata": {},
    "source": [
     "# Is subregion demand data consistent with BA-level reporting?\n",
@@ -419,17 +444,6 @@
   {
    "cell_type": "code",
    "execution_count": null,
-<<<<<<< HEAD
-   "metadata": {},
-   "outputs": [],
-   "source": [
-    "eia930_ba"
-   ]
-  },
-  {
-   "cell_type": "markdown",
-=======
->>>>>>> 02729f0e
    "metadata": {},
    "outputs": [],
    "source": [
