"""Tests for settings validation."""

from typing import Self

import pytest
from dagster import DagsterInvalidConfigError, Field, build_init_resource_context
from pandas import json_normalize
from pydantic import ValidationError

from pudl.metadata.classes import DataSource
from pudl.resources import dataset_settings
from pudl.settings import (
    DatasetsSettings,
    Eia860Settings,
    Eia923Settings,
    EiaSettings,
    EpaCemsSettings,
    Ferc1DbfToSqliteSettings,
    Ferc1Settings,
    GenericDatasetSettings,
    _convert_settings_to_dagster_config,
)
from pudl.workspace.datastore import Datastore
from pudl.workspace.setup import PudlPaths


class TestGenericDatasetSettings:
    """Test generic dataset behavior."""

    def test_missing_field_error(self: Self):
        """Test GenericDatasetSettings throws error if user forgets to add a field.

        In this case, the required ``data_source`` parameter is missing.
        """
        with pytest.raises(ValidationError):
            working_partitions = {"years": [2001]}
            working_tables = ["table"]

            class Test(GenericDatasetSettings):
                data_source: DataSource(
                    working_partitions=working_partitions, working_tables=working_tables
                )

            Test()


class TestFerc1DbfToSqliteSettings:
    """Test Ferc1DbfToSqliteSettings."""

    def test_ref_year(self: Self):
        """Test reference year is within working years."""
        with pytest.raises(ValidationError):
            Ferc1DbfToSqliteSettings(ferc1_to_sqlite_refyear=1990)


class TestFerc1Settings:
    """Test Ferc1 settings validation.

    EIA860 and EIA923 use the same validation functions.
    """

    def test_not_working_year(self: Self):
        """Make sure a validation error is being thrown when given an invalid year."""
        with pytest.raises(ValidationError):
            Ferc1Settings(years=[1901])

    def test_duplicate_sort_years(self: Self):
        """Test years are sorted and deduplicated."""
        with pytest.raises(ValidationError):
            _ = Ferc1Settings(years=[2001, 2001, 2000])

    def test_none_years_raise(self: Self):
        """Test years are sorted and deduplicated."""
        with pytest.raises(ValidationError):
            _ = Ferc1Settings(years=None)

    def test_default_years(self: Self):
        """Test all years are used as default."""
        returned_settings = Ferc1Settings()

        expected_years = DataSource.from_id("ferc1").working_partitions["years"]
        assert expected_years == returned_settings.years

        dbf_expected_years = [year for year in expected_years if year <= 2020]
        assert dbf_expected_years == returned_settings.dbf_years

        xbrl_expected_years = [year for year in expected_years if year >= 2021]
        assert xbrl_expected_years == returned_settings.xbrl_years


class TestEpaCemsSettings:
    """Test EpaCems settings validation."""

<<<<<<< HEAD
    def test_not_working_quarter(self):
        """Make sure a validation error is being thrown when given an invalid quarter."""
=======
    def test_not_working_state(self: Self):
        """Make sure a validation error is being thrown when given an invalid state."""
>>>>>>> b2b83394
        with pytest.raises(ValidationError):
            EpaCemsSettings(quarters=[5])

<<<<<<< HEAD
    def test_duplicate_sort_quarters(self):
        """Test quarters are sorted and deduplicated."""
        returned_settings = EpaCemsSettings(quarters=[1, 4, 2])
        expected_quarters = [1, 2, 4]

        assert expected_quarters == returned_settings.quarters

    def test_default_quarters(self):
        """Test all quarters are used as default."""
        returned_settings = EpaCemsSettings()

        expected_quarters = DataSource.from_id("epacems").working_partitions["quarters"]
        assert expected_quarters == returned_settings.quarters
=======
    def test_duplicate_sort_states(self: Self):
        """Test states are sorted and deduplicated."""
        with pytest.raises(ValidationError):
            _ = EpaCemsSettings(states=["CA", "CA", "AL"])

    def test_default_states(self: Self):
        """Test all states are used as default."""
        returned_settings = EpaCemsSettings()

        expected_states = DataSource.from_id("epacems").working_partitions["states"]
        assert expected_states == returned_settings.states

    def test_all_states(self: Self):
        """Test all states are used as default."""
        returned_settings = EpaCemsSettings(states=["all"])

        expected_states = DataSource.from_id("epacems").working_partitions["states"]
        assert expected_states == returned_settings.states
>>>>>>> b2b83394

    def test_none_states_raise(self: Self):
        """Test that setting a required partition to None raises an error."""
        with pytest.raises(ValidationError):
            _ = EpaCemsSettings(states=None)


class TestEIA860Settings:
    """Test EIA860 setting validation.

    Most of the validation is covered in TestFerc1Settings.
    """

    def test_860m(self: Self):
        """Test validation error is raised when eia860m date is within 860 years."""
        settings_cls = Eia860Settings
        original_eia80m_date = settings_cls.eia860m_date
        settings_cls.eia860m_date = "2019-11"

        with pytest.raises(ValidationError):
            settings_cls(eia860m=True)
        settings_cls.eia860m_date = original_eia80m_date


class TestEiaSettings:
    """Test pydantic model that validates EIA datasets."""

    def test_eia923_dependency(self: Self):
        """Test that there is some overlap between EIA860 and EIA923 data."""
        eia923_settings = Eia923Settings()
        settings = EiaSettings(eia923=eia923_settings)
        data_source = DataSource.from_id("eia860")
        assert settings.eia860
        # assign both EIA form years
        eia860_years = settings.eia860.years
        eia923_years_partition = data_source.working_partitions["years"]
        eia923_years_settings = settings.eia923.years
        # assert that there is some overlap between EIA years
        assert not set(eia860_years).isdisjoint(eia923_years_partition)
        assert not set(eia860_years).isdisjoint(eia923_years_settings)

    def test_eia860_dependency(self: Self):
        """Test that there is some overlap between EIA860 and EIA923 data."""
        eia860_settings = Eia860Settings()
        settings = EiaSettings(eia860=eia860_settings)
        data_source = DataSource.from_id("eia923")
        assert settings.eia923
        # assign both EIA form years
        eia923_years = settings.eia923.years
        eia860_years_partition = data_source.working_partitions["years"]
        eia860_years_settings = settings.eia860.years
        # assert that there is some overlap between EIA years
        assert not set(eia923_years).isdisjoint(eia860_years_partition)
        assert not set(eia923_years).isdisjoint(eia860_years_settings)


class TestDatasetsSettings:
    """Test pydantic model that validates all datasets."""

    def test_default_behavior(self: Self):
        """Make sure all of the years are added if nothing is specified."""
        settings = DatasetsSettings()
        data_source = DataSource.from_id("ferc1")

        expected_years = data_source.working_partitions["years"]
        returned_years = settings.ferc1.years
        assert expected_years == returned_years

        assert settings.eia, "EIA settings were not added."

    def test_glue(self: Self):
        """Test glue settings get added when ferc and eia are requested."""
        settings = DatasetsSettings()
        assert settings.glue, "Glue settings we not added when they should have been."

        assert settings.glue.eia
        assert settings.glue.ferc1

    def test_convert_settings_to_dagster_config(self: Self):
        """Test conversion of dictionary to Dagster config."""
        dct = {
            "eia": {
                "eia860": {"years": [2021, 2022]},
                "eia923": {"years": [2021, 2022]},
            }
        }
        expected_dct = {
            "eia": {
                "eia860": {"years": Field(list, default_value=[2021, 2022])},
                "eia923": {"years": Field(list, default_value=[2021, 2022])},
            }
        }

        _convert_settings_to_dagster_config(dct)
        assert dct.keys() == expected_dct.keys()
        assert dct["eia"].keys() == expected_dct["eia"].keys()
        assert isinstance(dct["eia"]["eia860"]["years"], Field)
        assert isinstance(dct["eia"]["eia923"]["years"], Field)


class TestGlobalConfig:
    """Test global pydantic model config works."""

    def test_unknown_dataset(self: Self):
        """Test unkown dataset fed to DatasetsSettings."""
        with pytest.raises(ValidationError):
            DatasetsSettings().model_validate({"unknown_data": "data"})

        with pytest.raises(ValidationError):
            EiaSettings().model_validate({"unknown_data": "data"})

    def test_immutability(self: Self):
        """Test immutability config is working correctly."""
        with pytest.raises(ValidationError):
            settings = DatasetsSettings()
            settings.eia = EiaSettings()

        with pytest.raises(ValidationError):
            settings = EiaSettings()
            settings.eia860 = Eia860Settings()


class TestDatasetsSettingsResource:
    """Test the DatasetsSettings dagster resource."""

    def test_invalid_datasource(self: Self):
        """Test an error is thrown when there is an invalid datasource in the config."""
        init_context = build_init_resource_context(
            config={"new_datasource": {"years": [1990]}}
        )
        with pytest.raises(DagsterInvalidConfigError):
            _ = dataset_settings(init_context)

    def test_invalid_field_type(self: Self):
        """Test an error is thrown when there is an incorrect type in the config."""
        init_context = build_init_resource_context(config={"ferc1": {"years": 2021}})
        with pytest.raises(DagsterInvalidConfigError):
            _ = dataset_settings(init_context)

    def test_default_values(self: Self):
        """Test the correct default values are created for dagster config."""
        expected_quarters = EpaCemsSettings().quarters
        assert (
            dataset_settings.config_schema.default_value["epacems"]["quarters"]
            == expected_quarters
        )


def test_partitions_with_json_normalize(pudl_etl_settings):
    """Ensure the FERC1 and CEMS partitions normalize."""
    datasets = pudl_etl_settings.get_datasets()

    ferc_parts = json_normalize(datasets["ferc1"].partitions)
    if list(ferc_parts.columns) != ["year"]:
        raise AssertionError(
            "FERC1 paritions should have year and state columns only, found:"
            f"{ferc_parts}"
        )

    cems_parts = json_normalize(datasets["epacems"].partitions)
    if list(cems_parts.columns) != ["year", "quarter"]:
        raise AssertionError(
            "CEMS paritions should have year and quarter columns only, found:"
            f"{cems_parts}"
        )


def test_partitions_for_datasource_table(pudl_etl_settings):
    """Test whether or not we can make the datasource table."""
    ds = Datastore(local_cache_path=PudlPaths().data_dir)
    datasource = pudl_etl_settings.make_datasources_table(ds)
    datasets = pudl_etl_settings.get_datasets().keys()
    if datasource.empty and datasets != 0:
        raise AssertionError(
            "Datasource table is empty with the following datasets in the settings: "
            f"{datasets}"
        )<|MERGE_RESOLUTION|>--- conflicted
+++ resolved
@@ -91,55 +91,27 @@
 class TestEpaCemsSettings:
     """Test EpaCems settings validation."""
 
-<<<<<<< HEAD
-    def test_not_working_quarter(self):
+    def test_not_working_quarter(self: Self):
         """Make sure a validation error is being thrown when given an invalid quarter."""
-=======
-    def test_not_working_state(self: Self):
-        """Make sure a validation error is being thrown when given an invalid state."""
->>>>>>> b2b83394
         with pytest.raises(ValidationError):
             EpaCemsSettings(quarters=[5])
 
-<<<<<<< HEAD
-    def test_duplicate_sort_quarters(self):
+    def test_duplicate_sort_quarters(self: Self):
         """Test quarters are sorted and deduplicated."""
-        returned_settings = EpaCemsSettings(quarters=[1, 4, 2])
-        expected_quarters = [1, 2, 4]
-
-        assert expected_quarters == returned_settings.quarters
-
-    def test_default_quarters(self):
+        with pytest.raises(ValidationError):
+            _ = EpaCemsSettings(quarters=[4, 4, 2])
+
+    def test_default_quarters(self: Self):
         """Test all quarters are used as default."""
         returned_settings = EpaCemsSettings()
 
         expected_quarters = DataSource.from_id("epacems").working_partitions["quarters"]
         assert expected_quarters == returned_settings.quarters
-=======
-    def test_duplicate_sort_states(self: Self):
-        """Test states are sorted and deduplicated."""
-        with pytest.raises(ValidationError):
-            _ = EpaCemsSettings(states=["CA", "CA", "AL"])
-
-    def test_default_states(self: Self):
-        """Test all states are used as default."""
-        returned_settings = EpaCemsSettings()
-
-        expected_states = DataSource.from_id("epacems").working_partitions["states"]
-        assert expected_states == returned_settings.states
-
-    def test_all_states(self: Self):
-        """Test all states are used as default."""
-        returned_settings = EpaCemsSettings(states=["all"])
-
-        expected_states = DataSource.from_id("epacems").working_partitions["states"]
-        assert expected_states == returned_settings.states
->>>>>>> b2b83394
-
-    def test_none_states_raise(self: Self):
+
+    def test_none_quarters_raise(self: Self):
         """Test that setting a required partition to None raises an error."""
         with pytest.raises(ValidationError):
-            _ = EpaCemsSettings(states=None)
+            _ = EpaCemsSettings(quarters=None)
 
 
 class TestEIA860Settings:
