--- conflicted
+++ resolved
@@ -1405,12 +1405,7 @@
         ),
     ],
 )
-<<<<<<< HEAD
 def test_update_table_row_counts_clobber(
-    caplog,
-=======
-def test_update_table_row_counts_update(
->>>>>>> 289fe536
     partition_definition,
     test_data,
     old_row_counts,
@@ -1458,26 +1453,12 @@
     mocker.patch("pudl.scripts.dbt_helper.ALL_TABLES", new=["test_source__table_name"])
     runner = CliRunner()
 
-<<<<<<< HEAD
-    # Use builtin pytest caplog fixture to check for expected log outputs
-    with caplog.at_level(logging.INFO):
-        runner.invoke(
-            update_tables,
-            [
-                "test_source__table_name",
-                "--clobber",
-                "--row-counts",
-            ],
-        )
-    assert "Successfully updated row counts for test_source__table_name" in caplog.text
-=======
-    # Mock logger.info to check for expected logging outputs
     logger_mock = mocker.patch("pudl.scripts.dbt_helper.logger.info")
     runner.invoke(
         update_tables,
         [
             "test_source__table_name",
-            "--update",
+            "--clobber",
             "--row-counts",
         ],
     )
@@ -1485,7 +1466,6 @@
         "Successfully updated row counts for test_source__table_name"
         in logger_mock.call_args[0][0]
     )
->>>>>>> 289fe536
 
     # read out data & compare
     observed_row_counts = pd.read_csv(row_count_csv_path)
