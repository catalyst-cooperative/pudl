import logging
import unittest
from collections import namedtuple
from dataclasses import dataclass
from io import StringIO

import pandas as pd
import pytest
from click.testing import CliRunner

from pudl.scripts.dbt_helper import (
    DbtColumn,
    DbtSchema,
    DbtSource,
    DbtTable,
    UpdateResult,
    _calculate_row_counts,
    _combine_row_counts,
    _extract_row_count_partitions,
    _get_existing_row_counts,
    _get_local_table_path,
    _get_model_path,
    _schema_diff_summary,
    get_data_source,
    get_row_count_test_dict,
    schema_has_removals_or_modifications,
    update_row_counts,
    update_table_schema,
    update_tables,
)
from pudl.workspace.setup import PudlPaths

GivenExpect = namedtuple("GivenExpect", ["given", "expect"])

TEMPLATE = {
    "data_col": "data",
    "query": "",
    "weight_col": "weight",
}


@pytest.fixture
def schema_factory():
    def _make_schema(
        table_name,
        columns,
        partition_expr=None,
        add_row_count_test=True,
        source_name="pudl",
    ):
        data_tests = None
        if add_row_count_test and partition_expr:
            data_tests = [
                {
                    "check_row_counts_per_partition": {
                        "table_name": table_name,
                        "partition_expr": partition_expr,
                    }
                }
            ]
        return DbtSchema(
            version=2,
            models=None,
            sources=[
                DbtSource(
                    name=source_name,
                    tables=[
                        DbtTable(
                            name=table_name,
                            data_tests=data_tests,
                            columns=[DbtColumn(name=col) for col in columns],
                        )
                    ],
                )
            ],
        )

    return _make_schema


def with_name(mock, name):
    """Helper function to set the name attribute on a Mock without it getting sucked into the Mock internals (for repr, etc)."""
    mock.name = name
    return mock


def test_get_data_source():
    assert get_data_source("_core_eia__some_table_name") == "eia"
    assert get_data_source("another_dude__omfg") == "dude"


def test__get_local_table_path(mocker):
    mock_pudlpaths = mocker.Mock()
    mocker.patch("pudl.scripts.dbt_helper.PudlPaths").return_value = mock_pudlpaths
    _get_local_table_path(mocker.sentinel.table)
    mock_pudlpaths.parquet_path.assert_called_once_with(mocker.sentinel.table)


def test__get_model_path():
    assert "models" in str(_get_model_path("", ""))


def test__get_existing_row_counts(mocker):
    # Simulate a CSV file in memory
    csv_data = """table_name,partition,row_count
my_table,2023,100
"""
    string_io = StringIO(csv_data)

    # Save reference to the real pandas.read_csv
    real_read_csv = pd.read_csv

    # Patch pd.read_csv in the module under test
    mocker.patch(
        "pudl.scripts.dbt_helper.pd.read_csv",
        side_effect=lambda path, *args, **kwargs: real_read_csv(
            string_io, *args, **kwargs
        ),
    )

    # Call the function
    result = _get_existing_row_counts()

    # Expected output
    expected = pd.DataFrame(
        data={
            "table_name": ["my_table"],
            "partition": ["2023"],
            "row_count": [100],
        },
    ).astype(
        {
            "table_name": "string",
            "partition": "string",
        }
    )

    # Check values and types
    pd.testing.assert_frame_equal(result, expected)

    # Explicitly assert string type
    assert result["partition"].apply(type).eq(str).all()


def test_get_row_count_test_dict():
    result = get_row_count_test_dict("plants", "report_year")
    expected = {
        "check_row_counts_per_partition": {
            "table_name": "plants",
            "partition_expr": "report_year",
        }
    }
    assert result == expected


@pytest.mark.parametrize(
    "data_tests, expected",
    [
        (
            [
                {
                    "check_row_counts_per_partition": {
                        "table_name": "plants",
                        "partition_expr": "report_year",
                    }
                }
            ],
            ["report_year"],
        ),
        (
            [
                {
                    "check_row_counts_per_partition": {
                        "table_name": "plants",
                        "partition_expr": None,
                    }
                },
            ],
            [None],
        ),
        (
            [
                {"some_other_test": {}},
            ],
            [],
        ),
        (
            [
                {"test_without_parameters"},
            ],
            [],
        ),
        (
            None,
            [],
        ),
    ],
)
def test__extract_row_count_partitions(data_tests, expected):
    table = DbtTable(
        name="plants",
        columns=[DbtColumn(name="some_column")],
        data_tests=data_tests,
    )
    assert _extract_row_count_partitions(table) == expected


ROW_COUNT_TEST_CASES = [
    GivenExpect(
        given={
            "existing_csv": "table_name,partition,row_count\nfoo,2020,100\n",
            "table_name": "foo",
            "partition_expr": "report_year",
            "new_counts_csv": "table_name,partition,row_count\nfoo,2020,100\nfoo,2021,120\n",
            "clobber": True,
            "has_test": True,
            "should_write": True,
        },
        expect={
            "expected_csv": "table_name,partition,row_count\nfoo,2020,100\nfoo,2021,120\n",
            "result": UpdateResult(
                success=True,
                message="Successfully updated row counts for foo, partitioned by report_year.",
            ),
        },
    ),
    GivenExpect(
        given={
            "existing_csv": "table_name,partition,row_count\nfoo,2020,100\n",
            "table_name": "foo",
            "partition_expr": "report_year",
            "new_counts_csv": "table_name,partition,row_count\nfoo,2020,100\nfoo,2021,120\n",
            "clobber": False,
            "has_test": True,
            "should_write": False,
        },
        expect={
            "expected_csv": "table_name,partition,row_count\nfoo,2020,100\nfoo,2021,120\n",
            "result": UpdateResult(
                success=False,
                message="Row counts for foo already exist. Use clobber to overwrite.",
            ),
        },
    ),
    GivenExpect(
        given={
            "existing_csv": "table_name,partition,row_count\nfoo,2020,100\n",
            "table_name": "foo",
            "partition_expr": "report_year",
            "new_counts_csv": None,  # no new counts if test is missing
            "clobber": False,
            "has_test": False,
            "should_write": False,
        },
        expect={
            "expected_csv": "table_name,partition,row_count\nfoo,2020,100\n",
            "result": UpdateResult(
                success=False,
                message="Row counts exist for foo, but no row count test is defined. Use clobber to remove.",
            ),
        },
    ),
    GivenExpect(
        given={
            "existing_csv": "table_name,partition,row_count\nfoo,2020,100\n",
            "table_name": "foo",
            "partition_expr": "report_year",
            "new_counts_csv": None,  # no new counts if test is missing
            "clobber": False,
            "has_test": False,
            "should_write": False,
        },
        expect={
            "expected_csv": "table_name,partition,row_count\nfoo,2020,100\n",
            "result": UpdateResult(
                success=False,
                message="Row counts exist for foo, but no row count test is defined. Use clobber to remove.",
            ),
        },
    ),
]


@pytest.mark.parametrize("case", ROW_COUNT_TEST_CASES)
def test_update_row_counts(case, schema_factory, mocker):
    given = case.given
    expect = case.expect

    existing_df = pd.read_csv(StringIO(given["existing_csv"]))

    if given["new_counts_csv"]:
        new_df = pd.read_csv(StringIO(given["new_counts_csv"]))
    else:
        new_df = pd.DataFrame(columns=["table_name", "partition", "row_count"])

    schema = schema_factory(
        table_name=given["table_name"],
        columns=["report_year", "id"],
        partition_expr=given["partition_expr"],
        add_row_count_test=given["has_test"],
    )

    mocker.patch(
        "pudl.scripts.dbt_helper._get_existing_row_counts", return_value=existing_df
    )
    mocker.patch("pudl.scripts.dbt_helper._calculate_row_counts", return_value=new_df)
    mock_write = mocker.patch("pudl.scripts.dbt_helper._write_row_counts")
    mock_model_path = mocker.patch("pudl.scripts.dbt_helper._get_model_path")
    mock_model_path.return_value.__truediv__.return_value = "fake/schema.yml"
    mocker.patch("pudl.scripts.dbt_helper.DbtSchema.from_yaml", return_value=schema)
    mocker.patch(
        "pudl.scripts.dbt_helper._extract_row_count_partitions",
        return_value=[given["partition_expr"]] if given["has_test"] else [],
    )

    result = update_row_counts(
        table_name=given["table_name"],
        data_source="pudl",
        clobber=given["clobber"],
    )

    # Assert the expected result object
    assert result == expect["result"]

    # If we expect a write, assert what would be written
    if given["should_write"]:
        expected_df = pd.read_csv(StringIO(expect["expected_csv"]))
        mock_write.assert_called_once()
        pd.testing.assert_frame_equal(
            mock_write.call_args[0][0]
            .reset_index(drop=True)
            .astype({"partition": "int", "row_count": "int"}),
            expected_df.reset_index(drop=True),
            check_dtype=False,
        )
    else:
        mock_write.assert_not_called()


COMBINE_ROW_COUNT_TEST_CASES = [
    GivenExpect(
        given={
            "existing_df": pd.DataFrame(
                {
                    "table_name": ["foo"],
                    "partition": ["2020"],
                    "row_count": [100],
                }
            ),
            "new_df": pd.DataFrame(
                {
                    "table_name": ["foo", "foo"],
                    "partition": ["2020", "2021"],
                    "row_count": [100, 120],
                }
            ),
        },
        expect={
            "expected_df": pd.DataFrame(
                {
                    "table_name": ["foo", "foo"],
                    "partition": ["2020", "2021"],
                    "row_count": [100, 120],
                }
            )
            .sort_values(["table_name", "partition"])
            .reset_index(drop=True),
        },
    ),
    GivenExpect(
        given={
            "existing_df": pd.DataFrame(
                {
                    "table_name": ["foo"],
                    "partition": ["2020"],
                    "row_count": [99],
                }
            ),
            "new_df": pd.DataFrame(
                {
                    "table_name": ["foo"],
                    "partition": ["2020"],
                    "row_count": [100],
                }
            ),
        },
        expect={
            "expected_df": pd.DataFrame(
                {
                    "table_name": ["foo"],
                    "partition": ["2020"],
                    "row_count": [100],
                }
            ),
        },
    ),
]


@pytest.mark.parametrize("case", COMBINE_ROW_COUNT_TEST_CASES)
def test__combine_row_counts(case):
    # Given
    existing_df = case.given["existing_df"]
    new_df = case.given["new_df"]

    # When
    result_df = _combine_row_counts(existing_df, new_df).reset_index(drop=True)

    # Then
    pd.testing.assert_frame_equal(
        result_df.sort_values(["table_name", "partition"]).reset_index(drop=True),
        case.expect["expected_df"],
    )


CALCULATE_ROW_COUNTS_CASES = [
    GivenExpect(
        given={
            "table_name": "foo",
            "partition_expr": "report_year",
            "mocked_path": "fake.parquet",
            "mocked_duckdb_df": pd.DataFrame(
                {
                    "partition": ["2020", "2021"],
                    "row_count": [10, 15],
                }
            ),
        },
        expect={
            "expected_df": pd.DataFrame(
                {
                    "table_name": ["foo", "foo"],
                    "partition": ["2020", "2021"],
                    "row_count": [10, 15],
                }
            ).astype(
                {
                    "table_name": "string",
                    "partition": "string",
                }
            ),
        },
    ),
]


@pytest.mark.parametrize("case", CALCULATE_ROW_COUNTS_CASES)
def test__calculate_row_counts_(case, mocker):
    # Given
    mocker.patch(
        "pudl.scripts.dbt_helper._get_local_table_path",
        return_value=case.given["mocked_path"],
    )

    mock_sql = mocker.patch("pudl.scripts.dbt_helper.duckdb.sql")
    mock_sql.return_value.df.return_value = case.given["mocked_duckdb_df"]

    # When
    result = _calculate_row_counts(
        case.given["table_name"], case.given["partition_expr"]
    )

    # Then: Verify output
    pd.testing.assert_frame_equal(
        result.sort_values("partition").reset_index(drop=True),
        case.expect["expected_df"].sort_values("partition").reset_index(drop=True),
    )

    # Then: Verify SQL input
    mock_sql.assert_called_once()
    sql_arg = mock_sql.call_args[0][0]
    assert case.given["partition_expr"] in sql_arg, (
        f"The partition column '{case.given['partition_expr']}' "
        f"was not used in the SQL: {sql_arg}"
    )
    assert "COUNT(*)" in sql_arg.upper(), f"SQL is missing a row count: {sql_arg}"


GENERATE_QUANTILE_BOUNDS = [
    GivenExpect(
        given=[dict(title="Hi only", hi_q=0, hi_bound=1, **TEMPLATE)],
        expect=[
            {
                "expect_quantile_constraints": {
                    "row_condition": "",
                    "weight_column": "weight",
                    "constraints": [
                        {
                            "quantile": 0,
                            "max_value": 1,
                        }
                    ],
                }
            }
        ],
    ),
    GivenExpect(
        given=[dict(title="Low only", low_q=0, low_bound=1, **TEMPLATE)],
        expect=[
            {
                "expect_quantile_constraints": {
                    "row_condition": "",
                    "weight_column": "weight",
                    "constraints": [
                        {
                            "quantile": 0,
                            "min_value": 1,
                        }
                    ],
                }
            }
        ],
    ),
    GivenExpect(
        given=[
            dict(title="Both", low_q=0, low_bound=1, hi_q=2, hi_bound=3, **TEMPLATE)
        ],
        expect=[
            {
                "expect_quantile_constraints": {
                    "row_condition": "",
                    "weight_column": "weight",
                    "constraints": [
                        {
                            "quantile": 0,
                            "min_value": 1,
                        },
                        {
                            "quantile": 2,
                            "max_value": 3,
                        },
                    ],
                }
            },
        ],
    ),
    GivenExpect(
        given=[
            dict(title="Median", low_q=0, low_bound=1, hi_q=0, hi_bound=3, **TEMPLATE)
        ],
        expect=[
            {
                "expect_quantile_constraints": {
                    "row_condition": "",
                    "weight_column": "weight",
                    "constraints": [
                        {
                            "quantile": 0,
                            "min_value": 1,
                            "max_value": 3,
                        }
                    ],
                }
            },
        ],
    ),
    GivenExpect(
        given=[
            dict(
                title="One-tailed",
                low_q=False,
                low_bound=False,
                hi_q=0,
                hi_bound=1,
                **TEMPLATE,
            )
        ],
        expect=[
            {
                "expect_quantile_constraints": {
                    "row_condition": "",
                    "weight_column": "weight",
                    "constraints": [
                        {
                            "quantile": 0,
                            "max_value": 1,
                        }
                    ],
                }
            }
        ],
    ),
]


@dataclass
class DbtSchemaMocks:
    field: unittest.mock.Mock
    resource: unittest.mock.Mock
    pudl_package: unittest.mock.Mock
    table_name: str
    partition_expr: str
    schema: DbtSchema
    yaml: str
    has_row_count_test: bool
    load_method: str


@pytest.fixture(
    params=[
        ("from_table_name", False),
        ("from_yaml", False),
        ("from_yaml", True),
    ],
    ids=[
        "table_name__no_row_count_test",
        "yaml__no_row_count_test",
        "yaml__with_row_count_test",
    ],
)
def dbt_schema_mocks(request, mocker):
    """Set up mocks to check two ways of making the same basic schema: from metadata, and from yaml."""
    load_method, has_row_count_test = request.param

    field_name = str(mocker.sentinel.field_name)
    table_name = str(mocker.sentinel.table_name)
    partition_expr = str(mocker.sentinel.partition_expr)

    mocked_field = mocker.Mock()
    mocked_field.name = field_name
    mocked_resource = mocker.Mock()
    mocked_resource.schema.fields = [
        mocked_field,
    ]
    mocked_ppkg = mocker.patch("pudl.scripts.dbt_helper.PUDL_PACKAGE")
    mocked_ppkg.get_resource.return_value = mocked_resource

    data_tests = (
        [
            {
                "check_row_counts_per_partition": {
                    "table_name": table_name,
                    "partition_expr": partition_expr,
                }
            }
        ]
        if has_row_count_test
        else None
    )

    schema = DbtSchema(
        version=2,
        models=None,
        sources=[
            DbtSource(
                name="pudl",
                tables=[
                    DbtTable(
                        name=table_name,
                        data_tests=data_tests,
                        columns=[
                            DbtColumn(
                                name=field_name,
                            ),
                        ],
                    ),
                ],
            ),
        ],
    )

    yaml_tests = (
        f"""\
        data_tests:
          - check_row_counts_per_partition:
              table_name: {table_name}
              partition_expr: {partition_expr}
        """
        if has_row_count_test
        else ""
    )

    yaml = f"""\
version: 2
sources:
  - name: pudl
    tables:
      - name: {table_name}
{yaml_tests.rstrip()}
        columns:
          - name: {field_name}
"""
    return DbtSchemaMocks(
        field=mocked_field,
        resource=mocked_resource,
        pudl_package=mocked_ppkg,
        table_name=table_name,
        partition_expr=partition_expr,
        schema=schema,
        yaml=yaml,
        has_row_count_test=has_row_count_test,
        load_method=load_method,
    )


def test_dbt_schema_loading(dbt_schema_mocks, mocker):
    if dbt_schema_mocks.load_method == "from_table_name":
        actual = DbtSchema.from_table_name(dbt_schema_mocks.table_name)
    else:
        mock_path = mocker.Mock()
        mock_path.open.return_value = StringIO(dbt_schema_mocks.yaml)
        actual = DbtSchema.from_yaml(mock_path)

    assert actual == dbt_schema_mocks.schema
    assert actual.model_dump(exclude_none=True) == dbt_schema_mocks.schema.model_dump(
        exclude_none=True
    )


QUANTILE_TESTS = [
    GivenExpect(
        given=[
            dict(
                title="one entry, median",
                low_q=0,
                low_bound=1,
                hi_q=0,
                hi_bound=3,
                **TEMPLATE,
            )
        ],
        expect={
            "data": [
                {
                    "expect_quantile_constraints": {
                        "row_condition": "",
                        "weight_column": "weight",
                        "constraints": [
                            {
                                "quantile": 0,
                                "min_value": 1,
                                "max_value": 3,
                            },
                        ],
                    },
                }
            ],
        },
    ),
    GivenExpect(
        given=[
            dict(
                title="two entries, median and tail (1)",
                low_q=0,
                low_bound=1,
                hi_q=0,
                hi_bound=3,
                **TEMPLATE,
            ),
            dict(
                title="two entries, median and tail (2)",
                low_q=False,
                low_bound=False,
                hi_q=10,
                hi_bound=11,
                **TEMPLATE,
            ),
        ],
        expect={
            "data": [
                {
                    "expect_quantile_constraints": {
                        "row_condition": "",
                        "weight_column": "weight",
                        "constraints": [
                            {
                                "quantile": 0,
                                "min_value": 1,
                                "max_value": 3,
                            },
                            {
                                "quantile": 10,
                                "max_value": 11,
                            },
                        ],
                    },
                }
            ],
        },
    ),
    GivenExpect(
        given=[
            {
                "title": "two entries, differing query (1)",
                "low_q": 0,
                "low_bound": 1,
                "hi_q": 0,
                "hi_bound": 3,
                "query": "a",
                "data_col": "data",
                "weight_col": "",
            },
            {
                "title": "two entries, differing query (2)",
                "low_q": 0,
                "low_bound": 5,
                "hi_q": 0,
                "hi_bound": 7,
                "query": "b",
                "data_col": "data",
                "weight_col": "",
            },
        ],
        expect={
            "data": [
                {
                    "expect_quantile_constraints": {
                        "row_condition": "a",
                        "constraints": [
                            {
                                "quantile": 0,
                                "min_value": 1,
                                "max_value": 3,
                            },
                        ],
                    },
                },
                {
                    "expect_quantile_constraints": {
                        "row_condition": "b",
                        "constraints": [
                            {
                                "quantile": 0,
                                "min_value": 5,
                                "max_value": 7,
                            },
                        ],
                    },
                },
            ],
        },
    ),
]


@pytest.fixture
def blank_schema():
    return DbtSchema(
        sources=[
            DbtSource(
                tables=[
                    DbtTable(
                        name="source-table",
                        columns=[
                            DbtColumn(
                                name="source_column",
                            ),
                        ],
                    ),
                ],
            ),
        ],
        models=[
            DbtTable(
                name="model-table",
                columns=[
                    DbtColumn(
                        name="model_column",
                    ),
                ],
            ),
        ],
    )


def test_dbt_schema__add_source_tests(mocker, blank_schema):
    # check sources
    one_source_test = blank_schema.add_source_tests([mocker.sentinel.first_source_test])
    assert (
        mocker.sentinel.first_source_test
        in one_source_test.sources[0].tables[0].data_tests
    )

    # make sure we don't clobber existing tests on add
    two_source_tests = one_source_test.add_source_tests(
        [mocker.sentinel.second_source_test]
    )
    assert (
        mocker.sentinel.first_source_test
        in two_source_tests.sources[0].tables[0].data_tests
    )
    assert (
        mocker.sentinel.second_source_test
        in two_source_tests.sources[0].tables[0].data_tests
    )

    # check models
    one_model_test = blank_schema.add_source_tests(
        [mocker.sentinel.first_model_test], model_name="model-table"
    )
    assert mocker.sentinel.first_model_test in one_model_test.models[0].data_tests

    # make sure we don't clobber existing tests on add
    two_model_tests = one_model_test.add_source_tests(
        [mocker.sentinel.second_model_test], model_name="model-table"
    )
    assert mocker.sentinel.first_model_test in two_model_tests.models[0].data_tests
    assert mocker.sentinel.second_model_test in two_model_tests.models[0].data_tests


def test_dbt_schema__add_column_tests(mocker, blank_schema):
    # check sources
    one_source_test = blank_schema.add_column_tests(
        {"source_column": [mocker.sentinel.first_source_test]}
    )
    assert (
        mocker.sentinel.first_source_test
        in one_source_test.sources[0].tables[0].columns[0].data_tests
    )

    # make sure we don't clobber existing tests on add
    two_source_tests = one_source_test.add_column_tests(
        {"source_column": [mocker.sentinel.second_source_test]}
    )
    assert (
        mocker.sentinel.first_source_test
        in two_source_tests.sources[0].tables[0].columns[0].data_tests
    )
    assert (
        mocker.sentinel.second_source_test
        in two_source_tests.sources[0].tables[0].columns[0].data_tests
    )

    # check models
    one_model_test = blank_schema.add_column_tests(
        {"model_column": [mocker.sentinel.first_model_test]}, model_name="model-table"
    )
    assert (
        mocker.sentinel.first_model_test
        in one_model_test.models[0].columns[0].data_tests
    )

    # make sure we don't clobber existing tests on add
    two_model_tests = one_model_test.add_column_tests(
        {"model_column": [mocker.sentinel.second_model_test]}, model_name="model-table"
    )
    assert (
        mocker.sentinel.first_model_test
        in two_model_tests.models[0].columns[0].data_tests
    )
    assert (
        mocker.sentinel.second_model_test
        in two_model_tests.models[0].columns[0].data_tests
    )


MERGE_METADATA_TEST_CASES = [
    GivenExpect(
        given={
            "old_schema": {
                "table_name": "test_table",
                "columns": ["col1"],
                "partition_expr": "year",
                "add_row_count_test": True,
            },
            "new_schema": {
                "table_name": "test_table",
                "columns": ["col1"],
                "partition_expr": None,
                "add_row_count_test": False,
            },
        },
        expect={
            "data_tests": [
                {
                    "check_row_counts_per_partition": {
                        "table_name": "test_table",
                        "partition_expr": "year",
                    }
                }
            ],
            "column_names": ["col1"],
        },
    ),
    GivenExpect(
        given={
            "old_schema": {
                "table_name": "test_table",
                "columns": ["col1"],
                "partition_expr": "old_expr",
                "add_row_count_test": True,
            },
            "new_schema": {
                "table_name": "test_table",
                "columns": ["col1"],
                "partition_expr": "new_expr",
                "add_row_count_test": True,
            },
        },
        expect={
            "data_tests": [
                {
                    "check_row_counts_per_partition": {
                        "table_name": "test_table",
                        "partition_expr": "new_expr",
                    }
                }
            ],
            "column_names": ["col1"],
        },
    ),
    GivenExpect(
        given={
            "old_schema": {
                "table_name": "test_table",
                "columns": ["col1", "col2"],
                "partition_expr": "year",
                "add_row_count_test": False,
            },
            "new_schema": {
                "table_name": "test_table",
                "columns": ["col1", "col3"],
                "partition_expr": None,
                "add_row_count_test": False,
            },
        },
        expect={
            "data_tests": None,
            "column_names": ["col1", "col3"],
        },
    ),
]


@pytest.mark.parametrize("case", MERGE_METADATA_TEST_CASES)
def test_dbt_schema__merge_metadata_from(case, schema_factory):
    old_schema_args = case.given["old_schema"]
    new_schema_args = case.given["new_schema"]

    old_schema = schema_factory(**old_schema_args)
    new_schema = schema_factory(**new_schema_args)

    merged = new_schema.merge_metadata_from(old_schema)

    merged_table = merged.sources[0].tables[0]

    assert merged_table.data_tests == case.expect["data_tests"]

    expected_column_names = case.expect["column_names"]
    actual_column_names = [col.name for col in merged_table.columns]
    assert actual_column_names == expected_column_names


@pytest.mark.parametrize(
    "old, new, expected",
    [
        pytest.param(
            {"description": "x"},
            {"description": "x", "extra": "added"},
            False,
            id="Add only",
        ),
        pytest.param(
            {"description": "x"},
            {"description": "y"},
            True,
            id="Scalar mod",
        ),
        pytest.param(
            {"columns": {"col_a": {}}},
            {"columns": {}},
            False,
            id="Removed column only",
        ),
        pytest.param(
            {"columns": {"col_a": {}, "col_b": {}, "col_c": {}}},
            {"columns": {}},
            False,
            id="Multiple removed empty columns",
        ),
        pytest.param(
            {"columns": {"col_old": {}}},
            {"columns": {"col_new": {}}},
            False,
            id="Empty column rename (or add and remove different empty columns) ignored",
        ),
        pytest.param(
            {"columns": {"col_a": {"tests": ["not_null"]}}},
            {"columns": {}},
            True,
            id="Removed column with test(s)",
        ),
        pytest.param(
            {"columns": {"col_b": {"tags": ["a"]}}},
            {"columns": {"col_b": {"tags": ["b"]}}},
            True,
            id="Nested mod",
        ),
        pytest.param(
            {},
            {},
            False,
            id="Empty",
        ),
        pytest.param(
            {"meta": {}},
            {"meta": {"notes": "foo"}},
            False,
            id="Add in nested key",
        ),
        pytest.param(
            {"meta": {"notes": "foo"}},
            {"meta": {"notes": "bar"}},
            True,
            id="Nested old",
        ),
    ],
)
def test_schema_has_removals_or_modifications(old, new, expected):
    assert schema_has_removals_or_modifications(old, new) == expected


def test_complex_schema_diff_output():
    old_schema = DbtSchema(
        version=1,
        sources=[
            DbtSource(
                name="source1",
                tables=[
                    DbtTable(
                        name="table1",
                        description="desc",
                        columns=[],
                    )
                ],
            )
        ],
        models=[
            DbtTable(name="model1", description="old", columns=[]),
        ],
    )

    new_schema = DbtSchema(
        version=2,
        sources=[
            DbtSource(
                name="source1",
                tables=[
                    DbtTable(
                        name="table1",
                        description="updated",
                        columns=[],
                    )
                ],
            ),
            DbtSource(
                name="source2",
                tables=[
                    DbtTable(
                        name="new_table",
                        description="new",
                        columns=[],
                    )
                ],
            ),
        ],
        models=[
            DbtTable(name="model1", description="new", columns=[]),
            DbtTable(name="model2", description="added", columns=[]),
        ],
    )

    output = _schema_diff_summary(old_schema, new_schema)
    expected = """--- old_schema
+++ new_schema
@@ -1,12 +1,20 @@
-version: 1
+version: 2
 sources:
   - name: source1
     tables:
       - name: table1
-        description: desc
+        description: updated
+        columns: []
+  - name: source2
+    tables:
+      - name: new_table
+        description: new
         columns: []
 models:
   - name: model1
-    description: old
+    description: new
+    columns: []
+  - name: model2
+    description: added
     columns: []
"""
    assert [line.strip() for line in expected.strip().split("\n")] == [
        line.strip() for line in output
    ]


UPDATE_TABLE_SCHEMA_CASES = [
    # add column and metadata, no clobber -> success
    GivenExpect(
        given={
            "existing_columns": ["col_new"],
            "removed_columns_have_metadata": False,
            "clobber": False,
        },
        expect={"success": True},
    ),
    # add column and metadata, clobber -> success
    GivenExpect(
        given={
            "existing_columns": ["col_new"],
            "removed_columns_have_metadata": False,
            "clobber": True,
        },
        expect={"success": True},
    ),
    # remove column with no metadata, no clobber -> success
    GivenExpect(
        given={
            "existing_columns": [],
            "removed_columns_have_metadata": False,
            "clobber": False,
        },
        expect={"success": True},
    ),
    # remove column with no metadata, clobber -> success
    GivenExpect(
        given={
            "existing_columns": [],
            "removed_columns_have_metadata": False,
            "clobber": True,
        },
        expect={"success": True},
    ),
    # remove column with metadata, no clobber -> fail
    GivenExpect(
        given={
            "existing_columns": [],
            "removed_columns_have_metadata": True,
            "clobber": False,
        },
        expect={"success": False},
    ),
    # remove column with metadata, clobber -> success
    GivenExpect(
        given={
            "existing_columns": [],
            "removed_columns_have_metadata": True,
            "clobber": True,
        },
        expect={"success": True},
    ),
]


@pytest.mark.parametrize("case", UPDATE_TABLE_SCHEMA_CASES)
def test_update_table_schema(case, mocker):
    table_name = "my_table"
    data_source = "pudl"
    clobber = case.given["clobber"]

    # Patch filesystem and DBT methods
    mocker.patch("pathlib.Path.exists", return_value=not clobber)
    mocker.patch("pathlib.Path.mkdir")
    mock_schema = mocker.MagicMock()
    mock_schema.model_dump.return_value = {"columns": case.given["existing_columns"]}
    mock_schema.merge_metadata_from.return_value = mock_schema

    mocker.patch(
        "pudl.scripts.dbt_helper.DbtSchema.from_table_name", return_value=mock_schema
    )
    mocker.patch(
        "pudl.scripts.dbt_helper.DbtSchema.from_yaml", return_value=mock_schema
    )

    # Mock DeepDiff depending on metadata removal
    if case.given["removed_columns_have_metadata"]:
        mocker.patch(
            "pudl.scripts.dbt_helper.DeepDiff",
            return_value={
                "dictionary_item_removed": {
                    "root['columns']['col_a']",
                    "root['columns']['col_a']['description']",
                }
            },
        )
    else:
        mocker.patch("pudl.scripts.dbt_helper.DeepDiff", return_value={})

    mocker.patch("pudl.scripts.dbt_helper._log_schema_diff")  # suppress logging

    result = update_table_schema(table_name, data_source, clobber=clobber)
    assert result.success == case.expect["success"]


@pytest.mark.parametrize(
    ["partition_definition", "test_data", "old_row_counts", "expected_row_counts"],
    [
        # The normal case -- just update with new row counts.
        (
            "partition_expr: year",
            pd.read_csv(
                StringIO(
                    "year, fake_data\n"
                    "2020, 1.23456\n"
                    "2021, 2.34567\n"
                    "2021, 4.56789\n"
                    "2022, 3.14159\n"
                )
            ),
            pd.read_csv(
                StringIO(
                    "table_name,partition,row_count\n"
                    "test_source__table_name,2020,1\n"
                    "test_source__table_name,2021,1\n"
                    "test_source__table_name,2022,1\n"
                )
            ),
            pd.read_csv(
                StringIO(
                    "table_name,partition,row_count\n"
                    "test_source__table_name,2020,1\n"
                    "test_source__table_name,2021,2\n"
                    "test_source__table_name,2022,1\n"
                )
            ),
        ),
        # A partition column with null values
        (
            "partition_expr: year",
            pd.read_csv(
                StringIO(
                    "year, fake_data\n"
                    "2020, 1.23456\n"
                    "2021, 2.34567\n"
                    "2021, 4.56789\n"
                    ", 3.14159\n"
                )
            ),
            pd.read_csv(
                StringIO(
                    "table_name,partition,row_count\n"
                    "test_source__table_name,2020,1\n"
                    "test_source__table_name,2021,1\n"
                    "test_source__table_name,2022,1\n"
                )
            ),
            pd.read_csv(
                StringIO(
                    "table_name,partition,row_count\n"
                    "test_source__table_name,2020,1\n"
                    "test_source__table_name,2021,2\n"
                    "test_source__table_name,,1\n"
                )
            ),
        ),
        # No partitioning -- count up all rows in the table.
        (
            "",
            pd.read_csv(
                StringIO(
                    "year,state,fake_data\n"
                    "2020,CA,1.23456\n"
                    "2021,TX,2.34567\n"
                    "2021,FL,4.56789\n"
                    "2022,CA,3.14159\n"
                )
            ),
            pd.read_csv(
                StringIO(
                    "table_name,partition,row_count\n"
                    "test_source__table_name,2020,1\n"
                    "test_source__table_name,2021,2\n"
                    "test_source__table_name,2022,1\n"
                )
            ),
            pd.read_csv(
                StringIO("table_name,partition,row_count\ntest_source__table_name,,4\n")
            ),
        ),
        # Change which column we're partitioning by.
        (
            "partition_expr: state",
            pd.read_csv(
                StringIO(
                    "year,state,fake_data\n"
                    "2020,CA,1.23456\n"
                    "2021,TX,2.34567\n"
                    "2021,FL,4.56789\n"
                    "2022,CA,3.14159\n"
                )
            ),
            pd.read_csv(
                StringIO(
                    "table_name,partition,row_count\n"
                    "test_source__table_name,2020,1\n"
                    "test_source__table_name,2021,2\n"
                    "test_source__table_name,2022,1\n"
                )
            ),
            pd.read_csv(
                StringIO(
                    "table_name,partition,row_count\n"
                    "test_source__table_name,CA,2\n"
                    "test_source__table_name,FL,1\n"
                    "test_source__table_name,TX,1\n"
                )
            ),
        ),
    ],
)
<<<<<<< HEAD
def test_update_table_row_counts_clobber(
=======
def test_update_table_row_counts_update(
    caplog,
>>>>>>> 2144c939
    partition_definition,
    test_data,
    old_row_counts,
    expected_row_counts,
    tmp_path,
    mocker,
):
    # make test data
    test_schema = f"""
sources:
  - name: pudl_test
    tables:
      - name: test_source__table_name
        data_tests:
          - check_row_counts_per_partition:
              table_name: test_source__table_name
              {partition_definition}
        columns:
          - name: year
          - name: state
          - name: fake_data
"""
    # set up test paths (patch dbt_dir to a tmp path, add schema and rowcounts directories)
    # don't need to make temporary PUDL_OUT because we do that already in conftest.py
    dbt_dir = tmp_path / "dbt"
    schema_path = (
        dbt_dir / "models" / "source" / "test_source__table_name" / "schema.yml"
    )
    row_count_csv_path = dbt_dir / "seeds" / "etl_full_row_counts.csv"
    parquet_path = PudlPaths().parquet_path("test_source__table_name")

    schema_path.parent.mkdir(parents=True, exist_ok=True)
    row_count_csv_path.parent.mkdir(parents=True, exist_ok=True)
    parquet_path.parent.mkdir(parents=True, exist_ok=True)

    # write out test data to disk
    test_data.to_parquet(parquet_path)
    old_row_counts.to_csv(row_count_csv_path, index=False)
    with schema_path.open("w") as f:
        f.write(test_schema)

    # patch out DBT_DIR so we use our lovely test schema + rowcounts
    mocker.patch("pudl.scripts.dbt_helper.DBT_DIR", new=dbt_dir)
    # patch out ALL_TABLES so that we're allowed to run tests
    mocker.patch("pudl.scripts.dbt_helper.ALL_TABLES", new=["test_source__table_name"])
    runner = CliRunner()
<<<<<<< HEAD
    result = runner.invoke(
        update_tables,
        [
            "test_source__table_name",
            "--clobber",
            "--row-counts",
        ],
    )
    assert (
        "Successfully updated row counts for test_source__table_name" in result.stdout
    )
=======

    # Use builtin pytest caplog fixture to check for expected log outputs
    with caplog.at_level(logging.INFO):
        runner.invoke(
            update_tables,
            [
                "test_source__table_name",
                "--update",
                "--row-counts",
            ],
        )
    assert "Successfully updated row counts for test_source__table_name" in caplog.text
>>>>>>> 2144c939

    # read out data & compare
    observed_row_counts = pd.read_csv(row_count_csv_path)
    index = ["table_name", "partition"]
    pd.testing.assert_frame_equal(
        observed_row_counts.set_index(index).sort_index(),
        expected_row_counts.set_index(index).sort_index(),
    )<|MERGE_RESOLUTION|>--- conflicted
+++ resolved
@@ -1406,12 +1406,8 @@
         ),
     ],
 )
-<<<<<<< HEAD
 def test_update_table_row_counts_clobber(
-=======
-def test_update_table_row_counts_update(
     caplog,
->>>>>>> 2144c939
     partition_definition,
     test_data,
     old_row_counts,
@@ -1458,19 +1454,6 @@
     # patch out ALL_TABLES so that we're allowed to run tests
     mocker.patch("pudl.scripts.dbt_helper.ALL_TABLES", new=["test_source__table_name"])
     runner = CliRunner()
-<<<<<<< HEAD
-    result = runner.invoke(
-        update_tables,
-        [
-            "test_source__table_name",
-            "--clobber",
-            "--row-counts",
-        ],
-    )
-    assert (
-        "Successfully updated row counts for test_source__table_name" in result.stdout
-    )
-=======
 
     # Use builtin pytest caplog fixture to check for expected log outputs
     with caplog.at_level(logging.INFO):
@@ -1478,12 +1461,11 @@
             update_tables,
             [
                 "test_source__table_name",
-                "--update",
+                "--clobber",
                 "--row-counts",
             ],
         )
     assert "Successfully updated row counts for test_source__table_name" in caplog.text
->>>>>>> 2144c939
 
     # read out data & compare
     observed_row_counts = pd.read_csv(row_count_csv_path)
