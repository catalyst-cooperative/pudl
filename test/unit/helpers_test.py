"""Unit tests for the :mod:`pudl.helpers` module."""

import numpy as np
import pandas as pd
import pytest
from dagster import AssetKey
from pandas.testing import assert_frame_equal, assert_series_equal
from pandas.tseries.offsets import BYearEnd

import pudl
from pudl.helpers import (
    apply_pudl_dtypes,
    convert_col_to_bool,
    convert_df_to_excel_file,
    convert_to_date,
    date_merge,
    diff_wide_tables,
    expand_timeseries,
    fix_eia_na,
    flatten_list,
    remove_leading_zeros_from_numeric_strings,
    zero_pad_numeric_string,
)
from pudl.metadata.helpers import _format_resource_name_cross_ref
from pudl.output.sql.helpers import sql_asset_factory

MONTHLY_GEN_FUEL = pd.DataFrame(
    {
        "report_date": [
            "2019-12-01",
            "2020-10-01",
            "2019-01-01",
            "2019-06-01",
            "2018-07-01",
        ],
        "plant_id_eia": [2, 2, 3, 3, 3],
        "prime_mover_code": ["HY", "ST", "HY", "CT", "HY"],
        "fuel_consumed_units": [0.0, 98085.0, 0.0, 4800000.0, 0.0],
    }
)

ANNUAL_PLANTS_UTIL = pd.DataFrame(
    {
        "report_date": [
            "2020-01-01",
            "2020-01-01",
            "2019-01-01",
            "2018-01-01",
            "2020-01-01",
            "2019-01-01",
            "2018-01-01",
        ],
        "plant_id_eia": [1, 2, 2, 2, 3, 3, 3],
        "plant_name_eia": [
            "Sand Point",
            "Bankhead",
            "Bankhead Dam",
            "Bankhead Dam",
            "Barry",
            "Barry",
            "Barry",
        ],
        "utility_id_eia": [63560, 195, 195, 195, 16, 16, 16],
    }
).astype({"report_date": "datetime64[ns]"})

QUARTERLY_DATA = pd.DataFrame(
    {
        "report_date": ["2020-01-01", "2020-10-01", "2019-04-01", "2019-01-01"],
        "plant_id_eia": [2, 2, 3, 3],
        "data": [1, 4, 2, 1],
    }
)

MONTHLY_OTHER = pd.DataFrame(
    {
        "report_date": ["2019-10-01", "2020-10-01", "2019-01-01", "2018-02-01"],
        "plant_id_eia": [2, 2, 3, 3],
        "energy_source_code": ["DFO", "WND", "WND", "DFO"],
    }
)

DAILY_DATA = pd.DataFrame(
    {
        "date": ["2019-10-12", "2019-10-13", "2019-12-01", "2018-02-03"],
        "plant_id_eia": [2, 2, 2, 3],
        "daily_data": [1, 2, 3, 4],
    }
).astype({"date": "datetime64[ns]"})


def test_annual_attribute_merge():
    """Test merging annual attributes onto monthly data with a sparse report date.

    The left and right merges in this case is a one to many merge and should yield an
    output table with the exact same data records as the input data table.

    The inner merge case loses records. The outer merge case creates extra records with
    NA values.
    """
    out_expected_left = pd.DataFrame(
        {
            "report_date": [
                "2019-12-01",
                "2020-10-01",
                "2019-01-01",
                "2019-06-01",
                "2018-07-01",
            ],
            "plant_id_eia": [2, 2, 3, 3, 3],
            "prime_mover_code": ["HY", "ST", "HY", "CT", "HY"],
            "fuel_consumed_units": [0.0, 98085.0, 0.0, 4800000.0, 0.0],
            "plant_name_eia": ["Bankhead Dam", "Bankhead", "Barry", "Barry", "Barry"],
            "utility_id_eia": [195, 195, 16, 16, 16],
        }
    ).astype({"report_date": "datetime64[ns]"})

    out_left = date_merge(
        left=MONTHLY_GEN_FUEL.copy(),
        right=ANNUAL_PLANTS_UTIL.copy(),
        on=["plant_id_eia"],
        how="left",
    )

    assert_frame_equal(out_left, out_expected_left)

    out_expected_right = pd.DataFrame(
        {
            "report_date": [
                "2019-12-01",
                "2020-10-01",
                "2019-01-01",
                "2019-06-01",
                "2018-07-01",
            ],
            "plant_id_eia": [2, 2, 3, 3, 3],
            "plant_name_eia": ["Bankhead Dam", "Bankhead", "Barry", "Barry", "Barry"],
            "utility_id_eia": [195, 195, 16, 16, 16],
            "prime_mover_code": ["HY", "ST", "HY", "CT", "HY"],
            "fuel_consumed_units": [0.0, 98085.0, 0.0, 4800000.0, 0.0],
        }
    ).astype({"report_date": "datetime64[ns]"})

    out_right = date_merge(
        left=ANNUAL_PLANTS_UTIL.copy(),
        right=MONTHLY_GEN_FUEL.copy(),
        on=["plant_id_eia"],
        how="right",
    )

    assert_frame_equal(out_right, out_expected_right)

    out_expected_inner = pd.DataFrame(
        {
            "report_date": [
                "2019-12-01",
                "2020-10-01",
                "2019-01-01",
                "2019-06-01",
                "2018-07-01",
            ],
            "plant_id_eia": [2, 2, 3, 3, 3],
            "prime_mover_code": ["HY", "ST", "HY", "CT", "HY"],
            "fuel_consumed_units": [0.0, 98085.0, 0.0, 4800000.0, 0.0],
            "plant_name_eia": ["Bankhead Dam", "Bankhead", "Barry", "Barry", "Barry"],
            "utility_id_eia": [195, 195, 16, 16, 16],
        }
    ).astype({"report_date": "datetime64[ns]"})

    out_inner = date_merge(
        left=MONTHLY_GEN_FUEL.copy(),
        right=ANNUAL_PLANTS_UTIL.copy(),
        on=["plant_id_eia"],
        how="inner",
    )

    assert_frame_equal(out_inner, out_expected_inner)

    out_expected_outer = pd.DataFrame(
        {
            "report_date": [
                "2019-12-01",
                "2020-10-01",
                "2019-01-01",
                "2019-06-01",
                "2018-07-01",
                "2020-01-01",
                "2018-01-01",
                "2020-01-01",
            ],
            "plant_id_eia": [2, 2, 3, 3, 3, 1, 2, 3],
            "prime_mover_code": ["HY", "ST", "HY", "CT", "HY", None, None, None],
            "fuel_consumed_units": [
                0.0,
                98085.0,
                0.0,
                4800000.0,
                0.0,
                None,
                None,
                None,
            ],
            "plant_name_eia": [
                "Bankhead Dam",
                "Bankhead",
                "Barry",
                "Barry",
                "Barry",
                "Sand Point",
                "Bankhead Dam",
                "Barry",
            ],
            "utility_id_eia": [195, 195, 16, 16, 16, 63560, 195, 16],
        }
    ).astype({"report_date": "datetime64[ns]"})

    out_outer = date_merge(
        left=MONTHLY_GEN_FUEL.copy(),
        right=ANNUAL_PLANTS_UTIL.copy(),
        on=["plant_id_eia"],
        how="outer",
    )

    assert_frame_equal(out_outer, out_expected_outer)


def test_monthly_attribute_merge():
    """Test merging monthly attributes onto daily data with a sparse report date."""
    out_expected = pd.DataFrame(
        {
            "report_date": ["2019-10-12", "2019-10-13", "2019-12-01", "2018-02-03"],
            "plant_id_eia": [2, 2, 2, 3],
            "daily_data": [1, 2, 3, 4],
            "energy_source_code": ["DFO", "DFO", None, "DFO"],
        }
    ).astype({"report_date": "datetime64[ns]"})

    out = date_merge(
        left=DAILY_DATA.copy(),
        right=MONTHLY_OTHER.copy(),
        left_date_col="date",
        on=["plant_id_eia"],
        date_on=["year", "month"],
        how="left",
    )

    assert_frame_equal(out, out_expected)


def test_quarterly_attribute_merge():
    """Test merging quarterly attributes onto monthly data.

    This should probably be updated once we need a quarterly merge for FERC data.
    """
    out_expected = pd.DataFrame(
        {
            "report_date": [
                "2019-12-01",
                "2020-10-01",
                "2019-01-01",
                "2019-06-01",
                "2018-07-01",
            ],
            "plant_id_eia": [2, 2, 3, 3, 3],
            "prime_mover_code": ["HY", "ST", "HY", "CT", "HY"],
            "fuel_consumed_units": [0.0, 98085.0, 0.0, 4800000.0, 0.0],
            "data": [None, 4.0, 1.0, 2.0, None],
        }
    ).astype({"report_date": "datetime64[ns]"})

    out = date_merge(
        left=MONTHLY_GEN_FUEL.copy(),
        right=QUARTERLY_DATA.copy(),
        on=["plant_id_eia"],
        date_on=["year", "quarter"],
        how="left",
    )

    assert_frame_equal(out, out_expected)


def test_same_temporal_gran():
    """Test merging tables with the same temporal granularity.

    In this case, this yields the same results as ``pd.merge``.
    """
    out_expected = MONTHLY_GEN_FUEL.merge(
        MONTHLY_OTHER,
        how="left",
        on=["report_date", "plant_id_eia"],
    ).astype({"report_date": "datetime64[ns]"})

    out = date_merge(
        left=MONTHLY_GEN_FUEL.copy(),
        right=MONTHLY_OTHER.copy(),
        on=["plant_id_eia"],
        date_on=["year", "month"],
        how="left",
    )
    assert_frame_equal(out, out_expected)


def test_end_of_report_period():
    """Test merging tables repeated at the end of the report period."""
    eoy_plants_util = ANNUAL_PLANTS_UTIL.copy()
    eoy_plants_util.loc[:, "report_date"] = eoy_plants_util.report_date + BYearEnd()

    out_expected = pd.DataFrame(
        {
            "report_date": [
                "2019-12-01",
                "2020-10-01",
                "2019-01-01",
                "2019-06-01",
                "2018-07-01",
            ],
            "plant_id_eia": [2, 2, 3, 3, 3],
            "prime_mover_code": ["HY", "ST", "HY", "CT", "HY"],
            "fuel_consumed_units": [0.0, 98085.0, 0.0, 4800000.0, 0.0],
            "plant_name_eia": ["Bankhead Dam", "Bankhead", "Barry", "Barry", "Barry"],
            "utility_id_eia": [195, 195, 16, 16, 16],
        }
    ).astype({"report_date": "datetime64[ns]"})

    out = date_merge(
        MONTHLY_GEN_FUEL.copy(),
        eoy_plants_util,
        on=["plant_id_eia"],
        how="left",
        report_at_start=False,
    )

    assert_frame_equal(out, out_expected)


def test_less_granular_merge():
    """Test merging a more granular table onto a less granular table."""
    out_expected = pd.DataFrame(
        {
            "report_date": [
                "2020-01-01",
                "2020-01-01",
                "2019-01-01",
                "2018-01-01",
                "2020-01-01",
            ],
            "plant_id_eia": [1, 2, 2, 2, 3],
            "plant_name_eia": [
                "Sand Point",
                "Bankhead",
                "Bankhead Dam",
                "Bankhead Dam",
                "Barry",
            ],
            "utility_id_eia": [63560, 195, 195, 195, 16],
            "prime_mover_code": [None, "ST", "HY", None, None],
            "fuel_consumed_units": [None, 98085.0, 0.0, None, None],
        }
    ).astype({"report_date": "datetime64[ns]"})

    out = date_merge(
        ANNUAL_PLANTS_UTIL[:5].copy(),
        MONTHLY_GEN_FUEL.copy(),
        on=["plant_id_eia"],
        date_on=["year"],
        how="left",
        report_at_start=False,
    )

    assert_frame_equal(out, out_expected)


def test_timeseries_fillin(test_dir):
    """Test filling in tables to a full timeseries."""
    input_df = pd.DataFrame(
        {
            "report_date": [
                "2019-02-01",
                "2020-01-01",
                "2020-02-01",
                "2019-03-01",
                "2019-10-01",
                "2020-02-01",
            ],
            "plant_id_eia": [1, 1, 1, 1, 2, 2],
            "generator_id": [1, 2, 1, 1, 3, 3],
            "data": [2.0, 1.0, 2.0, 3.0, 10.0, 2.0],
        }
    ).pipe(apply_pudl_dtypes, group="eia")

    expected_out_path = (
        test_dir / "data/date_merge_unit_test/timeseries_fillin_expected_out.csv"
    )
    expected_out = (
        pd.read_csv(expected_out_path)
        .pipe(apply_pudl_dtypes, group="eia")
        .astype({"data": "float64"})
    )

    out = expand_timeseries(
        input_df, fill_through_freq="year", key_cols=["plant_id_eia", "generator_id"]
    )
    assert_frame_equal(expected_out, out)


def test_timeseries_fillin_through_month(test_dir):
    """Test filling in full timeseries through the end of last reported month."""
    input_df = pd.DataFrame(
        {
            "report_date": [
                "2019-12-30",
                "2020-01-02",
                "2020-01-25",
                "2020-02-27",
                "2020-03-01",
            ],
            "plant_id_eia": [1, 1, 1, 2, 2],
            "generator_id": [1, 1, 2, 1, 1],
            "data": [1.0, 2.0, 1.0, 3.0, 4.0],
        }
    ).pipe(apply_pudl_dtypes, group="eia")

    expected_out_path = (
        test_dir
        / "data/date_merge_unit_test/timeseries_fillin_through_month_expected_out.csv"
    )
    expected_out = (
        pd.read_csv(expected_out_path)
        .pipe(apply_pudl_dtypes, group="eia")
        .astype({"data": "float64"})
    )
    out = expand_timeseries(
        input_df,
        freq="D",
        fill_through_freq="month",
        key_cols=["plant_id_eia", "generator_id"],
    )
    assert_frame_equal(expected_out, out)


def test_convert_to_date():
    """Test automated cleanup of EIA date columns."""
    in_df = pd.DataFrame.from_records(
        columns=["report_year", "report_month", "report_day"],
        data=[
            (2019, 3, 14),
            ("2019", "03", "14"),
        ],
    )
    expected_df = pd.DataFrame(
        {
            "report_date": pd.to_datetime(
                [
                    "2019-03-14",
                    "2019-03-14",
                ]
            ),
        }
    )
    out_df = convert_to_date(in_df)
    assert_frame_equal(out_df, expected_df)


def test_fix_eia_na():
    """Test cleanup of bad EIA spreadsheet NA values."""
    in_df = pd.DataFrame(
        {
            "vals": [
                0,  # Don't touch integers, even if they're null-ish
                0.0,  # Don't touch floats, even if they're null-ish
                "0.",  # Should only replace naked decimals
                ".0",  # Should only replace naked decimals
                "..",  # Only replace single naked decimals
                "",
                " ",
                "\t",
                ".",
                "  ",  # Multiple whitespace characters
                "\t\t",  # 2-tabs: another Multi-whitespace
            ]
        }
    )
    expected_df = pd.DataFrame(
        {
            "vals": [
                0,
                0.0,
                "0.",
                ".0",
                "..",
                pd.NA,
                pd.NA,
                pd.NA,
                pd.NA,
                pd.NA,
                pd.NA,
            ]
        }
    )
    out_df = fix_eia_na(in_df)
    assert_frame_equal(out_df, expected_df)


def test_remove_leading_zeros_from_numeric_strings():
    """Test removal of leading zeroes from EIA generator IDs."""
    in_df = pd.DataFrame(
        {
            "generator_id": [
                "0001",  # Leading zeroes, all numeric string.
                "26",  # An appropriate numeric string w/o leading zeroes.
                100,  # Integer, should get stringified.
                100.0,  # What happens if it's a float?
                "01-A",  # Leading zeroes, alphanumeric. Should not change.
                "HRSG-01",  # Alphanumeric, should be no change.
            ]
        }
    )
    expected_df = pd.DataFrame(
        {
            "generator_id": [
                "1",
                "26",
                "100",
                "100.0",
                "01-A",
                "HRSG-01",
            ]
        }
    )
    out_df = remove_leading_zeros_from_numeric_strings(
        in_df.astype(str), "generator_id"
    )
    assert_frame_equal(out_df, expected_df)


def test_convert_df_to_excel_file():
    """Test converting a dataframe into a pandas ExcelFile."""
    in_df = pd.DataFrame([[1, 2], [1, 2]])
    expected_df = pd.DataFrame([[1, 2], [1, 2]])

    out_excel_file = convert_df_to_excel_file(in_df, index=False)
    out_df = pd.read_excel(out_excel_file)

    assert_frame_equal(out_df, expected_df)


@pytest.mark.parametrize(
    "df,n_digits",
    [
        (
            pd.DataFrame(
                [
                    (512, "512"),
                    (5, "005"),
                    (5.0, "005"),
                    (5.00, "005"),
                    ("5.0", "005"),
                    ("5.", "005"),
                    ("005", "005"),
                    (0, pd.NA),
                    (-5, pd.NA),
                    ("000", pd.NA),
                    ("5000", pd.NA),
                    ("IMP", pd.NA),
                    ("I9P", pd.NA),
                    ("", pd.NA),
                    ("nan", pd.NA),
                    (np.nan, pd.NA),
                ],
                columns=["input", "expected"],
            ).convert_dtypes(),
            3,
        ),
        (
            pd.DataFrame(
                [
                    (93657, "93657"),
                    (93657.0, "93657"),
                    ("93657.0", "93657"),
                    (9365.7, "09365"),
                    (9365, "09365"),
                    ("936S7", pd.NA),
                    ("80302-7509", pd.NA),
                    ("B2A X19", pd.NA),
                    ("", pd.NA),
                    ("nan", pd.NA),
                    (np.nan, pd.NA),
                ],
                columns=["input", "expected"],
            ).convert_dtypes(),
            5,
        ),
    ],
)
def test_zero_pad_numeric_string(df, n_digits):
    """Test zero-padding of numeric codes like ZIP and FIPS."""
    output = zero_pad_numeric_string(df.input, n_digits)
    assert_series_equal(
        output,
        df.expected,
        check_names=False,
    )
    # Make sure all outputs are the right length
    assert (output.str.len() == n_digits).all()
    # Make sure all outputs are entirely numeric
    assert output.str.match(f"^[\\d]{{{n_digits}}}$").all()


def test_flatten_strings():
    """Test if :func:`flatten_list` can flatten an arbitraty list of strings."""
    lista = ["aa", "b", ["cc", ["d", "e"]], ["fff"]]
    assert list(flatten_list(lista)) == ["aa", "b", "cc", "d", "e", "fff"]


def test_flatten_ints():
    """Test if :func:`flatten_list` can flatten an arbitraty list of ints."""
    list1 = [1, 2, [3, [4, 5]], [[6]]]
    assert list(flatten_list(list1)) == [1, 2, 3, 4, 5, 6]


def test_flatten_mix_types():
    """Test if :func:`flatten_list` can flatten an arbitraty list of ints."""
    list1a = ["1", 22, ["333", [4, "5"]], [[666]]]
    assert list(flatten_list(list1a)) == ["1", 22, "333", 4, "5", 666]


def test_cems_selection():
    """Test CEMS asset selection remove cems assets."""
    cems_selection = pudl.etl.create_non_cems_selection(pudl.etl.default_assets)
    assert AssetKey("core_epacems__hourly_emissions") not in cems_selection.resolve(
        pudl.etl.default_assets
    ), "core_epacems__hourly_emissions or downstream asset present in selection."


def test_sql_asset_factory_missing_file():
    """Test sql_asset_factory throws a file not found error if file doesn't exist for an
    asset name."""
    with pytest.raises(FileNotFoundError):
        sql_asset_factory(name="fake_view")()


@pytest.mark.parametrize(
    "df",
    [
        pytest.param(pd.DataFrame({"col1": ["A", "B"], "col2": [1, 2]})),
        pytest.param(
            pd.DataFrame({"col1": ["A", "B", "C"], "col2": [1, 2, 3]}),
            marks=pytest.mark.xfail,
        ),
    ],
)
def test_convert_col_to_bool(df):
    true_values = ["A"]
    false_values = ["B"]
    df_bool = convert_col_to_bool(
        df, col_name="col1", true_values=true_values, false_values=false_values
    )
    assert len(df) == len(df_bool)
    assert df_bool["col1"].dtype == "boolean"
    df_compare = pd.merge(df, df_bool, right_index=True, left_index=True)
    assert (
        df_compare.loc[df_compare["col1_x"].isin(true_values)]["col1_y"]
        .isin([True])
        .all()
    )
    assert (
        df_compare.loc[~df_compare["col1_x"].isin(true_values)]["col1_y"]
        .isin([False, np.nan])
        .all()
    )


<<<<<<< HEAD
@pytest.mark.parametrize(
    "test_input,expected",
    [
        ("out_eia__yearly_generators", "out_eia__yearly_generators"),
        ("_out_eia__yearly_generators", "i_out_eia__yearly_generators"),
        ("__out_eia__yearly_generators", "i__out_eia__yearly_generators"),
        ("", ""),
    ],
)
def test_format_resource_name_cross_ref(test_input, expected):
    assert _format_resource_name_cross_ref(test_input) == expected
=======
def test_diff_wide_tables():
    # has 2020-2021 data for utils 1 and 2; fact 2 for utility 1 just never reported
    old = pd.DataFrame.from_records(
        [
            {"u_id": 1, "year": 2020, "fact1": "u1f1y20"},
            {"u_id": 1, "year": 2021, "fact1": "u1f1y21"},
            {"u_id": 2, "year": 2020, "fact1": "u2f1y20", "fact2": "u2f2y20"},
            {"u_id": 2, "year": 2021, "fact1": "u2f1y21", "fact2": "u2f2y21"},
        ]
    )

    # has 2020-2022 data for utils 1 and 2, but:
    # - utility 1 is missing 2020 data for fact 1 and fact 2; otherwise, just missing fact 2 as usual
    # - utility 2 has an updated value for 2021 fact 1
    new = pd.DataFrame.from_records(
        [
            {"u_id": 1, "year": 2020},
            {"u_id": 1, "year": 2021, "fact1": "u1f1y21"},
            {"u_id": 1, "year": 2022, "fact1": "u1f1y22"},
            {"u_id": 2, "year": 2020, "fact1": "u2f1y20", "fact2": "u2f2y20"},
            {"u_id": 2, "year": 2021, "fact1": "u2f1y21_updated", "fact2": "u2f2y21"},
            {"u_id": 2, "year": 2022, "fact1": "u2f1y22", "fact2": "u2f2y22"},
        ]
    )

    empty_diff = diff_wide_tables(primary_key=["u_id", "year"], old=old, new=old)
    assert empty_diff.added.empty
    assert empty_diff.deleted.empty
    assert empty_diff.changed.empty

    def assert_diff_equal(observed, expected):
        observed_reshaped = observed.droplevel(level=0, axis="columns")
        expected_reshaped = expected.set_index(observed_reshaped.index.names)
        assert_frame_equal(observed_reshaped, expected_reshaped)

    diff_output = diff_wide_tables(primary_key=["u_id", "year"], old=old, new=new)

    expected_deleted = pd.DataFrame.from_records(
        [{"u_id": 1, "year": 2020, "field": "fact1", "old": "u1f1y20", "new": None}]
    )
    assert_diff_equal(diff_output.deleted, expected_deleted)

    expected_added = pd.DataFrame.from_records(
        [
            {"u_id": 1, "year": 2022, "field": "fact1", "old": None, "new": "u1f1y22"},
            {"u_id": 2, "year": 2022, "field": "fact1", "old": None, "new": "u2f1y22"},
            {"u_id": 2, "year": 2022, "field": "fact2", "old": None, "new": "u2f2y22"},
        ]
    )
    assert_diff_equal(diff_output.added, expected_added)

    expected_changed = pd.DataFrame.from_records(
        [
            {
                "u_id": 2,
                "year": 2021,
                "field": "fact1",
                "old": "u2f1y21",
                "new": "u2f1y21_updated",
            }
        ]
    )
    assert_diff_equal(diff_output.changed, expected_changed)
>>>>>>> 71e77f96
<|MERGE_RESOLUTION|>--- conflicted
+++ resolved
@@ -670,7 +670,6 @@
     )
 
 
-<<<<<<< HEAD
 @pytest.mark.parametrize(
     "test_input,expected",
     [
@@ -682,7 +681,8 @@
 )
 def test_format_resource_name_cross_ref(test_input, expected):
     assert _format_resource_name_cross_ref(test_input) == expected
-=======
+
+
 def test_diff_wide_tables():
     # has 2020-2021 data for utils 1 and 2; fact 2 for utility 1 just never reported
     old = pd.DataFrame.from_records(
@@ -745,5 +745,4 @@
             }
         ]
     )
-    assert_diff_equal(diff_output.changed, expected_changed)
->>>>>>> 71e77f96
+    assert_diff_equal(diff_output.changed, expected_changed)