"""Unit tests for the :mod:`pudl.helpers` module."""

from io import StringIO

import numpy as np
import pandas as pd
import pytest
from pandas.testing import assert_frame_equal, assert_series_equal
from pandas.tseries.offsets import BYearEnd

import pudl
from pudl.helpers import (
    add_fips_ids,
    apply_pudl_dtypes,
    convert_col_to_bool,
    convert_df_to_excel_file,
    convert_to_date,
    date_merge,
    dedupe_and_drop_nas,
    diff_wide_tables,
    expand_timeseries,
    flatten_list,
    remove_leading_zeros_from_numeric_strings,
    retry,
    standardize_na_values,
    standardize_percentages_ratio,
    standardize_phone_column,
    zero_pad_numeric_string,
)
from pudl.output.sql.helpers import sql_asset_factory

MONTHLY_GEN_FUEL = pd.DataFrame(
    {
        "report_date": [
            "2019-12-01",
            "2020-10-01",
            "2019-01-01",
            "2019-06-01",
            "2018-07-01",
        ],
        "plant_id_eia": [2, 2, 3, 3, 3],
        "prime_mover_code": ["HY", "ST", "HY", "CT", "HY"],
        "fuel_consumed_units": [0.0, 98085.0, 0.0, 4800000.0, 0.0],
    }
)

ANNUAL_PLANTS_UTIL = pd.DataFrame(
    {
        "report_date": [
            "2020-01-01",
            "2020-01-01",
            "2019-01-01",
            "2018-01-01",
            "2020-01-01",
            "2019-01-01",
            "2018-01-01",
        ],
        "plant_id_eia": [1, 2, 2, 2, 3, 3, 3],
        "plant_name_eia": [
            "Sand Point",
            "Bankhead",
            "Bankhead Dam",
            "Bankhead Dam",
            "Barry",
            "Barry",
            "Barry",
        ],
        "utility_id_eia": [63560, 195, 195, 195, 16, 16, 16],
    }
).astype({"report_date": "datetime64[ns]"})

QUARTERLY_DATA = pd.DataFrame(
    {
        "report_date": ["2020-01-01", "2020-10-01", "2019-04-01", "2019-01-01"],
        "plant_id_eia": [2, 2, 3, 3],
        "data": [1, 4, 2, 1],
    }
)

MONTHLY_OTHER = pd.DataFrame(
    {
        "report_date": ["2019-10-01", "2020-10-01", "2019-01-01", "2018-02-01"],
        "plant_id_eia": [2, 2, 3, 3],
        "energy_source_code": ["DFO", "WND", "WND", "DFO"],
    }
)

DAILY_DATA = pd.DataFrame(
    {
        "date": ["2019-10-12", "2019-10-13", "2019-12-01", "2018-02-03"],
        "plant_id_eia": [2, 2, 2, 3],
        "daily_data": [1, 2, 3, 4],
    }
).astype({"date": "datetime64[ns]"})


def test_annual_attribute_merge():
    """Test merging annual attributes onto monthly data with a sparse report date.

    The left and right merges in this case is a one to many merge and should yield an
    output table with the exact same data records as the input data table.

    The inner merge case loses records. The outer merge case creates extra records with
    NA values.
    """
    out_expected_left = pd.DataFrame(
        {
            "report_date": [
                "2019-12-01",
                "2020-10-01",
                "2019-01-01",
                "2019-06-01",
                "2018-07-01",
            ],
            "plant_id_eia": [2, 2, 3, 3, 3],
            "prime_mover_code": ["HY", "ST", "HY", "CT", "HY"],
            "fuel_consumed_units": [0.0, 98085.0, 0.0, 4800000.0, 0.0],
            "plant_name_eia": ["Bankhead Dam", "Bankhead", "Barry", "Barry", "Barry"],
            "utility_id_eia": [195, 195, 16, 16, 16],
        }
    ).astype({"report_date": "datetime64[ns]"})

    out_left = date_merge(
        left=MONTHLY_GEN_FUEL.copy(),
        right=ANNUAL_PLANTS_UTIL.copy(),
        on=["plant_id_eia"],
        how="left",
    )

    assert_frame_equal(out_left, out_expected_left)

    out_expected_right = pd.DataFrame(
        {
            "report_date": [
                "2019-12-01",
                "2020-10-01",
                "2019-01-01",
                "2019-06-01",
                "2018-07-01",
            ],
            "plant_id_eia": [2, 2, 3, 3, 3],
            "plant_name_eia": ["Bankhead Dam", "Bankhead", "Barry", "Barry", "Barry"],
            "utility_id_eia": [195, 195, 16, 16, 16],
            "prime_mover_code": ["HY", "ST", "HY", "CT", "HY"],
            "fuel_consumed_units": [0.0, 98085.0, 0.0, 4800000.0, 0.0],
        }
    ).astype({"report_date": "datetime64[ns]"})

    out_right = date_merge(
        left=ANNUAL_PLANTS_UTIL.copy(),
        right=MONTHLY_GEN_FUEL.copy(),
        on=["plant_id_eia"],
        how="right",
    )

    assert_frame_equal(out_right, out_expected_right)

    out_expected_inner = pd.DataFrame(
        {
            "report_date": [
                "2019-12-01",
                "2020-10-01",
                "2019-01-01",
                "2019-06-01",
                "2018-07-01",
            ],
            "plant_id_eia": [2, 2, 3, 3, 3],
            "prime_mover_code": ["HY", "ST", "HY", "CT", "HY"],
            "fuel_consumed_units": [0.0, 98085.0, 0.0, 4800000.0, 0.0],
            "plant_name_eia": ["Bankhead Dam", "Bankhead", "Barry", "Barry", "Barry"],
            "utility_id_eia": [195, 195, 16, 16, 16],
        }
    ).astype({"report_date": "datetime64[ns]"})

    out_inner = date_merge(
        left=MONTHLY_GEN_FUEL.copy(),
        right=ANNUAL_PLANTS_UTIL.copy(),
        on=["plant_id_eia"],
        how="inner",
    )

    assert_frame_equal(out_inner, out_expected_inner)

    out_expected_outer = pd.read_csv(
        StringIO(
            """
report_date,plant_id_eia,prime_mover_code,fuel_consumed_units,plant_name_eia,utility_id_eia
2018-01-01,2,,,Bankhead Dam,195
2018-07-01,3,HY,0.0,Barry,16
2019-12-01,2,HY,0.0,Bankhead Dam,195
2019-01-01,3,HY,0.0,Barry,16
2019-06-01,3,CT,4800000.0,Barry,16
2020-01-01,1,,,Sand Point,63560
2020-10-01,2,ST,98085.0,Bankhead,195
2020-01-01,3,,,Barry,16
"""
        )
    ).astype({"report_date": "datetime64[ns]"})

    out_outer = date_merge(
        left=MONTHLY_GEN_FUEL.copy(),
        right=ANNUAL_PLANTS_UTIL.copy(),
        on=["plant_id_eia"],
        how="outer",
    )

    assert_frame_equal(out_outer, out_expected_outer)


def test_monthly_attribute_merge():
    """Test merging monthly attributes onto daily data with a sparse report date."""
    out_expected = pd.DataFrame(
        {
            "report_date": ["2019-10-12", "2019-10-13", "2019-12-01", "2018-02-03"],
            "plant_id_eia": [2, 2, 2, 3],
            "daily_data": [1, 2, 3, 4],
            "energy_source_code": ["DFO", "DFO", None, "DFO"],
        }
    ).astype({"report_date": "datetime64[ns]"})

    out = date_merge(
        left=DAILY_DATA.copy(),
        right=MONTHLY_OTHER.copy(),
        left_date_col="date",
        on=["plant_id_eia"],
        date_on=["year", "month"],
        how="left",
    )

    assert_frame_equal(out, out_expected)


def test_quarterly_attribute_merge():
    """Test merging quarterly attributes onto monthly data.

    This should probably be updated once we need a quarterly merge for FERC data.
    """
    out_expected = pd.DataFrame(
        {
            "report_date": [
                "2019-12-01",
                "2020-10-01",
                "2019-01-01",
                "2019-06-01",
                "2018-07-01",
            ],
            "plant_id_eia": [2, 2, 3, 3, 3],
            "prime_mover_code": ["HY", "ST", "HY", "CT", "HY"],
            "fuel_consumed_units": [0.0, 98085.0, 0.0, 4800000.0, 0.0],
            "data": [None, 4.0, 1.0, 2.0, None],
        }
    ).astype({"report_date": "datetime64[ns]"})

    out = date_merge(
        left=MONTHLY_GEN_FUEL.copy(),
        right=QUARTERLY_DATA.copy(),
        on=["plant_id_eia"],
        date_on=["year", "quarter"],
        how="left",
    )

    assert_frame_equal(out, out_expected)


def test_same_temporal_gran():
    """Test merging tables with the same temporal granularity.

    In this case, this yields the same results as ``pd.merge``.
    """
    out_expected = MONTHLY_GEN_FUEL.merge(
        MONTHLY_OTHER,
        how="left",
        on=["report_date", "plant_id_eia"],
    ).astype({"report_date": "datetime64[ns]"})

    out = date_merge(
        left=MONTHLY_GEN_FUEL.copy(),
        right=MONTHLY_OTHER.copy(),
        on=["plant_id_eia"],
        date_on=["year", "month"],
        how="left",
    )
    assert_frame_equal(out, out_expected)


def test_end_of_report_period():
    """Test merging tables repeated at the end of the report period."""
    eoy_plants_util = ANNUAL_PLANTS_UTIL.copy()
    eoy_plants_util.loc[:, "report_date"] = eoy_plants_util.report_date + BYearEnd()

    out_expected = pd.DataFrame(
        {
            "report_date": [
                "2019-12-01",
                "2020-10-01",
                "2019-01-01",
                "2019-06-01",
                "2018-07-01",
            ],
            "plant_id_eia": [2, 2, 3, 3, 3],
            "prime_mover_code": ["HY", "ST", "HY", "CT", "HY"],
            "fuel_consumed_units": [0.0, 98085.0, 0.0, 4800000.0, 0.0],
            "plant_name_eia": ["Bankhead Dam", "Bankhead", "Barry", "Barry", "Barry"],
            "utility_id_eia": [195, 195, 16, 16, 16],
        }
    ).astype({"report_date": "datetime64[ns]"})

    out = date_merge(
        MONTHLY_GEN_FUEL.copy(),
        eoy_plants_util,
        on=["plant_id_eia"],
        how="left",
        report_at_start=False,
    )

    assert_frame_equal(out, out_expected)


def test_less_granular_merge():
    """Test merging a more granular table onto a less granular table."""
    out_expected = pd.DataFrame(
        {
            "report_date": [
                "2020-01-01",
                "2020-01-01",
                "2019-01-01",
                "2018-01-01",
                "2020-01-01",
            ],
            "plant_id_eia": [1, 2, 2, 2, 3],
            "plant_name_eia": [
                "Sand Point",
                "Bankhead",
                "Bankhead Dam",
                "Bankhead Dam",
                "Barry",
            ],
            "utility_id_eia": [63560, 195, 195, 195, 16],
            "prime_mover_code": [None, "ST", "HY", None, None],
            "fuel_consumed_units": [None, 98085.0, 0.0, None, None],
        }
    ).astype({"report_date": "datetime64[ns]"})

    out = date_merge(
        ANNUAL_PLANTS_UTIL[:5].copy(),
        MONTHLY_GEN_FUEL.copy(),
        on=["plant_id_eia"],
        date_on=["year"],
        how="left",
        report_at_start=False,
    )

    assert_frame_equal(out, out_expected)


def test_timeseries_fillin(test_dir):
    """Test filling in tables to a full timeseries."""
    input_df = pd.DataFrame(
        {
            "report_date": [
                "2019-02-01",
                "2020-01-01",
                "2020-02-01",
                "2019-03-01",
                "2019-10-01",
                "2020-02-01",
            ],
            "plant_id_eia": [1, 1, 1, 1, 2, 2],
            "generator_id": [1, 2, 1, 1, 3, 3],
            "data": [2.0, 1.0, 2.0, 3.0, 10.0, 2.0],
        }
    ).pipe(apply_pudl_dtypes, group="eia")

    expected_out_path = (
        test_dir / "data/date_merge_unit_test/timeseries_fillin_expected_out.csv"
    )
    expected_out = (
        pd.read_csv(expected_out_path)
        .pipe(apply_pudl_dtypes, group="eia")
        .astype({"data": "float64"})
    )

    out = expand_timeseries(
        input_df, fill_through_freq="year", key_cols=["plant_id_eia", "generator_id"]
    )
    assert_frame_equal(expected_out, out)


def test_timeseries_fillin_through_month(test_dir):
    """Test filling in full timeseries through the end of last reported month."""
    input_df = pd.DataFrame(
        {
            "report_date": [
                "2019-12-30",
                "2020-01-02",
                "2020-01-25",
                "2020-11-27",
                "2020-12-01",
            ],
            "plant_id_eia": [1, 1, 1, 2, 2],
            "generator_id": [1, 1, 2, 1, 1],
            "data": [1.0, 2.0, 1.0, 3.0, 4.0],
        }
    ).pipe(apply_pudl_dtypes, group="eia")

    expected_out_path = (
        test_dir
        / "data/date_merge_unit_test/timeseries_fillin_through_month_expected_out.csv"
    )
    expected_out = (
        pd.read_csv(expected_out_path)
        .pipe(apply_pudl_dtypes, group="eia")
        .astype({"data": "float64"})
    )
    out = expand_timeseries(
        input_df,
        freq="D",
        fill_through_freq="month",
        key_cols=["plant_id_eia", "generator_id"],
    )
    assert_frame_equal(expected_out, out)


def test_convert_to_date():
    """Test automated cleanup of EIA date columns."""
    in_df = pd.DataFrame.from_records(
        columns=["report_year", "report_month", "report_day"],
        data=[
            (2019, 3, 14),
            ("2019", "03", "14"),
        ],
    )
    expected_df = pd.DataFrame(
        {
            "report_date": pd.to_datetime(
                [
                    "2019-03-14",
                    "2019-03-14",
                ]
            ),
        }
    )
    out_df = convert_to_date(in_df)
    assert_frame_equal(out_df, expected_df)


def test_standardize_na_values():
    """Test cleanup of bad EIA spreadsheet NA values."""
    in_df = pd.DataFrame(
        {
            "vals": [
                0,  # Don't touch integers, even if they're null-ish
                0.0,  # Don't touch floats, even if they're null-ish
                "0.",  # Should only replace naked decimals
                ".0",  # Should only replace naked decimals
                "..",  # Only replace single naked decimals
                "",
                " ",
                "\t",
                ".",
                "  ",  # Multiple whitespace characters
                "\t\t",  # 2-tabs: another Multi-whitespace
            ]
        }
    )
    expected_df = pd.DataFrame(
        {
            "vals": [
                0,
                0.0,
                "0.",
                ".0",
                "..",
                pd.NA,
                pd.NA,
                pd.NA,
                pd.NA,
                pd.NA,
                pd.NA,
            ]
        }
    )
    out_df = standardize_na_values(in_df)
    assert_frame_equal(out_df, expected_df)


def test_remove_leading_zeros_from_numeric_strings():
    """Test removal of leading zeroes from EIA generator IDs."""
    in_df = pd.DataFrame(
        {
            "generator_id": [
                "0001",  # Leading zeroes, all numeric string.
                "26",  # An appropriate numeric string w/o leading zeroes.
                100,  # Integer, should get stringified.
                100.0,  # What happens if it's a float?
                "01-A",  # Leading zeroes, alphanumeric. Should not change.
                "HRSG-01",  # Alphanumeric, should be no change.
            ]
        }
    )
    expected_df = pd.DataFrame(
        {
            "generator_id": [
                "1",
                "26",
                "100",
                "100.0",
                "01-A",
                "HRSG-01",
            ]
        }
    )
    out_df = remove_leading_zeros_from_numeric_strings(
        in_df.astype(str), "generator_id"
    )
    assert_frame_equal(out_df, expected_df)


def test_convert_df_to_excel_file():
    """Test converting a dataframe into a pandas ExcelFile."""
    in_df = pd.DataFrame([[1, 2], [1, 2]])
    expected_df = pd.DataFrame([[1, 2], [1, 2]])

    out_excel_file = convert_df_to_excel_file(in_df, index=False)
    out_df = pd.read_excel(out_excel_file)

    assert_frame_equal(out_df, expected_df)


@pytest.mark.parametrize(
    "df,n_digits",
    [
        (
            pd.DataFrame(
                [
                    (512, "512"),
                    (5, "005"),
                    (5.0, "005"),
                    (5.00, "005"),
                    ("5.0", "005"),
                    ("5.", "005"),
                    ("005", "005"),
                    (0, pd.NA),
                    (-5, pd.NA),
                    ("000", pd.NA),
                    ("5000", pd.NA),
                    ("IMP", pd.NA),
                    ("I9P", pd.NA),
                    ("", pd.NA),
                    ("nan", pd.NA),
                    (np.nan, pd.NA),
                ],
                columns=["input", "expected"],
            ).convert_dtypes(),
            3,
        ),
        (
            pd.DataFrame(
                [
                    (93657, "93657"),
                    (93657.0, "93657"),
                    ("93657.0", "93657"),
                    (9365.7, "09365"),
                    (9365, "09365"),
                    ("936S7", pd.NA),
                    ("80302-7509", pd.NA),
                    ("B2A X19", pd.NA),
                    ("", pd.NA),
                    ("nan", pd.NA),
                    (np.nan, pd.NA),
                ],
                columns=["input", "expected"],
            ).convert_dtypes(),
            5,
        ),
    ],
)
def test_zero_pad_numeric_string(df, n_digits):
    """Test zero-padding of numeric codes like ZIP and FIPS."""
    output = zero_pad_numeric_string(df.input, n_digits)
    assert_series_equal(
        output,
        df.expected,
        check_names=False,
    )
    # Make sure all outputs are the right length
    assert (output.str.len() == n_digits).all()
    # Make sure all outputs are entirely numeric
    assert output.str.match(f"^[\\d]{{{n_digits}}}$").all()


def test_flatten_strings():
    """Test if :func:`flatten_list` can flatten an arbitraty list of strings."""
    lista = ["aa", "b", ["cc", ["d", "e"]], ["fff"]]
    assert list(flatten_list(lista)) == ["aa", "b", "cc", "d", "e", "fff"]


def test_flatten_ints():
    """Test if :func:`flatten_list` can flatten an arbitraty list of ints."""
    list1 = [1, 2, [3, [4, 5]], [[6]]]
    assert list(flatten_list(list1)) == [1, 2, 3, 4, 5, 6]


def test_flatten_mix_types():
    """Test if :func:`flatten_list` can flatten an arbitraty list of ints."""
    list1a = ["1", 22, ["333", [4, "5"]], [[666]]]
    assert list(flatten_list(list1a)) == ["1", 22, "333", 4, "5", 666]


def test_sql_asset_factory_missing_file():
    """Test sql_asset_factory throws a file not found error if file doesn't exist for an
    asset name."""
    with pytest.raises(FileNotFoundError):
        sql_asset_factory(name="fake_view")()


@pytest.mark.parametrize(
    "df",
    [
        pytest.param(pd.DataFrame({"col1": ["A", "B"], "col2": [1, 2]})),
        pytest.param(
            pd.DataFrame({"col1": ["A", "B", "C"], "col2": [1, 2, 3]}),
            marks=pytest.mark.xfail,
        ),
    ],
)
def test_convert_col_to_bool(df):
    true_values = ["A"]
    false_values = ["B"]
    df_bool = convert_col_to_bool(
        df, col_name="col1", true_values=true_values, false_values=false_values
    )
    assert len(df) == len(df_bool)
    assert df_bool["col1"].dtype == "boolean"
    df_compare = pd.merge(df, df_bool, right_index=True, left_index=True)
    assert (
        df_compare.loc[df_compare["col1_x"].isin(true_values)]["col1_y"]
        .isin([True])
        .all()
    )
    assert (
        df_compare.loc[~df_compare["col1_x"].isin(true_values)]["col1_y"]
        .isin([False, np.nan])
        .all()
    )


def test_diff_wide_tables():
    # has 2020-2021 data for utils 1 and 2; fact 2 for utility 1 just never reported
    old = pd.DataFrame.from_records(
        [
            {"u_id": 1, "year": 2020, "fact1": "u1f1y20"},
            {"u_id": 1, "year": 2021, "fact1": "u1f1y21"},
            {"u_id": 2, "year": 2020, "fact1": "u2f1y20", "fact2": "u2f2y20"},
            {"u_id": 2, "year": 2021, "fact1": "u2f1y21", "fact2": "u2f2y21"},
        ]
    )

    # has 2020-2022 data for utils 1 and 2, but:
    # - utility 1 is missing 2020 data for fact 1 and fact 2; otherwise, just missing fact 2 as usual
    # - utility 2 has an updated value for 2021 fact 1
    new = pd.DataFrame.from_records(
        [
            {"u_id": 1, "year": 2020},
            {"u_id": 1, "year": 2021, "fact1": "u1f1y21"},
            {"u_id": 1, "year": 2022, "fact1": "u1f1y22"},
            {"u_id": 2, "year": 2020, "fact1": "u2f1y20", "fact2": "u2f2y20"},
            {"u_id": 2, "year": 2021, "fact1": "u2f1y21_updated", "fact2": "u2f2y21"},
            {"u_id": 2, "year": 2022, "fact1": "u2f1y22", "fact2": "u2f2y22"},
        ]
    )

    empty_diff = diff_wide_tables(primary_key=["u_id", "year"], old=old, new=old)
    assert empty_diff.added.empty
    assert empty_diff.deleted.empty
    assert empty_diff.changed.empty

    def assert_diff_equal(observed, expected):
        observed_reshaped = observed.droplevel(level=0, axis="columns")
        expected_reshaped = expected.set_index(observed_reshaped.index.names)
        assert_frame_equal(observed_reshaped, expected_reshaped)

    diff_output = diff_wide_tables(primary_key=["u_id", "year"], old=old, new=new)

    expected_deleted = pd.DataFrame.from_records(
        [{"u_id": 1, "year": 2020, "field": "fact1", "old": "u1f1y20", "new": None}]
    )
    assert_diff_equal(diff_output.deleted, expected_deleted)

    expected_added = pd.DataFrame.from_records(
        [
            {"u_id": 1, "year": 2022, "field": "fact1", "old": None, "new": "u1f1y22"},
            {"u_id": 2, "year": 2022, "field": "fact1", "old": None, "new": "u2f1y22"},
            {"u_id": 2, "year": 2022, "field": "fact2", "old": None, "new": "u2f2y22"},
        ]
    )
    assert_diff_equal(diff_output.added, expected_added)

    expected_changed = pd.DataFrame.from_records(
        [
            {
                "u_id": 2,
                "year": 2021,
                "field": "fact1",
                "old": "u2f1y21",
                "new": "u2f1y21_updated",
            }
        ]
    )
    assert_diff_equal(diff_output.changed, expected_changed)


def test_dedupe_drop_na():
    df = pd.DataFrame(
        {
            "pk_1": [1, 2, 3, 3],
            "pk_2": ["a", "b", "c", "c"],
            "val_1": [11, 12, 13, pd.NA],
            "val_2": [21, 22, pd.NA, 23],
        }
    )
    deduped = dedupe_and_drop_nas(df, ["pk_1", "pk_2"])
    assert deduped.iloc[2]["val_1"] == 13
    assert deduped.iloc[2]["val_2"] == 23
    assert len(deduped.index) == 3


def test_standardize_percentages_ratio():
    date_df = pd.DataFrame(
        {
            "id": [1, 2, 3, 4],
            "report_date": pd.to_datetime(
                ["1995", "1997-01-01", "1997-03-01", "1998"], format="mixed"
            ),
            "mixed_col": [10, 10, 20, 0.1],
        }
    )
    standardized = standardize_percentages_ratio(
        date_df, mixed_cols=["mixed_col"], years_to_standardize=[1995, 1996, 1997]
    )
    standardized_expected = date_df
    standardized_expected["mixed_col"] = [0.1, 0.1, 0.2, 0.1]
    assert_frame_equal(standardized, standardized_expected)

    year_df = pd.DataFrame(
        {
            "id": [1, 2, 3, 4],
            "report_year": [1995, 1996, 1997, 1998],
            "mixed_col": [10, 15, 1.0, 0.1],
        }
    )
    standardized = standardize_percentages_ratio(
        year_df, mixed_cols=["mixed_col"], years_to_standardize=[1995, 1996]
    )
    standardized_expected = year_df
    standardized_expected["mixed_col"] = [0.1, 0.15, 1.0, 0.1]
    assert_frame_equal(standardized, standardized_expected)

    junk_df = pd.DataFrame(
        {
            "id": [1, 2, 3, 4],
            "report_date": [1995, 1996, 1997, 1998],
            "mixed_col": ["hello", "data", "junk", "nope"],
        }
    )
    with pytest.raises(AssertionError):
        standardized = standardize_percentages_ratio(
            junk_df, mixed_cols=["mixed_col"], years_to_standardize=[1995, 1996]
        )

    over_100_df = pd.DataFrame(
        {
            "id": [1, 2, 3, 4],
            "report_date": pd.to_datetime(
                ["1995", "1996-01-01", "1997-03-01", "1998"], format="mixed"
            ),
            "mixed_col": [101, 102, 20, 0.1],
        }
    )
    with pytest.raises(AssertionError):
        standardized = standardize_percentages_ratio(
            over_100_df, mixed_cols=["mixed_col"], years_to_standardize=[1995, 1996]
        )


def test_retry(mocker):
    func = mocker.MagicMock(side_effect=[RuntimeError, RuntimeError, RuntimeError, 1])
    sleep_mock = mocker.MagicMock()
    with mocker.patch("time.sleep", sleep_mock):
        assert retry(func=func, retry_on=(RuntimeError,)) == 1

    assert sleep_mock.call_count == 3
    sleep_mock.assert_has_calls([mocker.call(2**x) for x in range(3)])


def test_generate_rolling_avg():
    # I put the og values and the rolled values in the same starting
    # df bc less duplication and its easier to see imo
    test_rolled = pd.read_csv(
        StringIO(
            """
plant_id_eia,energy_source_code,report_date,fuel_cost_per_mmbtu,fuel_cost_per_mmbtu_rolling
8102,BIT,2023-01-01,2.61,
8102,BIT,2023-02-01,2.63,2.6
8102,BIT,2023-03-01,2.56,2.6
8102,BIT,2023-04-01,,2.6
8102,BIT,2023-05-01,2.59,2.62
8102,BIT,2023-06-01,2.5,2.64
8102,BIT,2023-07-01,2.69,2.68
8102,BIT,2023-08-01,2.76,2.72
8102,BIT,2023-09-01,2.78,2.76
8102,BIT,2023-10-01,2.88,2.8
8102,BIT,2023-11-01,3.0,2.83
8102,BIT,2023-12-01,2.89,2.86
8102,BIT,2024-01-01,,2.88
8102,BIT,2024-02-01,,
8102,DFO,2023-01-01,12.1,
8102,DFO,2023-02-01,13.75,13.60
8102,DFO,2023-03-01,,14.09
8102,DFO,2023-05-01,12.49,14.49
8102,DFO,2023-06-01,15.11,14.92
8102,DFO,2023-08-01,16.78,15.44
8102,DFO,2023-09-01,19.23,16.02
8102,DFO,2023-11-01,,
8102,DFO,2024-02-01,,
"""
        )
    ).astype({"report_date": "datetime64[ns]"})
    out = pudl.helpers.generate_rolling_avg(
        test_rolled.drop(columns=["fuel_cost_per_mmbtu_rolling"]),
        group_cols=["plant_id_eia", "energy_source_code"],
        data_col="fuel_cost_per_mmbtu",
        window=12,
        min_periods=6,
        win_type="triang",
    ).round(2)
    pd.testing.assert_frame_equal(test_rolled, out, check_exact=False)
    # reorder the input df using sample to make sure this works
    # no matter how the input df is sorted
    out_reordered = pudl.helpers.generate_rolling_avg(
        test_rolled.sample(frac=1).drop(columns=["fuel_cost_per_mmbtu_rolling"]),
        group_cols=["plant_id_eia", "energy_source_code"],
        data_col="fuel_cost_per_mmbtu",
        window=12,
        min_periods=6,
        win_type="triang",
    ).round(2)
    pd.testing.assert_frame_equal(test_rolled, out_reordered, check_exact=False)


<<<<<<< HEAD
def test_standardize_phone_column():
    """Test standardizing phone numbers."""
    data = {
        "phone1": [
            "123-456-7890",
            "1234567890",
            "123.456.7890",
            "(123) 456-7890",
            "123-456-7890x123",
            "123-456-7890X123",
            "123-456-7890.0",
            "123456789",
            "000-000-0000",
            "invalid",
            pd.NA,
        ],
        "phone2": [
            "987-654-3210",
            "9876543210",
            "987.654.3210",
            "(987) 654-3210",
            "987-654-3210x456",
            "987-654-3210X456",
            "987-654-3210.0",
            "987654321",
            "000-000-0000",
            "invalid",
            pd.NA,
        ],
    }
    df = pd.DataFrame(data).astype("string")

    # Expected results
    expected_data = {
        "phone1": [
            "123-456-7890",
            "123-456-7890",
            "123-456-7890",
            "123-456-7890",
            "123-456-7890x123",
            "123-456-7890x123",
            "123-456-7890",
            "123456789",
            pd.NA,
            pd.NA,
            pd.NA,
        ],
        "phone2": [
            "987-654-3210",
            "987-654-3210",
            "987-654-3210",
            "987-654-3210",
            "987-654-3210x456",
            "987-654-3210x456",
            "987-654-3210",
            "987654321",
            pd.NA,
            pd.NA,
            pd.NA,
        ],
    }
    expected_df = pd.DataFrame(expected_data).astype("string")

    # Apply the function
    result_df = standardize_phone_column(df, ["phone1", "phone2"])

    # Assert the results
    pd.testing.assert_frame_equal(result_df, expected_df)
=======
def test_add_fips_ids():
    geocodes = pd.read_csv(
        StringIO(
            """
area_name,county_id_fips,fips_level,report_year,state_id_fips,state
Maryland,00000,040,2023,24,MD
Virginia,00000,040,2023,51,VA
Baltimore County,24005,050,2023,24,MD
Baltimore city,24510,050,2023,24,MD
Bedford County,51019,050,2023,51,VA
Bedford city,51515,050,2009,51,VA"""
        ),
        dtype=pd.StringDtype(),
    )
    df = pd.read_csv(
        StringIO(
            """
county,state
Baltimore County,MD
Baltimore city,MD
Baltimore,MD
Bedford County,VA
Bedford,VA
Bedford city,VA"""
        ),
        dtype=pd.StringDtype(),
    )
    expected = pd.read_csv(
        StringIO(
            """
county,state,state_id_fips,county_id_fips
Baltimore County,MD,24,24005
Baltimore city,MD,24,24510
Baltimore,MD,24,24510
Bedford County,VA,51,51019
Bedford,VA,51,51019
Bedford city,VA,51,51515"""
        ),
        dtype=pd.StringDtype(),
    )
    out = add_fips_ids(df, geocodes)
    pd.testing.assert_frame_equal(out, expected)
>>>>>>> af8256a4
<|MERGE_RESOLUTION|>--- conflicted
+++ resolved
@@ -848,7 +848,50 @@
     pd.testing.assert_frame_equal(test_rolled, out_reordered, check_exact=False)
 
 
-<<<<<<< HEAD
+def test_add_fips_ids():
+    geocodes = pd.read_csv(
+        StringIO(
+            """
+area_name,county_id_fips,fips_level,report_year,state_id_fips,state
+Maryland,00000,040,2023,24,MD
+Virginia,00000,040,2023,51,VA
+Baltimore County,24005,050,2023,24,MD
+Baltimore city,24510,050,2023,24,MD
+Bedford County,51019,050,2023,51,VA
+Bedford city,51515,050,2009,51,VA"""
+        ),
+        dtype=pd.StringDtype(),
+    )
+    df = pd.read_csv(
+        StringIO(
+            """
+county,state
+Baltimore County,MD
+Baltimore city,MD
+Baltimore,MD
+Bedford County,VA
+Bedford,VA
+Bedford city,VA"""
+        ),
+        dtype=pd.StringDtype(),
+    )
+    expected = pd.read_csv(
+        StringIO(
+            """
+county,state,state_id_fips,county_id_fips
+Baltimore County,MD,24,24005
+Baltimore city,MD,24,24510
+Baltimore,MD,24,24510
+Bedford County,VA,51,51019
+Bedford,VA,51,51019
+Bedford city,VA,51,51515"""
+        ),
+        dtype=pd.StringDtype(),
+    )
+    out = add_fips_ids(df, geocodes)
+    pd.testing.assert_frame_equal(out, expected)
+
+
 def test_standardize_phone_column():
     """Test standardizing phone numbers."""
     data = {
@@ -916,48 +959,4 @@
     result_df = standardize_phone_column(df, ["phone1", "phone2"])
 
     # Assert the results
-    pd.testing.assert_frame_equal(result_df, expected_df)
-=======
-def test_add_fips_ids():
-    geocodes = pd.read_csv(
-        StringIO(
-            """
-area_name,county_id_fips,fips_level,report_year,state_id_fips,state
-Maryland,00000,040,2023,24,MD
-Virginia,00000,040,2023,51,VA
-Baltimore County,24005,050,2023,24,MD
-Baltimore city,24510,050,2023,24,MD
-Bedford County,51019,050,2023,51,VA
-Bedford city,51515,050,2009,51,VA"""
-        ),
-        dtype=pd.StringDtype(),
-    )
-    df = pd.read_csv(
-        StringIO(
-            """
-county,state
-Baltimore County,MD
-Baltimore city,MD
-Baltimore,MD
-Bedford County,VA
-Bedford,VA
-Bedford city,VA"""
-        ),
-        dtype=pd.StringDtype(),
-    )
-    expected = pd.read_csv(
-        StringIO(
-            """
-county,state,state_id_fips,county_id_fips
-Baltimore County,MD,24,24005
-Baltimore city,MD,24,24510
-Baltimore,MD,24,24510
-Bedford County,VA,51,51019
-Bedford,VA,51,51019
-Bedford city,VA,51,51515"""
-        ),
-        dtype=pd.StringDtype(),
-    )
-    out = add_fips_ids(df, geocodes)
-    pd.testing.assert_frame_equal(out, expected)
->>>>>>> af8256a4
+    pd.testing.assert_frame_equal(result_df, expected_df)