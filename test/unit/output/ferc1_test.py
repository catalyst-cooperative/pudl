"""Tests for the FERC Form 1 output functions.

Stuff we could test:
- construction of basic tree from input metadata
- do nodes not part of any calculation get orphaned?
- do nodes not in the seeded digraph get pruned?
- does it fail when we have a cycle in the graph?
- does it identify stepparent nodes correctly?
- does it identify stepchild nodes correctly?
- pruning of passthrough nodes & associated corrections
- propagation of weights
- conflicting weights
- conflicting tags
- validation of calculations using only leaf-nodes to reproduce root node values

Stuff we are testing:
- propagation of tags

"""

import logging
import unittest

import networkx as nx
import pandas as pd
import pytest

from pudl.output.ferc1 import get_core_ferc1_asset_description

from pudl.helpers import dedupe_n_flatten_list_of_lists
from pudl.output.ferc1 import NodeId, XbrlCalculationForestFerc1

logger = logging.getLogger(__name__)

<<<<<<< HEAD

class TestTagPropagation(unittest.TestCase):
    def setUp(self):
        self.parent = NodeId(
            table_name="table_1",
            xbrl_factoid="reported_1",
            utility_type="electric",
            plant_status=pd.NA,
            plant_function=pd.NA,
        )
        self.parent_correction = NodeId(
            table_name="table_1",
            xbrl_factoid="reported_1_correction",
            utility_type="electric",
            plant_status=pd.NA,
            plant_function=pd.NA,
        )
        self.child1 = NodeId(
            table_name="table_1",
            xbrl_factoid="reported_1_1",
            utility_type="electric",
            plant_status=pd.NA,
            plant_function=pd.NA,
        )
        self.child2 = NodeId(
            table_name="table_1",
            xbrl_factoid="reported_1_2",
            utility_type="electric",
            plant_status=pd.NA,
            plant_function=pd.NA,
        )
        self.grand_child11 = NodeId(
            table_name="table_1",
            xbrl_factoid="reported_1_1_1",
            utility_type="electric",
            plant_status=pd.NA,
            plant_function=pd.NA,
        )
        self.grand_child12 = NodeId(
            table_name="table_1",
            xbrl_factoid="reported_1_1_2",
            utility_type="electric",
            plant_status=pd.NA,
            plant_function=pd.NA,
        )
        self.child1_correction = NodeId(
            table_name="table_1",
            xbrl_factoid="reported_1_1_correction",
            utility_type="electric",
            plant_status=pd.NA,
            plant_function=pd.NA,
        )

    def _exploded_calcs_from_edges(self, edges: list[tuple[NodeId, NodeId]]):
        records = []
        for parent, child in edges:
            record = {"weight": 1}
            for field in NodeId._fields:
                record[f"{field}_parent"] = parent.__getattribute__(field)
                record[field] = child.__getattribute__(field)
            records.append(record)
        dtype_parent = {f"{col}_parent": pd.StringDtype() for col in NodeId._fields}
        dtype_child = {col: pd.StringDtype() for col in NodeId._fields}
        dtype_weight = {"weight": pd.Int64Dtype()}

        return pd.DataFrame.from_records(records).astype(
            dtype_child | dtype_parent | dtype_weight
        )

    def build_forest_and_annotated_tags(
        self, edges: list[tuple[NodeId, NodeId]], tags: pd.DataFrame, seeds=None
    ):
        """Build a forest, test forest nodes and return annotated tags.

        Args:
            edges: list of tuples
            tags: dataframe of tags
            seeds: list of seed nodes. Default is None and will assume seed node is
                ``parent``.
        """
        if not seeds:
            seeds = [self.parent]
        simple_forest = XbrlCalculationForestFerc1(
            exploded_calcs=self._exploded_calcs_from_edges(edges),
            seeds=seeds,
            tags=tags,
        )
        annotated_forest = simple_forest.annotated_forest
        # ensure no nodes got dropped
        assert len(annotated_forest.nodes) == len(dedupe_n_flatten_list_of_lists(edges))
        annotated_tags = nx.get_node_attributes(annotated_forest, "tags")
        return annotated_tags

    def test_leafward_prop_undecided_children(self):
        edges = [(self.parent, self.child1), (self.parent, self.child2)]
        tags = pd.DataFrame([self.parent, self.child1, self.child2]).assign(
            in_rate_base=["yes", pd.NA, pd.NA]
        )
        annotated_tags = self.build_forest_and_annotated_tags(edges, tags)
        assert annotated_tags[self.parent]["in_rate_base"] == "yes"
        for child_node in [self.child1, self.child2]:
            assert (
                annotated_tags[child_node]["in_rate_base"]
                == annotated_tags[self.parent]["in_rate_base"]
            )

    def test_leafward_prop_disagreeing_child(self):
        """Don't force the diagreeing child to follow the parent."""
        edges = [(self.parent, self.child1), (self.parent, self.child2)]
        tags = pd.DataFrame([self.parent, self.child1, self.child2]).assign(
            in_rate_base=["yes", "no", pd.NA]
        )
        annotated_tags = self.build_forest_and_annotated_tags(edges, tags)
        assert annotated_tags[self.parent]["in_rate_base"] == "yes"
        assert annotated_tags[self.child1]["in_rate_base"] == "no"
        assert (
            annotated_tags[self.child2]["in_rate_base"]
            == annotated_tags[self.parent]["in_rate_base"]
        )

    def test_leafward_prop_preserve_non_propagating_tags(self):
        """Only propagate tags that actually get inherited - i.e., not `in_root_boose`."""
        edges = [(self.parent, self.child1), (self.parent, self.child2)]
        tags = pd.DataFrame([self.parent, self.child1, self.child2]).assign(
            in_rate_base=["yes", "no", pd.NA],
            in_root_boose=["yus", "nu", pd.NA],
        )
        annotated_tags = self.build_forest_and_annotated_tags(edges, tags)
        assert annotated_tags[self.parent]["in_rate_base"] == "yes"
        assert annotated_tags[self.child1]["in_rate_base"] == "no"
        assert (
            annotated_tags[self.child2]["in_rate_base"]
            == annotated_tags[self.parent]["in_rate_base"]
        )
        assert annotated_tags[self.parent]["in_root_boose"] == "yus"
        assert annotated_tags[self.child1]["in_root_boose"] == "nu"
        assert not annotated_tags[self.child2].get("in_root_boose")

    def test_rootward_prop_disagreeing_children(self):
        """Parents should not pick sides between disagreeing children."""
        edges = [(self.parent, self.child1), (self.parent, self.child2)]
        tags = pd.DataFrame([self.child1, self.child2]).assign(
            in_rate_base=["no", "yes"]
        )
        annotated_tags = self.build_forest_and_annotated_tags(edges, tags)
        assert not annotated_tags.get(self.parent)
        assert annotated_tags[self.child1]["in_rate_base"] == "no"
        assert annotated_tags[self.child2]["in_rate_base"] == "yes"

    def test_prop_no_tags(self):
        """If no tags, don't propagate anything.

        This also tests whether a fully null tag input behaves the same as an
        empty df. It also checks whether we get the expected behavior when
        the propogated tags are all null but there is another non-propagating
        tag.
        """
        edges = [(self.parent, self.child1), (self.parent, self.child2)]
        null_tag_edges = [self.parent, self.child1, self.child2]
        tags = pd.DataFrame(null_tag_edges).assign(in_rate_base=[pd.NA, pd.NA, pd.NA])
        annotated_tags = self.build_forest_and_annotated_tags(edges, tags)
        for node in null_tag_edges:
            assert not annotated_tags.get(node)

        tags = pd.DataFrame(columns=NodeId._fields).convert_dtypes()
        annotated_tags = self.build_forest_and_annotated_tags(edges, tags)
        for node in null_tag_edges:
            assert not annotated_tags.get(node)

        tags = pd.DataFrame([self.parent, self.child1, self.child2]).assign(
            in_rate_base=[pd.NA, pd.NA, pd.NA],
            a_non_propped_tag=["hi", "hello", "what_am_i_doing_here_even"],
        )
        annotated_tags = self.build_forest_and_annotated_tags(edges, tags)
        for node in null_tag_edges:
            assert "in_rate_base" not in annotated_tags[node]
            # do we still have a non-null value for the non-propped tag
            assert annotated_tags[node].get("a_non_propped_tag")

    def test_annotated_forest_propagates_rootward(self):
        """If two grandchildren have the same tag, their parent does inhert the tag.

        But, the rootward propagation only happens when all of a nodes children have
        the same tag.
        """
        edges = [
            (self.parent, self.child1),
            (self.parent, self.child2),
            (self.child1, self.grand_child11),
            (self.child1, self.grand_child12),
        ]
        tags = pd.DataFrame([self.grand_child11, self.grand_child12]).assign(
            in_rate_base=["yes", "yes"]
        )
        annotated_tags = self.build_forest_and_annotated_tags(edges, tags)
        assert self.parent not in annotated_tags
        assert annotated_tags[self.child1]["in_rate_base"] == "yes"
        assert self.child2 not in annotated_tags
        assert annotated_tags[self.grand_child11]["in_rate_base"] == "yes"
        assert annotated_tags[self.grand_child12]["in_rate_base"] == "yes"

    def test_annotated_forest_propagates_rootward_disagreeing_sibling(self):
        """If two siblings disagree, their parent does not inherit either of their tag values."""
        edges = [
            (self.parent, self.child1),
            (self.parent, self.child2),
            (self.child1, self.grand_child11),
            (self.child1, self.grand_child12),
        ]
        tags = pd.DataFrame([self.grand_child11, self.grand_child12]).assign(
            in_rate_base=["yes", "no"]
        )
        annotated_tags = self.build_forest_and_annotated_tags(edges, tags)
        assert not annotated_tags.get(self.parent)
        assert not annotated_tags.get(self.child1)
        assert not annotated_tags.get(self.child2)
        assert annotated_tags[self.grand_child11]["in_rate_base"] == "yes"
        assert annotated_tags[self.grand_child12]["in_rate_base"] == "no"

    def test_annotated_forest_propagates_rootward_correction(self):
        edges = [
            (self.child1, self.grand_child11),
            (self.child1, self.child1_correction),
        ]
        tags = pd.DataFrame([self.child1]).assign(in_rate_base=["yes"])
        annotated_tags = self.build_forest_and_annotated_tags(
            edges, tags, seeds=[self.child1]
        )
        assert annotated_tags[self.child1]["in_rate_base"] == "yes"
        assert annotated_tags[self.grand_child11]["in_rate_base"] == "yes"
        assert (
            annotated_tags[self.child1_correction]["in_rate_base"]
            == annotated_tags[self.child1]["in_rate_base"]
        )

    def test_annotated_forest_propagates_rootward_two_layers(self):
        edges = [
            (self.parent, self.child1),
            (self.parent, self.child2),
            (self.child1, self.grand_child11),
            (self.child1, self.grand_child12),
        ]
        pre_assigned_yes_nodes = [self.child2, self.grand_child11, self.grand_child12]
        tags = pd.DataFrame(pre_assigned_yes_nodes).assign(
            in_rate_base=["yes"] * len(pre_assigned_yes_nodes),
        )
        annotated_tags = self.build_forest_and_annotated_tags(edges, tags)
        for pre_yes_node in pre_assigned_yes_nodes:
            assert annotated_tags[pre_yes_node]["in_rate_base"] == "yes"
        for post_yes_node in [self.child1, self.parent]:
            assert annotated_tags[post_yes_node]["in_rate_base"] == "yes"

    def test_annotated_forest_propagates_rootward_two_layers_plus_corrections(self):
        edges = [
            (self.parent, self.child1),
            (self.parent, self.child2),
            (self.parent, self.parent_correction),
            (self.child1, self.grand_child11),
            (self.child1, self.grand_child12),
            (self.child1, self.child1_correction),
        ]
        pre_assigned_yes_nodes = [self.child2, self.grand_child11, self.grand_child12]
        tags = pd.DataFrame(pre_assigned_yes_nodes).assign(
            in_rate_base=["yes"] * len(pre_assigned_yes_nodes),
        )
        annotated_tags = self.build_forest_and_annotated_tags(edges, tags)
        for pre_yes_node in pre_assigned_yes_nodes:
            assert annotated_tags[pre_yes_node]["in_rate_base"] == "yes"
        for post_yes_node in [
            self.child1,
            self.parent,
            self.child1_correction,
            self.parent_correction,
        ]:
            assert annotated_tags[post_yes_node]["in_rate_base"] == "yes"
=======
EXPLODED_META_IDX = ["table_name", "xbrl_factoid"]
TEST_CALC_1 = [
    {"name": "reported_1", "weight": 1.0, "source_tables": ["table_1"]},
    {"name": "reported_2", "weight": -1.0, "source_tables": ["table_1"]},
]

TEST_CALC_2 = [
    {"name": "reported_1", "weight": 1.0, "source_tables": ["table_1", "table_2"]},
    {"name": "reported_2", "weight": -1.0, "source_tables": ["table_1"]},
]

TEST_CALC_3 = [
    {"name": "reported_1", "weight": 1.0, "source_tables": ["table_1"]},
    {"name": "reported_3", "weight": 1.0, "source_tables": ["table_3"]},
]

TEST_EXPLODED_META: pd.DataFrame = (
    pd.DataFrame(
        columns=["table_name", "xbrl_factoid", "calculations", "xbrl_factoid_original"],
        data=[
            ("table_1", "reported_1", "[]", "reported_original_1"),
            ("table_1", "reported_2", "[]", "reported_original_2"),
            ("table_1", "calc_1", json.dumps(TEST_CALC_1), "calc_original_1"),
            ("table_2", "calc_2", json.dumps(TEST_CALC_2), "calc_original_2"),
            ("table_1", "calc_3", json.dumps(TEST_CALC_3), "calc_original_3"),
        ],
    )
    .convert_dtypes()
    .set_index(EXPLODED_META_IDX)
)


def test_get_core_ferc1_asset_description():
    valid_core_ferc1_asset_name = "core_ferc1__yearly_income_statements_sched114"
    valid_core_ferc1_asset_name_result = get_core_ferc1_asset_description(
        valid_core_ferc1_asset_name
    )
    assert valid_core_ferc1_asset_name_result == "income_statements"

    invalid_core_ferc1_asset_name = "core_ferc1__income_statements"
    with pytest.raises(ValueError):
        get_core_ferc1_asset_description(invalid_core_ferc1_asset_name)


# LEAF_NODE_1 = XbrlCalculationForestFerc1(
#    exploded_meta=TEST_EXPLODED_META,
#    seeds=[NodeId("table_1", "reported_1")],
# )
# LEAF_NODE_2 = XbrlCalculationForestFerc1(
#    exploded_meta=TEST_EXPLODED_META,
#    seeds=[NodeId("table_1", "reported_2")],
# )
# CALC_TREE_1 = XbrlCalculationForestFerc1(
#    exploded_meta=TEST_EXPLODED_META,
#    seeds=[NodeId("table_1", "calc_1")],
# )
# CALC_TREE_2 = XbrlCalculationForestFerc1(
#    exploded_meta=TEST_EXPLODED_META,
#    seeds=[NodeId("table_2", "calc_2")],
# )
>>>>>>> 75ba5768
<|MERGE_RESOLUTION|>--- conflicted
+++ resolved
@@ -25,14 +25,15 @@
 import pandas as pd
 import pytest
 
-from pudl.output.ferc1 import get_core_ferc1_asset_description
-
 from pudl.helpers import dedupe_n_flatten_list_of_lists
-from pudl.output.ferc1 import NodeId, XbrlCalculationForestFerc1
+from pudl.output.ferc1 import (
+    NodeId,
+    XbrlCalculationForestFerc1,
+    get_core_ferc1_asset_description,
+)
 
 logger = logging.getLogger(__name__)
 
-<<<<<<< HEAD
 
 class TestTagPropagation(unittest.TestCase):
     def setUp(self):
@@ -308,37 +309,6 @@
             self.parent_correction,
         ]:
             assert annotated_tags[post_yes_node]["in_rate_base"] == "yes"
-=======
-EXPLODED_META_IDX = ["table_name", "xbrl_factoid"]
-TEST_CALC_1 = [
-    {"name": "reported_1", "weight": 1.0, "source_tables": ["table_1"]},
-    {"name": "reported_2", "weight": -1.0, "source_tables": ["table_1"]},
-]
-
-TEST_CALC_2 = [
-    {"name": "reported_1", "weight": 1.0, "source_tables": ["table_1", "table_2"]},
-    {"name": "reported_2", "weight": -1.0, "source_tables": ["table_1"]},
-]
-
-TEST_CALC_3 = [
-    {"name": "reported_1", "weight": 1.0, "source_tables": ["table_1"]},
-    {"name": "reported_3", "weight": 1.0, "source_tables": ["table_3"]},
-]
-
-TEST_EXPLODED_META: pd.DataFrame = (
-    pd.DataFrame(
-        columns=["table_name", "xbrl_factoid", "calculations", "xbrl_factoid_original"],
-        data=[
-            ("table_1", "reported_1", "[]", "reported_original_1"),
-            ("table_1", "reported_2", "[]", "reported_original_2"),
-            ("table_1", "calc_1", json.dumps(TEST_CALC_1), "calc_original_1"),
-            ("table_2", "calc_2", json.dumps(TEST_CALC_2), "calc_original_2"),
-            ("table_1", "calc_3", json.dumps(TEST_CALC_3), "calc_original_3"),
-        ],
-    )
-    .convert_dtypes()
-    .set_index(EXPLODED_META_IDX)
-)
 
 
 def test_get_core_ferc1_asset_description():
@@ -350,23 +320,4 @@
 
     invalid_core_ferc1_asset_name = "core_ferc1__income_statements"
     with pytest.raises(ValueError):
-        get_core_ferc1_asset_description(invalid_core_ferc1_asset_name)
-
-
-# LEAF_NODE_1 = XbrlCalculationForestFerc1(
-#    exploded_meta=TEST_EXPLODED_META,
-#    seeds=[NodeId("table_1", "reported_1")],
-# )
-# LEAF_NODE_2 = XbrlCalculationForestFerc1(
-#    exploded_meta=TEST_EXPLODED_META,
-#    seeds=[NodeId("table_1", "reported_2")],
-# )
-# CALC_TREE_1 = XbrlCalculationForestFerc1(
-#    exploded_meta=TEST_EXPLODED_META,
-#    seeds=[NodeId("table_1", "calc_1")],
-# )
-# CALC_TREE_2 = XbrlCalculationForestFerc1(
-#    exploded_meta=TEST_EXPLODED_META,
-#    seeds=[NodeId("table_2", "calc_2")],
-# )
->>>>>>> 75ba5768
+        get_core_ferc1_asset_description(invalid_core_ferc1_asset_name)