"""Tests for metadata not covered elsewhere."""

import pandas as pd
import pandera.pandas as pr
import pytest

from pudl.metadata import PUDL_PACKAGE
from pudl.metadata.classes import (
    DataSource,
    Field,
    Package,
    PudlResourceDescriptor,
    Resource,
    SnakeCase,
)
from pudl.metadata.descriptions import ResourceDescriptionBuilder
from pudl.metadata.fields import FIELD_METADATA, apply_pudl_dtypes
from pudl.metadata.helpers import format_errors
from pudl.metadata.resources import RESOURCE_METADATA
from pudl.metadata.sources import SOURCES

PUDL_RESOURCES = {r.name: r for r in PUDL_PACKAGE.resources}
PUDL_ENCODERS = PUDL_PACKAGE.encoders


def test_all_resources_valid() -> None:
    """All resources in metadata pass validation tests."""
    _ = PUDL_PACKAGE


@pytest.mark.parametrize("src", list(SOURCES))
def test_all_data_sources_valid(src) -> None:
    """Test that all stored DataSource definitions are valid."""
    _ = DataSource.from_id(src)


def test_all_excluded_resources_exist() -> None:
    """All resources excluded from foreign key rules exist."""
    errors = []
    for name, meta in RESOURCE_METADATA.items():
        rule = meta.get("schema", {}).get("foreign_key_rules")
        if rule:
            missing = [x for x in rule.get("exclude", []) if x not in RESOURCE_METADATA]
            if missing:
                errors.append(f"{name}: {missing}")
    if errors:
        raise ValueError(
            format_errors(
                *errors, title="Invalid resources in foreign_key_rules.exclude"
            )
        )


def test_get_etl_group_tables() -> None:
    """Test that a Value error is raised for non existent etl group."""
    with pytest.raises(ValueError):
        Package.get_etl_group_tables("not_an_etl_group")


@pytest.mark.parametrize("resource_name", sorted(PUDL_RESOURCES.keys()))
def test_pyarrow_schemas(resource_name: str):
    """Verify that we can produce pyarrow schemas for all defined Resources."""
    _ = PUDL_RESOURCES[resource_name].to_pyarrow()


@pytest.mark.parametrize("encoder_name", sorted(PUDL_ENCODERS.keys()))
def test_encoders(encoder_name: SnakeCase):
    """Verify that Encoders work on the kinds of values they're supposed to."""
    encoder = PUDL_ENCODERS[encoder_name]
    test_data = encoder.generate_encodable_data(size=100)
    _ = encoder.encode(test_data)


@pytest.mark.parametrize("field_name", sorted(FIELD_METADATA.keys()))
def test_field_definitions(field_name: str):
    """Check that all defined fields are valid."""
    _ = Field(name=field_name, **FIELD_METADATA[field_name])


def test_defined_fields_are_used():
    """Check that all fields which are defined are actually used."""
    used_fields = set()
    for resource in PUDL_RESOURCES.values():
        used_fields |= {f.name for f in resource.schema.fields}
    defined_fields = set(FIELD_METADATA.keys())
    unused_fields = sorted(defined_fields - used_fields)
    if len(unused_fields) > 0:
        raise AssertionError(
            f"Found {len(unused_fields)} unused fields: {unused_fields}"
        )


def test_get_sorted_resources() -> None:
    """Test that resources are returned in this order (out, core, _core)."""
    resource_ids = (
        "_core_eia860__fgd_equipment",
        "core_eia__entity_boilers",
        "out_eia__yearly_boilers",
    )
    resources = Package.from_resource_ids(
        resource_ids=resource_ids, resolve_foreign_keys=True
    ).get_sorted_resources()

    first_resource_name = resources[0].name
    last_resource_name = resources[-1].name
    assert first_resource_name.startswith("out"), (
        f"{first_resource_name} is the first resource. Expected a resource with the prefix 'out'"
    )
    assert last_resource_name.startswith("_core"), (
        f"{last_resource_name} is the last resource. Expected a resource with the prefix '_core'"
    )


def test_resource_descriptors_valid():
    # just make sure these validate properly
    descriptors = {
        name: PudlResourceDescriptor.model_validate(desc)
        for name, desc in RESOURCE_METADATA.items()
    }
    assert len(descriptors) > 0


@pytest.fixture()
def dummy_pandera_schema():
    resource_descriptor = PudlResourceDescriptor.model_validate(
        {
            "description": "test resource based on core_eia__entity_plants",
            "schema": {
                "fields": ["plant_id_eia", "city", "state"],
                "primary_key": ["plant_id_eia"],
            },
            "sources": ["eia860", "eia923"],
            "etl_group": "entity_eia",
            "field_namespace": "eia",
        }
    )
    resource = Resource.model_validate(
        Resource.dict_from_resource_descriptor(
            "test_eia__entity_plants", resource_descriptor
        )
    )
    return resource.schema.to_pandera()


def test_resource_descriptors_can_encode_schemas(dummy_pandera_schema):
    good_dataframe = pd.DataFrame(
        {
            "plant_id_eia": [12345, 12346],
            "city": ["Bloomington", "Springfield"],
            "state": ["IL", "IL"],
        }
    ).pipe(apply_pudl_dtypes)
    assert not dummy_pandera_schema.validate(good_dataframe).empty


@pytest.mark.parametrize(
    "error_msg,data",
    [
        pytest.param(
            "column 'plant_id_eia' not in dataframe",
            pd.DataFrame([]),
            id="empty dataframe",
        ),
        pytest.param(
            "expected series 'plant_id_eia' to have type Int64",
            pd.DataFrame(
                {
                    "plant_id_eia": ["non_number"],
                    "city": ["Bloomington"],
                    "state": ["IL"],
                }
            ).astype(str),
            id="bad dtype",
        ),
        pytest.param(
            "columns .* not unique",
            pd.DataFrame(
                {
                    "plant_id_eia": [12345, 12345],
                    "city": ["Bloomington", "Springfield"],
                    "state": ["IL", "IL"],
                }
            ).pipe(apply_pudl_dtypes),
            id="duplicate PK",
        ),
    ],
)
def test_resource_descriptor_schema_failures(error_msg, data, dummy_pandera_schema):
    with pytest.raises(pr.errors.SchemaError, match=error_msg):
        dummy_pandera_schema.validate(data)


def test_frictionless_data_package_non_empty():
    datapackage = PUDL_PACKAGE.to_frictionless()
    assert len(datapackage.resources) == len(RESOURCE_METADATA)


METADATA_OVERRIDE_KEYS = [
    "layer_code",
    "table_type_code",
    "timeseries_resolution_code",
    "additional_summary_text",
    "additional_layer_text",
    "additional_source_text",
    "additional_primary_key_text",
    "additional_details_text",
]


def test_frictionless_data_package_resources_populated():
    datapackage = PUDL_PACKAGE.to_frictionless()
    for resource in datapackage.resources:
        assert resource.name in RESOURCE_METADATA
        expected_resource = RESOURCE_METADATA[resource.name]
        # TODO: remove str option after metadata migration
        strings_to_find = []
        if isinstance(expected_resource["description"], str):
            strings_to_find.append(expected_resource["description"])
        else:
            for k in METADATA_OVERRIDE_KEYS:
                if k in expected_resource["description"]:
                    strings_to_find.append(expected_resource["description"][k])
        assert any(
            resource.description.find(candidate) >= 0 for candidate in strings_to_find
        )
        assert expected_resource["schema"]["fields"] == [
            f.name for f in resource.schema.fields
        ]
        assert (
            expected_resource["schema"].get("primary_key", [])
            == resource.schema.primary_key
        )


<<<<<<< HEAD
description_compliant_tables = [
    # TODO: forcing this to a vertical list for the migration
    "core_epacems__hourly_emissions",
]
=======
>>>>>>> 0c55c448
# TODO: flip this to true after we do the second pass to set description_primary_key
# everywhere that needs it
CHECK_DESCRIPTION_PRIMARY_KEYS = False


@pytest.mark.parametrize(
<<<<<<< HEAD
    "resource_id", sorted(description_compliant_tables)
)  # someday: sorted(PUDL_RESOURCES.keys()))
=======
    # todo: back this off to sorted(PUDL_RESOURCES.keys()) after the migration.
    # only check migrated tables. a table is migrated if "description" has been converted from a string to a dict.
    "resource_id",
    sorted(
        r
        for r in PUDL_RESOURCES
        if isinstance(RESOURCE_METADATA[r]["description"], dict)
    ),
)
>>>>>>> 0c55c448
def test_description_compliance(resource_id):
    resource_dict = RESOURCE_METADATA[resource_id]
    assert isinstance(resource_dict["description"], dict), (
        f"""Table {resource_id} is listed as description-compliant in metadata_test.py, but the "description" key is not a dictionary. (In theory pydantic should have screamed about that before you got this far)"""
    )
    builder = ResourceDescriptionBuilder(
        resource_id=resource_id, settings=resource_dict
    )
    name_parse = {
        "layer_code": builder.layer.type,
        "source_code": builder.source.type,
        "table_type_code": (
            (builder.summary.type.split("[")[0] != "None")
            or len(builder.summary.description) > 0
        ),
        "timeseries_resolution_code": (
            (not builder.summary.type.startswith("timeseries"))
            or len(builder.summary.type.split("[")[1]) > 1
        ),
    }
    for key, has_value in name_parse.items():
        assert has_value, (
            f"""Table {resource_id} could not be parsed as layer_source__tabletype_slug and no hints were set in the table metadata. Rename {resource_id} or set the following keys in RESOURCE_METADATA["{resource_id}"]["description"]: {key}"""
        )
    # todo: layer-based checks
    # todo: asset_type-based checks
    # pk-based checks
    has_pk = builder.primary_key.type == "True"
    if CHECK_DESCRIPTION_PRIMARY_KEYS and not has_pk:  # pragma: no cover
        assert "additional_primary_key_text" in resource_dict["description"], (
            f"""Table {resource_id} has no primary key, but the table metadata does not include an explanation in the required format. We expect the key "additional_primary_key_text" to briefly describe what each record represents and, if needed, why no primary key is possible."""
        )<|MERGE_RESOLUTION|>--- conflicted
+++ resolved
@@ -232,23 +232,12 @@
         )
 
 
-<<<<<<< HEAD
-description_compliant_tables = [
-    # TODO: forcing this to a vertical list for the migration
-    "core_epacems__hourly_emissions",
-]
-=======
->>>>>>> 0c55c448
 # TODO: flip this to true after we do the second pass to set description_primary_key
 # everywhere that needs it
 CHECK_DESCRIPTION_PRIMARY_KEYS = False
 
 
 @pytest.mark.parametrize(
-<<<<<<< HEAD
-    "resource_id", sorted(description_compliant_tables)
-)  # someday: sorted(PUDL_RESOURCES.keys()))
-=======
     # todo: back this off to sorted(PUDL_RESOURCES.keys()) after the migration.
     # only check migrated tables. a table is migrated if "description" has been converted from a string to a dict.
     "resource_id",
@@ -258,7 +247,6 @@
         if isinstance(RESOURCE_METADATA[r]["description"], dict)
     ),
 )
->>>>>>> 0c55c448
 def test_description_compliance(resource_id):
     resource_dict = RESOURCE_METADATA[resource_id]
     assert isinstance(resource_dict["description"], dict), (
