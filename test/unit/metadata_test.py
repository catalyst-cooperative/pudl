--- conflicted
+++ resolved
@@ -66,40 +66,6 @@
     if len(unused_fields) > 0:
         raise AssertionError(
             f"Found {len(unused_fields)} unused fields: {unused_fields}"
-<<<<<<< HEAD
-        )
-=======
-        )
-
-
-@pytest.mark.xfail(reason="Incomplete descriptions. See issue #3224")
-def test_fields_have_descriptions():
-    """Check that all fields have a description and report any that do not."""
-    fields_without_description = []
-    for field_name in FIELD_METADATA:
-        field = Field(name=field_name, **FIELD_METADATA[field_name])
-        if field.description is None:
-            fields_without_description.append(field_name)
-    fields_without_description = sorted(fields_without_description)
-    if len(fields_without_description) > 0:
-        raise AssertionError(
-            f"Found {len(fields_without_description)} fields without descriptions: "
-            f"{fields_without_description}"
-        )
-
-
-@pytest.mark.xfail(reason="Incomplete descriptions. See issue #3224")
-def test_resources_have_descriptions():
-    """Check that all resources have a description and report any that do not."""
-    resources_without_description = []
-    for resource_name, resource in PUDL_RESOURCES.items():
-        if resource.description is None:
-            resources_without_description.append(resource_name)
-    resources_without_description = sorted(resources_without_description)
-    if len(resources_without_description) > 0:
-        raise AssertionError(
-            f"Found {len(resources_without_description)} resources without descriptions: "
-            f"{resources_without_description}"
         )
 
 
@@ -121,5 +87,4 @@
     ), f"{first_resource_name} is the first resource. Expected a resource with the prefix 'out'"
     assert last_resource_name.startswith(
         "_out"
-    ), f"{last_resource_name} is the last resource. Expected a resource with the prefix '_out'"
->>>>>>> dd80a653
+    ), f"{last_resource_name} is the last resource. Expected a resource with the prefix '_out'"