---
name: pudl-test
channels:
  - conda-forge
  - defaults
dependencies:
  - python>=3.11,<3.12
  - geopandas>=0.9,<0.13
<<<<<<< HEAD
  - pip>=22,<23
=======
  - numba>=0.55.1,<0.57
  - pip>=22,<24
>>>>>>> ac46e1fa
  - shapely>=2,<3
  - python-snappy>=0.6,<1
  - setuptools<66
  - sqlite>=3.36,<4
  - tox>=3.20,<4.1
  - google-cloud-sdk>=386.0.0,<413.0.0
  - sqlite-utils~=3.29<|MERGE_RESOLUTION|>--- conflicted
+++ resolved
@@ -6,12 +6,7 @@
 dependencies:
   - python>=3.11,<3.12
   - geopandas>=0.9,<0.13
-<<<<<<< HEAD
-  - pip>=22,<23
-=======
-  - numba>=0.55.1,<0.57
   - pip>=22,<24
->>>>>>> ac46e1fa
   - shapely>=2,<3
   - python-snappy>=0.6,<1
   - setuptools<66
