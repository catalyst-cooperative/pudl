--- conflicted
+++ resolved
@@ -19,32 +19,12 @@
     Requires the ferc1_engine_xbrl because we construct Datasette metadata from the
     datapackage.json files which annotate the XBRL derived FERC SQLite DBs.
     """
-<<<<<<< HEAD
-    metadata_yml = tmp_path / "metadata.yml"
-    logger.info(f"Writing Datasette Metadata to {metadata_yml}")
-
-    dm = DatasetteMetadata.from_data_source_ids(
-        output_path=PudlPaths().output_dir,
-        data_source_ids=[
-            "pudl",
-            "eia860",
-            "eia860m",
-            "eia861",
-            "eia923",
-            "ferc1",
-        ],
-        xbrl_ids=["ferc1_xbrl"],
-    )
-    with metadata_yml.open("w") as f:
-        f.write(dm.to_yaml())
-=======
     metadata_yml_path = PudlPaths().output_dir / "metadata.yml"
     logger.info(f"Writing Datasette Metadata to {metadata_yml_path}")
 
     metadata_yml = create_datasette_metadata_yaml()
     with metadata_yml_path.open("w") as f:
         f.write(metadata_yml)
->>>>>>> 34507f82
 
     logger.info("Parsing generated metadata using datasette utils.")
     parsed_metadata = parse_datasette_metadata_yml(metadata_yml_path.open())
