--- conflicted
+++ resolved
@@ -68,11 +68,7 @@
     )
 
 
-<<<<<<< HEAD
 def test_ferc1_lost_data(pudl_settings_fixture, pudl_datastore_fixture, data_scope):
-=======
-def test_ferc1_lost_data(data_scope, pudl_ferc1datastore_fixture):
->>>>>>> dd90d2b1
     """
     Check to make sure we aren't missing any old FERC Form 1 tables or fields.
 
@@ -83,11 +79,7 @@
     and field that appears in the historical FERC Form 1 data.
     """
     refyear = max(data_scope['ferc1_years'])
-<<<<<<< HEAD
     ds = pudl.extract.ferc1.Ferc1Datastore(pudl_datastore_fixture)
-=======
-    ds = pudl_ferc1datastore_fixture
->>>>>>> dd90d2b1
     current_dbc_map = pudl.extract.ferc1.get_dbc_map(ds, year=refyear)
     current_tables = list(current_dbc_map.keys())
     logger.info(f"Checking for new, unrecognized FERC1 "
@@ -139,19 +131,11 @@
 class TestFerc1Datastore:
     """Validate the Ferc1 Datastore and integration functions."""
 
-<<<<<<< HEAD
     def test_ferc_folder(self, pudl_datastore_fixture):
         """Spot check we t correct folder names per dataset year."""
         ds = pudl.extract.ferc1.Ferc1Datastore(pudl_datastore_fixture)
 
         assert ds.get_dir(1994) == Path("FORMSADMIN/FORM1/working")
-=======
-    def test_ferc_folder(self, pudl_ferc1datastore_fixture):
-        """Spot check we get correct folder names per dataset year."""
-        ds = pudl_ferc1datastore_fixture
-        assert ds.get_dir(1994) == Path("FORMSADMIN/FORM1/working")
-
->>>>>>> dd90d2b1
         assert ds.get_dir(2001) == Path("UPLOADERS/FORM1/working")
         assert ds.get_dir(2002) == Path("FORMSADMIN/FORM1/working")
         assert ds.get_dir(2010) == Path("UPLOADERS/FORM1/working")
@@ -271,22 +255,15 @@
                 page=page, year=year).sheet_names:
             raise AssertionError(
                 f"page {page} not found in datastore for {year}"
-<<<<<<< HEAD
-            )
-
-
-class TestEpaCemsDatastore:
-    """Ensure we can extract csv files from the datastore."""
-
-    def test_get_csv(self, pudl_datastore_fixture):
-        """Spot check opening of epacems csv file from datastore."""
-        ds = pudl.extract.epacems.EpaCemsDatastore(pudl_datastore_fixture)
-        df = ds.open_csv(pudl.extract.epacems.EpaCemsPartition(
-            state="NY", year=1999), 6)
-        # TODO(rousik): this is reading file from zenodo which may be expensive, slow
-        # and potentially flaky.
-        assert "state" in df.columns
-        assert "plant_id_eia" in df.columns
-=======
-            )
->>>>>>> dd90d2b1
+            )
+
+
+def test_epacems_datastore_integration(pudl_datastore_fixture):
+    """Tests that epacems datastore fetches the right data."""
+    ds = pudl.extract.epacems.EpaCemsDatastore(pudl_datastore_fixture)
+    df = ds.open_csv(pudl.extract.epacems.EpaCemsPartition(
+        state="NY", year=1999), 6)
+    # TODO(rousik): this is reading file from zenodo which may be expensive, slow
+    # and potentially flaky.
+    assert "state" in df.columns
+    assert "plant_id_eia" in df.columns