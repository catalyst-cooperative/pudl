--- conflicted
+++ resolved
@@ -113,15 +113,9 @@
 @pytest.mark.parametrize(
     "df_name,monthly_rows,annual_rows",
     [
-<<<<<<< HEAD
-        ("hr_by_unit", 362_011, 30_309),
-        ("hr_by_gen", 554_665, 46_370),
-        ("fuel_cost", 554_665, 46_370),
-=======
         ("hr_by_unit", 362_383, 30_340),
         ("hr_by_gen", 555_121, 46_408),
         ("fuel_cost", 555_121, 46_408),
->>>>>>> b6eeae27
         ("capacity_factor", 5_171_497, 432_570),
         ("mcoe", 5_171_881, 432_602),
     ],
