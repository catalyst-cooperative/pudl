--- conflicted
+++ resolved
@@ -11,67 +11,6 @@
 from pudl import validate as pv
 
 logger = logging.getLogger(__name__)
-
-
-<<<<<<< HEAD
-def test_fbp_ferc1_mmbtu_cost_correlation(pudl_out_ferc1, live_dbs):
-    """Check that the fuel cost fraction and mmbtu fractions are similar."""
-    if not live_dbs:
-        pytest.skip("Data validation only works with a live PUDL DB.")
-    fbp_ferc1 = pudl_out_ferc1.fbp_ferc1()
-    for fuel in ["gas", "oil", "coal"]:
-        fuel_cols = [f"{fuel}_fraction_mmbtu", f"{fuel}_fraction_cost"]
-        fuel_corr = fbp_ferc1[fuel_cols].corr().iloc[0, 1]
-        if fuel_corr < 0.8:
-            raise ValueError(f"{fuel} cost v mmbtu corrcoef is below 0.9: {fuel_corr}")
-=======
-def test_fbp_ferc1_missing_fractions(pudl_out_ferc1, live_dbs):
-    """Check whether FERC 1 fuel costs by plant appear to be complete."""
-    if not live_dbs:
-        pytest.skip("Data validation only works with a live PUDL DB.")
-    fbp_ferc1 = pudl_out_ferc1.fbp_ferc1()
-
-    # Make sure we're not missing any costs...
-    if not np.isclose(
-        fbp_ferc1.filter(regex=".*fraction_cost$")
-        .dropna(how="all")
-        .sum(axis="columns"),
-        1.0,
-    ).all():
-        raise ValueError("Fuel cost fractions do not sum to 1.0")
-
-    # Make sure we're not missing any heat content...
-    if not np.isclose(
-        fbp_ferc1.filter(regex=".*fraction_mmbtu$")
-        .dropna(how="all")
-        .sum(axis="columns"),
-        1.0,
-    ).all():
-        raise ValueError("Fuel heat content fractions do not sum to 1.0")
-
-
-def test_fbp_ferc1_mismatched_fuels(pudl_out_ferc1, live_dbs):
-    """Check whether FERC 1 primary fuel by cost and by heat content match."""
-    if not live_dbs:
-        pytest.skip("Data validation only works with a live PUDL DB.")
-    fbp_ferc1 = pudl_out_ferc1.fbp_ferc1()
-    # High proportion of primary fuel by cost and by mmbtu should be the same
-    mismatched_fuels = len(
-        fbp_ferc1[
-            (fbp_ferc1.primary_fuel_by_cost != fbp_ferc1.primary_fuel_by_mmbtu)
-            & fbp_ferc1.primary_fuel_by_cost.notnull()
-            & fbp_ferc1.primary_fuel_by_mmbtu.notnull()
-        ]
-    ) / len(fbp_ferc1)
-    logger.info(
-        f"{mismatched_fuels:.2%} of records have mismatched primary fuel types."
-    )
-    if mismatched_fuels > 0.05:
-        raise AssertionError(
-            f"Too many records ({mismatched_fuels:.2%}) have mismatched "
-            f"primary fuel types."
-        )
->>>>>>> cf76c8be
 
 
 @pytest.mark.parametrize(
