"""Module for validating pudl etl settings."""
import pathlib
from typing import ClassVar

import pandas as pd
import yaml
from pydantic import AnyHttpUrl
from pydantic import BaseModel as PydanticBaseModel
from pydantic import BaseSettings, root_validator, validator

import pudl
import pudl.workspace.setup
from pudl.metadata.classes import DataSource
from pudl.metadata.constants import DBF_TABLES_FILENAMES, XBRL_TABLES
from pudl.metadata.resources.eia861 import TABLE_DEPENDENCIES


class BaseModel(PydanticBaseModel):
    """BaseModel with global configuration."""

    class Config:
        """Pydantic config."""

        allow_mutation = False
        extra = "forbid"


class GenericDatasetSettings(BaseModel):
    """An abstract pydantic model for generic datasets.

    Each dataset must specify working tables and partitions.
    A dataset can have an arbitrary number of partitions.
    """

    tables: list[str]

    @root_validator
    def validate_partitions(cls, partitions):  # noqa: N805
        """Validate the requested data partitions.

        Check that all the partitions defined in the ``working_partitions`` of the
        associated ``data_source`` (e.g. years or states) have been assigned in the
        definition of the class, and that the requested values are a subset of the
        allowable values defined by the ``data_source``.

        """
        for name, working_partitions in cls.data_source.working_partitions.items():
            try:
                partition = partitions[name]
            except KeyError:
                raise ValueError(f"{cls.__name__} is missing required '{name}' field.")

            partitions_not_working = list(set(partition) - set(working_partitions))
            if partitions_not_working:
                raise ValueError(
                    f"'{partitions_not_working}' {name} are not available."
                )
            partitions[name] = sorted(set(partition))
        return partitions

    @validator("tables")
    def validate_tables(cls, tables):  # noqa: N805
        """Validate tables are available."""
        tables_not_working = list(set(tables) - set(cls.data_source.get_resource_ids()))
        if tables_not_working:
            raise ValueError(f"'{tables_not_working}' tables are not available.")
        return sorted(set(tables))


class Ferc1DbfSettings(GenericDatasetSettings):
    """An immutable pydantic model to validate Ferc1DbfSettings.

    Args:
        data_source: DataSource metadata object
        years: List of years to validate.
        tables: List of tables to validate.
    """

    data_source: ClassVar[DataSource] = DataSource.from_id("ferc1")

<<<<<<< HEAD
    years: List[int] = [
        year for year in data_source.working_partitions["years"] if year <= 2020
    ]
    tables: List[str] = data_source.get_resource_ids()
=======
    years: list[int] = data_source.working_partitions["years"]
    tables: list[str] = data_source.get_resource_ids()
>>>>>>> 0663e2fe


class Ferc1XbrlSettings(GenericDatasetSettings):
    """An immutable pydantic model to validate Ferc1XbrlSettings.

    Args:
        data_source: DataSource metadata object
        years: List of years to validate.
        tables: List of tables to validate.
    """

    data_source: ClassVar[DataSource] = DataSource.from_id("ferc1")

    years: List[int] = [
        year for year in data_source.working_partitions["years"] if year >= 2021
    ]
    tables: List[str] = XBRL_TABLES

    @validator("tables")
    def validate_tables(cls, tables):  # noqa: N805
        """Validate tables."""
        default_tables = sorted(list(XBRL_TABLES))
        tables_not_working = list(set(tables) - set(default_tables))
        if len(tables_not_working) > 0:
            raise ValueError(f"'{tables_not_working}' tables are not available.")
        return sorted(set(tables))


class Ferc1Settings(BaseModel):
    """An immutable pydantic model to validate Ferc1Settings.

    Args:
        ferc1_xbrl_settings: Immutable pydantic model to validate ferc1 XBRL settings.
        ferc1_dbf_settings: Immutable pydantic model to validate ferc1 XBRL settings.
    """

    ferc1_xbrl_settings: Ferc1XbrlSettings = None
    ferc1_dbf_settings: Ferc1DbfSettings = None

    @root_validator(pre=True)
    def default_load_all(cls, values):  # noqa: N805
        """If no datasets are specified default to all.

        Args:
            values (Dict[str, BaseModel]): dataset settings.

        Returns:
            values (Dict[str, BaseModel]): dataset settings.
        """
        if not any(values.values()):
            values["ferc1_xbrl_settings"] = Ferc1XbrlSettings()
            values["ferc1_dbf_settings"] = Ferc1DbfSettings()

        return values


class Ferc714Settings(GenericDatasetSettings):
    """An immutable pydantic model to validate Ferc714Settings.

    Args:
        data_source: DataSource metadata object
        tables: List of tables to validate.
    """

    data_source: ClassVar[DataSource] = DataSource.from_id("ferc714")

    tables: list[str] = data_source.get_resource_ids()


class EpaCemsSettings(GenericDatasetSettings):
    """An immutable pydantic model to validate EPA CEMS settings.

    Args:
        data_source: DataSource metadata object
        years: List of years to validate.
        states: List of states to validate.
        tables: List of tables to validate.
        partition: Whether to output year-state partitioned Parquet files. If True,
            all available threads / CPUs will be used in parallel.
    """

    data_source: ClassVar[DataSource] = DataSource.from_id("epacems")

    years: list[int] = data_source.working_partitions["years"]
    states: list[str] = data_source.working_partitions["states"]
    tables: list[str] = data_source.get_resource_ids()
    partition: bool = False

    @validator("states")
    def allow_all_keyword(cls, states):  # noqa: N805
        """Allow users to specify ['all'] to get all states."""
        if states == ["all"]:
            states = cls.data_source.working_partitions["states"]
        return states


class Eia923Settings(GenericDatasetSettings):
    """An immutable pydantic model to validate EIA 923 settings.

    Args:
        data_source: DataSource metadata object
        years: List of years to validate.
        tables: List of tables to validate.
    """

    data_source: ClassVar[DataSource] = DataSource.from_id("eia923")

    years: list[int] = data_source.working_partitions["years"]
    tables: list[str] = data_source.get_resource_ids()


class Eia861Settings(GenericDatasetSettings):
    """An immutable pydantic model to validate EIA 861 settings.

    Args:
        data_source: DataSource metadata object
        years: List of years to validate.
        tables: List of tables to validate.
        transform_functions: List of transform functions to be applied to eia861
    """

    data_source: ClassVar[DataSource] = DataSource.from_id("eia861")

    years: list[int] = data_source.working_partitions["years"]
    tables: list[str] = data_source.get_resource_ids()
    transform_functions: list[str]

    @root_validator(pre=True)
    def generate_transform_functions(cls, values):  # noqa: N805
        """Map tables to transform functions.

        Args:
            values: eia861 settings.

        Returns:
            values: eia861 settings.
        """
        # balancing_authority_eia861 is always processed
        transform_functions = ["balancing_authority_eia861"]

        # Defaults to all transformation functions
        if not values.get("tables"):
            transform_functions.extend(list(TABLE_DEPENDENCIES))
        else:
            for table in values["tables"]:
                transform_functions.extend(
                    [
                        tf_func
                        for tf_func, tables in TABLE_DEPENDENCIES.items()
                        if table in tables
                    ]
                )

        values["transform_functions"] = sorted(set(transform_functions))

        return values


class Eia860Settings(GenericDatasetSettings):
    """An immutable pydantic model to validate EIA 860 settings.

    This model also check 860m settings.

    Args:
        data_source: DataSource metadata object
        years: List of years to validate.
        tables: List of tables to validate.

        eia860m_date ClassVar[str]: The 860m year to date.
    """

    data_source: ClassVar[DataSource] = DataSource.from_id("eia860")
    eia860m_data_source: ClassVar[DataSource] = DataSource.from_id("eia860m")
    eia860m_date: ClassVar[str] = eia860m_data_source.working_partitions["year_month"]

    years: list[int] = data_source.working_partitions["years"]
    tables: list[str] = data_source.get_resource_ids()
    eia860m: bool = True

    @validator("eia860m")
    def check_eia860m_date(cls, eia860m: bool) -> bool:  # noqa: N805
        """Check 860m date year is exactly one year later than most recent working 860 year.

        Args:
            eia860m: True if 860m is requested.

        Returns:
            eia860m: True if 860m is requested.

        Raises:
            ValueError: the 860m date is within 860 working years.
        """
        eia860m_year = pd.to_datetime(cls.eia860m_date).year
        expected_year = max(cls.data_source.working_partitions["years"]) + 1
        if eia860m and (eia860m_year != expected_year):
            raise AssertionError(
                """Attempting to integrate an eia860m year"""
                f"""({eia860m_year}) not immediately following the eia860 years:"""
                f"""{cls.data_source.working_partitions["years"]}. Consider switching eia860m"""
                """parameter to False."""
            )
        return eia860m


class GlueSettings(BaseModel):
    """An immutable pydantic model to validate Glue settings.

    Args:
        eia: Include eia in glue settings.
        ferc1: Include ferc1 in glue settings.
    """

    eia: bool = True
    ferc1: bool = True


class EiaSettings(BaseModel):
    """An immutable pydantic model to validate EIA datasets settings.

    Args:
        eia860: Immutable pydantic model to validate eia860 settings.
        eia923: Immutable pydantic model to validate eia923 settings.
    """

    eia860: Eia860Settings = None
    eia923: Eia923Settings = None

    @root_validator(pre=True)
    def default_load_all(cls, values):  # noqa: N805
        """If no datasets are specified default to all.

        Args:
            values (Dict[str, BaseModel]): dataset settings.

        Returns:
            values (Dict[str, BaseModel]): dataset settings.
        """
        if not any(values.values()):
            values["eia860"] = Eia860Settings()
            values["eia923"] = Eia923Settings()

        return values

    @root_validator
    def check_eia_dependencies(cls, values):  # noqa: N805
        """Make sure the dependencies between the eia datasets are satisfied.

        Dependencies:
        * eia860 requires eia923.boiler_fuel_eia923 and eia923.generation_eia923.
        * eia923 requires eia860 for harvesting purposes.

        Args:
            values (Dict[str, BaseModel]): dataset settings.

        Returns:
            values (Dict[str, BaseModel]): dataset settings.
        """
        eia923 = values.get("eia923")
        eia860 = values.get("eia860")
        if not eia923 and eia860:
            values["eia923"] = Eia923Settings(
                tables=["boiler_fuel_eia923", "generation_eia923"], years=eia860.years
            )

        if eia923 and not eia860:
            values["eia860"] = Eia860Settings(years=eia923.years)
        return values


class DatasetsSettings(BaseModel):
    """An immutable pydantic model to validate PUDL Dataset settings.

    Args:
        ferc1: Immutable pydantic model to validate ferc1 settings.
        eia: Immutable pydantic model to validate eia(860, 923) settings.
        glue: Immutable pydantic model to validate glue settings.
        epacems: Immutable pydantic model to validate epacems settings.
    """

    ferc1: Ferc1Settings = None
    eia: EiaSettings = None
    glue: GlueSettings = None
    epacems: EpaCemsSettings = None

    @root_validator(pre=True)
    def default_load_all(cls, values):  # noqa: N805
        """If no datasets are specified default to all.

        Args:
            values (Dict[str, BaseModel]): dataset settings.

        Returns:
            values (Dict[str, BaseModel]): dataset settings.
        """
        if not any(values.values()):
            values["ferc1"] = Ferc1Settings()
            values["eia"] = EiaSettings()
            values["glue"] = GlueSettings()
            values["epacems"] = EpaCemsSettings()

        return values

    @root_validator
    def add_glue_settings(cls, values):  # noqa: N805
        """Add glue settings if ferc1 and eia data are both requested.

        Args:
            values (Dict[str, BaseModel]): dataset settings.

        Returns:
            values (Dict[str, BaseModel]): dataset settings.
        """
        ferc1 = bool(values.get("ferc1"))
        eia = bool(values.get("eia"))

        values["glue"] = GlueSettings(ferc1=ferc1, eia=eia)
        return values

    def get_datasets(self):  # noqa: N805
        """Gets dictionary of dataset settings."""
        return vars(self)


class Ferc1DbfToSqliteSettings(GenericDatasetSettings):
    """An immutable pydantic nodel to validate Ferc1 to SQLite settings.

    Args:
        tables: List of tables to validate.
        years: List of years to validate.

    """

    data_source: ClassVar[DataSource] = DataSource.from_id("ferc1")
<<<<<<< HEAD
    years: List[int] = [
        year for year in data_source.working_partitions["years"] if year <= 2020
    ]
    tables: List[str] = sorted(list(DBF_TABLES_FILENAMES.keys()))
=======
    years: list[int] = data_source.working_partitions["years"]
    tables: list[str] = sorted(list(DBF_TABLES_FILENAMES.keys()))
>>>>>>> 0663e2fe

    refyear: ClassVar[int] = max(years)
    bad_cols: tuple = ()

    @validator("tables")
    def validate_tables(cls, tables):  # noqa: N805
        """Validate tables."""
        default_tables = sorted(list(DBF_TABLES_FILENAMES.keys()))
        tables_not_working = list(set(tables) - set(default_tables))
        if len(tables_not_working) > 0:
            raise ValueError(f"'{tables_not_working}' tables are not available.")
        return sorted(set(tables))


class Ferc1XbrlToSqliteSettings(GenericDatasetSettings):
    """An immutable pydantic nodel to validate Ferc1 to SQLite settings.

    Args:
        taxonomy: URL of taxonomy used to .
        years: List of years to validate.

    """

    data_source: ClassVar[DataSource] = DataSource.from_id("ferc1")
    years: List[int] = [
        year for year in data_source.working_partitions["years"] if year >= 2021
    ]
    taxonomy: AnyHttpUrl = "https://eCollection.ferc.gov/taxonomy/form1/2022-01-01/form/form1/form-1_2022-01-01.xsd"
    tables: List[str] = XBRL_TABLES

    @validator("tables")
    def validate_tables(cls, tables):  # noqa: N805
        """Validate tables."""
        default_tables = sorted(list(XBRL_TABLES))
        tables_not_working = list(set(tables) - set(default_tables))
        if len(tables_not_working) > 0:
            raise ValueError(f"'{tables_not_working}' tables are not available.")
        return sorted(set(tables))


class EtlSettings(BaseSettings):
    """Main settings validation class."""

    ferc1_dbf_to_sqlite_settings: Ferc1DbfToSqliteSettings = None
    ferc1_xbrl_to_sqlite_settings: Ferc1XbrlToSqliteSettings = None
    datasets: DatasetsSettings = None

    name: str = None
    title: str = None
    description: str = None
    version: str = None

    pudl_in: str = pudl.workspace.setup.get_defaults()["pudl_in"]
    pudl_out: str = pudl.workspace.setup.get_defaults()["pudl_out"]

    @classmethod
    def from_yaml(cls, path: str) -> "EtlSettings":
        """Create an EtlSettings instance from a yaml_file path.

        Args:
            path: path to a yaml file.

        Returns:
            An ETL settings object.

        """
        with pathlib.Path(path).open() as f:
            yaml_file = yaml.safe_load(f)
        return cls.parse_obj(yaml_file)<|MERGE_RESOLUTION|>--- conflicted
+++ resolved
@@ -72,21 +72,16 @@
 
     Args:
         data_source: DataSource metadata object
-        years: List of years to validate.
-        tables: List of tables to validate.
+        years: list of years to validate.
+        tables: list of tables to validate.
     """
 
     data_source: ClassVar[DataSource] = DataSource.from_id("ferc1")
 
-<<<<<<< HEAD
-    years: List[int] = [
+    years: list[int] = [
         year for year in data_source.working_partitions["years"] if year <= 2020
     ]
-    tables: List[str] = data_source.get_resource_ids()
-=======
-    years: list[int] = data_source.working_partitions["years"]
-    tables: list[str] = data_source.get_resource_ids()
->>>>>>> 0663e2fe
+    tables: list[str] = data_source.get_resource_ids()
 
 
 class Ferc1XbrlSettings(GenericDatasetSettings):
@@ -94,16 +89,16 @@
 
     Args:
         data_source: DataSource metadata object
-        years: List of years to validate.
-        tables: List of tables to validate.
+        years: list of years to validate.
+        tables: list of tables to validate.
     """
 
     data_source: ClassVar[DataSource] = DataSource.from_id("ferc1")
 
-    years: List[int] = [
+    years: list[int] = [
         year for year in data_source.working_partitions["years"] if year >= 2021
     ]
-    tables: List[str] = XBRL_TABLES
+    tables: list[str] = XBRL_TABLES
 
     @validator("tables")
     def validate_tables(cls, tables):  # noqa: N805
@@ -148,7 +143,7 @@
 
     Args:
         data_source: DataSource metadata object
-        tables: List of tables to validate.
+        tables: list of tables to validate.
     """
 
     data_source: ClassVar[DataSource] = DataSource.from_id("ferc714")
@@ -161,9 +156,9 @@
 
     Args:
         data_source: DataSource metadata object
-        years: List of years to validate.
-        states: List of states to validate.
-        tables: List of tables to validate.
+        years: list of years to validate.
+        states: list of states to validate.
+        tables: list of tables to validate.
         partition: Whether to output year-state partitioned Parquet files. If True,
             all available threads / CPUs will be used in parallel.
     """
@@ -188,8 +183,8 @@
 
     Args:
         data_source: DataSource metadata object
-        years: List of years to validate.
-        tables: List of tables to validate.
+        years: list of years to validate.
+        tables: list of tables to validate.
     """
 
     data_source: ClassVar[DataSource] = DataSource.from_id("eia923")
@@ -203,9 +198,9 @@
 
     Args:
         data_source: DataSource metadata object
-        years: List of years to validate.
-        tables: List of tables to validate.
-        transform_functions: List of transform functions to be applied to eia861
+        years: list of years to validate.
+        tables: list of tables to validate.
+        transform_functions: list of transform functions to be applied to eia861
     """
 
     data_source: ClassVar[DataSource] = DataSource.from_id("eia861")
@@ -252,8 +247,8 @@
 
     Args:
         data_source: DataSource metadata object
-        years: List of years to validate.
-        tables: List of tables to validate.
+        years: list of years to validate.
+        tables: list of tables to validate.
 
         eia860m_date ClassVar[str]: The 860m year to date.
     """
@@ -414,21 +409,16 @@
     """An immutable pydantic nodel to validate Ferc1 to SQLite settings.
 
     Args:
-        tables: List of tables to validate.
-        years: List of years to validate.
+        tables: list of tables to validate.
+        years: list of years to validate.
 
     """
 
     data_source: ClassVar[DataSource] = DataSource.from_id("ferc1")
-<<<<<<< HEAD
-    years: List[int] = [
+    years: list[int] = [
         year for year in data_source.working_partitions["years"] if year <= 2020
     ]
-    tables: List[str] = sorted(list(DBF_TABLES_FILENAMES.keys()))
-=======
-    years: list[int] = data_source.working_partitions["years"]
     tables: list[str] = sorted(list(DBF_TABLES_FILENAMES.keys()))
->>>>>>> 0663e2fe
 
     refyear: ClassVar[int] = max(years)
     bad_cols: tuple = ()
@@ -448,16 +438,16 @@
 
     Args:
         taxonomy: URL of taxonomy used to .
-        years: List of years to validate.
+        years: list of years to validate.
 
     """
 
     data_source: ClassVar[DataSource] = DataSource.from_id("ferc1")
-    years: List[int] = [
+    years: list[int] = [
         year for year in data_source.working_partitions["years"] if year >= 2021
     ]
     taxonomy: AnyHttpUrl = "https://eCollection.ferc.gov/taxonomy/form1/2022-01-01/form/form1/form-1_2022-01-01.xsd"
-    tables: List[str] = XBRL_TABLES
+    tables: list[str] = XBRL_TABLES
 
     @validator("tables")
     def validate_tables(cls, tables):  # noqa: N805
