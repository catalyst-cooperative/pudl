"""Module for validating pudl etl settings."""
import json
from enum import Enum, unique
from typing import Any, ClassVar, Self

import fsspec
import pandas as pd
import yaml
from dagster import Field as DagsterField
from pydantic import (
    AnyHttpUrl,
    BaseModel,
    ConfigDict,
    field_validator,
    model_validator,
)
from pydantic_settings import BaseSettings

import pudl
from pudl.metadata.classes import DataSource
from pudl.workspace.datastore import Datastore, ZenodoDoi

logger = pudl.logging_helpers.get_logger(__name__)


@unique
class XbrlFormNumber(Enum):
    """Contains full list of supported FERC XBRL forms."""

    FORM1 = 1
    FORM2 = 2
    FORM6 = 6
    FORM60 = 60
    FORM714 = 714


class FrozenBaseModel(BaseModel):
    """BaseModel with global configuration."""

    model_config = ConfigDict(frozen=True, extra="forbid")


class GenericDatasetSettings(FrozenBaseModel):
    """An abstract pydantic model for generic datasets.

    Each dataset must specify working partitions. A dataset can have an arbitrary number
    of partitions.

    Args:
        disabled: if true, skip processing this dataset.
    """

    disabled: bool = False
    data_source: ClassVar[DataSource]

    @model_validator(mode="after")
    def validate_partitions(self: Self):
        """Ensure that partitions and their values are valid.

        Checks that:

        * all partitions specified by the data source exist,
        * partitions are not None
        * only known to be working partition values are specified
        * no duplicate partition values are specified

        """
        for name, working_partitions in self.data_source.working_partitions.items():
            try:
                partition = getattr(self, name)
            except KeyError:
                raise ValueError(f"{self.__name__} is missing required '{name}' field.")

            # Partition should never be None -- should get a default value set in
            # the child classes based on the working partitions.
            if partition is None:
                raise ValueError(f"'In {self.__name__} partition {name} is None.")

            if nonworking_partitions := list(set(partition) - set(working_partitions)):
                raise ValueError(f"'{nonworking_partitions}' {name} are not available.")

            if len(partition) != len(set(partition)):
                raise ValueError(
                    f"'Duplicate values found in partition {name}: {partition}'"
                )

        return self

    @property
    def partitions(cls) -> list[None | dict[str, str]]:  # noqa: N805
        """Return list of dictionaries representing individual partitions.

        Convert a list of partitions into a list of dictionaries of partitions. This is
        intended to be used to store partitions in a format that is easy to use with
        ``pd.json_normalize``.
        """
        partitions = []
        if hasattr(cls, "year_quarters"):
            partitions = [{"year_quarters": part} for part in cls.year_quarters]
        elif hasattr(cls, "years"):
            partitions = [{"year": part} for part in cls.years]
        return partitions


class Ferc1Settings(GenericDatasetSettings):
    """An immutable pydantic model to validate Ferc1Settings.

    Args:
        data_source: DataSource metadata object
        years: list of years to validate.
    """

    data_source: ClassVar[DataSource] = DataSource.from_id("ferc1")

    years: list[int] = data_source.working_partitions["years"]

    @property
    def dbf_years(self):
        """Return validated years for which DBF data is available."""
        return [year for year in self.years if year <= 2020]

    @property
    def xbrl_years(self):
        """Return validated years for which DBF data is available."""
        return [year for year in self.years if year >= 2021]


class Ferc714Settings(GenericDatasetSettings):
    """An immutable pydantic model to validate Ferc714Settings.

    Args:
        data_source: DataSource metadata object
    """

    data_source: ClassVar[DataSource] = DataSource.from_id("ferc714")

    # Note: Only older data is currently supported. Starting in 2021 FERC-714 is being
    # published as XBRL, and we haven't integrated it. The older data is published as
    # monolithic CSV files, so asking for any year processes all of them.
    years: list[int] = data_source.working_partitions["years"]


class EpaCemsSettings(GenericDatasetSettings):
    """An immutable pydantic model to validate EPA CEMS settings.

    Args:
        data_source: DataSource metadata object
        year_quarters: list of year_quarters to validate.
    """

    data_source: ClassVar[DataSource] = DataSource.from_id("epacems")
    year_quarters: list[str] = data_source.working_partitions["year_quarters"]

    @field_validator("year_quarters")
    @classmethod
    def allow_all_keyword_year_quarters(cls, year_quarters):
        """Allow users to specify ['all'] to get all quarters."""
        if year_quarters == ["all"]:
            year_quarters = cls.data_source.working_partitions["year_quarters"]
        return year_quarters


class PhmsaGasSettings(GenericDatasetSettings):
    """An immutable pydantic model to validate PHMSA settings.

    Args:
        data_source: DataSource metadata object
        start_years: list of zipped data start years to validate.
    """

    data_source: ClassVar[DataSource] = DataSource.from_id("phmsagas")
    start_years: list[int] = data_source.working_partitions["start_years"]


class Eia923Settings(GenericDatasetSettings):
    """An immutable pydantic model to validate EIA 923 settings.

    Args:
        data_source: DataSource metadata object
        years: list of years to validate.
    """

    data_source: ClassVar[DataSource] = DataSource.from_id("eia923")
    years: list[int] = data_source.working_partitions["years"]


class Eia861Settings(GenericDatasetSettings):
    """An immutable pydantic model to validate EIA 861 settings.

    Args:
        data_source: DataSource metadata object
        years: list of years to validate.
        transform_functions: list of transform functions to be applied to eia861
    """

    data_source: ClassVar[DataSource] = DataSource.from_id("eia861")
    years: list[int] = data_source.working_partitions["years"]


class Eia860Settings(GenericDatasetSettings):
    """An immutable pydantic model to validate EIA 860 settings.

    This model also check 860m settings.

    Args:
        data_source: DataSource metadata object
        years: list of years to validate.

        eia860m_date ClassVar[str]: The 860m year to date.
    """

    data_source: ClassVar[DataSource] = DataSource.from_id("eia860")
    eia860m_data_source: ClassVar[DataSource] = DataSource.from_id("eia860m")
    eia860m_date: ClassVar[str] = eia860m_data_source.working_partitions["year_month"]

    years: list[int] = data_source.working_partitions["years"]
    eia860m: bool = True

    @field_validator("eia860m")
    @classmethod
    def check_eia860m_date(cls, eia860m: bool) -> bool:
        """Check 860m date-year is exactly one year after most recent working 860 year.

        Args:
            eia860m: True if 860m is requested.

        Returns:
            eia860m: True if 860m is requested.

        Raises:
            ValueError: the 860m date is within 860 working years.
        """
        eia860m_year = pd.to_datetime(cls.eia860m_date).year
        expected_year = max(cls.data_source.working_partitions["years"]) + 1
        if eia860m and (eia860m_year != expected_year):
            raise AssertionError(
                f"Attempting to integrate an eia860m year "
                f"({eia860m_year}) from {cls.eia860m_date} not immediately following"
                f"the eia860 years: {cls.data_source.working_partitions['years']}. "
                f"Consider switching eia860m parameter to False."
            )
        return eia860m


class GlueSettings(FrozenBaseModel):
    """An immutable pydantic model to validate Glue settings.

    Args:
        eia: Include eia in glue settings.
        ferc1: Include ferc1 in glue settings.
    """

    eia: bool = True
    ferc1: bool = True


class EiaSettings(FrozenBaseModel):
    """An immutable pydantic model to validate EIA datasets settings.

    Args:
        eia860: Immutable pydantic model to validate eia860 settings.
        eia861: Immutable pydantic model to validate eia861 settings.
        eia923: Immutable pydantic model to validate eia923 settings.
    """

    eia860: Eia860Settings | None = None
    eia861: Eia861Settings | None = None
    eia923: Eia923Settings | None = None

    @model_validator(mode="before")
    @classmethod
    def default_load_all(cls, data: dict[str, Any]) -> dict[str, Any]:
        """If no datasets are specified default to all."""
        if not any(data.values()):
            data["eia860"] = Eia860Settings()
            data["eia861"] = Eia861Settings()
            data["eia923"] = Eia923Settings()

        return data

    @model_validator(mode="before")
    @classmethod
    def check_eia_dependencies(cls, data: dict[str, Any]) -> dict[str, Any]:
        """Make sure the dependencies between the eia datasets are satisfied.

        Dependencies:
        * eia923 requires eia860 for harvesting purposes.

        Args:
            values (Dict[str, BaseModel]): dataset settings.

        Returns:
            values (Dict[str, BaseModel]): dataset settings.
        """
        if not data.get("eia923") and data.get("eia860"):
            data["eia923"] = Eia923Settings(years=data["eia860"].years)

        if data.get("eia923") and not data.get("eia860"):
            available_years = Eia860Settings().years
            data["eia860"] = Eia860Settings(
                years=[year for year in data["eia923"].years if year in available_years]
            )
        return data


class DatasetsSettings(FrozenBaseModel):
    """An immutable pydantic model to validate PUDL Dataset settings.

    Args:
        ferc1: Immutable pydantic model to validate ferc1 settings.
        eia: Immutable pydantic model to validate eia(860, 923) settings.
        glue: Immutable pydantic model to validate glue settings.
        epacems: Immutable pydantic model to validate epacems settings.
    """

<<<<<<< HEAD
    eia: EiaSettings = None
    epacems: EpaCemsSettings = None
    ferc1: Ferc1Settings = None
    ferc714: Ferc714Settings = None
    glue: GlueSettings = None
    phmsagas: PhmsaGasSettings = None
=======
    eia: EiaSettings | None = None
    epacems: EpaCemsSettings | None = None
    ferc1: Ferc1Settings | None = None
    ferc714: Ferc714Settings | None = None
    glue: GlueSettings | None = None
>>>>>>> a7d53c24

    @model_validator(mode="before")
    @classmethod
    def default_load_all(cls, data: dict[str, Any]) -> dict[str, Any]:
        """If no datasets are specified default to all.

        Args:
            data: dataset settings inputs.

        Returns:
            Validated dataset settings inputs.
        """
<<<<<<< HEAD
        if not any(values.values()):
            values["eia"] = EiaSettings()
            values["epacems"] = EpaCemsSettings()
            values["ferc1"] = Ferc1Settings()
            values["ferc714"] = Ferc714Settings()
            values["glue"] = GlueSettings()
            values["phmsagas"] = PhmsaGasSettings()
=======
        if not any(data.values()):
            data["eia"] = EiaSettings()
            data["epacems"] = EpaCemsSettings()
            data["ferc1"] = Ferc1Settings()
            data["ferc714"] = Ferc714Settings()
            data["glue"] = GlueSettings()
>>>>>>> a7d53c24

        return data

    @model_validator(mode="before")
    @classmethod
    def add_glue_settings(cls, data: dict[str, Any]) -> dict[str, Any]:
        """Add glue settings if ferc1 and eia data are both requested.

        Args:
            values (Dict[str, BaseModel]): dataset settings.

        Returns:
            values (Dict[str, BaseModel]): dataset settings.
        """
        ferc1 = bool(data.get("ferc1"))
        eia = bool(data.get("eia"))
        if ferc1 and eia:
            data["glue"] = GlueSettings(ferc1=ferc1, eia=eia)
        return data

    def get_datasets(self: Self):
        """Gets dictionary of dataset settings."""
        return vars(self)

    def make_datasources_table(self: Self, ds: Datastore) -> pd.DataFrame:
        """Compile a table of dataset information.

        There are three places we can look for information about a dataset:
        * the datastore (for DOIs, working partitions, etc)
        * the ETL settings (for partitions that are used in the ETL)
        * the DataSource info (which is stored within the ETL settings)

        The ETL settings and the datastore have different levels of nesting - and
        therefore names for datasets. The nesting happens particularly with the EI
        data. There are three EIA datasets right now eia923, eia860 and eia860m.
        eia860m is a monthly update of a few tables in the larger eia860 dataset.

        Args:
            ds: An initalized PUDL Datastore from which the DOI's for each raw input
                dataset can be obtained.

        Returns:
            a dataframe describing the partitions and DOI's of each of the datasets in
            this settings object.
        """
        datasets_settings = self.get_datasets()
        # grab all of the datasets that show up by name in the datastore
        datasets_in_datastore_format = {
            name: setting
            for (name, setting) in datasets_settings.items()
            if name in ds.get_known_datasets() and setting is not None
        }
        # add the eia datasets that are nested inside of the eia settings
        if datasets_settings.get("eia", False):
            datasets_in_datastore_format.update(
                {
                    "eia860": datasets_settings["eia"].eia860,
                    "eia861": datasets_settings["eia"].eia861,
                    "eia923": datasets_settings["eia"].eia923,
                }
            )

        datasets = datasets_in_datastore_format.keys()
        df = pd.DataFrame(
            data={
                "datasource": datasets,
                "partitions": [
                    json.dumps(datasets_in_datastore_format[dataset].partitions)
                    for dataset in datasets
                ],
                "doi": [
                    str(_zenodo_doi_to_url(ds.get_datapackage_descriptor(dataset).doi))
                    for dataset in datasets
                ],
            }
        )
        # add in EIA860m if eia in general is in the settings and the 860m bool is True
        special_nested_datasets = pd.DataFrame()
        if (
            datasets_settings.get("eia", False)
            and datasets_settings["eia"].eia860.eia860m
        ):
            special_nested_datasets = pd.DataFrame(
                data={
                    "datasource": ["eia860m"],
                    "partitions": [
                        json.dumps(
                            datasets_in_datastore_format[
                                "eia860"
                            ].eia860m_data_source.working_partitions
                        )
                    ],
                    "doi": [
                        str(
                            _zenodo_doi_to_url(
                                ds.get_datapackage_descriptor("eia860m").doi
                            )
                        )
                    ],
                }
            )
        df = pd.concat([df, special_nested_datasets]).reset_index(drop=True)
        df["pudl_version"] = pudl.__version__
        return df


class Ferc1DbfToSqliteSettings(GenericDatasetSettings):
    """An immutable Pydantic model to validate FERC 1 to SQLite settings.

    Args:
        years: List of years to validate.
    """

    data_source: ClassVar[DataSource] = DataSource.from_id("ferc1")
    years: list[int] = [
        year for year in data_source.working_partitions["years"] if year <= 2020
    ]

    refyear: ClassVar[int] = max(years)


class FercGenericXbrlToSqliteSettings(BaseSettings):
    """An immutable pydantic model to validate Ferc1 to SQLite settings.

    Args:
        taxonomy: URL of XBRL taxonomy used to create structure of SQLite DB.
        years: list of years to validate.
        disabled: if True, skip processing this dataset.
    """

    taxonomy: str
    years: list[int]
    disabled: bool = False


class Ferc1XbrlToSqliteSettings(FercGenericXbrlToSqliteSettings):
    """An immutable pydantic model to validate Ferc1 to SQLite settings.

    Args:
        taxonomy: URL of taxonomy used to .
        years: list of years to validate.
    """

    data_source: ClassVar[DataSource] = DataSource.from_id("ferc1")
    years: list[int] = [
        year for year in data_source.working_partitions["years"] if year >= 2021
    ]
    taxonomy: str = "https://eCollection.ferc.gov/taxonomy/form1/2022-01-01/form/form1/form-1_2022-01-01.xsd"


class Ferc2XbrlToSqliteSettings(FercGenericXbrlToSqliteSettings):
    """An immutable pydantic model to validate FERC from 2 XBRL to SQLite settings.

    Args:
        years: List of years to validate.
    """

    data_source: ClassVar[DataSource] = DataSource.from_id("ferc2")
    years: list[int] = [
        year for year in data_source.working_partitions["years"] if year >= 2021
    ]
    taxonomy: str = "https://eCollection.ferc.gov/taxonomy/form2/2022-01-01/form/form2/form-2_2022-01-01.xsd"


class Ferc2DbfToSqliteSettings(GenericDatasetSettings):
    """An immutable Pydantic model to validate FERC 2 to SQLite settings.

    Args:
        years: List of years to validate.
        disabled: if True, skip processing this dataset.
    """

    data_source: ClassVar[DataSource] = DataSource.from_id("ferc2")
    years: list[int] = [
        year for year in data_source.working_partitions["years"] if year <= 2020
    ]

    refyear: ClassVar[int] = max(years)


class Ferc6DbfToSqliteSettings(GenericDatasetSettings):
    """An immutable Pydantic model to validate FERC 6 to SQLite settings.

    Args:
        years: List of years to validate.
        disabled: if True, skip processing this dataset.
    """

    data_source: ClassVar[DataSource] = DataSource.from_id("ferc6")
    years: list[int] = [
        year for year in data_source.working_partitions["years"] if year <= 2020
    ]
    disabled: bool = False

    refyear: ClassVar[int] = max(years)


class Ferc6XbrlToSqliteSettings(FercGenericXbrlToSqliteSettings):
    """An immutable pydantic model to validate FERC from 6 XBRL to SQLite settings.

    Args:
        years: List of years to validate.
    """

    data_source: ClassVar[DataSource] = DataSource.from_id("ferc6")
    years: list[int] = [
        year for year in data_source.working_partitions["years"] if year >= 2021
    ]
    taxonomy: str = "https://eCollection.ferc.gov/taxonomy/form6/2022-01-01/form/form6/form-6_2022-01-01.xsd"


class Ferc60DbfToSqliteSettings(GenericDatasetSettings):
    """An immutable Pydantic model to validate FERC 60 to SQLite settings.

    Args:
        years: List of years to validate.
        disabled: if True, skip processing this dataset.
    """

    data_source: ClassVar[DataSource] = DataSource.from_id("ferc60")
    years: list[int] = [
        year for year in data_source.working_partitions["years"] if year <= 2020
    ]
    disabled: bool = False

    refyear: ClassVar[int] = max(years)


class Ferc60XbrlToSqliteSettings(FercGenericXbrlToSqliteSettings):
    """An immutable pydantic model to validate FERC from 60 XBRL to SQLite settings.

    Args:
        years: List of years to validate.
    """

    data_source: ClassVar[DataSource] = DataSource.from_id("ferc60")
    years: list[int] = [
        year for year in data_source.working_partitions["years"] if year >= 2021
    ]
    taxonomy: str = "https://eCollection.ferc.gov/taxonomy/form60/2022-01-01/form/form60/form-60_2022-01-01.xsd"


class Ferc714XbrlToSqliteSettings(FercGenericXbrlToSqliteSettings):
    """An immutable pydantic model to validate FERC from 714 XBRL to SQLite settings.

    Args:
        years: List of years to validate.
    """

    data_source: ClassVar[DataSource] = DataSource.from_id("ferc714")
    years: list[int] = [2021, 2022]
    taxonomy: str = "https://eCollection.ferc.gov/taxonomy/form714/2022-01-01/form/form714/form-714_2022-01-01.xsd"


class FercToSqliteSettings(BaseSettings):
    """An immutable pydantic model to validate FERC XBRL to SQLite settings.

    Args:
        ferc1_dbf_to_sqlite_settings: Settings for converting FERC 1 DBF data to SQLite.
        ferc1_xbrl_to_sqlite_settings: Settings for converting FERC 1 XBRL data to
            SQLite.
        other_xbrl_forms: List of non-FERC1 forms to convert from XBRL to SQLite.
    """

    ferc1_dbf_to_sqlite_settings: Ferc1DbfToSqliteSettings | None = None
    ferc1_xbrl_to_sqlite_settings: Ferc1XbrlToSqliteSettings | None = None
    ferc2_dbf_to_sqlite_settings: Ferc2DbfToSqliteSettings | None = None
    ferc2_xbrl_to_sqlite_settings: Ferc2XbrlToSqliteSettings | None = None
    ferc6_dbf_to_sqlite_settings: Ferc6DbfToSqliteSettings | None = None
    ferc6_xbrl_to_sqlite_settings: Ferc6XbrlToSqliteSettings | None = None
    ferc60_dbf_to_sqlite_settings: Ferc60DbfToSqliteSettings | None = None
    ferc60_xbrl_to_sqlite_settings: Ferc60XbrlToSqliteSettings | None = None
    ferc714_xbrl_to_sqlite_settings: Ferc714XbrlToSqliteSettings | None = None

    @model_validator(mode="before")
    @classmethod
    def default_load_all(cls, data: dict[str, Any]) -> dict[str, Any]:
        """If no datasets are specified default to all."""
        if not any(data.values()):
            data["ferc1_dbf_to_sqlite_settings"] = Ferc1DbfToSqliteSettings()
            data["ferc1_xbrl_to_sqlite_settings"] = Ferc1XbrlToSqliteSettings()
            data["ferc2_dbf_to_sqlite_settings"] = Ferc2DbfToSqliteSettings()
            data["ferc2_xbrl_to_sqlite_settings"] = Ferc2XbrlToSqliteSettings()
            data["ferc6_dbf_to_sqlite_settings"] = Ferc6DbfToSqliteSettings()
            data["ferc6_xbrl_to_sqlite_settings"] = Ferc6XbrlToSqliteSettings()
            data["ferc60_dbf_to_sqlite_settings"] = Ferc60DbfToSqliteSettings()
            data["ferc60_xbrl_to_sqlite_settings"] = Ferc60XbrlToSqliteSettings()
            data["ferc714_xbrl_to_sqlite_settings"] = Ferc714XbrlToSqliteSettings()

        return data

    def get_xbrl_dataset_settings(
        self, form_number: XbrlFormNumber
    ) -> FercGenericXbrlToSqliteSettings:
        """Return a list with all requested FERC XBRL to SQLite datasets.

        Args:
            form_number: Get settings by FERC form number.
        """
        # Get requested settings object
        match form_number:
            case XbrlFormNumber.FORM1:
                settings = self.ferc1_xbrl_to_sqlite_settings
            case XbrlFormNumber.FORM2:
                settings = self.ferc2_xbrl_to_sqlite_settings
            case XbrlFormNumber.FORM6:
                settings = self.ferc6_xbrl_to_sqlite_settings
            case XbrlFormNumber.FORM60:
                settings = self.ferc60_xbrl_to_sqlite_settings
            case XbrlFormNumber.FORM714:
                settings = self.ferc714_xbrl_to_sqlite_settings

        return settings


class EtlSettings(BaseSettings):
    """Main settings validation class."""

    ferc_to_sqlite_settings: FercToSqliteSettings | None = None
    datasets: DatasetsSettings | None = None

    name: str | None = None
    title: str | None = None
    description: str | None = None
    version: str | None = None

    # This is list of fsspec compatible paths to publish the output datasets to.
    publish_destinations: list[str] = []

    @classmethod
    def from_yaml(cls, path: str) -> "EtlSettings":
        """Create an EtlSettings instance from a yaml_file path.

        Args:
            path: path to a yaml file; this could be remote.

        Returns:
            An ETL settings object.
        """
        with fsspec.open(path) as f:
            yaml_file = yaml.safe_load(f)
        return cls.model_validate(yaml_file)


def _convert_settings_to_dagster_config(settings_dict: dict[str, Any]) -> None:
    """Recursively convert a dictionary of dataset settings to dagster config in place.

    For each partition parameter in a :class:`GenericDatasetSettings` subclass, create a
    corresponding :class:`DagsterField`. By default the :class:`GenericDatasetSettings`
    subclasses will default to include all working paritions if the partition value is
    None. Get the value type so dagster can do some basic type checking in the UI.

    Args:
        settings_dict: dictionary of datasources and their parameters.
    """
    for key, value in settings_dict.items():
        if isinstance(value, dict):
            _convert_settings_to_dagster_config(value)
        else:
            settings_dict[key] = DagsterField(type(value), default_value=value)


def create_dagster_config(settings: GenericDatasetSettings) -> dict[str, DagsterField]:
    """Create a dictionary of dagster config out of a :class:`GenericDatasetsSettings`.

    Args:
        settings: A dataset settings object, subclassed from
            :class:`GenericDatasetSettings`.

    Returns:
        A dictionary of :class:`DagsterField` objects.
    """
    settings_dict = settings.model_dump()
    _convert_settings_to_dagster_config(settings_dict)
    return settings_dict


def _zenodo_doi_to_url(doi: ZenodoDoi) -> AnyHttpUrl:
    """Create a DOI URL out o a Zenodo DOI."""
    return AnyHttpUrl(f"https://doi.org/{doi}")<|MERGE_RESOLUTION|>--- conflicted
+++ resolved
@@ -165,11 +165,11 @@
 
     Args:
         data_source: DataSource metadata object
-        start_years: list of zipped data start years to validate.
+        years: list of zipped data start years to validate.
     """
 
     data_source: ClassVar[DataSource] = DataSource.from_id("phmsagas")
-    start_years: list[int] = data_source.working_partitions["start_years"]
+    years: list[int] = data_source.working_partitions["years"]
 
 
 class Eia923Settings(GenericDatasetSettings):
@@ -313,20 +313,12 @@
         epacems: Immutable pydantic model to validate epacems settings.
     """
 
-<<<<<<< HEAD
-    eia: EiaSettings = None
-    epacems: EpaCemsSettings = None
-    ferc1: Ferc1Settings = None
-    ferc714: Ferc714Settings = None
-    glue: GlueSettings = None
-    phmsagas: PhmsaGasSettings = None
-=======
     eia: EiaSettings | None = None
     epacems: EpaCemsSettings | None = None
     ferc1: Ferc1Settings | None = None
     ferc714: Ferc714Settings | None = None
     glue: GlueSettings | None = None
->>>>>>> a7d53c24
+    phmsagas: PhmsaGasSettings | None = None
 
     @model_validator(mode="before")
     @classmethod
@@ -339,22 +331,13 @@
         Returns:
             Validated dataset settings inputs.
         """
-<<<<<<< HEAD
-        if not any(values.values()):
-            values["eia"] = EiaSettings()
-            values["epacems"] = EpaCemsSettings()
-            values["ferc1"] = Ferc1Settings()
-            values["ferc714"] = Ferc714Settings()
-            values["glue"] = GlueSettings()
-            values["phmsagas"] = PhmsaGasSettings()
-=======
         if not any(data.values()):
             data["eia"] = EiaSettings()
             data["epacems"] = EpaCemsSettings()
             data["ferc1"] = Ferc1Settings()
             data["ferc714"] = Ferc714Settings()
             data["glue"] = GlueSettings()
->>>>>>> a7d53c24
+            data["phmsagas"] = PhmsaGasSettings()
 
         return data
 
