--- conflicted
+++ resolved
@@ -401,21 +401,12 @@
     years: list[int] = data_source.working_partitions["years"]
 
 
-<<<<<<< HEAD
-class VCERARESettings(GenericDatasetSettings):
-    """An immutable pydantic model to validate VCE RARE generation profile settings.
-
-    Args:
-        data_source: DataSource metadata object
-        years: VCE report years to use.
-=======
 class VCERareSettings(GenericDatasetSettings):
     """An immutable pydantic model to validate VCE RARE Power Dataset settings.
 
     Args:
         data_source: DataSource metadata object
         years: VCE RARE report years to use.
->>>>>>> 40dd5cc0
     """
 
     data_source: ClassVar[DataSource] = DataSource.from_id("vcerare")
@@ -593,11 +584,7 @@
     phmsagas: PhmsaGasSettings | None = None
     nrelatb: NrelAtbSettings | None = None
     gridpathratoolkit: GridPathRAToolkitSettings | None = None
-<<<<<<< HEAD
-    vcerare: VCERARESettings | None = None
-=======
     vcerare: VCERareSettings | None = None
->>>>>>> 40dd5cc0
 
     @model_validator(mode="before")
     @classmethod
@@ -619,11 +606,7 @@
             data["phmsagas"] = PhmsaGasSettings()
             data["nrelatb"] = NrelAtbSettings()
             data["gridpathratoolkit"] = GridPathRAToolkitSettings()
-<<<<<<< HEAD
-            data["vcerare"] = VCERARESettings()
-=======
             data["vcerare"] = VCERareSettings()
->>>>>>> 40dd5cc0
 
         return data
 
