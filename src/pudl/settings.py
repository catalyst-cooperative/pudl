"""Module for validating pudl etl settings."""

import json
from enum import Enum, StrEnum, auto, unique
from typing import Any, ClassVar, Self

import fsspec
import pandas as pd
import yaml
from dagster import Field as DagsterField
from pydantic import (
    AnyHttpUrl,
    BaseModel,
    ConfigDict,
    Field,
    ValidationInfo,
    field_validator,
    model_validator,
)
from pydantic_settings import BaseSettings

import pudl
from pudl.metadata.classes import DataSource
from pudl.workspace.datastore import Datastore, ZenodoDoi

logger = pudl.logging_helpers.get_logger(__name__)


@unique
class XbrlFormNumber(Enum):
    """Contains full list of supported FERC XBRL forms."""

    FORM1 = 1
    FORM2 = 2
    FORM6 = 6
    FORM60 = 60
    FORM714 = 714


class FrozenBaseModel(BaseModel):
    """BaseModel with global configuration."""

    model_config = ConfigDict(frozen=True, extra="forbid")


class GenericDatasetSettings(FrozenBaseModel):
    """An abstract pydantic model for generic datasets.

    Each dataset must specify working partitions. A dataset can have an arbitrary number
    of partitions.

    Args:
        disabled: if true, skip processing this dataset.
    """

    disabled: bool = False
    data_source: ClassVar[DataSource]

    @model_validator(mode="after")
    def validate_partitions(self: Self):
        """Ensure that partitions and their values are valid.

        Checks that:

        * all partitions specified by the data source exist,
        * partitions are not None
        * only known to be working partition values are specified
        * no duplicate partition values are specified

        """
        for name, working_partitions in self.data_source.working_partitions.items():
            try:
                partition = getattr(self, name)
            except KeyError as err:
                raise ValueError(
                    f"{self.__name__} is missing required '{name}' field."
                ) from err

            # Partition should never be None -- should get a default value set in
            # the child classes based on the working partitions.
            if partition is None:
                raise ValueError(f"'In {self.__name__} partition {name} is None.")

            if nonworking_partitions := list(set(partition) - set(working_partitions)):
                raise ValueError(f"'{nonworking_partitions}' {name} are not available.")

            if len(partition) != len(set(partition)):
                raise ValueError(
                    f"'Duplicate values found in partition {name}: {partition}'"
                )

        return self

    @property
    def partitions(cls) -> list[None | dict[str, str]]:  # noqa: N805
        """Return list of dictionaries representing individual partitions.

        Convert a list of partitions into a list of dictionaries of partitions. This is
        intended to be used to store partitions in a format that is easy to use with
        :meth:`pandas.json_normalize`.
        """
        partitions = []
        for part_name in ["year_quarters", "years", "year_months"]:
            if hasattr(cls, part_name):
                partitions = [
                    {part_name.removesuffix("s"): part}
                    for part in getattr(cls, part_name)
                ]
        return partitions


class Ferc1Settings(GenericDatasetSettings):
    """An immutable pydantic model to validate Ferc1Settings.

    Args:
        data_source: DataSource metadata object
        years: list of years to validate.
    """

    data_source: ClassVar[DataSource] = DataSource.from_id("ferc1")
    years: list[int] = data_source.working_partitions["years"]

    @property
    def dbf_years(self):
        """Return validated years for which DBF data is available."""
        return [year for year in self.years if year <= 2020]

    @property
    def xbrl_years(self):
        """Return validated years for which XBRL data is available."""
        return [year for year in self.years if year >= 2021]


class Ferc714Settings(GenericDatasetSettings):
    """An immutable pydantic model to validate Ferc714Settings.

    Args:
        data_source: DataSource metadata object
    """

    data_source: ClassVar[DataSource] = DataSource.from_id("ferc714")
    years: list[int] = data_source.working_partitions["years"]

    # The older 714 data is distributed as CSV files and has a different extraction
    # process than the FERC DBF extraction process.

    @property
    def csv_years(self):
        """Return validated years for which CSV data is available."""
        return [year for year in self.years if year < 2021]

    @property
    def xbrl_years(self):
        """Return validated years for which XBRL data is available."""
        return [year for year in self.years if year >= 2021]


class EpaCemsSettings(GenericDatasetSettings):
    """An immutable pydantic model to validate EPA CEMS settings.

    Args:
        data_source: DataSource metadata object
        year_quarters: list of year_quarters to validate.
    """

    data_source: ClassVar[DataSource] = DataSource.from_id("epacems")
    year_quarters: list[str] = data_source.working_partitions["year_quarters"]

    @field_validator("year_quarters")
    @classmethod
    def allow_all_keyword_year_quarters(cls, year_quarters):
        """Allow users to specify ['all'] to get all quarters."""
        if year_quarters == ["all"]:
            year_quarters = cls.data_source.working_partitions["year_quarters"]
        return year_quarters


class PhmsaGasSettings(GenericDatasetSettings):
    """An immutable pydantic model to validate PHMSA settings.

    Args:
        data_source: DataSource metadata object
        years: list of zipped data start years to validate.
    """

    data_source: ClassVar[DataSource] = DataSource.from_id("phmsagas")
    years: list[int] = data_source.working_partitions["years"]


class NrelAtbSettings(GenericDatasetSettings):
    """An immutable pydantic model to validate NREL ATB settings.

    Args:
        data_source: DataSource metadata object
        years: list of years to validate.
    """

    data_source: ClassVar[DataSource] = DataSource.from_id("nrelatb")
    years: list[int] = data_source.working_partitions["years"]


class Eia923Settings(GenericDatasetSettings):
    """An immutable pydantic model to validate EIA 923 settings.

    Args:
        data_source: DataSource metadata object
        years: list of years to validate.
    """

    data_source: ClassVar[DataSource] = DataSource.from_id("eia923")
    years: list[int] = data_source.working_partitions["years"]


class Eia930Settings(GenericDatasetSettings):
    """An immutable pydantic model to validate EIA 930 settings.

    Args:
        data_source: DataSource metadata object
        half_years: list of years to validate.
    """

    data_source: ClassVar[DataSource] = DataSource.from_id("eia930")
    half_years: list[str] = data_source.working_partitions["half_years"]

    @field_validator("half_years")
    @classmethod
    def allow_all_keyword_half_years(cls, half_years):
        """Allow users to specify ['all'] to get all half-years."""
        if half_years == ["all"]:
            half_years = cls.data_source.working_partitions["half_years"]
        return half_years


class Eia861Settings(GenericDatasetSettings):
    """An immutable pydantic model to validate EIA 861 settings.

    Args:
        data_source: DataSource metadata object
        years: list of years to validate.
        transform_functions: list of transform functions to be applied to eia861
    """

    data_source: ClassVar[DataSource] = DataSource.from_id("eia861")
    years: list[int] = data_source.working_partitions["years"]


class Eia860Settings(GenericDatasetSettings):
    """An immutable pydantic model to validate EIA 860 settings.

    This model also check 860m settings.

    Args:
        data_source: DataSource metadata object
        years: list of years to validate.
        eia860m: whether or not to incorporate an EIA-860m month.
        eia860m_year_months ClassVar[str]: The 860m year-months to incorporate.
    """

    data_source: ClassVar[DataSource] = DataSource.from_id("eia860")
    years: list[int] = data_source.working_partitions["years"]
    eia860m: bool = True
    all_eia860m_year_months: list[str] = DataSource.from_id(
        "eia860m"
    ).working_partitions["year_months"]
    eia860m_year_months: list[str] = Field(validate_default=True, default=[])

    @field_validator("eia860m_year_months")
    @classmethod
    def add_other_860m_years(cls, v, info: ValidationInfo) -> list[str]:
        """Find extra years from EIA860m if applicable.

        There's a gap in reporting (after the new year but before the EIA 860 early
        release data in June) when we rely on two years worth of EIA860m data instead
        of just one. This function adds the last available month_year values for each
        year of 860m data that is not yet available in 860.

        """
        extra_eia860m_year_months_string = []
        if info.data["eia860m"]:
            all_eia860m_years = set(
                pd.to_datetime(info.data["all_eia860m_year_months"]).year
            )
            # The years in 860m that are not in 860
            extra_eia860m_years = {
                year
                for year in all_eia860m_years
                if year not in DataSource.from_id("eia860").working_partitions["years"]
            }
            # The years already listed as variables in eia860m_year_months
            years_in_v = set(pd.to_datetime(v).year)
            # The max year_month values available in 860m for each year not
            # covered by EIA860 (and not already listed in the eia860m_year_months
            # variable)
            extra_eia860m_year_months = [
                max(
                    date
                    for date in pd.to_datetime(info.data["all_eia860m_year_months"])
                    if date.year == year
                )
                for year in (extra_eia860m_years - years_in_v)
            ]
            if extra_eia860m_year_months:
                extra_eia860m_year_months_string = list(
                    pd.Series(extra_eia860m_year_months).dt.strftime("%Y-%m")
                )
        return v + extra_eia860m_year_months_string

    @field_validator("eia860m_year_months")
    @classmethod
    def no_repeat_years(cls, v, info: ValidationInfo) -> list[str]:
        """Make sure there are no duplicate 860m year values."""
        if info.data["eia860m"]:
            years_in_v = pd.to_datetime(v).year
            if len(years_in_v) != len(set(years_in_v)):
                raise ValueError(f"{v} contains duplicate year values.")
        return v

    @field_validator("eia860m_year_months")
    @classmethod
    def validate_eia860m_params(cls, v, info: ValidationInfo) -> list[str]:
        """Check that the year_month values for eia860m_year_months are valid."""
        eia860m_settings = Eia860mSettings(year_months=v)
        return eia860m_settings.year_months

    @field_validator("eia860m_year_months")
    @classmethod
    def only_years_not_in_eia860(cls, v, info: ValidationInfo) -> list[str]:
        """Ensure no EIA860m values are from years already in EIA860."""
        if info.data["eia860m"]:
            for year in pd.to_datetime(v).year.unique():
                if year in info.data["years"]:
                    raise ValueError(f"EIA860m year {year} available in EIA860")
        return v


class Eia860mSettings(GenericDatasetSettings):
    """An immutable pydantic model to validate EIA 860m settings.

    Args:
        data_source: DataSource metadata object
        year_months ClassVar[str]: The 860m year to date.
    """

    data_source: ClassVar[DataSource] = DataSource.from_id("eia860m")
    year_months: list[str] = data_source.working_partitions["year_months"]

    @field_validator("year_months")
    @classmethod
    def allow_all_keyword_year_months(cls, year_months):
        """Allow users to specify ['all'] to get all quarters."""
        if year_months == ["all"]:
            year_months = cls.data_source.working_partitions["year_months"]
        return year_months


class Eia757aSettings(GenericDatasetSettings):
    """An immutable pydantic model to validate EIA 757a settings.

    Args:
        data_source: DataSource metadata object
        years: list of years to validate.
    """

    data_source: ClassVar[DataSource] = DataSource.from_id("eia757a")
    years: list[int] = data_source.working_partitions["years"]


class Eia191Settings(GenericDatasetSettings):
    """An immutable pydantic model to validate EIA 191 settings.

    Args:
        data_source: DataSource metadata object
        years: list of years to validate.
    """

    data_source: ClassVar[DataSource] = DataSource.from_id("eia191")
    years: list[int] = data_source.working_partitions["years"]


class Eia176Settings(GenericDatasetSettings):
    """An immutable pydantic model to validate EIA 176 settings.

    Args:
        data_source: DataSource metadata object
        years: list of years to validate.
    """

    data_source: ClassVar[DataSource] = DataSource.from_id("eia176")
    years: list[int] = data_source.working_partitions["years"]


class EiaAeoSettings(GenericDatasetSettings):
    """An immutable pydantic model to validate EIA 176 settings.

    Args:
        data_source: DataSource metadata object
        years: AEO report years to use.
    """

    data_source: ClassVar[DataSource] = DataSource.from_id("eiaaeo")
    years: list[int] = data_source.working_partitions["years"]


<<<<<<< HEAD
class VCERegenSettings(GenericDatasetSettings):
    """An immutable pydantic model to validate VCE Renewable Generation Profile settings.
=======
class VCERARESettings(GenericDatasetSettings):
    """An immutable pydantic model to validate VCE RARE generation profile settings.
>>>>>>> adfff81f

    Args:
        data_source: DataSource metadata object
        years: VCE report years to use.
    """

<<<<<<< HEAD
    data_source: ClassVar[DataSource] = DataSource.from_id("vceregen")
=======
    data_source: ClassVar[DataSource] = DataSource.from_id("vcerare")
>>>>>>> adfff81f
    years: list[int] = data_source.working_partitions["years"]
    fips: bool = True


class GlueSettings(FrozenBaseModel):
    """An immutable pydantic model to validate Glue settings.

    Args:
        eia: Include eia in glue settings.
        ferc1: Include ferc1 in glue settings.
    """

    eia: bool = True
    ferc1: bool = True


@unique
class GPRATKTechType(StrEnum):
    """Enum to constrain GridPath RA Toolkit technology types."""

    WIND = auto()
    SOLAR = auto()
    # Not yet implemented
    # THERMAL = auto()


@unique
class GPRATKProcLevel(StrEnum):
    """Enum to constraint GridPath RA Toolkit processing levels."""

    EXTENDED = auto()
    # Not yet implemented
    # AGGREGATED = auto()
    # ORIGINAL = auto()


class GridPathRAToolkitSettings(GenericDatasetSettings):
    """An immutable pydantic model to validate GridPath RA Toolkit settings.

    Note that the default values for technology_types, processing_levels, and
    daily_weather are such that by default, all working partitions will be included.
    """

    data_source: ClassVar[DataSource] = DataSource.from_id("gridpathratoolkit")
    technology_types: list[str] = ["wind", "solar"]
    processing_levels: list[str] = ["extended"]
    daily_weather: bool = True
    parts: list[str] = []

    @field_validator("technology_types", "processing_levels")
    @classmethod
    def deduplicate_list(cls, v):
        """Deduplicate technology type and processing level values."""
        return list(set(v))

    @field_validator("technology_types")
    @classmethod
    def allowed_technology_types(cls, v: list[str]) -> list[str]:
        """Ensure that technology types are valid."""
        for tech_type in v:
            if tech_type not in GPRATKTechType:
                raise ValueError(f"{tech_type} is not a valid technology type.")
        return v

    @field_validator("processing_levels")
    @classmethod
    def allowed_processing_levels(cls, v: list[str]) -> list[str]:
        """Ensure that processing levels are valid."""
        for proc_level in v:
            if proc_level not in GPRATKProcLevel:
                raise ValueError(f"{proc_level} is not a valid processing level.")
        return v

    @field_validator("parts")
    @classmethod
    def compile_parts(cls, parts: list[str], info: ValidationInfo) -> list[str]:
        """Based on technology types and processing levels, compile a list of parts."""
        if info.data["daily_weather"]:
            parts.append("daily_weather")
        if (
            "solar" in info.data["technology_types"]
            and "extended" in info.data["processing_levels"]
        ):
            parts.append("aggregated_extended_solar_capacity")
        if (
            "wind" in info.data["technology_types"]
            and "extended" in info.data["processing_levels"]
        ):
            parts.append("aggregated_extended_wind_capacity")
        if "solar" in info.data["technology_types"] and (
            "extended" in info.data["processing_levels"]
            or "aggregated" in info.data["processing_levels"]
        ):
            parts.append("solar_capacity_aggregations")
        if "wind" in info.data["technology_types"] and (
            "extended" in info.data["processing_levels"]
            or "aggregated" in info.data["processing_levels"]
        ):
            parts.append("wind_capacity_aggregations")
        return parts


class EiaSettings(FrozenBaseModel):
    """An immutable pydantic model to validate EIA datasets settings.

    Args:
        eia860: Immutable pydantic model to validate eia860 settings.
        eia861: Immutable pydantic model to validate eia861 settings.
        eia923: Immutable pydantic model to validate eia923 settings.
    """

    eia176: Eia176Settings | None = None
    eia191: Eia191Settings | None = None
    eia757a: Eia757aSettings | None = None
    eia860: Eia860Settings | None = None
    eia860m: Eia860mSettings | None = None
    eia861: Eia861Settings | None = None
    eia923: Eia923Settings | None = None
    eia930: Eia930Settings | None = None
    eiaaeo: EiaAeoSettings | None = None

    @model_validator(mode="before")
    @classmethod
    def default_load_all(cls, data: dict[str, Any]) -> dict[str, Any]:
        """If no datasets are specified default to all."""
        if not any(data.values()):
            data["eia176"] = Eia176Settings()
            data["eia191"] = Eia191Settings()
            data["eia757a"] = Eia757aSettings()
            data["eia860"] = Eia860Settings()
            data["eia860m"] = Eia860mSettings()
            data["eia861"] = Eia861Settings()
            data["eia923"] = Eia923Settings()
            data["eia930"] = Eia930Settings()
            data["eiaaeo"] = EiaAeoSettings()

        return data

    @model_validator(mode="before")
    @classmethod
    def check_eia_dependencies(cls, data: dict[str, Any]) -> dict[str, Any]:
        """Make sure the dependencies between the eia datasets are satisfied.

        Dependencies:
        * eia923 requires eia860 for harvesting purposes.

        Args:
            values (Dict[str, BaseModel]): dataset settings.

        Returns:
            values (Dict[str, BaseModel]): dataset settings.
        """
        if not data.get("eia923") and data.get("eia860"):
            data["eia923"] = Eia923Settings(years=data["eia860"].years)

        if data.get("eia923") and not data.get("eia860"):
            available_years = Eia860Settings().years
            data["eia860"] = Eia860Settings(
                years=[year for year in data["eia923"].years if year in available_years]
            )
        return data


class DatasetsSettings(FrozenBaseModel):
    """An immutable pydantic model to validate PUDL Dataset settings."""

    eia: EiaSettings | None = None
    epacems: EpaCemsSettings | None = None
    ferc1: Ferc1Settings | None = None
    ferc714: Ferc714Settings | None = None
    glue: GlueSettings | None = None
    phmsagas: PhmsaGasSettings | None = None
    nrelatb: NrelAtbSettings | None = None
    gridpathratoolkit: GridPathRAToolkitSettings | None = None
<<<<<<< HEAD
    vceregen: VCERegenSettings | None = None
=======
    vcerare: VCERARESettings | None = None
>>>>>>> adfff81f

    @model_validator(mode="before")
    @classmethod
    def default_load_all(cls, data: dict[str, Any]) -> dict[str, Any]:
        """If no datasets are specified default to all.

        Args:
            data: dataset settings inputs.

        Returns:
            Validated dataset settings inputs.
        """
        if not any(data.values()):
            data["eia"] = EiaSettings()
            data["epacems"] = EpaCemsSettings()
            data["ferc1"] = Ferc1Settings()
            data["ferc714"] = Ferc714Settings()
            data["glue"] = GlueSettings()
            data["phmsagas"] = PhmsaGasSettings()
            data["nrelatb"] = NrelAtbSettings()
            data["gridpathratoolkit"] = GridPathRAToolkitSettings()
<<<<<<< HEAD
            data["vceregen"] = VCERegenSettings()
=======
            data["vcerare"] = VCERARESettings()
>>>>>>> adfff81f

        return data

    @model_validator(mode="before")
    @classmethod
    def add_glue_settings(cls, data: dict[str, Any]) -> dict[str, Any]:
        """Add glue settings if ferc1 and eia data are both requested.

        Args:
            values (Dict[str, BaseModel]): dataset settings.

        Returns:
            values (Dict[str, BaseModel]): dataset settings.
        """
        ferc1 = bool(data.get("ferc1"))
        eia = bool(data.get("eia"))
        if ferc1 and eia:
            data["glue"] = GlueSettings(ferc1=ferc1, eia=eia)
        return data

    def get_datasets(self: Self):
        """Gets dictionary of dataset settings."""
        return vars(self)

    def make_datasources_table(self: Self, ds: Datastore) -> pd.DataFrame:
        """Compile a table of dataset information.

        There are three places we can look for information about a dataset:
        * the datastore (for DOIs, working partitions, etc)
        * the ETL settings (for partitions that are used in the ETL)
        * the DataSource info (which is stored within the ETL settings)

        The ETL settings and the datastore have different levels of nesting - and
        therefore names for datasets. The nesting happens particularly with the EI
        data. There are three EIA datasets right now eia923, eia860 and eia860m.
        eia860m is a monthly update of a few tables in the larger eia860 dataset.

        Args:
            ds: An initalized PUDL Datastore from which the DOI's for each raw input
                dataset can be obtained.

        Returns:
            a dataframe describing the partitions and DOI's of each of the datasets in
            this settings object.
        """
        datasets_settings = self.get_datasets()
        # grab all of the datasets that show up by name in the datastore
        datasets_in_datastore_format = {
            name: setting
            for (name, setting) in datasets_settings.items()
            if name in ds.get_known_datasets() and setting is not None
        }
        # add the eia datasets that are nested inside of the eia settings
        if datasets_settings.get("eia", False):
            datasets_in_datastore_format.update(
                {
                    "eia860": datasets_settings["eia"].eia860,
                    "eia860m": datasets_settings["eia"].eia860m,
                    "eia861": datasets_settings["eia"].eia861,
                    "eia923": datasets_settings["eia"].eia923,
                }
            )

        datasets = datasets_in_datastore_format.keys()
        df = pd.DataFrame(
            data={
                "datasource": datasets,
                "partitions": [
                    json.dumps(datasets_in_datastore_format[dataset].partitions)
                    for dataset in datasets
                ],
                "doi": [
                    str(_zenodo_doi_to_url(ds.get_datapackage_descriptor(dataset).doi))
                    for dataset in datasets
                ],
            }
        )
        df["pudl_version"] = pudl.__version__
        return df


class Ferc1DbfToSqliteSettings(GenericDatasetSettings):
    """An immutable Pydantic model to validate FERC 1 to SQLite settings.

    Args:
        years: List of years to validate.
    """

    data_source: ClassVar[DataSource] = DataSource.from_id("ferc1")
    years: list[int] = [
        year for year in data_source.working_partitions["years"] if year <= 2020
    ]

    refyear: ClassVar[int] = max(years)


class FercGenericXbrlToSqliteSettings(BaseSettings):
    """An immutable pydantic model to validate Ferc1 to SQLite settings.

    Args:
        years: list of years to validate.
        disabled: if True, skip processing this dataset.
    """

    years: list[int]
    disabled: bool = False


class Ferc1XbrlToSqliteSettings(FercGenericXbrlToSqliteSettings):
    """An immutable pydantic model to validate Ferc1 to SQLite settings.

    Args:
        years: list of years to validate.
    """

    data_source: ClassVar[DataSource] = DataSource.from_id("ferc1")
    years: list[int] = [
        year for year in data_source.working_partitions["years"] if year >= 2021
    ]


class Ferc2XbrlToSqliteSettings(FercGenericXbrlToSqliteSettings):
    """An immutable pydantic model to validate FERC from 2 XBRL to SQLite settings.

    Args:
        years: List of years to validate.
    """

    data_source: ClassVar[DataSource] = DataSource.from_id("ferc2")
    years: list[int] = [
        year for year in data_source.working_partitions["years"] if year >= 2021
    ]


class Ferc2DbfToSqliteSettings(GenericDatasetSettings):
    """An immutable Pydantic model to validate FERC 2 to SQLite settings.

    Args:
        years: List of years to validate.
        disabled: if True, skip processing this dataset.
    """

    data_source: ClassVar[DataSource] = DataSource.from_id("ferc2")
    years: list[int] = [
        year for year in data_source.working_partitions["years"] if year <= 2020
    ]

    refyear: ClassVar[int] = max(years)


class Ferc6DbfToSqliteSettings(GenericDatasetSettings):
    """An immutable Pydantic model to validate FERC 6 to SQLite settings.

    Args:
        years: List of years to validate.
        disabled: if True, skip processing this dataset.
    """

    data_source: ClassVar[DataSource] = DataSource.from_id("ferc6")
    years: list[int] = [
        year for year in data_source.working_partitions["years"] if year <= 2020
    ]
    disabled: bool = False

    refyear: ClassVar[int] = max(years)


class Ferc6XbrlToSqliteSettings(FercGenericXbrlToSqliteSettings):
    """An immutable pydantic model to validate FERC from 6 XBRL to SQLite settings.

    Args:
        years: List of years to validate.
    """

    data_source: ClassVar[DataSource] = DataSource.from_id("ferc6")
    years: list[int] = [
        year for year in data_source.working_partitions["years"] if year >= 2021
    ]


class Ferc60DbfToSqliteSettings(GenericDatasetSettings):
    """An immutable Pydantic model to validate FERC 60 to SQLite settings.

    Args:
        years: List of years to validate.
        disabled: if True, skip processing this dataset.
    """

    data_source: ClassVar[DataSource] = DataSource.from_id("ferc60")
    years: list[int] = [
        year for year in data_source.working_partitions["years"] if year <= 2020
    ]
    disabled: bool = False

    refyear: ClassVar[int] = max(years)


class Ferc60XbrlToSqliteSettings(FercGenericXbrlToSqliteSettings):
    """An immutable pydantic model to validate FERC from 60 XBRL to SQLite settings.

    Args:
        years: List of years to validate.
    """

    data_source: ClassVar[DataSource] = DataSource.from_id("ferc60")
    years: list[int] = [
        year for year in data_source.working_partitions["years"] if year >= 2021
    ]


class Ferc714XbrlToSqliteSettings(FercGenericXbrlToSqliteSettings):
    """An immutable pydantic model to validate FERC from 714 XBRL to SQLite settings.

    Args:
        years: List of years to validate.
    """

    data_source: ClassVar[DataSource] = DataSource.from_id("ferc714")
    years: list[int] = [
        year for year in data_source.working_partitions["years"] if year >= 2021
    ]


class FercToSqliteSettings(BaseSettings):
    """An immutable pydantic model to validate FERC XBRL to SQLite settings.

    Args:
        ferc1_dbf_to_sqlite_settings: Settings for converting FERC 1 DBF data to SQLite.
        ferc1_xbrl_to_sqlite_settings: Settings for converting FERC 1 XBRL data to
            SQLite.
        other_xbrl_forms: List of non-FERC1 forms to convert from XBRL to SQLite.
    """

    ferc1_dbf_to_sqlite_settings: Ferc1DbfToSqliteSettings | None = None
    ferc1_xbrl_to_sqlite_settings: Ferc1XbrlToSqliteSettings | None = None
    ferc2_dbf_to_sqlite_settings: Ferc2DbfToSqliteSettings | None = None
    ferc2_xbrl_to_sqlite_settings: Ferc2XbrlToSqliteSettings | None = None
    ferc6_dbf_to_sqlite_settings: Ferc6DbfToSqliteSettings | None = None
    ferc6_xbrl_to_sqlite_settings: Ferc6XbrlToSqliteSettings | None = None
    ferc60_dbf_to_sqlite_settings: Ferc60DbfToSqliteSettings | None = None
    ferc60_xbrl_to_sqlite_settings: Ferc60XbrlToSqliteSettings | None = None
    ferc714_xbrl_to_sqlite_settings: Ferc714XbrlToSqliteSettings | None = None

    @model_validator(mode="before")
    @classmethod
    def default_load_all(cls, data: dict[str, Any]) -> dict[str, Any]:
        """If no datasets are specified default to all."""
        if not any(data.values()):
            data["ferc1_dbf_to_sqlite_settings"] = Ferc1DbfToSqliteSettings()
            data["ferc1_xbrl_to_sqlite_settings"] = Ferc1XbrlToSqliteSettings()
            data["ferc2_dbf_to_sqlite_settings"] = Ferc2DbfToSqliteSettings()
            data["ferc2_xbrl_to_sqlite_settings"] = Ferc2XbrlToSqliteSettings()
            data["ferc6_dbf_to_sqlite_settings"] = Ferc6DbfToSqliteSettings()
            data["ferc6_xbrl_to_sqlite_settings"] = Ferc6XbrlToSqliteSettings()
            data["ferc60_dbf_to_sqlite_settings"] = Ferc60DbfToSqliteSettings()
            data["ferc60_xbrl_to_sqlite_settings"] = Ferc60XbrlToSqliteSettings()
            data["ferc714_xbrl_to_sqlite_settings"] = Ferc714XbrlToSqliteSettings()

        return data

    def get_xbrl_dataset_settings(
        self, form_number: XbrlFormNumber
    ) -> FercGenericXbrlToSqliteSettings:
        """Return a list with all requested FERC XBRL to SQLite datasets.

        Args:
            form_number: Get settings by FERC form number.
        """
        # Get requested settings object
        match form_number:
            case XbrlFormNumber.FORM1:
                settings = self.ferc1_xbrl_to_sqlite_settings
            case XbrlFormNumber.FORM2:
                settings = self.ferc2_xbrl_to_sqlite_settings
            case XbrlFormNumber.FORM6:
                settings = self.ferc6_xbrl_to_sqlite_settings
            case XbrlFormNumber.FORM60:
                settings = self.ferc60_xbrl_to_sqlite_settings
            case XbrlFormNumber.FORM714:
                settings = self.ferc714_xbrl_to_sqlite_settings

        return settings


class EtlSettings(BaseSettings):
    """Main settings validation class."""

    ferc_to_sqlite_settings: FercToSqliteSettings | None = None
    datasets: DatasetsSettings | None = None

    name: str | None = None
    title: str | None = None
    description: str | None = None
    version: str | None = None

    # This is list of fsspec compatible paths to publish the output datasets to.
    publish_destinations: list[str] = []

    @classmethod
    def from_yaml(cls, path: str) -> "EtlSettings":
        """Create an EtlSettings instance from a yaml_file path.

        Args:
            path: path to a yaml file; this could be remote.

        Returns:
            An ETL settings object.
        """
        with fsspec.open(path) as f:
            yaml_file = yaml.safe_load(f)
        return cls.model_validate(yaml_file)

    @model_validator(mode="after")
    def validate_xbrl_years(self):
        """Ensure the XBRL years in DatasetsSettings align with FercToSqliteSettings.

        For each of the FERC forms that we are processing in PUDL, check to ensure
        that the years we are trying to process in the PUDL ETL are included in the
        XBRL to SQLite settings.
        """
        for which_ferc in ["ferc1", "ferc714"]:
            if (
                (pudl_ferc := getattr(self.datasets, which_ferc))
                and (
                    sqlite_ferc := getattr(
                        self.ferc_to_sqlite_settings,
                        f"{which_ferc}_xbrl_to_sqlite_settings",
                    )
                )
            ) and not set(pudl_ferc.xbrl_years).issubset(set(sqlite_ferc.years)):
                raise AssertionError(
                    "You are trying to build a PUDL database with different XBRL years "
                    f"than the ferc_to_sqlite_settings years for {which_ferc}."
                )
        return self


def _convert_settings_to_dagster_config(settings_dict: dict[str, Any]) -> None:
    """Recursively convert a dictionary of dataset settings to dagster config in place.

    For each partition parameter in a :class:`GenericDatasetSettings` subclass, create a
    corresponding :class:`DagsterField`. By default the :class:`GenericDatasetSettings`
    subclasses will default to include all working paritions if the partition value is
    None. Get the value type so dagster can do some basic type checking in the UI.

    Args:
        settings_dict: dictionary of datasources and their parameters.
    """
    for key, value in settings_dict.items():
        if isinstance(value, dict):
            _convert_settings_to_dagster_config(value)
        else:
            settings_dict[key] = DagsterField(type(value), default_value=value)


def create_dagster_config(settings: GenericDatasetSettings) -> dict[str, DagsterField]:
    """Create a dictionary of dagster config out of a :class:`GenericDatasetsSettings`.

    Args:
        settings: A dataset settings object, subclassed from
            :class:`GenericDatasetSettings`.

    Returns:
        A dictionary of :class:`DagsterField` objects.
    """
    settings_dict = settings.model_dump()
    _convert_settings_to_dagster_config(settings_dict)
    return settings_dict


def _zenodo_doi_to_url(doi: ZenodoDoi) -> AnyHttpUrl:
    """Create a DOI URL out o a Zenodo DOI."""
    return AnyHttpUrl(f"https://doi.org/{doi}")<|MERGE_RESOLUTION|>--- conflicted
+++ resolved
@@ -401,24 +401,15 @@
     years: list[int] = data_source.working_partitions["years"]
 
 
-<<<<<<< HEAD
-class VCERegenSettings(GenericDatasetSettings):
-    """An immutable pydantic model to validate VCE Renewable Generation Profile settings.
-=======
 class VCERARESettings(GenericDatasetSettings):
     """An immutable pydantic model to validate VCE RARE generation profile settings.
->>>>>>> adfff81f
 
     Args:
         data_source: DataSource metadata object
         years: VCE report years to use.
     """
 
-<<<<<<< HEAD
-    data_source: ClassVar[DataSource] = DataSource.from_id("vceregen")
-=======
     data_source: ClassVar[DataSource] = DataSource.from_id("vcerare")
->>>>>>> adfff81f
     years: list[int] = data_source.working_partitions["years"]
     fips: bool = True
 
@@ -593,11 +584,7 @@
     phmsagas: PhmsaGasSettings | None = None
     nrelatb: NrelAtbSettings | None = None
     gridpathratoolkit: GridPathRAToolkitSettings | None = None
-<<<<<<< HEAD
-    vceregen: VCERegenSettings | None = None
-=======
     vcerare: VCERARESettings | None = None
->>>>>>> adfff81f
 
     @model_validator(mode="before")
     @classmethod
@@ -619,11 +606,7 @@
             data["phmsagas"] = PhmsaGasSettings()
             data["nrelatb"] = NrelAtbSettings()
             data["gridpathratoolkit"] = GridPathRAToolkitSettings()
-<<<<<<< HEAD
-            data["vceregen"] = VCERegenSettings()
-=======
             data["vcerare"] = VCERARESettings()
->>>>>>> adfff81f
 
         return data
 
