ferc1_to_sqlite_settings:
###########################################################################
# FERC FORM 1 DB CLONE SETTINGS
###########################################################################
# if you are loading ferc1, you need to specify a reference year. This is the
# year whose database structure is used as a template.
<<<<<<< HEAD
    refyear: 2019
    # What years of original FERC data should be cloned into the SQLite DB?
    years: [
        1994, 1995, 1996, 1997, 1998, 1999, 2000, 2001, 2002, 2003,
        2004, 2005, 2006, 2007, 2008, 2009, 2010, 2011, 2012, 2013,
        2014, 2015, 2016, 2017, 2018, 2019
    ]
    # A list of tables to be loaded into the local SQLite database. These are
    # the table names as they appear in the 2015 FERC Form 1 database.
    tables: [
        f1_respondent_id,
        f1_acb_epda,
        f1_accumdepr_prvsn,
        f1_accumdfrrdtaxcr,
        f1_adit_190_detail,
        f1_adit_190_notes,
        f1_adit_amrt_prop,
        f1_adit_other,
        f1_adit_other_prop,
        f1_allowances,
        f1_bal_sheet_cr,
        f1_capital_stock,
        f1_cash_flow,
        f1_cmmn_utlty_p_e,
        f1_comp_balance_db,
        f1_construction,
        f1_control_respdnt,
        f1_co_directors,
        f1_cptl_stk_expns,
        f1_csscslc_pcsircs,
        f1_dacs_epda,
        f1_dscnt_cptl_stk,
        f1_edcfu_epda,
        f1_elctrc_erg_acct,
        f1_elctrc_oper_rev,
        f1_elc_oper_rev_nb,
        f1_elc_op_mnt_expn,
        f1_electric,
        f1_envrnmntl_expns,
        f1_envrnmntl_fclty,
        f1_fuel,
        f1_general_info,
        f1_gnrt_plant,
        f1_important_chg,
        f1_incm_stmnt_2,
        f1_income_stmnt,
        f1_miscgen_expnelc,
        f1_misc_dfrrd_dr,
        f1_mthly_peak_otpt,
        f1_mtrl_spply,
        f1_nbr_elc_deptemp,
        f1_nonutility_prop,
        f1_nuclear_fuel,
        f1_officers_co,
        f1_othr_dfrrd_cr,
        f1_othr_pd_in_cptl,
        f1_othr_reg_assets,
        f1_othr_reg_liab,
        f1_overhead,
        f1_pccidica,
        f1_plant_in_srvce,
        f1_pumped_storage,
        f1_purchased_pwr,
        f1_reconrpt_netinc,
        f1_reg_comm_expn,
        f1_respdnt_control,
        f1_retained_erng,
        f1_r_d_demo_actvty,
        f1_sales_by_sched,
        f1_sale_for_resale,
        f1_sbsdry_totals,
        f1_schedules_list,
        f1_security_holder,
        f1_slry_wg_dstrbtn,
        f1_substations,
        f1_taxacc_ppchrgyr,
        f1_unrcvrd_cost,
        f1_utltyplnt_smmry,
        f1_work,
        f1_xmssn_adds,
        f1_xmssn_elc_bothr,
        f1_xmssn_elc_fothr,
        f1_xmssn_line,
        f1_xtraordnry_loss,
        f1_codes_val,
        f1_sched_lit_tbl,
        f1_audit_log,
        f1_col_lit_tbl,
        f1_load_file_names,
        f1_privilege,
        f1_sys_error_log,
        f1_unique_num_val,
        f1_row_lit_tbl,
        f1_hydro,
        f1_ident_attsttn,
        f1_steam,
        f1_leased,
        f1_sbsdry_detail,
        f1_plant,
        f1_long_term_debt,
        f1_106_2009,
        f1_106a_2009,
        f1_106b_2009,
        f1_208_elc_dep,
        f1_231_trn_stdycst,
        f1_324_elc_expns,
        f1_325_elc_cust,
        f1_331_transiso,
        f1_338_dep_depl,
        f1_397_isorto_stl,
        f1_398_ancl_ps,
        f1_399_mth_peak,
        f1_400_sys_peak,
        f1_400a_iso_peak,
        f1_429_trans_aff,
        f1_allowances_nox,
        f1_cmpinc_hedge_a,
        f1_cmpinc_hedge,
        f1_email,
        f1_rg_trn_srv_rev,
        f1_s0_checks,
        f1_s0_filing_log,
        f1_security
    #   f1_note_fin_stmnt, # Huge junk table, 52% of the data by MB
    #   f1_footnote_tbl,   # Huge junk table, 37% of DB
    #   f1_footnote_data,  # Only useful with f1_footnote_tbl
    #   f1_pins,    # private database table, not publicly distributed
    #   f1_freeze,  # private database table, not publicly distributed
    ]


name: pudl-full
title: PUDL Full ETL
description: >
  All available data for FERC 1 and EIA 860/923 (output to SQLite) plus all
  years of EPA CEMS hourly emissions data (output to Parquet).
version: 0.1.0
datasets:
    ferc1:
      tables:
        - fuel_ferc1 # requires plants_steam_ferc1 to load properly
        - plants_steam_ferc1
        - plants_small_ferc1
        - plants_hydro_ferc1
        - plants_pumped_storage_ferc1
        - plant_in_service_ferc1
        - purchased_power_ferc1
      years: [
          1995, 1994, 1996, 1997, 1998, 1999, 2000, 2001, 2002, 2003,
          2004, 2005, 2006, 2007, 2008, 2009, 2010, 2011, 2012, 2013,
          2014, 2015, 2016, 2017, 2018, 2019
      ]
    eia923:
      tables:
        - generation_fuel_eia923
        - boiler_fuel_eia923
        - generation_eia923
        - coalmine_eia923 # REQUIRES fuel_receipts_costs_eia923
        - fuel_receipts_costs_eia923
      years: [
          2001, 2002, 2003, 2004, 2005, 2006, 2007, 2008, 2009, 2010,
          2011, 2012, 2013, 2014, 2015, 2016, 2017, 2018, 2019
      ]
    eia860:
      tables:
        - boiler_generator_assn_eia860
        - utilities_eia860
        - plants_eia860
        - generators_eia860
        - ownership_eia860
      years: [
          2001, 2002, 2003, 2004, 2005, 2006, 2007, 2008, 2009, 2010,
          2011, 2012, 2013, 2014, 2015, 2016, 2017, 2018, 2019
      ]
      eia860m: True
    epacems:
      # Note that the CEMS data relies on EIA 860 data for plant locations,
      # so if you're loading CEMS data for a particular year, you should
      # also load the EIA 860 data for that year if possible
      # Just Idaho, because it is tiny:
      epacems_states: [all]
      epacems_years: [
          1995, 1996, 1997, 1998, 1999, 2000, 2001, 2002, 2003, 2004,
          2005, 2006, 2007, 2008, 2009, 2010, 2011, 2012, 2013, 2014,
          2015, 2016, 2017, 2018, 2019, 2020
      ]
=======
ferc1_to_sqlite_refyear: 2020
# What years of original FERC data should be cloned into the SQLite DB?
ferc1_to_sqlite_years: [
    1994, 1995, 1996, 1997, 1998, 1999, 2000, 2001, 2002, 2003,
    2004, 2005, 2006, 2007, 2008, 2009, 2010, 2011, 2012, 2013,
    2014, 2015, 2016, 2017, 2018, 2019, 2020
]
# A list of tables to be loaded into the local SQLite database. These are
# the table names as they appear in the 2015 FERC Form 1 database.
ferc1_to_sqlite_tables: [
    f1_respondent_id,
    f1_acb_epda,
    f1_accumdepr_prvsn,
    f1_accumdfrrdtaxcr,
    f1_adit_190_detail,
    f1_adit_190_notes,
    f1_adit_amrt_prop,
    f1_adit_other,
    f1_adit_other_prop,
    f1_allowances,
    f1_bal_sheet_cr,
    f1_capital_stock,
    f1_cash_flow,
    f1_cmmn_utlty_p_e,
    f1_comp_balance_db,
    f1_construction,
    f1_control_respdnt,
    f1_co_directors,
    f1_cptl_stk_expns,
    f1_csscslc_pcsircs,
    f1_dacs_epda,
    f1_dscnt_cptl_stk,
    f1_edcfu_epda,
    f1_elctrc_erg_acct,
    f1_elctrc_oper_rev,
    f1_elc_oper_rev_nb,
    f1_elc_op_mnt_expn,
    f1_electric,
    f1_envrnmntl_expns,
    f1_envrnmntl_fclty,
    f1_fuel,
    f1_general_info,
    f1_gnrt_plant,
    f1_important_chg,
    f1_incm_stmnt_2,
    f1_income_stmnt,
    f1_miscgen_expnelc,
    f1_misc_dfrrd_dr,
    f1_mthly_peak_otpt,
    f1_mtrl_spply,
    f1_nbr_elc_deptemp,
    f1_nonutility_prop,
    f1_nuclear_fuel,
    f1_officers_co,
    f1_othr_dfrrd_cr,
    f1_othr_pd_in_cptl,
    f1_othr_reg_assets,
    f1_othr_reg_liab,
    f1_overhead,
    f1_pccidica,
    f1_plant_in_srvce,
    f1_pumped_storage,
    f1_purchased_pwr,
    f1_reconrpt_netinc,
    f1_reg_comm_expn,
    f1_respdnt_control,
    f1_retained_erng,
    f1_r_d_demo_actvty,
    f1_sales_by_sched,
    f1_sale_for_resale,
    f1_sbsdry_totals,
    f1_schedules_list,
    f1_security_holder,
    f1_slry_wg_dstrbtn,
    f1_substations,
    f1_taxacc_ppchrgyr,
    f1_unrcvrd_cost,
    f1_utltyplnt_smmry,
    f1_work,
    f1_xmssn_adds,
    f1_xmssn_elc_bothr,
    f1_xmssn_elc_fothr,
    f1_xmssn_line,
    f1_xtraordnry_loss,
    f1_codes_val,
    f1_sched_lit_tbl,
    f1_audit_log,
    f1_col_lit_tbl,
    f1_load_file_names,
    f1_privilege,
    f1_sys_error_log,
    f1_unique_num_val,
    f1_row_lit_tbl,
    f1_hydro,
    f1_ident_attsttn,
    f1_steam,
    f1_leased,
    f1_sbsdry_detail,
    f1_plant,
    f1_long_term_debt,
    f1_106_2009,
    f1_106a_2009,
    f1_106b_2009,
    f1_208_elc_dep,
    f1_231_trn_stdycst,
    f1_324_elc_expns,
    f1_325_elc_cust,
    f1_331_transiso,
    f1_338_dep_depl,
    f1_397_isorto_stl,
    f1_398_ancl_ps,
    f1_399_mth_peak,
    f1_400_sys_peak,
    f1_400a_iso_peak,
    f1_429_trans_aff,
    f1_allowances_nox,
    f1_cmpinc_hedge_a,
    f1_cmpinc_hedge,
    f1_email,
    f1_rg_trn_srv_rev,
    f1_s0_checks,
    f1_s0_filing_log,
    f1_security,
#   f1_note_fin_stmnt, # Huge junk table, 52% of the data by MB
#   f1_footnote_tbl,   # Huge junk table, 37% of DB
#   f1_footnote_data,  # Only useful with f1_footnote_tbl
#   f1_pins,    # private database table, not publicly distributed
#   f1_freeze,  # private database table, not publicly distributed
]

datapkg_bundle_name: pudl-full
datapkg_bundle_doi: 10.5072/zenodo.123456 # Sandbox DOI... not real.
datapkg_bundle_settings:
  - name: pudl-full
    title: PUDL Full ETL
    description: >
      All available data for FERC 1 and EIA 860/923 (output to SQLite) plus all
      years of EPA CEMS hourly emissions data (output to Parquet).
    version: 0.1.0
    datasets:
      - ferc1:
          ferc1_tables:
           - fuel_ferc1 # requires plants_steam_ferc1 to load properly
           - plants_steam_ferc1
           - plants_small_ferc1
           - plants_hydro_ferc1
           - plants_pumped_storage_ferc1
           - plant_in_service_ferc1
           - purchased_power_ferc1
          ferc1_years: [
              1994, 1995, 1996, 1997, 1998, 1999, 2000, 2001, 2002, 2003,
              2004, 2005, 2006, 2007, 2008, 2009, 2010, 2011, 2012, 2013,
              2014, 2015, 2016, 2017, 2018, 2019, 2020
          ]
      - eia:
          eia923_tables:
            - generation_fuel_eia923
            - boiler_fuel_eia923
            - generation_eia923
            - coalmine_eia923 # REQUIRES fuel_receipts_costs_eia923
            - fuel_receipts_costs_eia923
          eia923_years: [
              2001, 2002, 2003, 2004, 2005, 2006, 2007, 2008, 2009, 2010,
              2011, 2012, 2013, 2014, 2015, 2016, 2017, 2018, 2019, 2020
          ]
          eia860_tables:
            - boiler_generator_assn_eia860
            - utilities_eia860
            - plants_eia860
            - generators_eia860
            - ownership_eia860
          eia860_years: [
              2001, 2002, 2003, 2004, 2005, 2006, 2007, 2008, 2009, 2010,
              2011, 2012, 2013, 2014, 2015, 2016, 2017, 2018, 2019, 2020
          ]
          eia860_ytd: True
      - epacems:
          # Note that the CEMS data relies on EIA 860 data for plant locations,
          # so if you're loading CEMS data for a particular year, you should
          # also load the EIA 860 data for that year if possible
          # Just Idaho, because it is tiny:
          epacems_states: [all]
          epacems_years: [
              1995, 1996, 1997, 1998, 1999, 2000, 2001, 2002, 2003, 2004,
              2005, 2006, 2007, 2008, 2009, 2010, 2011, 2012, 2013, 2014,
              2015, 2016, 2017, 2018, 2019, 2020
          ]
>>>>>>> 9b8a672d
<|MERGE_RESOLUTION|>--- conflicted
+++ resolved
@@ -4,13 +4,12 @@
 ###########################################################################
 # if you are loading ferc1, you need to specify a reference year. This is the
 # year whose database structure is used as a template.
-<<<<<<< HEAD
-    refyear: 2019
+    refyear: 2020
     # What years of original FERC data should be cloned into the SQLite DB?
     years: [
         1994, 1995, 1996, 1997, 1998, 1999, 2000, 2001, 2002, 2003,
         2004, 2005, 2006, 2007, 2008, 2009, 2010, 2011, 2012, 2013,
-        2014, 2015, 2016, 2017, 2018, 2019
+        2014, 2015, 2016, 2017, 2018, 2019, 2020
     ]
     # A list of tables to be loaded into the local SQLite database. These are
     # the table names as they appear in the 2015 FERC Form 1 database.
@@ -155,7 +154,7 @@
       years: [
           1995, 1994, 1996, 1997, 1998, 1999, 2000, 2001, 2002, 2003,
           2004, 2005, 2006, 2007, 2008, 2009, 2010, 2011, 2012, 2013,
-          2014, 2015, 2016, 2017, 2018, 2019
+          2014, 2015, 2016, 2017, 2018, 2019, 2020
       ]
     eia923:
       tables:
@@ -166,7 +165,7 @@
         - fuel_receipts_costs_eia923
       years: [
           2001, 2002, 2003, 2004, 2005, 2006, 2007, 2008, 2009, 2010,
-          2011, 2012, 2013, 2014, 2015, 2016, 2017, 2018, 2019
+          2011, 2012, 2013, 2014, 2015, 2016, 2017, 2018, 2019, 2020
       ]
     eia860:
       tables:
@@ -177,7 +176,7 @@
         - ownership_eia860
       years: [
           2001, 2002, 2003, 2004, 2005, 2006, 2007, 2008, 2009, 2010,
-          2011, 2012, 2013, 2014, 2015, 2016, 2017, 2018, 2019
+          2011, 2012, 2013, 2014, 2015, 2016, 2017, 2018, 2019, 2020
       ]
       eia860m: True
     epacems:
@@ -190,193 +189,4 @@
           1995, 1996, 1997, 1998, 1999, 2000, 2001, 2002, 2003, 2004,
           2005, 2006, 2007, 2008, 2009, 2010, 2011, 2012, 2013, 2014,
           2015, 2016, 2017, 2018, 2019, 2020
-      ]
-=======
-ferc1_to_sqlite_refyear: 2020
-# What years of original FERC data should be cloned into the SQLite DB?
-ferc1_to_sqlite_years: [
-    1994, 1995, 1996, 1997, 1998, 1999, 2000, 2001, 2002, 2003,
-    2004, 2005, 2006, 2007, 2008, 2009, 2010, 2011, 2012, 2013,
-    2014, 2015, 2016, 2017, 2018, 2019, 2020
-]
-# A list of tables to be loaded into the local SQLite database. These are
-# the table names as they appear in the 2015 FERC Form 1 database.
-ferc1_to_sqlite_tables: [
-    f1_respondent_id,
-    f1_acb_epda,
-    f1_accumdepr_prvsn,
-    f1_accumdfrrdtaxcr,
-    f1_adit_190_detail,
-    f1_adit_190_notes,
-    f1_adit_amrt_prop,
-    f1_adit_other,
-    f1_adit_other_prop,
-    f1_allowances,
-    f1_bal_sheet_cr,
-    f1_capital_stock,
-    f1_cash_flow,
-    f1_cmmn_utlty_p_e,
-    f1_comp_balance_db,
-    f1_construction,
-    f1_control_respdnt,
-    f1_co_directors,
-    f1_cptl_stk_expns,
-    f1_csscslc_pcsircs,
-    f1_dacs_epda,
-    f1_dscnt_cptl_stk,
-    f1_edcfu_epda,
-    f1_elctrc_erg_acct,
-    f1_elctrc_oper_rev,
-    f1_elc_oper_rev_nb,
-    f1_elc_op_mnt_expn,
-    f1_electric,
-    f1_envrnmntl_expns,
-    f1_envrnmntl_fclty,
-    f1_fuel,
-    f1_general_info,
-    f1_gnrt_plant,
-    f1_important_chg,
-    f1_incm_stmnt_2,
-    f1_income_stmnt,
-    f1_miscgen_expnelc,
-    f1_misc_dfrrd_dr,
-    f1_mthly_peak_otpt,
-    f1_mtrl_spply,
-    f1_nbr_elc_deptemp,
-    f1_nonutility_prop,
-    f1_nuclear_fuel,
-    f1_officers_co,
-    f1_othr_dfrrd_cr,
-    f1_othr_pd_in_cptl,
-    f1_othr_reg_assets,
-    f1_othr_reg_liab,
-    f1_overhead,
-    f1_pccidica,
-    f1_plant_in_srvce,
-    f1_pumped_storage,
-    f1_purchased_pwr,
-    f1_reconrpt_netinc,
-    f1_reg_comm_expn,
-    f1_respdnt_control,
-    f1_retained_erng,
-    f1_r_d_demo_actvty,
-    f1_sales_by_sched,
-    f1_sale_for_resale,
-    f1_sbsdry_totals,
-    f1_schedules_list,
-    f1_security_holder,
-    f1_slry_wg_dstrbtn,
-    f1_substations,
-    f1_taxacc_ppchrgyr,
-    f1_unrcvrd_cost,
-    f1_utltyplnt_smmry,
-    f1_work,
-    f1_xmssn_adds,
-    f1_xmssn_elc_bothr,
-    f1_xmssn_elc_fothr,
-    f1_xmssn_line,
-    f1_xtraordnry_loss,
-    f1_codes_val,
-    f1_sched_lit_tbl,
-    f1_audit_log,
-    f1_col_lit_tbl,
-    f1_load_file_names,
-    f1_privilege,
-    f1_sys_error_log,
-    f1_unique_num_val,
-    f1_row_lit_tbl,
-    f1_hydro,
-    f1_ident_attsttn,
-    f1_steam,
-    f1_leased,
-    f1_sbsdry_detail,
-    f1_plant,
-    f1_long_term_debt,
-    f1_106_2009,
-    f1_106a_2009,
-    f1_106b_2009,
-    f1_208_elc_dep,
-    f1_231_trn_stdycst,
-    f1_324_elc_expns,
-    f1_325_elc_cust,
-    f1_331_transiso,
-    f1_338_dep_depl,
-    f1_397_isorto_stl,
-    f1_398_ancl_ps,
-    f1_399_mth_peak,
-    f1_400_sys_peak,
-    f1_400a_iso_peak,
-    f1_429_trans_aff,
-    f1_allowances_nox,
-    f1_cmpinc_hedge_a,
-    f1_cmpinc_hedge,
-    f1_email,
-    f1_rg_trn_srv_rev,
-    f1_s0_checks,
-    f1_s0_filing_log,
-    f1_security,
-#   f1_note_fin_stmnt, # Huge junk table, 52% of the data by MB
-#   f1_footnote_tbl,   # Huge junk table, 37% of DB
-#   f1_footnote_data,  # Only useful with f1_footnote_tbl
-#   f1_pins,    # private database table, not publicly distributed
-#   f1_freeze,  # private database table, not publicly distributed
-]
-
-datapkg_bundle_name: pudl-full
-datapkg_bundle_doi: 10.5072/zenodo.123456 # Sandbox DOI... not real.
-datapkg_bundle_settings:
-  - name: pudl-full
-    title: PUDL Full ETL
-    description: >
-      All available data for FERC 1 and EIA 860/923 (output to SQLite) plus all
-      years of EPA CEMS hourly emissions data (output to Parquet).
-    version: 0.1.0
-    datasets:
-      - ferc1:
-          ferc1_tables:
-           - fuel_ferc1 # requires plants_steam_ferc1 to load properly
-           - plants_steam_ferc1
-           - plants_small_ferc1
-           - plants_hydro_ferc1
-           - plants_pumped_storage_ferc1
-           - plant_in_service_ferc1
-           - purchased_power_ferc1
-          ferc1_years: [
-              1994, 1995, 1996, 1997, 1998, 1999, 2000, 2001, 2002, 2003,
-              2004, 2005, 2006, 2007, 2008, 2009, 2010, 2011, 2012, 2013,
-              2014, 2015, 2016, 2017, 2018, 2019, 2020
-          ]
-      - eia:
-          eia923_tables:
-            - generation_fuel_eia923
-            - boiler_fuel_eia923
-            - generation_eia923
-            - coalmine_eia923 # REQUIRES fuel_receipts_costs_eia923
-            - fuel_receipts_costs_eia923
-          eia923_years: [
-              2001, 2002, 2003, 2004, 2005, 2006, 2007, 2008, 2009, 2010,
-              2011, 2012, 2013, 2014, 2015, 2016, 2017, 2018, 2019, 2020
-          ]
-          eia860_tables:
-            - boiler_generator_assn_eia860
-            - utilities_eia860
-            - plants_eia860
-            - generators_eia860
-            - ownership_eia860
-          eia860_years: [
-              2001, 2002, 2003, 2004, 2005, 2006, 2007, 2008, 2009, 2010,
-              2011, 2012, 2013, 2014, 2015, 2016, 2017, 2018, 2019, 2020
-          ]
-          eia860_ytd: True
-      - epacems:
-          # Note that the CEMS data relies on EIA 860 data for plant locations,
-          # so if you're loading CEMS data for a particular year, you should
-          # also load the EIA 860 data for that year if possible
-          # Just Idaho, because it is tiny:
-          epacems_states: [all]
-          epacems_years: [
-              1995, 1996, 1997, 1998, 1999, 2000, 2001, 2002, 2003, 2004,
-              2005, 2006, 2007, 2008, 2009, 2010, 2011, 2012, 2013, 2014,
-              2015, 2016, 2017, 2018, 2019, 2020
-          ]
->>>>>>> 9b8a672d
+      ]