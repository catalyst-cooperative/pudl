---
###########################################################################
# Settings for ferc_to_sqlite script
###########################################################################
ferc_to_sqlite_settings:
  ferc1_dbf_to_sqlite_settings:
    # What years of original FERC data should be cloned into the SQLite DB?
    years: [2020]
    # A list of tables to be loaded into the local SQLite database. These are
    # the table names as they appear in the 2015 FERC Form 1 database.
    tables:
      - f1_respondent_id
      - f1_gnrt_plant
      - f1_steam
      - f1_fuel
      - f1_plant_in_srvce
      - f1_hydro
      - f1_pumped_storage
      - f1_purchased_pwr
      - f1_elctrc_erg_acct
      - f1_utltyplnt_smmry
      - f1_xmssn_line
      - f1_bal_sheet_cr
      - f1_comp_balance_db
      - f1_income_stmnt
      - f1_incm_stmnt_2
      - f1_dacs_epda

  ferc1_xbrl_to_sqlite_settings:
    years: [2021]
    # A list of tables to be loaded into the local SQLite database. These are
    # the table names as created from the 2022 XBRL taxonomy.
    tables:
      - identification_001_duration
      - identification_001_instant
      - steam_electric_generating_plant_statistics_large_plants_402_duration
      - steam_electric_generating_plant_statistics_large_plants_402_instant
      - steam_electric_generating_plant_statistics_large_plants_fuel_statistics_402_duration
      - steam_electric_generating_plant_statistics_large_plants_fuel_statistics_402_instant
      - hydroelectric_generating_plant_statistics_large_plants_406_duration
      - hydroelectric_generating_plant_statistics_large_plants_406_instant
      - pumped_storage_generating_plant_statistics_large_plants_408_duration
      - pumped_storage_generating_plant_statistics_large_plants_408_instant
      - generating_plant_statistics_410_duration
      - generating_plant_statistics_410_instant
      - electric_plant_in_service_204_duration
      - electric_plant_in_service_204_instant
      - purchased_power_326_duration
      - purchased_power_326_instant
      - electric_energy_account_401a_duration
      - electric_energy_account_401a_instant
      - summary_of_utility_plant_and_accumulated_provisions_for_depreciation_amortization_and_depletion_200_duration
      - summary_of_utility_plant_and_accumulated_provisions_for_depreciation_amortization_and_depletion_200_instant
      - transmission_line_statistics_422_duration
      - transmission_line_statistics_422_instant
      - comparative_balance_sheet_liabilities_and_other_credits_110_duration
      - comparative_balance_sheet_liabilities_and_other_credits_110_instant
      - comparative_balance_sheet_assets_and_other_debits_110_duration
      - comparative_balance_sheet_assets_and_other_debits_110_instant
      - statement_of_income_114_duration
      - statement_of_income_114_instant
      - summary_of_depreciation_and_amortization_charges_section_a_336_duration
      - summary_of_depreciation_and_amortization_charges_section_a_336_instant

  ferc2_xbrl_to_sqlite_settings:
    years: [2021]
  ferc6_xbrl_to_sqlite_settings:
    years: [2021]
  ferc60_xbrl_to_sqlite_settings:
    years: [2021]
  ferc714_xbrl_to_sqlite_settings:
    years: [2021]

###########################################################################
# Settings for pudl_etl script
###########################################################################
name: pudl-fast
title: PUDL Fast ETL
description: >
  FERC 1 and EIA 860/923 from 2020 (output to SQLite) plus
  EPA CEMS hourly emissions data from 2020 (output to Parquet).
version: 0.1.0
datasets:
  ferc1:
    tables:
      - fuel_ferc1 # requires plants_steam_ferc1 to load properly
      - plants_steam_ferc1
      - plants_small_ferc1
      - plants_hydro_ferc1
      - plants_pumped_storage_ferc1
      - plant_in_service_ferc1
      - purchased_power_ferc1
      - transmission_ferc1
      - electric_energy_sources_ferc1
      - electric_energy_dispositions_ferc1
      - utility_plant_summary_ferc1
<<<<<<< HEAD
      - balance_sheet_liabilities_ferc1
=======
      - depreciation_amortization_summary_ferc1
>>>>>>> c9a6c815
      - balance_sheet_assets_ferc1
      - income_statement_ferc1
    years: [2020, 2021]
  eia:
    eia923:
      tables:
        - generation_fuel_eia923
        - boiler_fuel_eia923
        - generation_eia923
        - coalmine_eia923 # REQUIRES fuel_receipts_costs_eia923
        - fuel_receipts_costs_eia923
      years: [2020, 2021]
    eia860:
      tables:
        - boiler_generator_assn_eia860
        - utilities_eia860
        - plants_eia860
        - generators_eia860
        - ownership_eia860
      years: [2020, 2021]
      eia860m: true
  epacems:
    # Note that the CEMS data relies on EIA 860 data for plant locations,
    # so if you're loading CEMS data for a particular year, you should
    # also load the EIA 860 data for that year if possible
    states: [ID, ME]
    years: [2019, 2020, 2021]<|MERGE_RESOLUTION|>--- conflicted
+++ resolved
@@ -94,11 +94,8 @@
       - electric_energy_sources_ferc1
       - electric_energy_dispositions_ferc1
       - utility_plant_summary_ferc1
-<<<<<<< HEAD
       - balance_sheet_liabilities_ferc1
-=======
       - depreciation_amortization_summary_ferc1
->>>>>>> c9a6c815
       - balance_sheet_assets_ferc1
       - income_statement_ferc1
     years: [2020, 2021]
