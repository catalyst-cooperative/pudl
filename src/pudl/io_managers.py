--- conflicted
+++ resolved
@@ -688,111 +688,6 @@
     """
 
     @staticmethod
-<<<<<<< HEAD
-=======
-    def filter_for_freshest_data(
-        table: pd.DataFrame, primary_key: list[str]
-    ) -> pd.DataFrame:
-        """Get most updated values for each XBRL context.
-
-        An XBRL context includes an entity ID, the time period the data applies to, and
-        other dimensions such as utility type. Each context has its own ID, but they are
-        frequently redefined with the same contents but different IDs - so we identify
-        them by their actual content.
-
-        Each row in our SQLite database includes all the facts for one context/filing
-        pair.
-
-        If one context is represented in multiple filings, we take the most
-        recently-reported non-null value.
-
-        This means that if a utility reports a non-null value, then later
-        either reports a null value for it or simply omits it from the report,
-        we keep the old non-null value, which may be erroneous. This appears to
-        be fairly rare, affecting < 0.005% of reported values.
-        """
-
-        def __apply_diffs(
-            duped_groups: pd.core.groupby.DataFrameGroupBy,
-        ) -> pd.DataFrame:
-            """Take the latest reported non-null value for each group."""
-            return duped_groups.last()
-
-        def __best_snapshot(
-            duped_groups: pd.core.groupby.DataFrameGroupBy,
-        ) -> pd.DataFrame:
-            """Take the row that has most non-null values out of each group."""
-            # Ignore errors when dropping the "count" column since empty
-            # groupby won't have this column.
-            return duped_groups.apply(
-                lambda df: df.assign(count=df.count(axis="columns"))
-                .sort_values(by="count", ascending=True)
-                .tail(1)
-            ).drop(columns="count", errors="ignore")
-
-        def __compare_dedupe_methodologies(
-            apply_diffs: pd.DataFrame, best_snapshot: pd.DataFrame
-        ):
-            """Compare deduplication methodologies.
-
-            By cross-referencing these we can make sure that the apply-diff
-            methodology isn't doing something unexpected.
-
-            The main thing we want to keep tabs on is apply-diff adding new
-            non-null values compared to best-snapshot, because some of those
-            are instances of a value correctly being reported as `null`.
-
-            Instead of stacking the two datasets, merging by context, and then
-            looking for left_only or right_only values, we just count non-null
-            values. This is because we would want to use the report_year as a
-            merge key, but that isn't available until after we pipe the
-            dataframe through `refine_report_year`.
-            """
-            n_diffs = apply_diffs.count().sum()
-            n_best = best_snapshot.count().sum()
-
-            if n_diffs < n_best:
-                raise ValueError(
-                    f"Found {n_diffs} non-null values with apply-diffs"
-                    f"methodology, and {n_best} with best-snapshot. "
-                    "apply-diffs should be >= best-snapshot."
-                )
-
-            # 2024-04-10: this threshold set by looking at existing values for FERC
-            # <=2022. It was updated from .3 to .44 during the 2023 update.
-            threshold_ratio = 1.0044
-            if (found_ratio := n_diffs / n_best) > threshold_ratio:
-                raise ValueError(
-                    "Found more than expected excess non-null values using the "
-                    f"currently  implemented apply_diffs methodology (#{n_diffs}) as "
-                    f"compared to the best_snapshot methodology (#{n_best}). We expected"
-                    " the apply_diffs methodology to result in no more than "
-                    f"{threshold_ratio:.2%} non-null records but found {found_ratio:.2%}.\n\n"
-                    "We are concerned about excess non-null values because apply-diffs "
-                    "grabs the most recent non-null values. If this error is raised, "
-                    "investigate filter_for_freshest_data."
-                )
-
-        filing_metadata_cols = {"publication_time", "filing_name"}
-        xbrl_context_cols = [c for c in primary_key if c not in filing_metadata_cols]
-        original = table.sort_values("publication_time")
-        dupe_mask = original.duplicated(subset=xbrl_context_cols, keep=False)
-        duped_groups = original.loc[dupe_mask].groupby(
-            xbrl_context_cols, as_index=False, dropna=True
-        )
-        never_duped = original.loc[~dupe_mask]
-        apply_diffs = __apply_diffs(duped_groups)
-        # TODO: MAKE THIS FASTER AND TURN IT BACK ON!!!
-        # best_snapshot = __best_snapshot(duped_groups)
-        # __compare_dedupe_methodologies(
-        #     apply_diffs=apply_diffs, best_snapshot=best_snapshot
-        # )
-
-        deduped = pd.concat([never_duped, apply_diffs], ignore_index=True)
-        return deduped
-
-    @staticmethod
->>>>>>> b291160e
     def refine_report_year(df: pd.DataFrame, xbrl_years: list[int]) -> pd.DataFrame:
         """Set a fact's report year by its actual dates.
 
