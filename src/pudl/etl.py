"""
Run the PUDL ETL Pipeline.

The PUDL project integrates several different public data sets into well
normalized data packages allowing easier access and interaction between all
each dataset. This module coordinates the extract/transfrom/load process for
data from:

 - US Energy Information Agency (EIA):
   - Form 860 (eia860)
   - Form 923 (eia923)
 - US Federal Energy Regulatory Commission (FERC):
   - Form 1 (ferc1)
 - US Environmental Protection Agency (EPA):
   - Continuous Emissions Monitory System (epacems)
   - Integrated Planning Model (epaipm)

"""
import logging
import pathlib
import time
import uuid

import pandas as pd

import pudl
from pudl import constants as pc

logger = logging.getLogger(__name__)


def _validate_params_partition(etl_params_og, tables):
    # if there is a `partition` in the package settings..
    partition_dict = {}
    try:
        partition_dict = etl_params_og['partition']
        # it should be a dictionary with tables (keys) and partitions (values)
        # so for each table, grab the list of the corresponding partition.
        for table in tables:
            try:
                for part in partition_dict[table]:
                    if part not in etl_params_og.keys():
                        raise AssertionError('Partion not recognized')
            except KeyError:
                pass
    except KeyError:
        partition_dict['partition'] = None
    return(partition_dict)


###############################################################################
# EIA EXPORT FUNCTIONS
###############################################################################


def _validate_params_eia(etl_params):  # noqa: C901
    # extract all of the etl_params for the EIA ETL function
    # empty dictionary to compile etl_params
    eia_input_dict = {}
    # when nothing is set in the settings file, the years will default as none
    try:
        eia_input_dict['eia860_years'] = etl_params['eia860_years']
    except KeyError:
        eia_input_dict['eia860_years'] = []

    # the tables will default to all of the tables if nothing is given
    try:
        eia_input_dict['eia860_tables'] = etl_params['eia860_tables']
    except KeyError:
        eia_input_dict['eia860_tables'] = pc.pudl_tables['eia860']

    try:
        eia_input_dict['eia923_years'] = etl_params['eia923_years']
    except KeyError:
        eia_input_dict['eia923_years'] = []

    try:
        eia_input_dict['eia923_tables'] = etl_params['eia923_tables']
    except KeyError:
        eia_input_dict['eia923_tables'] = pc.pudl_tables['eia923']

    # if we are only extracting 860, we also need to pull in the
    # boiler_fuel_eia923 table. this is for harvesting and also for the boiler
    # generator association
    if not eia_input_dict['eia923_years'] and eia_input_dict['eia860_years']:
        eia_input_dict['eia923_years'] = eia_input_dict['eia860_years']
        eia_input_dict['eia923_tables'] = [
            'boiler_fuel_eia923', 'generation_eia923']

    # if someone is trying to generate 923 without 860... well that won't work
    # so we're forcing the same 860 years.
    if not eia_input_dict['eia860_years'] and eia_input_dict['eia923_years']:
        eia_input_dict['eia860_years'] = eia_input_dict['eia923_years']

    # Validate the etl_params
    if eia_input_dict['eia860_tables']:
        for table in eia_input_dict['eia860_tables']:
            if table not in pc.pudl_tables["eia860"]:
                raise AssertionError(
                    f"Unrecognized EIA 860 table: {table}"
                )

    if eia_input_dict['eia923_tables']:
        for table in eia_input_dict['eia923_tables']:
            if table not in pc.pudl_tables["eia923"]:
                raise AssertionError(
                    f"Unrecogized EIA 923 table: {table}"
                )

    for year in eia_input_dict['eia860_years']:
        if year not in pc.working_years['eia860']:
            raise AssertionError(f"Unrecognized EIA 860 year: {year}")

    for year in eia_input_dict['eia923_years']:
        if year not in pc.working_years['eia923']:
            raise AssertionError(f"Unrecognized EIA 923 year: {year}")
    if not eia_input_dict['eia923_years'] and not eia_input_dict['eia860_years']:
        return None
    else:
        return eia_input_dict


def _load_static_tables_eia(datapkg_dir):
    """Populate static EIA tables with constants for use as foreign keys.

    There are many values specified within the data that are essentially
    constant, but which we need to store for data validation purposes, for use
    as foreign keys.  E.g. the list of valid EIA fuel type codes, or the
    possible state and country codes indicating a coal delivery's location of
    origin. For now these values are primarily stored in a large collection of
    lists, dictionaries, and dataframes which are specified in the
    pudl.constants module.  This function uses those data structures to
    populate a bunch of small infrastructural tables within packages that
    include EIA tables.

    """
    # create dfs for tables with static data from constants.
    fuel_type_eia923 = pd.DataFrame(
        {'abbr': list(pc.fuel_type_eia923.keys()),
         'fuel_type': list(pc.fuel_type_eia923.values())})

    prime_movers_eia923 = pd.DataFrame(
        {'abbr': list(pc.prime_movers_eia923.keys()),
         'prime_mover': list(pc.prime_movers_eia923.values())})

    fuel_type_aer_eia923 = pd.DataFrame(
        {'abbr': list(pc.fuel_type_aer_eia923.keys()),
         'fuel_type': list(pc.fuel_type_aer_eia923.values())})

    energy_source_eia923 = pd.DataFrame(
        {'abbr': list(pc.energy_source_eia923.keys()),
         'source': list(pc.energy_source_eia923.values())})

    transport_modes_eia923 = pd.DataFrame(
        {'abbr': list(pc.transport_modes_eia923.keys()),
         'mode': list(pc.transport_modes_eia923.values())})

    # compile the dfs in a dictionary, prep for dict_dump
    static_dfs = {'fuel_type_eia923': fuel_type_eia923,
                  'prime_movers_eia923': prime_movers_eia923,
                  'fuel_type_aer_eia923': fuel_type_aer_eia923,
                  'energy_source_eia923': energy_source_eia923,
                  'transport_modes_eia923': transport_modes_eia923}

    # run dictionaries of prepped static tables through dict_dump to make CSVs
    pudl.load.csv.dict_dump(static_dfs,
                            "Static EIA Tables",
                            datapkg_dir=datapkg_dir)
    return list(static_dfs.keys())


def _etl_eia(etl_params, datapkg_dir, pudl_settings):
    """
    Extracts, transforms and loads CSVs for the EIA datasets.

    Args:
        etl_params (dict): ETL parameters required by this data source.
        datapkg_dir (path-like): The location of the directory for this
            package, wihch will contain a datapackage.json file and a data
            directory in which the CSV file are stored.
        pudl_settings (dict) : a dictionary filled with settings that mostly
            describe paths to various resources and outputs.

    Returns:
        list: Names of PUDL DB tables output by the ETL for this data source.

    """
    eia_inputs = _validate_params_eia(etl_params)
    eia860_tables = eia_inputs["eia860_tables"]
    eia860_years = eia_inputs["eia860_years"]
    eia861_tables = eia_inputs["eia861_tables"]
    eia861_years = eia_inputs["eia861_years"]
    eia923_tables = eia_inputs["eia923_tables"]
    eia923_years = eia_inputs["eia923_years"]

    if (
        (not eia923_tables or not eia923_years)
        and (not eia860_tables or not eia860_years)
        and (not eia861_tables or not eia861_years)
    ):
        logger.info('Not loading EIA.')
        return []

    # generate CSVs for the static EIA tables, return the list of tables
    static_tables = _load_static_tables_eia(datapkg_dir)

    testing = pudl_settings.get("testing", False)
    # Extract EIA forms 923, 860
<<<<<<< HEAD
    eia923_raw_dfs = pudl.extract.eia923.Extractor().extract(
        eia923_years, testing=testing)
    eia860_raw_dfs = pudl.extract.eia860.Extractor().extract(
        eia860_years, testing=testing)
=======
    eia860_raw_dfs = pudl.extract.eia860.Extractor().extract(eia860_years, testing=True)
    eia861_raw_dfs = pudl.extract.eia861.Extractor().extract(eia861_years, testing=True)
    eia923_raw_dfs = pudl.extract.eia923.Extractor().extract(eia923_years, testing=True)
>>>>>>> 3c8782b2
    # Transform EIA forms 923, 860
    eia860_transformed_dfs = pudl.transform.eia860.transform(
        eia860_raw_dfs, eia860_tables=eia860_tables)
    eia861_transformed_dfs = pudl.transform.eia861.transform(
        eia861_raw_dfs, eia860_tables=eia861_tables)
    eia923_transformed_dfs = pudl.transform.eia923.transform(
        eia923_raw_dfs, eia923_tables=eia923_tables)
    # create an eia transformed dfs dictionary
    eia_transformed_dfs = eia860_transformed_dfs.copy()
    eia_transformed_dfs.update(eia861_transformed_dfs.copy())
    eia_transformed_dfs.update(eia923_transformed_dfs.copy())
    # convert types..
    eia_transformed_dfs = pudl.helpers.convert_dfs_dict_dtypes(
        eia_transformed_dfs, 'eia')

    entities_dfs, eia_transformed_dfs = pudl.transform.eia.transform(
        eia_transformed_dfs,
        eia860_years=eia860_years,
        eia861_years=eia861_years,
        eia923_years=eia923_years,
    )
    # convert types..
    entities_dfs = pudl.helpers.convert_dfs_dict_dtypes(entities_dfs, 'eia')

    # Compile transformed dfs for loading...
    transformed_dfs = {"Entities": entities_dfs, "EIA": eia_transformed_dfs}
    # Load step
    for data_source, transformed_df in transformed_dfs.items():
        pudl.load.csv.dict_dump(transformed_df,
                                data_source,
                                datapkg_dir=datapkg_dir)

    return list(eia_transformed_dfs.keys()) + list(entities_dfs.keys()) + static_tables


###############################################################################
# FERC1 EXPORT FUNCTIONS
###############################################################################
def _validate_params_ferc1(etl_params):  # noqa: C901
    ferc1_dict = {}
    # pull out the etl_params from the dictionary passed into this function
    try:
        ferc1_dict['ferc1_years'] = etl_params['ferc1_years']
    except KeyError:
        ferc1_dict['ferc1_years'] = [None]
    # the tables will default to all of the tables if nothing is given
    try:
        ferc1_dict['ferc1_tables'] = etl_params['ferc1_tables']
    except KeyError:
        ferc1_dict['ferc1_tables'] = pc.pudl_tables['ferc1']

    try:
        ferc1_dict['debug'] = etl_params['debug']
    except KeyError:
        ferc1_dict['debug'] = False

    if (not ferc1_dict['debug']) and (ferc1_dict['ferc1_tables']):
        for table in ferc1_dict['ferc1_tables']:
            if table not in pc.pudl_tables["ferc1"]:
                raise AssertionError(
                    f"Unrecognized FERC table: {table}."
                )
    if not ferc1_dict['ferc1_years']:
        return {}
    else:
        return ferc1_dict


def _load_static_tables_ferc1(datapkg_dir):
    """Populate static PUDL tables with constants for use as foreign keys.

    There are many values specified within the data that are essentially
    constant, but which we need to store for data validation purposes, for use
    as foreign keys.  E.g. the list of valid EIA fuel type codes, or the
    possible state and country codes indicating a coal delivery's location of
    origin. For now these values are primarily stored in a large collection of
    lists, dictionaries, and dataframes which are specified in the
    pudl.constants module.  This function uses those data structures to
    populate a bunch of small infrastructural tables within the PUDL DB.
    """
    # create dfs for tables with static data from constants.
    ferc_accounts = (
        pc.ferc_electric_plant_accounts
        .drop('row_number', axis=1)
        .replace({'ferc_account_description': r'\s+'}, ' ', regex=True)
        .rename(columns={'ferc_account_description': 'description'})
    )

    ferc_depreciation_lines = (
        pc.ferc_accumulated_depreciation
        .drop('row_number', axis=1)
        .rename(columns={'ferc_account_description': 'description'})
    )

    # compile the dfs in a dictionary, prep for dict_dump
    static_dfs = {
        'ferc_accounts': ferc_accounts,
        'ferc_depreciation_lines': ferc_depreciation_lines
    }

    # run dictionary of prepped static tables through dict_dump to make CSVs
    pudl.load.csv.dict_dump(static_dfs,
                            "Static FERC Tables",
                            datapkg_dir=datapkg_dir)

    return list(static_dfs.keys())


def _etl_ferc1(etl_params, datapkg_dir, pudl_settings):
    """
    Extracts, transforms and loads CSVs for FERC Form 1.

    Args:
        etl_params (dict): ETL parameters required by this data source.
        datapkg_dir (path-like): The location of the directory for this
            package, wihch will contain a datapackage.json file and a data
            directory in which the CSV file are stored.
        pudl_settings (dict) : a dictionary filled with settings that mostly
            describe paths to various resources and outputs.

    Returns:
        list: Names of PUDL DB tables output by the ETL for this data source.

    """
    ferc1_inputs = _validate_params_ferc1(etl_params)
    ferc1_years = ferc1_inputs['ferc1_years']
    ferc1_tables = ferc1_inputs['ferc1_tables']

    if not ferc1_years or not ferc1_tables:
        logger.info('Not loading FERC1')
        return []

    static_tables = _load_static_tables_ferc1(datapkg_dir)
    # Extract FERC form 1
    ferc1_raw_dfs = pudl.extract.ferc1.extract(
        ferc1_tables=ferc1_tables,
        ferc1_years=ferc1_years,
        pudl_settings=pudl_settings)
    # Transform FERC form 1
    ferc1_transformed_dfs = pudl.transform.ferc1.transform(
        ferc1_raw_dfs, ferc1_tables=ferc1_tables)
    # Load FERC form 1
    pudl.load.csv.dict_dump(ferc1_transformed_dfs,
                            "FERC 1",
                            datapkg_dir=datapkg_dir)
    return list(ferc1_transformed_dfs.keys()) + static_tables


###############################################################################
# EPA CEMS EXPORT FUNCTIONS
###############################################################################
def _validate_params_epacems(etl_params):
    epacems_dict = {}
    # pull out the etl_params from the dictionary passed into this function
    try:
        epacems_dict['epacems_years'] = etl_params['epacems_years']
    except KeyError:
        epacems_dict['epacems_years'] = []
    # the states will default to all of the states if nothing is given
    try:
        epacems_dict['epacems_states'] = etl_params['epacems_states']
    except KeyError:
        epacems_dict['epacems_states'] = []
    # if states are All, then we grab all of the states from constants
    if epacems_dict['epacems_states']:
        if epacems_dict['epacems_states'][0].lower() == 'all':
            epacems_dict['epacems_states'] = list(pc.cems_states.keys())

    # CEMS is ALWAYS going to be partitioned by year and state. This means we
    # are functinoally removing the option to not partition or partition another
    # way. Nonetheless, we are adding it in here because we still need to know
    # what the partitioning is like for the metadata generation (it treats
    # partitioned tables differently).
    epacems_dict['partition'] = {'hourly_emissions_epacems':
                                 ['epacems_years', 'epacems_states']}
    # this is maybe unnecessary because we are hardcoding the partitions, but
    # we are still going to validate that the partitioning is
    epacems_dict['partition'] = _validate_params_partition(
        epacems_dict, [pc.epacems_tables])
    if not epacems_dict['partition']:
        raise AssertionError('No partition found for EPA CEMS.'
                             'EPA CEMS requires either states or years as a partion'
                             )

    if not epacems_dict['epacems_years'] or not epacems_dict['epacems_states']:
        return None
    else:
        return epacems_dict


def _etl_epacems(etl_params, datapkg_dir, pudl_settings):
    """
    Extracts, transforms and loads CSVs for EPA CEMS.

    Args:
        etl_params (dict): ETL parameters required by this data source.
        datapkg_dir (path-like): The location of the directory for this
            package, wihch will contain a datapackage.json file and a data
            directory in which the CSV file are stored.
        pudl_settings (dict) : a dictionary filled with settings that mostly
            describe paths to various resources and outputs.

    Returns:
        list: Names of PUDL DB tables output by the ETL for this data source.

    """
    epacems_dict = pudl.etl._validate_params_epacems(etl_params)
    epacems_years = epacems_dict['epacems_years']
    epacems_states = epacems_dict['epacems_states']
    # If we're not doing CEMS, just stop here to avoid printing messages like
    # "Reading EPA CEMS data...", which could be confusing.
    if not epacems_states or not epacems_years:
        logger.info('Not ingesting EPA CEMS.')

    # NOTE: This a generator for raw dataframes
    epacems_raw_dfs = pudl.extract.epacems.extract(
        epacems_years=epacems_years,
        states=epacems_states,
        data_dir=pudl_settings["data_dir"],
        testing=pudl_settings["testing"])
    # NOTE: This is a generator for transformed dataframes
    epacems_transformed_dfs = pudl.transform.epacems.transform(
        epacems_raw_dfs=epacems_raw_dfs,
        datapkg_dir=datapkg_dir)

    logger.info("Loading tables from EPA CEMS into PUDL:")
    if logger.isEnabledFor(logging.INFO):
        start_time = time.monotonic()
    epacems_tables = []
    # run the cems generator dfs through the load step
    for transformed_df_dict in epacems_transformed_dfs:
        pudl.load.csv.dict_dump(transformed_df_dict,
                                "EPA CEMS",
                                datapkg_dir=datapkg_dir)
        epacems_tables.append(list(transformed_df_dict.keys())[0])
    if logger.isEnabledFor(logging.INFO):
        time_message = "    Loading    EPA CEMS took {}".format(
            time.strftime("%H:%M:%S",
                          time.gmtime(time.monotonic() - start_time)))
        logger.info(time_message)
        start_time = time.monotonic()

    return epacems_tables


###############################################################################
# EPA IPM ETL FUNCTIONS
###############################################################################
def _validate_params_epaipm(etl_params):
    """
    Validate the etl parameters for EPA IPM.

    Args:
        etl_params (iterable): dictionary of inputs

    Returns:
        iterable: validated dictionary of inputs

    """
    epaipm_dict = {}
    # pull out the etl_params from the dictionary passed into this function
    try:
        epaipm_dict['epaipm_tables'] = etl_params['epaipm_tables']
    except KeyError:
        epaipm_dict['epaipm_tables'] = []
    if not epaipm_dict['epaipm_tables']:
        return {}
    return epaipm_dict


def _load_static_tables_epaipm(datapkg_dir):
    """
    Populate static PUDL tables with constants for use as foreign keys.

    For IPM, there is only one list of regional id's stored in constants that
    we want to load as a tabular resource because many of the other tabular
    resources in IPM rely on the regional_id_epaipm as a foreign key.

    Args:
        datapkg_dir (path-like): The location of the directory for this
            package. The data package directory will be a subdirectory in the
            `datapkg_dir` directory, with the name of the package as the
            name of the subdirectory.

    Returns:
        list: names of tables which were loaded.

    """
    # compile the dfs in a dictionary, prep for dict_dump
    static_dfs = {'regions_entity_epaipm':
                  pd.DataFrame(pc.epaipm_region_names, columns=['region_id_epaipm'])}

    # run the dictionary of prepped static tables through dict_dump to make
    # CSVs
    pudl.load.csv.dict_dump(static_dfs,
                            "Static IPM Tables",
                            datapkg_dir=datapkg_dir)

    return list(static_dfs.keys())


def _etl_epaipm(etl_params, datapkg_dir, pudl_settings):
    """
    Extracts, transforms and loads CSVs for EPA IPM.

    Args:
        etl_params (dict): ETL parameters required by this data source.
        datapkg_dir (path-like): The location of the directory for this
            package, wihch will contain a datapackage.json file and a data
            directory in which the CSV file are stored.
        pudl_settings (dict) : a dictionary filled with settings that mostly
            describe paths to various resources and outputs.

    Returns:
        list: Names of PUDL DB tables output by the ETL for this data source.

    """
    epaipm_dict = _validate_params_epaipm(etl_params)
    epaipm_tables = epaipm_dict['epaipm_tables']
    if not epaipm_tables:
        logger.info('Not ingesting EPA IPM.')
        return []
    static_tables = _load_static_tables_epaipm(datapkg_dir)

    # Extract IPM tables
    epaipm_raw_dfs = pudl.extract.epaipm.extract(
        epaipm_tables, testing=pudl_settings.get("testing", False))

    epaipm_transformed_dfs = pudl.transform.epaipm.transform(
        epaipm_raw_dfs, epaipm_tables
    )

    pudl.load.csv.dict_dump(epaipm_transformed_dfs,
                            "EPA IPM",
                            datapkg_dir=datapkg_dir)

    return list(epaipm_transformed_dfs.keys()) + static_tables


###############################################################################
# GLUE EXPORT FUNCTIONS
###############################################################################
def _validate_params_glue(etl_params):
    glue_dict = {}
    # pull out the etl_params from the dictionary passed into this function
    try:
        glue_dict['ferc1'] = etl_params['ferc1']
    except KeyError:
        glue_dict['ferc1'] = False
    try:
        glue_dict['eia'] = etl_params['eia']
    except KeyError:
        glue_dict['eia'] = False
    if not glue_dict['ferc1'] and not glue_dict['eia']:
        return {}
    else:
        return(glue_dict)


def _etl_glue(etl_params, datapkg_dir, pudl_settings):
    """
    Extracts, transforms and loads CSVs for the Glue tables.

    Currently this only generates glue connecting FERC Form 1 and EIA

    Args:
        etl_params (dict): ETL parameters required by this data source.
        datapkg_dir (path-like): The location of the directory for this
            package, wihch will contain a datapackage.json file and a data
            directory in which the CSV file are stored.
        pudl_settings (dict) : a dictionary filled with settings that mostly
            describe paths to various resources and outputs.

    Returns:
        list: Names of PUDL DB tables output by the ETL for this data source.

    """
    glue_dict = _validate_params_glue(etl_params)
    ferc1 = glue_dict['ferc1']
    eia = glue_dict['eia']
    if not eia and not ferc1:
        return ('ahhhh this is not werking')  # [False]
        # grab the glue tables for ferc1 & eia
    glue_dfs = pudl.glue.ferc1_eia.glue(
        ferc1=glue_dict['ferc1'],
        eia=glue_dict['eia']
    )

    pudl.load.csv.dict_dump(
        glue_dfs, "Glue", datapkg_dir=datapkg_dir)
    return list(glue_dfs.keys())


###############################################################################
# Coordinating functions
###############################################################################
def _insert_glue_settings(dataset_dicts):
    """
    Add glue settings into data package settings if this is a glue-y dataset.

    Args:
        dataset_dicts (iterable): A list of dictionaries with dataset codes
            as the keys (e.g. eia, ferc1), and dictionaries of etl paramaters
            as the values.

    Returns:
        list: An updated version of dataset_dicts which includes any glue data
        required to stick together the datasets being loaded.

    """
    # if there are valid datasets in the settings, we need to check if any
    # of these
    if dataset_dicts:
        glue_param = {'ferc1': False,
                      'eia': False}
        datasets_w_glue = ['ferc1', 'eia']
        for dataset_input in dataset_dicts:
            for dataset in dataset_input:
                if dataset in datasets_w_glue:
                    if dataset == 'ferc1':
                        glue_param['ferc1'] = True
                    if dataset == 'eia':
                        glue_param['eia'] = True
        validated_glue_params = _validate_params_glue(glue_param)
        if validated_glue_params:
            dataset_dicts.extend([{'glue': validated_glue_params}])
    return dataset_dicts


def _add_missing_parameters(flattened_params_dict):
    """Add the standard etl parameters if they are missing."""
    standard_params = ['ferc1_years',
                       'eia923_years',
                       'eia860_years',
                       'epacems_years',
                       'epacems_states']
    for param in standard_params:
        try:
            _ = flattened_params_dict[param]
        except KeyError:
            flattened_params_dict[param] = []
    return flattened_params_dict


def get_flattened_etl_parameters(datapkg_bundle_settings):  # noqa: C901
    """
    Compile flattened etl parameters.

    The datapkg_bundle_settings is a list of dictionaries with the specific etl
    parameters for each dataset nested inside the dictionary. This function
    extracts the years, states, tables, etc. from the list datapackage settings
    and compiles them into one dictionary.


    Args:
        datapkg_bundle_settings (iterable): a list of data package parameters,
            with each element of the list being a dictionary specifying
            the data to be packaged.

    Returns:
        dict: dictionary of etl parameters with etl parameter names (keys) (i.e.
        ferc1_years, eia923_years) and etl parameters (values) (i.e. a list of
        years for ferc1_years)

    """
    flattened_parameters = []
    for datapkg in datapkg_bundle_settings:
        for settings_dataset_dict in datapkg['datasets']:
            for dataset in settings_dataset_dict:
                if settings_dataset_dict[dataset]:
                    flattened_parameters.append(settings_dataset_dict[dataset])
    flattened_params_dict = {}
    for dataset in flattened_parameters:
        for param in dataset:
            try:
                _ = flattened_params_dict[param]
                logger.debug(f'{param} is already present present')
                if flattened_params_dict[param] is True or False:
                    if flattened_params_dict[param] or dataset[param] is True:
                        flattened_params_dict[param] = True
                    else:
                        flattened_params_dict[param] = False
                elif isinstance(flattened_params_dict[param], list):
                    flattened_params_dict[param] = set(
                        flattened_params_dict[param] + dataset[param])
            except KeyError:
                flattened_params_dict[param] = dataset[param]
    flattened_params_dict = _add_missing_parameters(flattened_params_dict)
    return flattened_params_dict


def validate_params(datapkg_bundle_settings, pudl_settings):
    """
    Enforce validity of ETL parameters found in datapackage bundle settings.

    For each enumerated data package in the datapkg_bundle_settings, this
    function checks to ensure the input parameters for each of the datasets
    are consistent with the known input options. Most of those options are
    enumerated in pudl.constants. For each dataset, the years, states, tables,
    etc. are checked to ensure that they are valid and present. If parameters
    are not valid, assertions will be raised.

    There is some options that have default options or are hard coded during
    validation. Tables will typically be defaulted to all of the tables if
    they aren't set. CEMS is always going to be partitioned by year and state.
    This means we have functinoally removed the option to not partition or
    partition another way.

    Args:
        datapkg_bundle_settings (iterable): a list of data package parameters,
            with each element of the list being a dictionary specifying
            the data to be packaged.
        pudl_settings (dict): a dictionary describing paths to various
            resources and outputs.

    Returns:
        iterable: validated list of data package parameters, with each element
            of the list being a dictionary specitying the data to be packaged.

    """
    logger.info('reading and validating etl settings')
    param_validation_functions = {
        'eia': _validate_params_eia,
        'ferc1': _validate_params_ferc1,
        'epacems': _validate_params_epacems,
        'glue': _validate_params_glue,
        'epaipm': _validate_params_epaipm,
    }
    # where we are going to compile the new validated settings
    validated_settings = []
    # for each of the packages, rebuild the settings
    for datapkg_settings in datapkg_bundle_settings:
        validated_datapkg_settings = {}
        # Required fields:
        validated_datapkg_settings.update({
            'name': datapkg_settings['name'],
            'title': datapkg_settings['title'],
            'description': datapkg_settings['description'],
        })
        # Optional fields...
        for field in ["version", "datapkg_bundle_doi"]:
            try:
                validated_datapkg_settings[field] = datapkg_settings[field]
            except KeyError:
                pass

        dataset_dicts = []
        for settings_dataset_dict in datapkg_settings['datasets']:
            for dataset in settings_dataset_dict:
                etl_params = param_validation_functions[dataset](
                    settings_dataset_dict[dataset])
                validated_dataset_dict = {dataset: etl_params}
                if etl_params:
                    dataset_dicts.extend([validated_dataset_dict])
        dataset_dicts = _insert_glue_settings(dataset_dicts)
        if dataset_dicts:
            validated_datapkg_settings['datasets'] = dataset_dicts
            validated_settings.extend([validated_datapkg_settings])
    return validated_settings


def etl(datapkg_settings, output_dir, pudl_settings):
    """
    Run ETL process for data package specified by datapkg_settings dictionary.

    This is the coordinating function for generating all of the CSV's for a
    data package. For each of the datasets enumerated in the datapkg_settings,
    this function runs the dataset specific ETL function. Along the way, we are
    accumulating which tables have been loaded. This is useful for generating
    the metadata associated with the package.

    Args:
        datapkg_settings (dict): Validated ETL parameters for a single
            datapackage, originally read in from the PUDL ETL input file.
        output_dir (path-like): The individual datapackage directory, which
            will contain the datapackage.json file and the data directory.
        pudl_settings (dict): a dictionary describing paths to various
            resources and outputs.

    Returns:
        list: The names of the tables included in the output datapackage.

    """
    # compile a list of tables in each dataset
    processed_tables = []
    etl_funcs = {
        "eia": _etl_eia,
        "ferc1": _etl_ferc1,
        "epacems": _etl_epacems,
        "glue": _etl_glue,
        "epaipm": _etl_epaipm,
    }
    for dataset_dict in datapkg_settings['datasets']:
        for dataset in dataset_dict:
            new_tables = etl_funcs[dataset](
                dataset_dict[dataset], output_dir, pudl_settings)
            if new_tables:
                processed_tables.extend(new_tables)
    return processed_tables


def generate_datapkg_bundle(datapkg_bundle_settings,
                            pudl_settings,
                            datapkg_bundle_name,
                            datapkg_bundle_doi=None,
                            clobber=False):
    """
    Coordinate the generation of data packages.

    For each bundle of packages laid out in the package_settings, this function
    generates data packages. First, the settings are validated (which runs
    through each of the settings listed in the package_settings). Then for
    each of the packages, run through the etl (extract, transform, load)
    functions, which generates CSVs. Then the metadata for the packages is
    generated by pulling from the metadata (which is a json file containing
    the schema for all of the possible pudl tables).

    Args:
        datapkg_bundle_settings (iterable): a list of dictionaries. Each item
            in the list corresponds to a data package. Each data package's
            dictionary contains the arguements for its ETL function.
        pudl_settings (dict): a dictionary filled with settings that mostly
            describe paths to various resources and outputs.
        datapkg_bundle_name (str): name of directory you want the bundle of
            data packages to live.
        clobber (bool): If True and there is already a directory with data
            packages with the datapkg_bundle_name, the existing data packages
            will be deleted and new data packages will be generated in their
            place.

    Returns:
        dict: A dictionary with datapackage names as the keys, and Python
        dictionaries representing tabular datapackage resource descriptors as
        the values, one per datapackage that was generated as part of the
        bundle.

    """
    # validate the settings from the settings file.
    validated_bundle_settings = validate_params(
        datapkg_bundle_settings, pudl_settings)

    # Generate a random UUID to identify this ETL run / data package bundle
    datapkg_bundle_uuid = str(uuid.uuid4())

    metas = {}
    for datapkg_settings in validated_bundle_settings:
        output_dir = pathlib.Path(
            pudl_settings["datapkg_dir"],  # PUDL datapackage output dir
            datapkg_bundle_name,           # Name of the datapackage bundle
            datapkg_settings["name"])      # Name of the datapackage
        # Create the data directory for this datapackage, as well as any
        # necessary parent directories. Don't save the Path though, because
        # we need to use the output_dir path for both the data generation and
        # the metadata generation.
        _ = pudl.helpers.prep_dir(output_dir / "data", clobber=clobber)
        # run the ETL functions for this pkg and return the list of tables
        # output to CSVs:
        datapkg_resources = etl(datapkg_settings, output_dir, pudl_settings)

        if datapkg_resources:
            descriptor = pudl.load.metadata.generate_metadata(
                datapkg_settings,
                datapkg_resources,
                output_dir,
                datapkg_bundle_uuid=datapkg_bundle_uuid,
                datapkg_bundle_doi=datapkg_bundle_doi)
            metas[datapkg_settings["name"]] = descriptor
        else:
            logger.info(
                f"Not generating metadata for {datapkg_settings['name']}")

    return metas<|MERGE_RESOLUTION|>--- conflicted
+++ resolved
@@ -114,7 +114,8 @@
     for year in eia_input_dict['eia923_years']:
         if year not in pc.working_years['eia923']:
             raise AssertionError(f"Unrecognized EIA 923 year: {year}")
-    if not eia_input_dict['eia923_years'] and not eia_input_dict['eia860_years']:
+    if (not eia_input_dict['eia923_years']
+            and not eia_input_dict['eia860_years']):
         return None
     else:
         return eia_input_dict
@@ -170,8 +171,7 @@
 
 
 def _etl_eia(etl_params, datapkg_dir, pudl_settings):
-    """
-    Extracts, transforms and loads CSVs for the EIA datasets.
+    """Extract, transform and load CSVs for the EIA datasets.
 
     Args:
         etl_params (dict): ETL parameters required by this data source.
@@ -206,16 +206,13 @@
 
     testing = pudl_settings.get("testing", False)
     # Extract EIA forms 923, 860
-<<<<<<< HEAD
     eia923_raw_dfs = pudl.extract.eia923.Extractor().extract(
         eia923_years, testing=testing)
     eia860_raw_dfs = pudl.extract.eia860.Extractor().extract(
         eia860_years, testing=testing)
-=======
-    eia860_raw_dfs = pudl.extract.eia860.Extractor().extract(eia860_years, testing=True)
-    eia861_raw_dfs = pudl.extract.eia861.Extractor().extract(eia861_years, testing=True)
-    eia923_raw_dfs = pudl.extract.eia923.Extractor().extract(eia923_years, testing=True)
->>>>>>> 3c8782b2
+    eia861_raw_dfs = pudl.extract.eia861.Extractor().extract(
+        eia861_years, testing=testing)
+
     # Transform EIA forms 923, 860
     eia860_transformed_dfs = pudl.transform.eia860.transform(
         eia860_raw_dfs, eia860_tables=eia860_tables)
@@ -248,7 +245,10 @@
                                 data_source,
                                 datapkg_dir=datapkg_dir)
 
-    return list(eia_transformed_dfs.keys()) + list(entities_dfs.keys()) + static_tables
+    return (
+        list(eia_transformed_dfs.keys())
+        + list(entities_dfs.keys())
+        + static_tables)
 
 
 ###############################################################################
@@ -325,8 +325,7 @@
 
 
 def _etl_ferc1(etl_params, datapkg_dir, pudl_settings):
-    """
-    Extracts, transforms and loads CSVs for FERC Form 1.
+    """Extract, transform and load CSVs for FERC Form 1.
 
     Args:
         etl_params (dict): ETL parameters required by this data source.
@@ -385,10 +384,10 @@
             epacems_dict['epacems_states'] = list(pc.cems_states.keys())
 
     # CEMS is ALWAYS going to be partitioned by year and state. This means we
-    # are functinoally removing the option to not partition or partition another
-    # way. Nonetheless, we are adding it in here because we still need to know
-    # what the partitioning is like for the metadata generation (it treats
-    # partitioned tables differently).
+    # are functinoally removing the option to not partition or partition
+    # another way. Nonetheless, we are adding it in here because we still need
+    # to know what the partitioning is like for the metadata generation
+    # (it treats partitioned tables differently).
     epacems_dict['partition'] = {'hourly_emissions_epacems':
                                  ['epacems_years', 'epacems_states']}
     # this is maybe unnecessary because we are hardcoding the partitions, but
@@ -396,9 +395,10 @@
     epacems_dict['partition'] = _validate_params_partition(
         epacems_dict, [pc.epacems_tables])
     if not epacems_dict['partition']:
-        raise AssertionError('No partition found for EPA CEMS.'
-                             'EPA CEMS requires either states or years as a partion'
-                             )
+        raise AssertionError(
+            'No partition found for EPA CEMS.'
+            'EPA CEMS requires either states or years as a partion'
+        )
 
     if not epacems_dict['epacems_years'] or not epacems_dict['epacems_states']:
         return None
@@ -407,8 +407,7 @@
 
 
 def _etl_epacems(etl_params, datapkg_dir, pudl_settings):
-    """
-    Extracts, transforms and loads CSVs for EPA CEMS.
+    """Extract, transform and load CSVs for EPA CEMS.
 
     Args:
         etl_params (dict): ETL parameters required by this data source.
@@ -506,7 +505,8 @@
     """
     # compile the dfs in a dictionary, prep for dict_dump
     static_dfs = {'regions_entity_epaipm':
-                  pd.DataFrame(pc.epaipm_region_names, columns=['region_id_epaipm'])}
+                  pd.DataFrame(
+                      pc.epaipm_region_names, columns=['region_id_epaipm'])}
 
     # run the dictionary of prepped static tables through dict_dump to make
     # CSVs
@@ -518,8 +518,7 @@
 
 
 def _etl_epaipm(etl_params, datapkg_dir, pudl_settings):
-    """
-    Extracts, transforms and loads CSVs for EPA IPM.
+    """Extract, transform and load CSVs for EPA IPM.
 
     Args:
         etl_params (dict): ETL parameters required by this data source.
@@ -576,8 +575,7 @@
 
 
 def _etl_glue(etl_params, datapkg_dir, pudl_settings):
-    """
-    Extracts, transforms and loads CSVs for the Glue tables.
+    """Extract, transform and load CSVs for the Glue tables.
 
     Currently this only generates glue connecting FERC Form 1 and EIA
 
@@ -613,8 +611,7 @@
 # Coordinating functions
 ###############################################################################
 def _insert_glue_settings(dataset_dicts):
-    """
-    Add glue settings into data package settings if this is a glue-y dataset.
+    """Add glue settings into data package settings if this is a glue-y dataset.
 
     Args:
         dataset_dicts (iterable): A list of dictionaries with dataset codes
@@ -676,9 +673,9 @@
             the data to be packaged.
 
     Returns:
-        dict: dictionary of etl parameters with etl parameter names (keys) (i.e.
-        ferc1_years, eia923_years) and etl parameters (values) (i.e. a list of
-        years for ferc1_years)
+        dict: dictionary of etl parameters with etl parameter names (keys)
+        (i.e. ferc1_years, eia923_years) and etl parameters (values) (i.e. a
+        list of years for ferc1_years)
 
     """
     flattened_parameters = []
