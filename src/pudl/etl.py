"""
Run the PUDL ETL Pipeline.

The PUDL project integrates several different public datasets into a well
normalized relational database allowing easier access and interaction between all
datasets. This module coordinates the extract/transfrom/load process for
data from:

 - US Energy Information Agency (EIA):
   - Form 860 (eia860)
   - Form 923 (eia923)
 - US Federal Energy Regulatory Commission (FERC):
   - Form 1 (ferc1)
 - US Environmental Protection Agency (EPA):
   - Continuous Emissions Monitory System (epacems)

"""
import argparse
import logging
import os
import shutil
import time
from pathlib import Path
from typing import Any, Dict

import pandas as pd
import prefect
import sqlalchemy as sa
from prefect.executors import DaskExecutor
from prefect.executors.dask import LocalDaskExecutor
from prefect.executors.local import LocalExecutor

import pudl
from pudl import constants as pc
<<<<<<< HEAD
from pudl import dfc
from pudl.extract.ferc1 import SqliteOverwriteMode
from pudl.fsspec_result import FSSpecResult
=======
from pudl.metadata import RESOURCE_METADATA
from pudl.metadata.codes import (CONTRACT_TYPES_EIA, ENERGY_SOURCES_EIA,
                                 FUEL_TRANSPORTATION_MODES_EIA,
                                 FUEL_TYPES_AER_EIA, PRIME_MOVERS_EIA,
                                 SECTOR_CONSOLIDATED_EIA)
>>>>>>> 5d91dd45
from pudl.metadata.dfs import FERC_ACCOUNTS, FERC_DEPRECIATION_LINES
from pudl.settings import (EiaSettings, EpaCemsSettings, EtlSettings,
                           Ferc1Settings, GlueSettings)
from pudl.workflow.eia import EiaPipeline
from pudl.workflow.epacems import EpaCemsPipeline
from pudl.workflow.ferc1 import Ferc1Pipeline
from pudl.workflow.glue import GluePipeline
from pudl.workspace.datastore import Datastore

logger = logging.getLogger(__name__)

PUDL_META = pudl.metadata.classes.Package.from_resource_ids(RESOURCE_METADATA)


def command_line_flags() -> argparse.ArgumentParser:
    """Returns argparse.ArgumentParser containing flags relevant to the ETL component."""
    parser = argparse.ArgumentParser(
        description="ETL configuration flags", add_help=False)
    parser.add_argument(
        "--use-local-dask-executor",
        action="store_true",
        default=False,
        help='If enabled, use LocalDaskExecutor to run the flow.')
    parser.add_argument(
        "--use-dask-executor",
        action="store_true",
        default=False,
        help='If enabled, use local DaskExecutor to run the flow.')
    parser.add_argument(
        "--dask-executor-address",
        default=None,
        help='If specified, use pre-existing DaskExecutor at this address.')
    parser.add_argument(
        "--upload-to",
        type=str,
        default=os.environ.get('PUDL_UPLOAD_TO'),
        help="""A location (local or remote) where the results of the ETL run
        should be uploaded to. This path will be interpreted by fsspec so
        anything supported by that module is a valid destination.
        This should work with GCS and S3 remote destinations.
        Default value for this will be loaded from PUDL_UPLOAD_TO environment
        variable.
        Files will be stored under {upload_to}/{run_id} to avoid conflicts.
        """)
    parser.add_argument(
        "--overwrite-ferc1-db",
        type=lambda mode: SqliteOverwriteMode[mode],
        default=SqliteOverwriteMode.ALWAYS,
        choices=list(SqliteOverwriteMode))
    parser.add_argument(
        "--show-flow-graph",
        action="store_true",
        default=False,
        help="Controls whether flow dependency graphs should be displayed.")
    parser.add_argument(
        "--zenodo-cache-path",
        type=str,
        default=os.environ.get('PUDL_ZENODO_CACHE_PATH'),
        help="""Specifies fsspec-like path where zenodo datapackages are cached.
        This can be local as well as remote location (e.g. GCS or S3).
        If specified, datastore will use this as a read-only cache and will retrieve
        files from this location before contacting Zenodo.
        This is set to read-only mode and will not be modified during ETL run. If you
        need to update or set it up, you can use pudl_datastore CLI to do so.
        Default value for this flag is loaded from PUDL_ZENODO_CACHE_PATH environment
        variable.""")
    # TODO(rousik): the above should be marked as "datastore" cache.
    parser.add_argument(
        "--bypass-local-cache",
        action="store_true",
        default=False,
        help="If enabled, the local file cache for datastore will not be used.")
    # TODO(rousik): the above should also be marked as "datastore" cache
    parser.add_argument(
        "--pipeline-cache-path",
        type=str,
        default=os.environ.get('PUDL_PIPELINE_CACHE_PATH'),
        help="""Controls where the pipeline should be storing its cache. This should be
        used for both the prefect task results as well as for the DataFrameCollections.""")
    parser.add_argument(
        "--keep-cache",
        action="store_true",
        help="""Do not remove local pipeline cache even if the pipeline succeeds. This can
        be used for development/debugging purposes.
        """)
    parser.add_argument(
        "--validate",
        default=False,
        action="store_true",
        help="""If enabled, run validation via tox from the current directory.""")
    parser.add_argument(
        "--gcs-requester-pays",
        type=str,
        help="If specified, use this project name to charge the GCS operations to.")

    return parser


###############################################################################
# EIA EXPORT FUNCTIONS
###############################################################################

def _read_static_tables_eia() -> Dict[str, pd.DataFrame]:
    """Build dataframes of static EIA tables for use as foreign key constraints.

    There are many values specified within the data that are essentially
    constant, but which we need to store for data validation purposes, for use
    as foreign keys.  E.g. the list of valid EIA fuel type codes, or the
    possible state and country codes indicating a coal delivery's location of
    origin. For now these values are primarily stored in a large collection of
    lists, dictionaries, and dataframes which are specified in the
    :mod:`pudl.constants` module.

    """
    return {
        'energy_sources_eia': ENERGY_SOURCES_EIA["df"],
        'fuel_types_aer_eia': FUEL_TYPES_AER_EIA["df"],
        'prime_movers_eia': PRIME_MOVERS_EIA["df"],
        'sector_consolidated_eia': SECTOR_CONSOLIDATED_EIA["df"],
        'fuel_transportation_modes_eia': FUEL_TRANSPORTATION_MODES_EIA["df"],
        'contract_types_eia': CONTRACT_TYPES_EIA["df"]
    }


def _etl_eia(
    etl_settings: EiaSettings,
    ds_kwargs: Dict[str, Any]
) -> Dict[str, pd.DataFrame]:
    """Extract, transform and load CSVs for the EIA datasets.

    Args:
        etl_settings: Validated ETL parameters required by this data source.
        ds_kwargs: Keyword arguments for instantiating a PUDL datastore,
            so that the ETL can access the raw input data.

    Returns:
        A dictionary of EIA dataframes ready for loading into the PUDL DB.

    """
    eia860_tables = etl_settings.eia860.tables
    eia860_years = etl_settings.eia860.years
    eia860m = etl_settings.eia860.eia860m
    eia923_tables = etl_settings.eia923.tables
    eia923_years = etl_settings.eia923.years

    if (
        (not eia923_tables or not eia923_years)
        and (not eia860_tables or not eia860_years)
    ):
        logger.info('Not loading EIA.')
        return []

    # generate dataframes for the static EIA tables
    out_dfs = _read_static_tables_eia()

    ds = Datastore(**ds_kwargs)
    # Extract EIA forms 923, 860
    eia923_raw_dfs = pudl.extract.eia923.Extractor(ds).extract(
        year=eia923_years)
    eia860_raw_dfs = pudl.extract.eia860.Extractor(ds).extract(
        year=eia860_years)
    # if we are trying to add the EIA 860M YTD data, then extract it and append
    if eia860m:
        eia860m_raw_dfs = pudl.extract.eia860m.Extractor(ds).extract(
            year_month=pc.WORKING_PARTITIONS['eia860m']['year_month'])
        eia860_raw_dfs = pudl.extract.eia860m.append_eia860m(
            eia860_raw_dfs=eia860_raw_dfs, eia860m_raw_dfs=eia860m_raw_dfs)

    # Transform EIA forms 923, 860
    eia860_transformed_dfs = pudl.transform.eia860.transform(
        eia860_raw_dfs, eia860_tables=eia860_tables)
    eia923_transformed_dfs = pudl.transform.eia923.transform(
        eia923_raw_dfs, eia923_tables=eia923_tables)
    # create an eia transformed dfs dictionary
    eia_transformed_dfs = eia860_transformed_dfs.copy()
    eia_transformed_dfs.update(eia923_transformed_dfs.copy())

    # convert types..
    eia_transformed_dfs = pudl.helpers.convert_dfs_dict_dtypes(
        eia_transformed_dfs, 'eia')

    entities_dfs, eia_transformed_dfs = pudl.transform.eia.transform(
        eia_transformed_dfs,
        eia860_years=eia860_years,
        eia923_years=eia923_years,
        eia860m=eia860m,
    )
    # convert types..
    entities_dfs = pudl.helpers.convert_dfs_dict_dtypes(entities_dfs, 'eia')
    for table in entities_dfs:
        entities_dfs[table] = PUDL_META.get_resource(table).encode(entities_dfs[table])

    out_dfs.update(entities_dfs)
    out_dfs.update(eia_transformed_dfs)
    return out_dfs


###############################################################################
# FERC1 EXPORT FUNCTIONS
###############################################################################


def _read_static_tables_ferc1() -> Dict[str, pd.DataFrame]:
    """Populate static PUDL tables with constants for use as foreign keys.

    There are many values specified within the data that are essentially
    constant, but which we need to store for data validation purposes, for use
    as foreign keys.  E.g. the list of valid EIA fuel type codes, or the
    possible state and country codes indicating a coal delivery's location of
    origin. For now these values are primarily stored in a large collection of
    lists, dictionaries, and dataframes which are specified in the
    pudl.constants module.  This function uses those data structures to
    populate a bunch of small infrastructural tables within the PUDL DB.
    """
    return {
        'ferc_accounts': FERC_ACCOUNTS[[
            "ferc_account_id",
            "ferc_account_description",
        ]],
        'ferc_depreciation_lines': FERC_DEPRECIATION_LINES[[
            "line_id",
            "ferc_account_description",
        ]],
    }


def _etl_ferc1(
    etl_settings: Ferc1Settings,
    pudl_settings: Dict[str, Any],
) -> Dict[str, pd.DataFrame]:
    """Extract, transform and load CSVs for FERC Form 1.

    Args:
        etl_settings: Validated ETL parameters required by this data source.
        pudl_settings: a dictionary filled with settings that mostly
            describe paths to various resources and outputs.

    Returns:
        Dataframes containing PUDL database tables pertaining to the FERC Form 1
        data, keyed by table name.

    """
    ferc1_years = etl_settings.years
    ferc1_tables = etl_settings.tables

    if not ferc1_years or not ferc1_tables:
        logger.info('Not loading FERC1')
        return []

    # Compile static FERC 1 dataframes
    out_dfs = _read_static_tables_ferc1()

    # Extract FERC form 1
    ferc1_raw_dfs = pudl.extract.ferc1.extract(
        ferc1_tables=ferc1_tables,
        ferc1_years=ferc1_years,
        pudl_settings=pudl_settings)
    # Transform FERC form 1
    ferc1_transformed_dfs = pudl.transform.ferc1.transform(
        ferc1_raw_dfs, ferc1_tables=ferc1_tables)

    out_dfs.update(ferc1_transformed_dfs)
    return out_dfs


###############################################################################
# EPA CEMS EXPORT FUNCTIONS
###############################################################################


def etl_epacems(
    etl_settings: EpaCemsSettings,
    pudl_settings: Dict[str, Any],
    ds_kwargs: Dict[str, Any],
) -> None:
    """Extract, transform and load CSVs for EPA CEMS.

    Args:
        etl_settings: Validated ETL parameters required by this data source.
        pudl_settings: a dictionary filled with settings that mostly describe paths to
            various resources and outputs.
        ds_kwargs: Keyword arguments for instantiating a PUDL datastore, so that the ETL
            can access the raw input data.

    Returns:
        Unlike the other ETL functions, the EPACEMS writes its output to Parquet as it
        goes, since the dataset is too large to hold in memory.  So it doesn't return a
        dictionary of dataframes.

    """
    epacems_years = etl_settings.years
    epacems_states = etl_settings.states

    # If we're not doing CEMS, just stop here to avoid printing messages like
    # "Reading EPA CEMS data...", which could be confusing.
    if not epacems_states or not epacems_years:
        logger.info('Not ingesting EPA CEMS.')

    pudl_engine = sa.create_engine(pudl_settings["pudl_db"])

    # Verify that we have a PUDL DB with plant attributes:
    inspector = sa.inspect(pudl_engine)
    if "plants_eia860" not in inspector.get_table_names():
        raise RuntimeError(
            "No plants_eia860 available in the PUDL DB! Have you run the ETL? "
            f"Trying to access PUDL DB: {pudl_engine}"
        )

    eia_plant_years = pd.read_sql(
        """
        SELECT DISTINCT strftime('%Y', report_date)
        AS year
        FROM plants_eia860
        ORDER BY year ASC
        """, pudl_engine).year.astype(int)
    missing_years = list(set(epacems_years) - set(eia_plant_years))
    if missing_years:
        logger.info(
            f"EPA CEMS years with no EIA plant data: {missing_years} "
            "Some timezones may be estimated based on plant state."
        )

    # NOTE: This is a generator for raw dataframes
    epacems_raw_dfs = pudl.extract.epacems.extract(
        epacems_years, epacems_states, Datastore(**ds_kwargs))

    # NOTE: This is a generator for transformed dataframes
    epacems_transformed_dfs = pudl.transform.epacems.transform(
        epacems_raw_dfs=epacems_raw_dfs,
        pudl_engine=pudl_engine,
    )

    logger.info("Processing EPA CEMS data and writing it to Apache Parquet.")
    if logger.isEnabledFor(logging.INFO):
        start_time = time.monotonic()

    # run the cems generator dfs through the load step
    for df in epacems_transformed_dfs:
        pudl.load.parquet.epacems_to_parquet(
            df,
            root_path=Path(pudl_settings["parquet_dir"]) / "epacems",
        )

    if logger.isEnabledFor(logging.INFO):
        delta_t = time.strftime("%H:%M:%S", time.gmtime(
            time.monotonic() - start_time))
        time_message = f"Processing EPA CEMS took {delta_t}"
        logger.info(time_message)
        start_time = time.monotonic()


###############################################################################
# GLUE EXPORT FUNCTIONS
###############################################################################

def _etl_glue(etl_settings: GlueSettings) -> Dict[str, pd.DataFrame]:
    """Extract, transform and load CSVs for the Glue tables.

    Args:
        etl_settings (GlueSettings): Validated ETL parameters required by this data source.

    Returns:
        dict: A dictionary of :class:`pandas.Dataframe` whose keys are the names
        of the corresponding database table.

    """
    # grab the glue tables for ferc1 & eia
    glue_dfs = pudl.glue.ferc1_eia.glue(
        ferc1=etl_settings.ferc1,
        eia=etl_settings.eia,
    )

    # Add the EPA to EIA crosswalk, but only if the eia data is being processed.
    # Otherwise the foreign key references will have nothing to point at:
    if etl_settings.eia:
        glue_dfs.update(pudl.glue.eia_epacems.grab_clean_split())

    return glue_dfs


###############################################################################
# Coordinating functions
###############################################################################

def log_task_failures(flow_state: prefect.engine.state.State) -> None:
    """Log messages for directly failed tasks."""
    if not flow_state.is_failed():
        return
    for task_instance, task_state in flow_state.result.items():
        if not isinstance(task_state, prefect.engine.state.Failed):
            continue
        if isinstance(task_state, prefect.engine.state.TriggerFailed):
            continue
        logger.error(f'ETL task {task_instance.name} failed: {task_state.message}')


def cleanup_pipeline_cache(state, commandline_args):
    """Runs the pipeline cache cleanup logic, possibly removing the local cache.

    Currently, the cache is destroyed if caching is enabled, if it is done
    locally (not on GCS) and if the flow completed succesfully.
    """
    # TODO(rousik): add --keep-cache=ALWAYS|NEVER|ONFAIL commandline flag to control this
    if commandline_args.keep_cache:
        logger.warning('--keep-cache prevents cleanup of local cache.')
        return
    if state.is_successful() and commandline_args.pipeline_cache_path:
        cache_root = commandline_args.pipeline_cache_path
        if not cache_root.startswith("gs://"):
            logger.warning(f'Deleting pipeline cache directory under {cache_root}')
            # TODO(rousik): in order to prevent catastrophic results due to misconfiguration
            # we should refuse to delete cache_root unless the directory has the expected
            # run_id form of YYYY-MM-DD-HHMM-uuid4
            shutil.rmtree(cache_root)


def configure_prefect_context(etl_settings, pudl_settings, commandline_args):
    """Sets all pudl ETL relevant variables within prefect context.

    The variables that are set and their meaning:
      * etl_settings: the settings.yml file that configures the operation of the
        pipeline.
    """
    prefect.context.etl_settings = etl_settings
    prefect.context.pudl_settings = pudl_settings
    prefect.context.pudl_commandline_args = commandline_args
    prefect.context.pudl_upload_to = commandline_args.upload_to
    pudl.workspace.datastore.Datastore.configure_prefect_context(commandline_args)

    pipeline_cache_path = commandline_args.pipeline_cache_path
    if not pipeline_cache_path:
        pipeline_cache_path = os.path.join(pudl_settings["pudl_out"], "cache")
    prefect.context.pudl_pipeline_cache_path = pipeline_cache_path
    prefect.context.data_frame_storage_path = os.path.join(
        pipeline_cache_path, "dataframes")


def etl(  # noqa: C901
    etl_settings: EtlSettings,
    pudl_settings: Dict,
    commandline_args: argparse.Namespace = None
):
    """
    Run the PUDL Extract, Transform, and Load data pipeline.

    First we validate the settings, and then process data destined for loading
    into SQLite, which includes The FERC Form 1 and the EIA Forms 860 and 923.
    Once those data have been output to SQLite we mvoe on to processing the
    long tables, which will be loaded into Apache Parquet files. Some of this
    processing depends on data that's already been loaded into the SQLite DB.

    Args:
        etl_settings: settings that describe datasets to be loaded.
        pudl_settings: a dictionary filled with settings that mostly
            describe paths to various resources and outputs.

    Returns:
        None

    """
    pudl_db_path = Path(pudl_settings["sqlite_dir"]) / "pudl.sqlite"
    if pudl_db_path.exists() and not commandline_args.clobber:
        raise SystemExit(
            "The PUDL DB already exists, and we don't want to clobber it.\n"
            f"Move {pudl_db_path} aside or set clobber=True and try again."
        )

    # Configure how we want to obtain raw input data:
    ds_kwargs = dict(
        gcs_cache_path=commandline_args.gcs_cache_path,
        sandbox=pudl_settings.get("sandbox", False)
    )
    if not commandline_args.bypass_local_cache:
        ds_kwargs["local_cache_path"] = Path(pudl_settings["pudl_in"]) / "data"

    # TODO (bendnorman): The naming convention here is getting a little wacky.
    validated_etl_settings = etl_settings.datasets

    # Check for existing EPA CEMS outputs if we're going to process CEMS, and
    # do it before running the SQLite part of the ETL so we don't do a bunch of
    # work only to discover that we can't finish.
    datasets = validated_etl_settings.get_datasets()
    if validated_etl_settings.epacems:
        epacems_pq_path = Path(pudl_settings["parquet_dir"]) / "epacems"
        _ = pudl.helpers.prep_dir(epacems_pq_path, clobber=commandline_args.clobber)

    # Setup pipeline cache
    configure_prefect_context(etl_settings, pudl_settings, commandline_args)

    result_cache = os.path.join(prefect.context.pudl_pipeline_cache_path, "prefect")
    flow = prefect.Flow("PUDL ETL", result=FSSpecResult(root_dir=result_cache))

    # For debugging purposes, print the dataset names
    # list of {dataset: params_dict}

    logger.warning(
        f'Running etl with the following configurations: {sorted(datasets.keys())}')
    prefect.context.dataset_names = datasets.keys()

    # TODO(rousik): we need to have a good way of configuring the datastore caching options
    # from commandline arguments here. Perhaps passing cmdline args by Datastore constructor
    # may do the trick?

    pipelines = {}

    # TODO(bendnorman): There's got to be a better way here.
    if validated_etl_settings.ferc1:
        pipelines[Ferc1Pipeline.DATASET] = Ferc1Pipeline(
            flow, pudl_settings, validated_etl_settings.ferc1)
    if validated_etl_settings.eia:
        pipelines[EiaPipeline.DATASET] = EiaPipeline(
            flow, pudl_settings, validated_etl_settings.eia, etl_settings.name)
    if validated_etl_settings.glue:
        pipelines[GluePipeline.DATASET] = GluePipeline(
            flow, pudl_settings, validated_etl_settings.glue)

    if pipelines:
        with flow:
            outputs = []
            for dataset, pl in pipelines.items():
                if pl.is_executed():
                    outputs.append(pl.outputs())

            # `tables` is a DataFrame collections containing every dataframe from the pipelines.
            tables = dfc.merge_list(outputs)

            # # Load the ferc1 + eia data directly into the SQLite DB:
            pudl_engine = sa.create_engine(pudl_settings["pudl_db"])
            pudl.load.sqlite.dfs_to_sqlite(
                tables,
                engine=pudl_engine,
                check_foreign_keys=not commandline_args.ignore_foreign_key_constraints,
                check_types=not commandline_args.ignore_type_constraints,
                check_values=not commandline_args.ignore_value_constraints,
            )

    # # Add CEMS pipeline to the flow
    if validated_etl_settings.epacems:
        _ = EpaCemsPipeline(
            flow,
            pudl_settings,
            validated_etl_settings.epacems)

    if commandline_args.show_flow_graph:
        flow.visualize()

    # Set the prefect executor.
    prefect_executor = LocalExecutor()
    if commandline_args.use_local_dask_executor:
        prefect_executor = LocalDaskExecutor()
    elif commandline_args.dask_executor_address or commandline_args.use_dask_executor:
        prefect_executor = DaskExecutor(address=commandline_args.dask_executor_address)
    logger.info(f"Using {type(prefect_executor)} Prefect executor.")
    flow.executor = prefect_executor

    state = flow.run()

    log_task_failures(state)
    cleanup_pipeline_cache(state, commandline_args)

    # TODO(rousik): summarize flow errors (directly failed tasks and their execeptions)
    if commandline_args.show_flow_graph:
        flow.visualize(flow_state=state)

    # TODO(rousik): if the flow failed, summarize the failed tasks and throw an exception here.
    # It is unclear whether we want to generate partial results or wipe them.
    return {}<|MERGE_RESOLUTION|>--- conflicted
+++ resolved
@@ -32,17 +32,14 @@
 
 import pudl
 from pudl import constants as pc
-<<<<<<< HEAD
 from pudl import dfc
 from pudl.extract.ferc1 import SqliteOverwriteMode
 from pudl.fsspec_result import FSSpecResult
-=======
 from pudl.metadata import RESOURCE_METADATA
 from pudl.metadata.codes import (CONTRACT_TYPES_EIA, ENERGY_SOURCES_EIA,
                                  FUEL_TRANSPORTATION_MODES_EIA,
                                  FUEL_TYPES_AER_EIA, PRIME_MOVERS_EIA,
                                  SECTOR_CONSOLIDATED_EIA)
->>>>>>> 5d91dd45
 from pudl.metadata.dfs import FERC_ACCOUNTS, FERC_DEPRECIATION_LINES
 from pudl.settings import (EiaSettings, EpaCemsSettings, EtlSettings,
                            Ferc1Settings, GlueSettings)
