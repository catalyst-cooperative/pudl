"""
Run the PUDL ETL Pipeline.

The PUDL project integrates several different public data sets into well
normalized data packages allowing easier access and interaction between all
each dataset. This module coordinates the extract/transfrom/load process for
data from:

 - US Energy Information Agency (EIA):
   - Form 860 (eia860)
   - Form 923 (eia923)
 - US Federal Energy Regulatory Commission (FERC):
   - Form 1 (ferc1)
 - US Environmental Protection Agency (EPA):
   - Continuous Emissions Monitory System (epacems)

"""
import argparse
import logging
import os
import shutil
import time
from pathlib import Path
from typing import Dict

import pandas as pd
import prefect
import sqlalchemy as sa
from prefect.executors import DaskExecutor
from prefect.executors.dask import LocalDaskExecutor
from prefect.executors.local import LocalExecutor

import pudl
from pudl import constants as pc
<<<<<<< HEAD
from pudl import dfc
from pudl.constants import PUDL_TABLES
from pudl.extract.ferc1 import SqliteOverwriteMode
from pudl.fsspec_result import FSSpecResult
=======
>>>>>>> cc0b0d8d
from pudl.metadata.dfs import FERC_ACCOUNTS, FERC_DEPRECIATION_LINES
from pudl.metadata.labels import (ENERGY_SOURCES_EIA,
                                  FUEL_TRANSPORTATION_MODES_EIA,
                                  FUEL_TYPES_AER_EIA, PRIME_MOVERS_EIA)
<<<<<<< HEAD
from pudl.workflow.eia import EiaPipeline
from pudl.workflow.epacems import EpaCemsPipeline
from pudl.workflow.ferc1 import Ferc1Pipeline
from pudl.workflow.glue import GluePipeline
=======
from pudl.settings import (EiaSettings, EpaCemsSettings, EtlSettings,
                           Ferc1Settings, GlueSettings)
>>>>>>> cc0b0d8d
from pudl.workspace.datastore import Datastore

logger = logging.getLogger(__name__)


<<<<<<< HEAD
def command_line_flags() -> argparse.ArgumentParser:
    """Returns argparse.ArgumentParser containing flags relevant to the ETL component."""
    parser = argparse.ArgumentParser(
        description="ETL configuration flags", add_help=False)
    parser.add_argument(
        "--use-local-dask-executor",
        action="store_true",
        default=False,
        help='If enabled, use LocalDaskExecutor to run the flow.')
    parser.add_argument(
        "--use-dask-executor",
        action="store_true",
        default=False,
        help='If enabled, use local DaskExecutor to run the flow.')
    parser.add_argument(
        "--dask-executor-address",
        default=None,
        help='If specified, use pre-existing DaskExecutor at this address.')
    parser.add_argument(
        "--upload-to",
        type=str,
        default=os.environ.get('PUDL_UPLOAD_TO'),
        help="""A location (local or remote) where the results of the ETL run
        should be uploaded to. This path will be interpreted by fsspec so
        anything supported by that module is a valid destination.
        This should work with GCS and S3 remote destinations.
        Default value for this will be loaded from PUDL_UPLOAD_TO environment
        variable.
        Files will be stored under {upload_to}/{run_id} to avoid conflicts.
        """)
    parser.add_argument(
        "--overwrite-ferc1-db",
        type=lambda mode: SqliteOverwriteMode[mode],
        default=SqliteOverwriteMode.ALWAYS,
        choices=list(SqliteOverwriteMode))
    parser.add_argument(
        "--show-flow-graph",
        action="store_true",
        default=False,
        help="Controls whether flow dependency graphs should be displayed.")
    parser.add_argument(
        "--zenodo-cache-path",
        type=str,
        default=os.environ.get('PUDL_ZENODO_CACHE_PATH'),
        help="""Specifies fsspec-like path where zenodo datapackages are cached.
        This can be local as well as remote location (e.g. GCS or S3).
        If specified, datastore will use this as a read-only cache and will retrieve
        files from this location before contacting Zenodo.
        This is set to read-only mode and will not be modified during ETL run. If you
        need to update or set it up, you can use pudl_datastore CLI to do so.
        Default value for this flag is loaded from PUDL_ZENODO_CACHE_PATH environment
        variable.""")
    # TODO(rousik): the above should be marked as "datastore" cache.
    parser.add_argument(
        "--bypass-local-cache",
        action="store_true",
        default=False,
        help="If enabled, the local file cache for datastore will not be used.")
    # TODO(rousik): the above should also be marked as "datastore" cache
    parser.add_argument(
        "--pipeline-cache-path",
        type=str,
        default=os.environ.get('PUDL_PIPELINE_CACHE_PATH'),
        help="""Controls where the pipeline should be storing its cache. This should be
        used for both the prefect task results as well as for the DataFrameCollections.""")
    parser.add_argument(
        "--keep-cache",
        action="store_true",
        help="""Do not remove local pipeline cache even if the pipeline succeeds. This can
        be used for development/debugging purposes.
        """)
    parser.add_argument(
        "--validate",
        default=False,
        action="store_true",
        help="""If enabled, run validation via tox from the current directory.""")
    parser.add_argument(
        "--gcs-requester-pays",
        type=str,
        help="If specified, use this project name to charge the GCS operations to.")

    return parser


def _validate_params_partition(etl_params_og, tables):
    # if there is a `partition` in the package settings..
    partition_dict = {}
    try:
        partition_dict = etl_params_og['partition']
        # it should be a dictionary with tables (keys) and partitions (values)
        # so for each table, grab the list of the corresponding partition.
        for table in tables:
            try:
                for part in partition_dict[table]:
                    if part not in etl_params_og.keys():
                        raise AssertionError('Partion not recognized')
            except KeyError:
                pass
    except KeyError:
        partition_dict['partition'] = None
    return partition_dict


def check_for_bad_years(try_years, dataset):
    """Check for bad data years."""
    bad_years = [
        y for y in try_years
        if y not in pc.WORKING_PARTITIONS[dataset]['years']]
    if bad_years:
        raise AssertionError(f"Unrecognized {dataset} years: {bad_years}")


def check_for_bad_tables(try_tables, dataset):
    """Check for bad data tables."""
    bad_tables = [t for t in try_tables if t not in PUDL_TABLES[dataset]]
    if bad_tables:
        raise AssertionError(f"Unrecognized {dataset} table: {bad_tables}")

=======
>>>>>>> cc0b0d8d
###############################################################################
# EIA EXPORT FUNCTIONS
###############################################################################

def _read_static_tables_eia() -> Dict[str, pd.DataFrame]:
    """Build dataframes of static EIA tables for use as foreign key constraints.

    There are many values specified within the data that are essentially
    constant, but which we need to store for data validation purposes, for use
    as foreign keys.  E.g. the list of valid EIA fuel type codes, or the
    possible state and country codes indicating a coal delivery's location of
    origin. For now these values are primarily stored in a large collection of
    lists, dictionaries, and dataframes which are specified in the
    :mod:`pudl.constants` module.

    """
    return {
        'energy_sources_eia': pd.DataFrame(
            columns=["abbr", "energy_source"],
            data=ENERGY_SOURCES_EIA.items(),
        ),
        'fuel_types_aer_eia': pd.DataFrame(
            columns=["abbr", "fuel_type"],
            data=FUEL_TYPES_AER_EIA.items(),
        ),
        'prime_movers_eia': pd.DataFrame(
            columns=["abbr", "prime_mover"],
            data=PRIME_MOVERS_EIA.items(),
        ),
        'fuel_transportation_modes_eia': pd.DataFrame(
            columns=["abbr", "fuel_transportation_mode"],
            data=FUEL_TRANSPORTATION_MODES_EIA.items(),
        ),
    }


def _etl_eia(etl_settings: EiaSettings, ds_kwargs):
    """Extract, transform and load CSVs for the EIA datasets.

    Args:
        etl_settings (EiaSettings): Validated ETL parameters required by this data source.
        ds_kwargs: (dict): Keyword arguments for instantiating a PUDL datastore,
            so that the ETL can access the raw input data.

    Returns:
        list: Names of PUDL DB tables output by the ETL for this data source.

    """
    eia860_tables = etl_settings.eia860.tables
    eia860_years = etl_settings.eia860.years
    eia860m = etl_settings.eia860.eia860m
    eia923_tables = etl_settings.eia923.tables
    eia923_years = etl_settings.eia923.years

    if (
        (not eia923_tables or not eia923_years)
        and (not eia860_tables or not eia860_years)
    ):
        logger.info('Not loading EIA.')
        return []

    # generate dataframes for the static EIA tables
    out_dfs = _read_static_tables_eia()

    ds = Datastore(**ds_kwargs)
    # Extract EIA forms 923, 860
    eia923_raw_dfs = pudl.extract.eia923.Extractor(ds).extract(
        year=eia923_years)
    eia860_raw_dfs = pudl.extract.eia860.Extractor(ds).extract(
        year=eia860_years)
    # if we are trying to add the EIA 860M YTD data, then extract it and append
    if eia860m:
        eia860m_raw_dfs = pudl.extract.eia860m.Extractor(ds).extract(
            year_month=pc.WORKING_PARTITIONS['eia860m']['year_month'])
        eia860_raw_dfs = pudl.extract.eia860m.append_eia860m(
            eia860_raw_dfs=eia860_raw_dfs, eia860m_raw_dfs=eia860m_raw_dfs)

    # Transform EIA forms 923, 860
    eia860_transformed_dfs = pudl.transform.eia860.transform(
        eia860_raw_dfs, eia860_tables=eia860_tables)
    eia923_transformed_dfs = pudl.transform.eia923.transform(
        eia923_raw_dfs, eia923_tables=eia923_tables)
    # create an eia transformed dfs dictionary
    eia_transformed_dfs = eia860_transformed_dfs.copy()
    eia_transformed_dfs.update(eia923_transformed_dfs.copy())

    # convert types..
    eia_transformed_dfs = pudl.helpers.convert_dfs_dict_dtypes(
        eia_transformed_dfs, 'eia')

    entities_dfs, eia_transformed_dfs = pudl.transform.eia.transform(
        eia_transformed_dfs,
        eia860_years=eia860_years,
        eia923_years=eia923_years,
        eia860m=eia860m,
    )
    # convert types..
    entities_dfs = pudl.helpers.convert_dfs_dict_dtypes(entities_dfs, 'eia')

    out_dfs.update(entities_dfs)
    out_dfs.update(eia_transformed_dfs)
    return out_dfs


###############################################################################
# FERC1 EXPORT FUNCTIONS
###############################################################################


def _read_static_tables_ferc1() -> Dict[str, pd.DataFrame]:
    """Populate static PUDL tables with constants for use as foreign keys.

    There are many values specified within the data that are essentially
    constant, but which we need to store for data validation purposes, for use
    as foreign keys.  E.g. the list of valid EIA fuel type codes, or the
    possible state and country codes indicating a coal delivery's location of
    origin. For now these values are primarily stored in a large collection of
    lists, dictionaries, and dataframes which are specified in the
    pudl.constants module.  This function uses those data structures to
    populate a bunch of small infrastructural tables within the PUDL DB.
    """
    return {
        'ferc_accounts': FERC_ACCOUNTS[[
            "ferc_account_id",
            "ferc_account_description",
        ]],
        'ferc_depreciation_lines': FERC_DEPRECIATION_LINES[[
            "line_id",
            "ferc_account_description",
        ]],
    }


def _etl_ferc1(etl_settings: Ferc1Settings, pudl_settings) -> Dict[str, pd.DataFrame]:
    """Extract, transform and load CSVs for FERC Form 1.

    Args:
        etl_settings (Ferc1Settings): Validated ETL parameters required by this data source.
        datapkg_dir (path-like): The location of the directory for this
            package, wihch will contain a datapackage.json file and a data
            directory in which the CSV file are stored.
        pudl_settings (dict) : a dictionary filled with settings that mostly
            describe paths to various resources and outputs.

    Returns:
        list: Names of PUDL DB tables output by the ETL for this data source.

    """
    ferc1_years = etl_settings.years
    ferc1_tables = etl_settings.tables

    if not ferc1_years or not ferc1_tables:
        logger.info('Not loading FERC1')
        return []

    # Compile static FERC 1 dataframes
    out_dfs = _read_static_tables_ferc1()

    # Extract FERC form 1
    ferc1_raw_dfs = pudl.extract.ferc1.extract(
        ferc1_tables=ferc1_tables,
        ferc1_years=ferc1_years,
        pudl_settings=pudl_settings)
    # Transform FERC form 1
    ferc1_transformed_dfs = pudl.transform.ferc1.transform(
        ferc1_raw_dfs, ferc1_tables=ferc1_tables)

    out_dfs.update(ferc1_transformed_dfs)
    return out_dfs


###############################################################################
# EPA CEMS EXPORT FUNCTIONS
###############################################################################


def etl_epacems(etl_settings: EpaCemsSettings, pudl_settings, ds_kwargs) -> None:
    """Extract, transform and load CSVs for EPA CEMS.

    Args:
        etl_settings (EpaCemsSettings): Validated ETL parameters required by this data source.
        pudl_settings (dict) : a dictionary filled with settings that mostly
            describe paths to various resources and outputs.
        ds_kwargs: (dict): Keyword arguments for instantiating a PUDL datastore,
            so that the ETL can access the raw input data.

    Returns:
        None: Unlike the other ETL functions, the EPACEMS writes its output to
            Parquet as it goes, since the dataset is too large to hold in memory.
            So it doesn't return a dictionary of dataframes.

    """
    epacems_years = etl_settings.years
    epacems_states = etl_settings.states

    # If we're not doing CEMS, just stop here to avoid printing messages like
    # "Reading EPA CEMS data...", which could be confusing.
    if not epacems_states or not epacems_years:
        logger.info('Not ingesting EPA CEMS.')

    pudl_engine = sa.create_engine(pudl_settings["pudl_db"])

    # Verify that we have a PUDL DB with plant attributes:
    inspector = sa.inspect(pudl_engine)
    if "plants_eia860" not in inspector.get_table_names():
        raise RuntimeError(
            "No plants_eia860 available in the PUDL DB! Have you run the ETL? "
            f"Trying to access PUDL DB: {pudl_engine}"
        )

    eia_plant_years = pd.read_sql(
        """
        SELECT DISTINCT strftime('%Y', report_date)
        AS year
        FROM plants_eia860
        ORDER BY year ASC
        """, pudl_engine).year.astype(int)
    missing_years = list(set(epacems_years) - set(eia_plant_years))
    if missing_years:
        logger.info(
            f"EPA CEMS years with no EIA plant data: {missing_years} "
            "Some timezones may be estimated based on plant state."
        )

    # NOTE: This is a generator for raw dataframes
    epacems_raw_dfs = pudl.extract.epacems.extract(
        epacems_years, epacems_states, Datastore(**ds_kwargs))

    # NOTE: This is a generator for transformed dataframes
    epacems_transformed_dfs = pudl.transform.epacems.transform(
        epacems_raw_dfs=epacems_raw_dfs,
        pudl_engine=pudl_engine,
    )

    logger.info("Processing EPA CEMS data and writing it to Apache Parquet.")
    if logger.isEnabledFor(logging.INFO):
        start_time = time.monotonic()

    # run the cems generator dfs through the load step
    for df in epacems_transformed_dfs:
        pudl.load.parquet.epacems_to_parquet(
            df,
            root_path=Path(pudl_settings["parquet_dir"]) / "epacems",
        )

    if logger.isEnabledFor(logging.INFO):
        delta_t = time.strftime("%H:%M:%S", time.gmtime(
            time.monotonic() - start_time))
        time_message = f"Processing EPA CEMS took {delta_t}"
        logger.info(time_message)
        start_time = time.monotonic()


###############################################################################
# GLUE EXPORT FUNCTIONS
###############################################################################

def _etl_glue(etl_settings: GlueSettings) -> Dict[str, pd.DataFrame]:
    """Extract, transform and load CSVs for the Glue tables.

    Args:
        etl_settings (GlueSettings): Validated ETL parameters required by this data source.

    Returns:
        dict: A dictionary of :class:`pandas.Dataframe` whose keys are the names
        of the corresponding database table.

    """
    # grab the glue tables for ferc1 & eia
    glue_dfs = pudl.glue.ferc1_eia.glue(
        ferc1=etl_settings.ferc1,
        eia=etl_settings.eia,
    )

    # Add the EPA to EIA crosswalk, but only if the eia data is being processed.
    # Otherwise the foreign key references will have nothing to point at:
    if etl_settings.eia:
        glue_dfs.update(pudl.glue.eia_epacems.grab_clean_split())

    return glue_dfs


###############################################################################
# Coordinating functions
###############################################################################
<<<<<<< HEAD
def _insert_glue_settings(dataset_dicts):
    """Add glue settings into data package settings if this is a glue-y dataset.

    Args:
        dataset_dicts (iterable): A list of dictionaries with dataset codes
            as the keys (e.g. eia, ferc1), and dictionaries of etl paramaters
            as the values.

    Returns:
        list: An updated version of dataset_dicts which includes any glue data
        required to stick together the datasets being loaded.

    """
    # if there are valid datasets in the settings, we need to check if any
    # of these
    if dataset_dicts:
        glue_param = {'ferc1': False,
                      'eia': False}
        datasets_w_glue = ['ferc1', 'eia']
        for dataset_input in dataset_dicts:
            for dataset in dataset_input:
                if dataset in datasets_w_glue:
                    if dataset == 'ferc1':
                        glue_param['ferc1'] = True
                    if dataset == 'eia':
                        glue_param['eia'] = True
        validated_glue_params = _validate_params_glue(glue_param)
        if validated_glue_params:
            dataset_dicts.extend([{'glue': validated_glue_params}])
    return dataset_dicts


def _add_missing_parameters(flattened_params_dict):
    """Add the standard etl parameters if they are missing."""
    standard_params = ['ferc1_years',
                       'eia923_years',
                       'eia860_years',
                       'epacems_years',
                       'epacems_states']
    for param in standard_params:
        try:
            _ = flattened_params_dict[param]
        except KeyError:
            flattened_params_dict[param] = []
    return flattened_params_dict


def get_flattened_etl_parameters(datapkg_bundle_settings):  # noqa: C901
    """
    Compile flattened etl parameters.

    The datapkg_bundle_settings is a list of dictionaries with the specific etl
    parameters for each dataset nested inside the dictionary. This function
    extracts the years, states, tables, etc. from the list datapackage settings
    and compiles them into one dictionary.


    Args:
        datapkg_bundle_settings (iterable): a list of data package parameters,
            with each element of the list being a dictionary specifying
            the data to be packaged.

    Returns:
        dict: dictionary of etl parameters with etl parameter names (keys)
        (i.e. ferc1_years, eia923_years) and etl parameters (values) (i.e. a
        list of years for ferc1_years)

    """
    flattened_parameters = []
    for datapkg in datapkg_bundle_settings:
        for settings_dataset_dict in datapkg['datasets']:
            for dataset in settings_dataset_dict:
                if settings_dataset_dict[dataset]:
                    flattened_parameters.append(settings_dataset_dict[dataset])
    flattened_params_dict = {}
    for dataset in flattened_parameters:
        for param in dataset:
            try:
                _ = flattened_params_dict[param]
                logger.debug(f'{param} is already present present')
                if flattened_params_dict[param] is True or False:
                    if flattened_params_dict[param] or dataset[param] is True:
                        flattened_params_dict[param] = True
                    else:
                        flattened_params_dict[param] = False
                elif isinstance(flattened_params_dict[param], list):
                    flattened_params_dict[param] = set(
                        flattened_params_dict[param] + dataset[param])
            except KeyError:
                flattened_params_dict[param] = dataset[param]
    flattened_params_dict = _add_missing_parameters(flattened_params_dict)
    return flattened_params_dict


def validate_params(datapkg_bundle_settings):
    """
    Enforce validity of ETL parameters found in datapackage bundle settings.

    This function checks to ensure the input parameters for each of the datasets
    are consistent with the known input options. Most of those options are
    enumerated in pudl.constants. For each dataset, the years, states, tables,
    etc. are checked to ensure that they are valid and present. If parameters
    are not valid, assertions will be raised.

    There is some options that have default options or are hard coded during
    validation. Tables will typically be defaulted to all of the tables if
    they aren't set. CEMS is always going to be partitioned by year and state.
    This means we have functinoally removed the option to not partition or
    partition another way.

    Args:
        datapkg_bundle_settings (dict): A dictionary specifying
            the data to be packaged.

    Returns:
        dict: a validated dictionary specitying the data to be packaged.
    """
    logger.info('reading and validating etl settings')
    param_validation_functions = {
        'eia': _validate_params_eia,
        'ferc1': _validate_params_ferc1,
        'epacems': _validate_params_epacems,
        'glue': _validate_params_glue,
    }
    # Rebuild the settings for the datapackage
    datapkg_settings = datapkg_bundle_settings
    validated_datapkg_settings = {}
    # Required fields:
    validated_datapkg_settings.update({
        'name': datapkg_settings['name'],
        'title': datapkg_settings['title'],
        'description': datapkg_settings['description'],
    })
    # Optional fields...
    for field in ["version", "datapkg_bundle_doi"]:
        try:
            validated_datapkg_settings[field] = datapkg_settings[field]
        except KeyError:
            pass

    dataset_dicts = []
    for settings_dataset_dict in datapkg_settings['datasets']:
        for dataset in settings_dataset_dict:
            etl_params = param_validation_functions[dataset](
                settings_dataset_dict[dataset])
            validated_dataset_dict = {dataset: etl_params}
            if etl_params:
                dataset_dicts.extend([validated_dataset_dict])
    dataset_dicts = _insert_glue_settings(dataset_dicts)
    if dataset_dicts:
        validated_datapkg_settings['datasets'] = dataset_dicts

    return validated_datapkg_settings


def log_task_failures(flow_state: prefect.engine.state.State) -> None:
    """Log messages for directly failed tasks."""
    if not flow_state.is_failed():
        return
    for task_instance, task_state in flow_state.result.items():
        if not isinstance(task_state, prefect.engine.state.Failed):
            continue
        if isinstance(task_state, prefect.engine.state.TriggerFailed):
            continue
        logger.error(f'ETL task {task_instance.name} failed: {task_state.message}')


def cleanup_pipeline_cache(state, commandline_args):
    """Runs the pipeline cache cleanup logic, possibly removing the local cache.

    Currently, the cache is destroyed if caching is enabled, if it is done
    locally (not on GCS) and if the flow completed succesfully.
    """
    # TODO(rousik): add --keep-cache=ALWAYS|NEVER|ONFAIL commandline flag to control this
    if commandline_args.keep_cache:
        logger.warning('--keep-cache prevents cleanup of local cache.')
        return
    if state.is_successful() and commandline_args.pipeline_cache_path:
        cache_root = commandline_args.pipeline_cache_path
        if not cache_root.startswith("gs://"):
            logger.warning(f'Deleting pipeline cache directory under {cache_root}')
            # TODO(rousik): in order to prevent catastrophic results due to misconfiguration
            # we should refuse to delete cache_root unless the directory has the expected
            # run_id form of YYYY-MM-DD-HHMM-uuid4
            shutil.rmtree(cache_root)


def configure_prefect_context(etl_settings, pudl_settings, commandline_args):
    """Sets all pudl ETL relevant variables within prefect context.

    The variables that are set and their meaning:
      * pudl_etl_settings: the settings.yml file that configures the operation of the
        pipeline.
    """
    prefect.context.pudl_etl_settings = etl_settings
    prefect.context.pudl_settings = pudl_settings
    prefect.context.pudl_commandline_args = commandline_args
    prefect.context.pudl_upload_to = commandline_args.upload_to
    pudl.workspace.datastore.Datastore.configure_prefect_context(commandline_args)

    pipeline_cache_path = commandline_args.pipeline_cache_path
    if not pipeline_cache_path:
        pipeline_cache_path = os.path.join(pudl_settings["pudl_out"], "cache")
    prefect.context.pudl_pipeline_cache_path = pipeline_cache_path
    prefect.context.data_frame_storage_path = os.path.join(
        pipeline_cache_path, "dataframes")


def etl(  # noqa: C901
    etl_settings,
    pudl_settings,
=======

def etl(  # noqa: C901
    etl_settings: EtlSettings,
    pudl_settings: Dict,
>>>>>>> cc0b0d8d
    clobber: bool = False,
    use_local_cache: bool = True,
    gcs_cache_path: str = None,
    check_foreign_keys: bool = True,
    check_types: bool = True,
    check_values: bool = True,
    overwrite_ferc1_db=SqliteOverwriteMode.ALWAYS,
    commandline_args: argparse.Namespace = None
):
    """
    Run the PUDL Extract, Transform, and Load data pipeline.

    First we validate the settings, and then process data destined for loading
    into SQLite, which includes The FERC Form 1 and the EIA Forms 860 and 923.
    Once those data have been output to SQLite we mvoe on to processing the
    long tables, which will be loaded into Apache Parquet files. Some of this
    processing depends on data that's already been loaded into the SQLite DB.

    Args:
<<<<<<< HEAD
        etl_settings_bundle (iterable): a list of dictionaries. Each item in the
            list corresponds to a data package. Each data package's dictionary
            contains the arguements for its ETL function.
        pudl_settings (dict): a dictionary filled with settings that mostly
=======
        etl_settings: settings that describe datasets to be loaded.
        pudl_settings: a dictionary filled with settings that mostly
>>>>>>> cc0b0d8d
            describe paths to various resources and outputs.
        clobber: If True and there is already a pudl.sqlite database
            it will be deleted and a new one will be created.
        use_local_cache: controls whether datastore should be using local
            file cache.
        gcs_cache_path: controls whether datastore should be using Google
            Cloud Storage based cache.

    Returns:
        None

    """
    pudl_db_path = Path(pudl_settings["sqlite_dir"]) / "pudl.sqlite"
    if pudl_db_path.exists() and not clobber:
        raise SystemExit(
            "The PUDL DB already exists, and we don't want to clobber it.\n"
            f"Move {pudl_db_path} aside or set clobber=True and try again."
        )

    # Configure how we want to obtain raw input data:
    ds_kwargs = dict(
        gcs_cache_path=gcs_cache_path,
        sandbox=pudl_settings.get("sandbox", False)
    )
    if use_local_cache:
        ds_kwargs["local_cache_path"] = Path(pudl_settings["pudl_in"]) / "data"

<<<<<<< HEAD
    datapkg_bundle_settings = etl_settings['datapkg_bundle_settings']
    validated_datapkg_bundle_settings = validate_params(datapkg_bundle_settings)
=======
    validated_etl_settings = etl_settings.datasets
>>>>>>> cc0b0d8d

    # Check for existing EPA CEMS outputs if we're going to process CEMS, and
    # do it before running the SQLite part of the ETL so we don't do a bunch of
    # work only to discover that we can't finish.
<<<<<<< HEAD
    for dataset in validated_datapkg_bundle_settings["datasets"]:
        if dataset.get("epacems", False):
            epacems_pq_path = Path(pudl_settings["parquet_dir"]) / "epacems"
            _ = pudl.helpers.prep_dir(epacems_pq_path, clobber=clobber)

    # Setup pipeline cache
    configure_prefect_context(etl_settings, pudl_settings, commandline_args)

    result_cache = os.path.join(prefect.context.pudl_pipeline_cache_path, "prefect")
    flow = prefect.Flow("PUDL ETL", result=FSSpecResult(root_dir=result_cache))

    # For debugging purposes, print the dataset names
    # list of {dataset: params_dict}
    dataset_list = validated_datapkg_bundle_settings["datasets"]

    dataset_names = set()
    for ds in dataset_list:
        dataset_names.update(ds.keys())
    logger.warning(
        f'Running etl with the following configurations: {sorted(dataset_names)}')
    prefect.context.dataset_names = dataset_names

    # Create the prefect pipelines
    extra_params = {
        'ferc1': {'overwrite_ferc1_db': overwrite_ferc1_db},
    }
    # TODO(rousik): we need to have a good way of configuring the datastore caching options
    # from commandline arguments here. Perhaps passing cmdline args by Datastore constructor
    # may do the trick?

    pipelines = {}

    for dataset in dataset_list:
        if dataset.get("ferc1", False):
            pipelines[Ferc1Pipeline.DATASET] = Ferc1Pipeline(
                pudl_settings, dataset_list, flow,
                etl_settings=etl_settings,
                **extra_params.get(Ferc1Pipeline.DATASET, {}))
        elif dataset.get("eia", False):
            pipelines[EiaPipeline.DATASET] = EiaPipeline(
                pudl_settings, dataset_list, flow,
                etl_settings=etl_settings,
                **extra_params.get(EiaPipeline.DATASET, {}))
        elif dataset.get("glue", False):
            pipelines[GluePipeline.DATASET] = GluePipeline(
                pudl_settings, dataset_list, flow,
                etl_settings=etl_settings,
                **extra_params.get(GluePipeline.DATASET, {}))

    if pipelines:
        with flow:
            outputs = []
            for dataset, pl in pipelines.items():
                if pl.is_executed():
                    outputs.append(pl.outputs())

            # `tables` is a DataFrame collections containing every dataframe from the pipelines.
            tables = dfc.merge_list(outputs)

            # # Load the ferc1 + eia data directly into the SQLite DB:
            pudl_engine = sa.create_engine(pudl_settings["pudl_db"])
            pudl.load.sqlite.dfs_to_sqlite(
                tables,
                engine=pudl_engine,
                check_foreign_keys=check_foreign_keys,
                check_types=check_types,
                check_values=check_values,
            )

    # Add CEMS pipeline to the flow
    for dataset in dataset_list:
        if dataset.get("epacems", False):
            epacems_pipeline = EpaCemsPipeline(
                pudl_settings,
                dataset_list,
                flow,
                etl_settings=etl_settings)

            with flow:
                epacems_pipeline.build(etl_settings)

    if commandline_args.show_flow_graph:
        flow.visualize()

    # Set the prefect executor.
    prefect_executor = LocalExecutor()
    if commandline_args.use_local_dask_executor:
        prefect_executor = LocalDaskExecutor()
    elif commandline_args.dask_executor_address or commandline_args.use_dask_executor:
        prefect_executor = DaskExecutor(address=commandline_args.dask_executor_address)
    logger.info(f"Using {type(prefect_executor)} Prefect executor.")
    flow.executor = prefect_executor

    state = flow.run()

    log_task_failures(state)
    cleanup_pipeline_cache(state, commandline_args)

    # TODO(rousik): summarize flow errors (directly failed tasks and their execeptions)
    if commandline_args.show_flow_graph:
        flow.visualize(flow_state=state)

    # TODO(rousik): if the flow failed, summarize the failed tasks and throw an exception here.
    # It is unclear whether we want to generate partial results or wipe them.
    return {}
=======
    datasets = validated_etl_settings.get_datasets()
    if "epacems" in datasets.keys():
        epacems_pq_path = Path(pudl_settings["parquet_dir"]) / "epacems"
        _ = pudl.helpers.prep_dir(epacems_pq_path, clobber=clobber)

    sqlite_dfs = {}
    # This could be cleaner if we simplified the settings file format:
    if datasets.get("ferc1", False):
        sqlite_dfs.update(_etl_ferc1(datasets["ferc1"], pudl_settings))
    if datasets.get("eia", False):
        sqlite_dfs.update(_etl_eia(datasets["eia"], ds_kwargs))
    if datasets.get("glue", False):
        sqlite_dfs.update(_etl_glue(datasets["glue"]))

    # Load the ferc1 + eia data directly into the SQLite DB:
    pudl_engine = sa.create_engine(pudl_settings["pudl_db"])
    pudl.load.sqlite.dfs_to_sqlite(
        sqlite_dfs,
        engine=pudl_engine,
        check_foreign_keys=check_foreign_keys,
        check_types=check_types,
        check_values=check_values,
    )

    # Parquet Outputs:
    if datasets.get("epacems", False):
        etl_epacems(datasets["epacems"], pudl_settings, ds_kwargs)
>>>>>>> cc0b0d8d
<|MERGE_RESOLUTION|>--- conflicted
+++ resolved
@@ -32,32 +32,24 @@
 
 import pudl
 from pudl import constants as pc
-<<<<<<< HEAD
 from pudl import dfc
-from pudl.constants import PUDL_TABLES
 from pudl.extract.ferc1 import SqliteOverwriteMode
 from pudl.fsspec_result import FSSpecResult
-=======
->>>>>>> cc0b0d8d
 from pudl.metadata.dfs import FERC_ACCOUNTS, FERC_DEPRECIATION_LINES
 from pudl.metadata.labels import (ENERGY_SOURCES_EIA,
                                   FUEL_TRANSPORTATION_MODES_EIA,
                                   FUEL_TYPES_AER_EIA, PRIME_MOVERS_EIA)
-<<<<<<< HEAD
+from pudl.settings import (EiaSettings, EpaCemsSettings, EtlSettings,
+                           Ferc1Settings, GlueSettings)
 from pudl.workflow.eia import EiaPipeline
 from pudl.workflow.epacems import EpaCemsPipeline
 from pudl.workflow.ferc1 import Ferc1Pipeline
 from pudl.workflow.glue import GluePipeline
-=======
-from pudl.settings import (EiaSettings, EpaCemsSettings, EtlSettings,
-                           Ferc1Settings, GlueSettings)
->>>>>>> cc0b0d8d
 from pudl.workspace.datastore import Datastore
 
 logger = logging.getLogger(__name__)
 
 
-<<<<<<< HEAD
 def command_line_flags() -> argparse.ArgumentParser:
     """Returns argparse.ArgumentParser containing flags relevant to the ETL component."""
     parser = argparse.ArgumentParser(
@@ -142,42 +134,6 @@
     return parser
 
 
-def _validate_params_partition(etl_params_og, tables):
-    # if there is a `partition` in the package settings..
-    partition_dict = {}
-    try:
-        partition_dict = etl_params_og['partition']
-        # it should be a dictionary with tables (keys) and partitions (values)
-        # so for each table, grab the list of the corresponding partition.
-        for table in tables:
-            try:
-                for part in partition_dict[table]:
-                    if part not in etl_params_og.keys():
-                        raise AssertionError('Partion not recognized')
-            except KeyError:
-                pass
-    except KeyError:
-        partition_dict['partition'] = None
-    return partition_dict
-
-
-def check_for_bad_years(try_years, dataset):
-    """Check for bad data years."""
-    bad_years = [
-        y for y in try_years
-        if y not in pc.WORKING_PARTITIONS[dataset]['years']]
-    if bad_years:
-        raise AssertionError(f"Unrecognized {dataset} years: {bad_years}")
-
-
-def check_for_bad_tables(try_tables, dataset):
-    """Check for bad data tables."""
-    bad_tables = [t for t in try_tables if t not in PUDL_TABLES[dataset]]
-    if bad_tables:
-        raise AssertionError(f"Unrecognized {dataset} table: {bad_tables}")
-
-=======
->>>>>>> cc0b0d8d
 ###############################################################################
 # EIA EXPORT FUNCTIONS
 ###############################################################################
@@ -463,161 +419,6 @@
 ###############################################################################
 # Coordinating functions
 ###############################################################################
-<<<<<<< HEAD
-def _insert_glue_settings(dataset_dicts):
-    """Add glue settings into data package settings if this is a glue-y dataset.
-
-    Args:
-        dataset_dicts (iterable): A list of dictionaries with dataset codes
-            as the keys (e.g. eia, ferc1), and dictionaries of etl paramaters
-            as the values.
-
-    Returns:
-        list: An updated version of dataset_dicts which includes any glue data
-        required to stick together the datasets being loaded.
-
-    """
-    # if there are valid datasets in the settings, we need to check if any
-    # of these
-    if dataset_dicts:
-        glue_param = {'ferc1': False,
-                      'eia': False}
-        datasets_w_glue = ['ferc1', 'eia']
-        for dataset_input in dataset_dicts:
-            for dataset in dataset_input:
-                if dataset in datasets_w_glue:
-                    if dataset == 'ferc1':
-                        glue_param['ferc1'] = True
-                    if dataset == 'eia':
-                        glue_param['eia'] = True
-        validated_glue_params = _validate_params_glue(glue_param)
-        if validated_glue_params:
-            dataset_dicts.extend([{'glue': validated_glue_params}])
-    return dataset_dicts
-
-
-def _add_missing_parameters(flattened_params_dict):
-    """Add the standard etl parameters if they are missing."""
-    standard_params = ['ferc1_years',
-                       'eia923_years',
-                       'eia860_years',
-                       'epacems_years',
-                       'epacems_states']
-    for param in standard_params:
-        try:
-            _ = flattened_params_dict[param]
-        except KeyError:
-            flattened_params_dict[param] = []
-    return flattened_params_dict
-
-
-def get_flattened_etl_parameters(datapkg_bundle_settings):  # noqa: C901
-    """
-    Compile flattened etl parameters.
-
-    The datapkg_bundle_settings is a list of dictionaries with the specific etl
-    parameters for each dataset nested inside the dictionary. This function
-    extracts the years, states, tables, etc. from the list datapackage settings
-    and compiles them into one dictionary.
-
-
-    Args:
-        datapkg_bundle_settings (iterable): a list of data package parameters,
-            with each element of the list being a dictionary specifying
-            the data to be packaged.
-
-    Returns:
-        dict: dictionary of etl parameters with etl parameter names (keys)
-        (i.e. ferc1_years, eia923_years) and etl parameters (values) (i.e. a
-        list of years for ferc1_years)
-
-    """
-    flattened_parameters = []
-    for datapkg in datapkg_bundle_settings:
-        for settings_dataset_dict in datapkg['datasets']:
-            for dataset in settings_dataset_dict:
-                if settings_dataset_dict[dataset]:
-                    flattened_parameters.append(settings_dataset_dict[dataset])
-    flattened_params_dict = {}
-    for dataset in flattened_parameters:
-        for param in dataset:
-            try:
-                _ = flattened_params_dict[param]
-                logger.debug(f'{param} is already present present')
-                if flattened_params_dict[param] is True or False:
-                    if flattened_params_dict[param] or dataset[param] is True:
-                        flattened_params_dict[param] = True
-                    else:
-                        flattened_params_dict[param] = False
-                elif isinstance(flattened_params_dict[param], list):
-                    flattened_params_dict[param] = set(
-                        flattened_params_dict[param] + dataset[param])
-            except KeyError:
-                flattened_params_dict[param] = dataset[param]
-    flattened_params_dict = _add_missing_parameters(flattened_params_dict)
-    return flattened_params_dict
-
-
-def validate_params(datapkg_bundle_settings):
-    """
-    Enforce validity of ETL parameters found in datapackage bundle settings.
-
-    This function checks to ensure the input parameters for each of the datasets
-    are consistent with the known input options. Most of those options are
-    enumerated in pudl.constants. For each dataset, the years, states, tables,
-    etc. are checked to ensure that they are valid and present. If parameters
-    are not valid, assertions will be raised.
-
-    There is some options that have default options or are hard coded during
-    validation. Tables will typically be defaulted to all of the tables if
-    they aren't set. CEMS is always going to be partitioned by year and state.
-    This means we have functinoally removed the option to not partition or
-    partition another way.
-
-    Args:
-        datapkg_bundle_settings (dict): A dictionary specifying
-            the data to be packaged.
-
-    Returns:
-        dict: a validated dictionary specitying the data to be packaged.
-    """
-    logger.info('reading and validating etl settings')
-    param_validation_functions = {
-        'eia': _validate_params_eia,
-        'ferc1': _validate_params_ferc1,
-        'epacems': _validate_params_epacems,
-        'glue': _validate_params_glue,
-    }
-    # Rebuild the settings for the datapackage
-    datapkg_settings = datapkg_bundle_settings
-    validated_datapkg_settings = {}
-    # Required fields:
-    validated_datapkg_settings.update({
-        'name': datapkg_settings['name'],
-        'title': datapkg_settings['title'],
-        'description': datapkg_settings['description'],
-    })
-    # Optional fields...
-    for field in ["version", "datapkg_bundle_doi"]:
-        try:
-            validated_datapkg_settings[field] = datapkg_settings[field]
-        except KeyError:
-            pass
-
-    dataset_dicts = []
-    for settings_dataset_dict in datapkg_settings['datasets']:
-        for dataset in settings_dataset_dict:
-            etl_params = param_validation_functions[dataset](
-                settings_dataset_dict[dataset])
-            validated_dataset_dict = {dataset: etl_params}
-            if etl_params:
-                dataset_dicts.extend([validated_dataset_dict])
-    dataset_dicts = _insert_glue_settings(dataset_dicts)
-    if dataset_dicts:
-        validated_datapkg_settings['datasets'] = dataset_dicts
-
-    return validated_datapkg_settings
-
 
 def log_task_failures(flow_state: prefect.engine.state.State) -> None:
     """Log messages for directly failed tasks."""
@@ -655,10 +456,10 @@
     """Sets all pudl ETL relevant variables within prefect context.
 
     The variables that are set and their meaning:
-      * pudl_etl_settings: the settings.yml file that configures the operation of the
+      * etl_settings: the settings.yml file that configures the operation of the
         pipeline.
     """
-    prefect.context.pudl_etl_settings = etl_settings
+    prefect.context.etl_settings = etl_settings
     prefect.context.pudl_settings = pudl_settings
     prefect.context.pudl_commandline_args = commandline_args
     prefect.context.pudl_upload_to = commandline_args.upload_to
@@ -673,14 +474,8 @@
 
 
 def etl(  # noqa: C901
-    etl_settings,
-    pudl_settings,
-=======
-
-def etl(  # noqa: C901
     etl_settings: EtlSettings,
     pudl_settings: Dict,
->>>>>>> cc0b0d8d
     clobber: bool = False,
     use_local_cache: bool = True,
     gcs_cache_path: str = None,
@@ -700,15 +495,8 @@
     processing depends on data that's already been loaded into the SQLite DB.
 
     Args:
-<<<<<<< HEAD
-        etl_settings_bundle (iterable): a list of dictionaries. Each item in the
-            list corresponds to a data package. Each data package's dictionary
-            contains the arguements for its ETL function.
-        pudl_settings (dict): a dictionary filled with settings that mostly
-=======
         etl_settings: settings that describe datasets to be loaded.
         pudl_settings: a dictionary filled with settings that mostly
->>>>>>> cc0b0d8d
             describe paths to various resources and outputs.
         clobber: If True and there is already a pudl.sqlite database
             it will be deleted and a new one will be created.
@@ -736,21 +524,16 @@
     if use_local_cache:
         ds_kwargs["local_cache_path"] = Path(pudl_settings["pudl_in"]) / "data"
 
-<<<<<<< HEAD
-    datapkg_bundle_settings = etl_settings['datapkg_bundle_settings']
-    validated_datapkg_bundle_settings = validate_params(datapkg_bundle_settings)
-=======
+    # TODO (bendnorman): The naming convention here is getting a little wacky.
     validated_etl_settings = etl_settings.datasets
->>>>>>> cc0b0d8d
 
     # Check for existing EPA CEMS outputs if we're going to process CEMS, and
     # do it before running the SQLite part of the ETL so we don't do a bunch of
     # work only to discover that we can't finish.
-<<<<<<< HEAD
-    for dataset in validated_datapkg_bundle_settings["datasets"]:
-        if dataset.get("epacems", False):
-            epacems_pq_path = Path(pudl_settings["parquet_dir"]) / "epacems"
-            _ = pudl.helpers.prep_dir(epacems_pq_path, clobber=clobber)
+    datasets = validated_etl_settings.get_datasets()
+    if validated_etl_settings.epacems:
+        epacems_pq_path = Path(pudl_settings["parquet_dir"]) / "epacems"
+        _ = pudl.helpers.prep_dir(epacems_pq_path, clobber=clobber)
 
     # Setup pipeline cache
     configure_prefect_context(etl_settings, pudl_settings, commandline_args)
@@ -760,41 +543,27 @@
 
     # For debugging purposes, print the dataset names
     # list of {dataset: params_dict}
-    dataset_list = validated_datapkg_bundle_settings["datasets"]
-
-    dataset_names = set()
-    for ds in dataset_list:
-        dataset_names.update(ds.keys())
+
     logger.warning(
-        f'Running etl with the following configurations: {sorted(dataset_names)}')
-    prefect.context.dataset_names = dataset_names
-
-    # Create the prefect pipelines
-    extra_params = {
-        'ferc1': {'overwrite_ferc1_db': overwrite_ferc1_db},
-    }
+        f'Running etl with the following configurations: {sorted(datasets.keys())}')
+    prefect.context.dataset_names = datasets.keys()
+
     # TODO(rousik): we need to have a good way of configuring the datastore caching options
     # from commandline arguments here. Perhaps passing cmdline args by Datastore constructor
     # may do the trick?
 
     pipelines = {}
 
-    for dataset in dataset_list:
-        if dataset.get("ferc1", False):
-            pipelines[Ferc1Pipeline.DATASET] = Ferc1Pipeline(
-                pudl_settings, dataset_list, flow,
-                etl_settings=etl_settings,
-                **extra_params.get(Ferc1Pipeline.DATASET, {}))
-        elif dataset.get("eia", False):
-            pipelines[EiaPipeline.DATASET] = EiaPipeline(
-                pudl_settings, dataset_list, flow,
-                etl_settings=etl_settings,
-                **extra_params.get(EiaPipeline.DATASET, {}))
-        elif dataset.get("glue", False):
-            pipelines[GluePipeline.DATASET] = GluePipeline(
-                pudl_settings, dataset_list, flow,
-                etl_settings=etl_settings,
-                **extra_params.get(GluePipeline.DATASET, {}))
+    # TODO: There's got to be a better way here.
+    if validated_etl_settings.ferc1:
+        pipelines[Ferc1Pipeline.DATASET] = Ferc1Pipeline(
+            flow, pudl_settings, validated_etl_settings.ferc1)
+    if validated_etl_settings.eia:
+        pipelines[EiaPipeline.DATASET] = EiaPipeline(
+            flow, pudl_settings, validated_etl_settings.eia, etl_settings.name)
+    if validated_etl_settings.glue:
+        pipelines[GluePipeline.DATASET] = GluePipeline(
+            flow, pudl_settings, validated_etl_settings.glue)
 
     if pipelines:
         with flow:
@@ -816,17 +585,12 @@
                 check_values=check_values,
             )
 
-    # Add CEMS pipeline to the flow
-    for dataset in dataset_list:
-        if dataset.get("epacems", False):
-            epacems_pipeline = EpaCemsPipeline(
-                pudl_settings,
-                dataset_list,
-                flow,
-                etl_settings=etl_settings)
-
-            with flow:
-                epacems_pipeline.build(etl_settings)
+    # # Add CEMS pipeline to the flow
+    if validated_etl_settings.epacems:
+        _ = EpaCemsPipeline(
+            flow,
+            pudl_settings,
+            validated_etl_settings.epacems)
 
     if commandline_args.show_flow_graph:
         flow.visualize()
@@ -851,33 +615,4 @@
 
     # TODO(rousik): if the flow failed, summarize the failed tasks and throw an exception here.
     # It is unclear whether we want to generate partial results or wipe them.
-    return {}
-=======
-    datasets = validated_etl_settings.get_datasets()
-    if "epacems" in datasets.keys():
-        epacems_pq_path = Path(pudl_settings["parquet_dir"]) / "epacems"
-        _ = pudl.helpers.prep_dir(epacems_pq_path, clobber=clobber)
-
-    sqlite_dfs = {}
-    # This could be cleaner if we simplified the settings file format:
-    if datasets.get("ferc1", False):
-        sqlite_dfs.update(_etl_ferc1(datasets["ferc1"], pudl_settings))
-    if datasets.get("eia", False):
-        sqlite_dfs.update(_etl_eia(datasets["eia"], ds_kwargs))
-    if datasets.get("glue", False):
-        sqlite_dfs.update(_etl_glue(datasets["glue"]))
-
-    # Load the ferc1 + eia data directly into the SQLite DB:
-    pudl_engine = sa.create_engine(pudl_settings["pudl_db"])
-    pudl.load.sqlite.dfs_to_sqlite(
-        sqlite_dfs,
-        engine=pudl_engine,
-        check_foreign_keys=check_foreign_keys,
-        check_types=check_types,
-        check_values=check_values,
-    )
-
-    # Parquet Outputs:
-    if datasets.get("epacems", False):
-        etl_epacems(datasets["epacems"], pudl_settings, ds_kwargs)
->>>>>>> cc0b0d8d
+    return {}