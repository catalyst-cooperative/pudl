"""
Run the PUDL ETL Pipeline.

The PUDL project integrates several different public data sets into well
normalized data packages allowing easier access and interaction between all
each dataset. This module coordinates the extract/transfrom/load process for
data from:

 - US Energy Information Agency (EIA):
   - Form 860 (eia860)
   - Form 923 (eia923)
 - US Federal Energy Regulatory Commission (FERC):
   - Form 1 (ferc1)
 - US Environmental Protection Agency (EPA):
   - Continuous Emissions Monitory System (epacems)

"""
import argparse
import logging
<<<<<<< HEAD
import os
import shutil
import uuid
from datetime import datetime
from pathlib import Path
from typing import Dict, List

import fsspec
import prefect
from prefect import task, unmapped
from prefect.executors import DaskExecutor
from prefect.executors.dask import LocalDaskExecutor
from prefect.executors.local import LocalExecutor
from prefect.tasks.shell import ShellTask
=======
import time
from pathlib import Path
from typing import Dict

import pandas as pd
import sqlalchemy as sa
>>>>>>> 7c981417

import pudl
from pudl import dfc
from pudl.convert import datapkg_to_sqlite
from pudl.dfc import DataFrameCollection
from pudl.extract.ferc1 import SqliteOverwriteMode
from pudl.fsspec_result import FSSpecResult
from pudl.workflow.dataset_pipeline import DatasetPipeline
from pudl.workflow.eia import EiaPipeline
from pudl.workflow.epacems import EpaCemsPipeline
from pudl.workflow.epaipm import EpaIpmPipeline
from pudl.workflow.ferc1 import Ferc1Pipeline
from pudl.workflow.glue import GluePipeline

logger = logging.getLogger(__name__)


<<<<<<< HEAD
def command_line_flags() -> argparse.ArgumentParser:
    """Returns argparse.ArgumentParser containing flags relevant to the ETL component."""
    parser = argparse.ArgumentParser(
        description="ETL configuration flags", add_help=False)
    parser.add_argument(
        '-c',
        '--clobber',
        action='store_true',
        help="""Clobber existing datapackages if they exist. If clobber is not
        included but the datapackage bundle directory already exists the _build
        will fail. Either the datapkg_bundle_name in the settings_file needs to
        be unique or you need to include --clobber""",
        default=False)
    parser.add_argument(
        "--use-dask-executor",
        action="store_true",
        default=False,
        help='If enabled, use DaskExecutor to run the flow.')
    parser.add_argument(
        "--use-local-dask-executor",
        action="store_true",
        default=False,
        help='If enabled, use LocalDaskExecutor to run the flow.')
    parser.add_argument(
        "--dask-executor-address",
        default=None,
        help='If specified, use pre-existing DaskExecutor at this address.')
    parser.add_argument(
        "--upload-to",
        type=str,
        default=os.environ.get('PUDL_UPLOAD_TO'),
        help="""A location (local or remote) where the results of the ETL run
        should be uploaded to. This path will be interpreted by fsspec so
        anything supported by that module is a valid destination.

        This should work with GCS and S3 remote destinations.

        Default value for this will be loaded from PUDL_UPLOAD_TO environment
        variable.

        Files will be stored under {upload_to}/{run_id} to avoid conflicts.
        """)
    parser.add_argument(
        "--overwrite-ferc1-db",
        type=lambda mode: SqliteOverwriteMode[mode],
        default=SqliteOverwriteMode.ALWAYS,
        choices=list(SqliteOverwriteMode))
    parser.add_argument(
        "--show-flow-graph",
        action="store_true",
        default=False,
        help="Controls whether flow dependency graphs should be displayed.")
    parser.add_argument(
        "--zenodo-cache-path",
        type=str,
        default=os.environ.get('PUDL_ZENODO_CACHE_PATH'),
        help="""Specifies fsspec-like path where zenodo datapackages are cached.

        This can be local as well as remote location (e.g. GCS or S3).

        If specified, datastore will use this as a read-only cache and will retrieve
        files from this location before contacting Zenodo.

        This is set to read-only mode and will not be modified during ETL run. If you
        need to update or set it up, you can use pudl_datastore CLI to do so.

        Default value for this flag is loaded from PUDL_ZENODO_CACHE_PATH environment
        variable.""")
    # TODO(rousik): the above should be marked as "datastore" cache.
    parser.add_argument(
        "--bypass-local-cache",
        action="store_true",
        default=False,
        help="If enabled, the local file cache for datastore will not be used.")
    # TODO(rousik): the above should also be marked as "datastore" cache
    parser.add_argument(
        "--pipeline-cache-path",
        type=str,
        default=os.environ.get('PUDL_PIPELINE_CACHE_PATH'),
        help="""Controls where the pipeline should be storing its cache. This should be
        used for both the prefect task results as well as for the DataFrameCollections.""")
    parser.add_argument(
        "--keep-cache",
        action="store_true",
        help="""Do not remove local pipeline cache even if the pipeline succeeds. This can
        be used for development/debugging purposes.
        """)
    parser.add_argument(
        "--validate",
        default=False,
        action="store_true",
        help="""If enabled, run validation via tox from the current directory.""")
    parser.add_argument(
        "--gcs-requester-pays",
        type=str,
        help="If specified, use this project name to charge the GCS operations to.""")

    return parser


=======
def _validate_params_partition(etl_params_og, tables):
    # if there is a `partition` in the package settings..
    partition_dict = {}
    try:
        partition_dict = etl_params_og['partition']
        # it should be a dictionary with tables (keys) and partitions (values)
        # so for each table, grab the list of the corresponding partition.
        for table in tables:
            try:
                for part in partition_dict[table]:
                    if part not in etl_params_og.keys():
                        raise AssertionError('Partion not recognized')
            except KeyError:
                pass
    except KeyError:
        partition_dict['partition'] = None
    return partition_dict


def check_for_bad_years(try_years, dataset):
    """Check for bad data years."""
    bad_years = [
        y for y in try_years
        if y not in pc.working_partitions[dataset]['years']]
    if bad_years:
        raise AssertionError(f"Unrecognized {dataset} years: {bad_years}")


def check_for_bad_tables(try_tables, dataset):
    """Check for bad data tables."""
    bad_tables = [t for t in try_tables if t not in pc.pudl_tables[dataset]]
    if bad_tables:
        raise AssertionError(f"Unrecognized {dataset} table: {bad_tables}")

###############################################################################
# EIA EXPORT FUNCTIONS
###############################################################################


def _validate_params_eia(etl_params):
    # extract all of the etl_params for the EIA ETL function
    # empty dictionary to compile etl_params
    eia_input_dict = {}
    # when nothing is set in the settings file, the years will default as none
    eia_input_dict['eia860_years'] = etl_params.get('eia860_years', [])
    # Ensure there are no duplicate years:
    eia_input_dict["eia860_years"] = sorted(set(eia_input_dict["eia860_years"]))

    # the tables will default to all of the tables if nothing is given
    eia_input_dict['eia860_tables'] = etl_params.get(
        'eia860_tables', pc.pudl_tables['eia860']
    )
    # Ensure no duplicate tables:
    eia_input_dict['eia860_tables'] = list(set(eia_input_dict['eia860_tables']))

    # if eia860_ytd updates flag isn't included, the default is to not load ytd
    eia_input_dict['eia860_ytd'] = etl_params.get('eia860_ytd', False)

    eia_input_dict['eia923_years'] = etl_params.get('eia923_years', [])
    # Ensure no duplicate years:
    eia_input_dict['eia923_years'] = sorted(set(eia_input_dict['eia923_years']))

    eia_input_dict['eia923_tables'] = etl_params.get(
        'eia923_tables', pc.pudl_tables['eia923']
    )
    # Ensure no duplicate tables:
    eia_input_dict['eia923_tables'] = list(set(eia_input_dict['eia923_tables']))

    # if we are only extracting 860, we also need to pull in the
    # boiler_fuel_eia923 table. this is for harvesting and also for the boiler
    # generator association
    if not eia_input_dict['eia923_years'] and eia_input_dict['eia860_years']:
        eia_input_dict['eia923_years'] = eia_input_dict['eia860_years']
        eia_input_dict['eia923_tables'] = [
            'boiler_fuel_eia923', 'generation_eia923']

    # if someone is trying to generate 923 without 860... well that won't work
    # so we're forcing the same 860 years.
    if not eia_input_dict['eia860_years'] and eia_input_dict['eia923_years']:
        eia_input_dict['eia860_years'] = eia_input_dict['eia923_years']

    eia860m_year = pd.to_datetime(
        pc.working_partitions['eia860m']['year_month']).year
    if (eia_input_dict['eia860_ytd']
            and (eia860m_year in eia_input_dict['eia860_years'])):
        raise AssertionError(
            "Attempting to integrate an eia860m year "
            f"({eia860m_year}) that is within the eia860 years: "
            f"{eia_input_dict['eia860_years']}. Consider switching eia860_ytd "
            "parameter to False."
        )
    check_for_bad_tables(
        try_tables=eia_input_dict['eia923_tables'], dataset='eia923')
    check_for_bad_tables(
        try_tables=eia_input_dict['eia860_tables'], dataset='eia860')
    check_for_bad_years(
        try_years=eia_input_dict['eia860_years'], dataset='eia860')
    check_for_bad_years(
        try_years=eia_input_dict['eia923_years'], dataset='eia923')

    return eia_input_dict


def _read_static_tables_eia() -> Dict[str, pd.DataFrame]:
    """Build dataframes of static EIA tables for use as foreign key constraints.

    There are many values specified within the data that are essentially
    constant, but which we need to store for data validation purposes, for use
    as foreign keys.  E.g. the list of valid EIA fuel type codes, or the
    possible state and country codes indicating a coal delivery's location of
    origin. For now these values are primarily stored in a large collection of
    lists, dictionaries, and dataframes which are specified in the
    :mod:`pudl.constants` module.

    """
    # create dfs for tables with static data from constants.
    fuel_type_eia923 = pd.DataFrame(
        {'abbr': list(pc.fuel_type_eia923.keys()),
         'fuel_type': list(pc.fuel_type_eia923.values())})

    prime_movers_eia923 = pd.DataFrame(
        {'abbr': list(pc.prime_movers_eia923.keys()),
         'prime_mover': list(pc.prime_movers_eia923.values())})

    fuel_type_aer_eia923 = pd.DataFrame(
        {'abbr': list(pc.fuel_type_aer_eia923.keys()),
         'fuel_type': list(pc.fuel_type_aer_eia923.values())})

    energy_source_eia923 = pd.DataFrame(
        {'abbr': list(pc.energy_source_eia923.keys()),
         'source': list(pc.energy_source_eia923.values())})

    transport_modes_eia923 = pd.DataFrame(
        {'abbr': list(pc.transport_modes_eia923.keys()),
         'mode': list(pc.transport_modes_eia923.values())})

    static_dfs = {
        'fuel_type_eia923': fuel_type_eia923,
        'prime_movers_eia923': prime_movers_eia923,
        'fuel_type_aer_eia923': fuel_type_aer_eia923,
        'energy_source_eia923': energy_source_eia923,
        'transport_modes_eia923': transport_modes_eia923
    }

    return static_dfs


def _etl_eia(etl_params, ds_kwargs):
    """Extract, transform and load CSVs for the EIA datasets.

    Args:
        etl_params (dict): ETL parameters required by this data source.
        ds_kwargs: (dict): Keyword arguments for instantiating a PUDL datastore,
            so that the ETL can access the raw input data.

    Returns:
        list: Names of PUDL DB tables output by the ETL for this data source.

    """
    eia_inputs = _validate_params_eia(etl_params)
    eia860_tables = eia_inputs["eia860_tables"]
    eia860_years = eia_inputs["eia860_years"]
    eia860_ytd = eia_inputs["eia860_ytd"]
    eia923_tables = eia_inputs["eia923_tables"]
    eia923_years = eia_inputs["eia923_years"]

    if (
        (not eia923_tables or not eia923_years)
        and (not eia860_tables or not eia860_years)
    ):
        logger.info('Not loading EIA.')
        return []

    # generate dataframes for the static EIA tables
    out_dfs = _read_static_tables_eia()

    ds = Datastore(**ds_kwargs)
    # Extract EIA forms 923, 860
    eia923_raw_dfs = pudl.extract.eia923.Extractor(ds).extract(
        year=eia923_years)
    eia860_raw_dfs = pudl.extract.eia860.Extractor(ds).extract(
        year=eia860_years)
    # if we are trying to add the EIA 860M YTD data, then extract it and append
    if eia860_ytd:
        eia860m_raw_dfs = pudl.extract.eia860m.Extractor(ds).extract(
            year_month=pc.working_partitions['eia860m']['year_month'])
        eia860_raw_dfs = pudl.extract.eia860m.append_eia860m(
            eia860_raw_dfs=eia860_raw_dfs, eia860m_raw_dfs=eia860m_raw_dfs)

    # Transform EIA forms 923, 860
    eia860_transformed_dfs = pudl.transform.eia860.transform(
        eia860_raw_dfs, eia860_tables=eia860_tables)
    eia923_transformed_dfs = pudl.transform.eia923.transform(
        eia923_raw_dfs, eia923_tables=eia923_tables)
    # create an eia transformed dfs dictionary
    eia_transformed_dfs = eia860_transformed_dfs.copy()
    eia_transformed_dfs.update(eia923_transformed_dfs.copy())

    # convert types..
    eia_transformed_dfs = pudl.helpers.convert_dfs_dict_dtypes(
        eia_transformed_dfs, 'eia')

    entities_dfs, eia_transformed_dfs = pudl.transform.eia.transform(
        eia_transformed_dfs,
        eia860_years=eia860_years,
        eia923_years=eia923_years,
        eia860_ytd=eia860_ytd,
    )
    # convert types..
    entities_dfs = pudl.helpers.convert_dfs_dict_dtypes(entities_dfs, 'eia')

    out_dfs.update(entities_dfs)
    out_dfs.update(eia_transformed_dfs)
    return out_dfs


###############################################################################
# FERC1 EXPORT FUNCTIONS
###############################################################################
def _validate_params_ferc1(etl_params):
    ferc1_dict = {}
    # pull out the etl_params from the dictionary passed into this function
    ferc1_dict['ferc1_years'] = etl_params.get('ferc1_years', [])
    # Ensure no there are no duplicate years by converting to set and back:
    ferc1_dict["ferc1_years"] = sorted(set(ferc1_dict["ferc1_years"]))

    # the tables will default to all of the tables if nothing is given
    ferc1_dict['ferc1_tables'] = etl_params.get(
        'ferc1_tables', pc.pudl_tables['ferc1']
    )
    # Ensure no duplicate tables:
    ferc1_dict["ferc1_tables"] = list(set(ferc1_dict["ferc1_tables"]))

    ferc1_dict['debug'] = etl_params.get('debug', False)

    if not ferc1_dict['debug']:
        check_for_bad_tables(
            try_tables=ferc1_dict['ferc1_tables'], dataset='ferc1')

    if not ferc1_dict['ferc1_years']:
        return {}
    else:
        return ferc1_dict


def _read_static_tables_ferc1() -> Dict[str, pd.DataFrame]:
    """Populate static PUDL tables with constants for use as foreign keys.

    There are many values specified within the data that are essentially
    constant, but which we need to store for data validation purposes, for use
    as foreign keys.  E.g. the list of valid EIA fuel type codes, or the
    possible state and country codes indicating a coal delivery's location of
    origin. For now these values are primarily stored in a large collection of
    lists, dictionaries, and dataframes which are specified in the
    pudl.constants module.  This function uses those data structures to
    populate a bunch of small infrastructural tables within the PUDL DB.
    """
    # create dfs for tables with static data from constants.
    ferc_accounts = (
        pc.ferc_electric_plant_accounts
        .drop('row_number', axis=1)
        .replace({'ferc_account_description': r'\s+'}, ' ', regex=True)
        .rename(columns={'ferc_account_description': 'description'})
    )

    ferc_depreciation_lines = (
        pc.ferc_accumulated_depreciation
        .drop('row_number', axis=1)
        .rename(columns={'ferc_account_description': 'description'})
    )

    # compile the dfs in a dictionary, prep for dict_dump
    static_dfs = {
        'ferc_accounts': ferc_accounts,
        'ferc_depreciation_lines': ferc_depreciation_lines
    }

    return static_dfs


def _etl_ferc1(etl_params, pudl_settings) -> Dict[str, pd.DataFrame]:
    """Extract, transform and load CSVs for FERC Form 1.

    Args:
        etl_params (dict): ETL parameters required by this data source.
        datapkg_dir (path-like): The location of the directory for this
            package, wihch will contain a datapackage.json file and a data
            directory in which the CSV file are stored.
        pudl_settings (dict) : a dictionary filled with settings that mostly
            describe paths to various resources and outputs.

    Returns:
        list: Names of PUDL DB tables output by the ETL for this data source.

    """
    ferc1_inputs = _validate_params_ferc1(etl_params)
    ferc1_years = ferc1_inputs['ferc1_years']
    ferc1_tables = ferc1_inputs['ferc1_tables']

    if not ferc1_years or not ferc1_tables:
        logger.info('Not loading FERC1')
        return []

    # Compile static FERC 1 dataframes
    out_dfs = _read_static_tables_ferc1()

    # Extract FERC form 1
    ferc1_raw_dfs = pudl.extract.ferc1.extract(
        ferc1_tables=ferc1_tables,
        ferc1_years=ferc1_years,
        pudl_settings=pudl_settings)
    # Transform FERC form 1
    ferc1_transformed_dfs = pudl.transform.ferc1.transform(
        ferc1_raw_dfs, ferc1_tables=ferc1_tables)

    out_dfs.update(ferc1_transformed_dfs)
    return out_dfs


###############################################################################
# EPA CEMS EXPORT FUNCTIONS
###############################################################################
def _validate_params_epacems(etl_params):
    epacems_dict = {}
    # pull out the etl_params from the dictionary passed into this function
    try:
        epacems_dict['epacems_years'] = etl_params['epacems_years']
    except KeyError:
        epacems_dict['epacems_years'] = []
    # the states will default to all of the states if nothing is given
    try:
        epacems_dict['epacems_states'] = etl_params['epacems_states']
    except KeyError:
        epacems_dict['epacems_states'] = []
    # if states are All, then we grab all of the states from constants
    if epacems_dict['epacems_states']:
        if epacems_dict['epacems_states'][0].lower() == 'all':
            epacems_dict['epacems_states'] = pc.working_partitions['epacems']['states']

    # CEMS is ALWAYS going to be partitioned by year and state. This means we
    # are functinoally removing the option to not partition or partition
    # another way. Nonetheless, we are adding it in here because we still need
    # to know what the partitioning is like for the metadata generation
    # (it treats partitioned tables differently).
    epacems_dict['partition'] = {'hourly_emissions_epacems':
                                 ['epacems_years', 'epacems_states']}
    # this is maybe unnecessary because we are hardcoding the partitions, but
    # we are still going to validate that the partitioning is
    epacems_dict['partition'] = _validate_params_partition(
        epacems_dict, [pc.epacems_tables])
    if not epacems_dict['partition']:
        raise AssertionError(
            'No partition found for EPA CEMS.'
            'EPA CEMS requires either states or years as a partion'
        )

    if not epacems_dict['epacems_years'] or not epacems_dict['epacems_states']:
        return None
    else:
        return epacems_dict


def etl_epacems(etl_params, pudl_settings, ds_kwargs) -> None:
    """Extract, transform and load CSVs for EPA CEMS.

    Args:
        etl_params (dict): ETL parameters required by this data source.
        pudl_settings (dict) : a dictionary filled with settings that mostly
            describe paths to various resources and outputs.
        ds_kwargs: (dict): Keyword arguments for instantiating a PUDL datastore,
            so that the ETL can access the raw input data.

    Returns:
        None: Unlike the other ETL functions, the EPACEMS writes its output to
            Parquet as it goes, since the dataset is too large to hold in memory.
            So it doesn't return a dictionary of dataframes.

    """
    epacems_dict = _validate_params_epacems(etl_params)
    # Deduplicate the years and states just in case. This happens outside of
    # the settings validation because this ETL function is also called directly
    # in the epacems_to_parquet() script.
    epacems_years = sorted(set(epacems_dict['epacems_years']))
    epacems_states = sorted(set(epacems_dict['epacems_states']))

    # If we're not doing CEMS, just stop here to avoid printing messages like
    # "Reading EPA CEMS data...", which could be confusing.
    if not epacems_states or not epacems_years:
        logger.info('Not ingesting EPA CEMS.')

    pudl_engine = sa.create_engine(pudl_settings["pudl_db"])

    # Verify that we have a PUDL DB with plant attributes:
    inspector = sa.inspect(pudl_engine)
    if "plants_eia860" not in inspector.get_table_names():
        raise RuntimeError(
            "No plants_eia860 available in the PUDL DB! Have you run the ETL? "
            f"Trying to access PUDL DB: {pudl_engine}"
        )

    eia_plant_years = pd.read_sql(
        """
        SELECT DISTINCT strftime('%Y', report_date)
        AS year
        FROM plants_eia860
        ORDER BY year ASC
        """, pudl_engine).year.astype(int)
    missing_years = list(set(epacems_years) - set(eia_plant_years))
    if missing_years:
        logger.info(
            f"EPA CEMS years with no EIA plant data: {missing_years} "
            "Some timezones may be estimated based on plant state."
        )

    # NOTE: This is a generator for raw dataframes
    epacems_raw_dfs = pudl.extract.epacems.extract(
        epacems_years, epacems_states, Datastore(**ds_kwargs))

    # NOTE: This is a generator for transformed dataframes
    epacems_transformed_dfs = pudl.transform.epacems.transform(
        epacems_raw_dfs=epacems_raw_dfs,
        pudl_engine=pudl_engine,
    )

    logger.info("Processing EPA CEMS data and writing it to Apache Parquet.")
    if logger.isEnabledFor(logging.INFO):
        start_time = time.monotonic()

    # run the cems generator dfs through the load step
    for df in epacems_transformed_dfs:
        pudl.load.parquet.epacems_to_parquet(
            df,
            root_path=Path(pudl_settings["parquet_dir"]) / "epacems",
        )

    if logger.isEnabledFor(logging.INFO):
        delta_t = time.strftime("%H:%M:%S", time.gmtime(
            time.monotonic() - start_time))
        time_message = f"Processing EPA CEMS took {delta_t}"
        logger.info(time_message)
        start_time = time.monotonic()


###############################################################################
# GLUE EXPORT FUNCTIONS
###############################################################################
def _validate_params_glue(etl_params):
    glue_dict = {}
    # pull out the etl_params from the dictionary passed into this function
    glue_dict['ferc1'] = etl_params.get('ferc1', False)
    glue_dict['eia'] = etl_params.get('eia', False)

    if glue_dict['ferc1'] or glue_dict['eia']:
        return glue_dict
    else:
        return {}


def _etl_glue(etl_params) -> Dict[str, pd.DataFrame]:
    """Extract, transform and load CSVs for the Glue tables.

    Args:
        etl_params (dict): ETL parameters required by this data source.

    Returns:
        dict: A dictionary of :class:`pandas.Dataframe` whose keys are the names
        of the corresponding database table.

    """
    glue_dict = _validate_params_glue(etl_params)
    if not glue_dict:
        raise ValueError(
            "Neither EIA nor FERC 1 data is beiing processed. Nothing to glue."
        )
    # grab the glue tables for ferc1 & eia
    glue_dfs = pudl.glue.ferc1_eia.glue(
        ferc1=glue_dict['ferc1'],
        eia=glue_dict['eia'],
    )

    # Add the EPA to EIA crosswalk, but only if the eia data is being processed.
    # Otherwise the foreign key references will have nothing to point at:
    if glue_dict["eia"]:
        glue_dfs.update(pudl.glue.eia_epacems.grab_clean_split())

    return glue_dfs


###############################################################################
# Coordinating functions
###############################################################################
>>>>>>> 7c981417
def _insert_glue_settings(dataset_dicts):
    """Add glue settings into data package settings if this is a glue-y dataset.

    Args:
        dataset_dicts (iterable): A list of dictionaries with dataset codes
            as the keys (e.g. eia, ferc1), and dictionaries of etl paramaters
            as the values.

    Returns:
        list: An updated version of dataset_dicts which includes any glue data
        required to stick together the datasets being loaded.

    """
    # if there are valid datasets in the settings, we need to check if any
    # of these
    if dataset_dicts:
        glue_param = {'ferc1': False,
                      'eia': False}
        datasets_w_glue = ['ferc1', 'eia']
        for dataset_input in dataset_dicts:
            for dataset in dataset_input:
                if dataset in datasets_w_glue:
                    if dataset == 'ferc1':
                        glue_param['ferc1'] = True
                    if dataset == 'eia':
                        glue_param['eia'] = True
        validated_glue_params = GluePipeline.validate_params(glue_param)
        if validated_glue_params:
            dataset_dicts.extend([{'glue': validated_glue_params}])
    return dataset_dicts


def _add_missing_parameters(flattened_params_dict):
    """Add the standard etl parameters if they are missing."""
    standard_params = ['ferc1_years',
                       'eia923_years',
                       'eia860_years',
                       'epacems_years',
                       'epacems_states']
    for param in standard_params:
        try:
            _ = flattened_params_dict[param]
        except KeyError:
            flattened_params_dict[param] = []
    return flattened_params_dict


def get_flattened_etl_parameters(datapkg_bundle_settings):  # noqa: C901
    """
    Compile flattened etl parameters.

    The datapkg_bundle_settings is a list of dictionaries with the specific etl
    parameters for each dataset nested inside the dictionary. This function
    extracts the years, states, tables, etc. from the list datapackage settings
    and compiles them into one dictionary.


    Args:
        datapkg_bundle_settings (iterable): a list of data package parameters,
            with each element of the list being a dictionary specifying
            the data to be packaged.

    Returns:
        dict: dictionary of etl parameters with etl parameter names (keys)
        (i.e. ferc1_years, eia923_years) and etl parameters (values) (i.e. a
        list of years for ferc1_years)

    """
    flattened_parameters = []
    for datapkg in datapkg_bundle_settings:
        for settings_dataset_dict in datapkg['datasets']:
            for dataset in settings_dataset_dict:
                if settings_dataset_dict[dataset]:
                    flattened_parameters.append(settings_dataset_dict[dataset])
    flattened_params_dict = {}
    for dataset in flattened_parameters:
        for param in dataset:
            try:
                _ = flattened_params_dict[param]
                logger.debug(f'{param} is already present present')
                if flattened_params_dict[param] is True or False:
                    if flattened_params_dict[param] or dataset[param] is True:
                        flattened_params_dict[param] = True
                    else:
                        flattened_params_dict[param] = False
                elif isinstance(flattened_params_dict[param], list):
                    flattened_params_dict[param] = set(
                        flattened_params_dict[param] + dataset[param])
            except KeyError:
                flattened_params_dict[param] = dataset[param]
    flattened_params_dict = _add_missing_parameters(flattened_params_dict)
    return flattened_params_dict


def validate_params(datapkg_bundle_settings):
    """
    Enforce validity of ETL parameters found in datapackage bundle settings.

    For each enumerated data package in the datapkg_bundle_settings, this
    function checks to ensure the input parameters for each of the datasets
    are consistent with the known input options. Most of those options are
    enumerated in pudl.constants. For each dataset, the years, states, tables,
    etc. are checked to ensure that they are valid and present. If parameters
    are not valid, assertions will be raised.

    There is some options that have default options or are hard coded during
    validation. Tables will typically be defaulted to all of the tables if
    they aren't set. CEMS is always going to be partitioned by year and state.
    This means we have functinoally removed the option to not partition or
    partition another way.

    Args:
        datapkg_bundle_settings (iterable): a list of data package parameters,
            with each element of the list being a dictionary specifying
            the data to be packaged.
        pudl_settings (dict): a dictionary describing paths to various
            resources and outputs.

    Returns:
        iterable: validated list of data package parameters, with each element
            of the list being a dictionary specitying the data to be packaged.

    """
    logger.info('reading and validating etl settings')
<<<<<<< HEAD
=======
    param_validation_functions = {
        'eia': _validate_params_eia,
        'ferc1': _validate_params_ferc1,
        'epacems': _validate_params_epacems,
        'glue': _validate_params_glue,
    }
>>>>>>> 7c981417
    # where we are going to compile the new validated settings
    validated_settings = []
    # for each of the packages, rebuild the settings
    for datapkg_settings in datapkg_bundle_settings:
        validated_datapkg_settings = {}
        # Required fields:
        validated_datapkg_settings.update({
            'name': datapkg_settings['name'],
            'title': datapkg_settings['title'],
            'description': datapkg_settings['description'],
        })
        # Optional fields...
        for field in ["version", "datapkg_bundle_doi"]:
            try:
                validated_datapkg_settings[field] = datapkg_settings[field]
            except KeyError:
                pass

        dataset_dicts = []
        for settings_dataset_dict in datapkg_settings['datasets']:
            for dataset in settings_dataset_dict:
                pipeline_cls = DatasetPipeline.get_pipeline_for_dataset(dataset)
                if not pipeline_cls:
                    raise AssertionError(
                        f'DatasetPipeline class for dataset {dataset} not found.')
                etl_params = pipeline_cls.validate_params(
                    settings_dataset_dict[dataset])
                validated_dataset_dict = {dataset: etl_params}
                if etl_params:
                    dataset_dicts.extend([validated_dataset_dict])
        dataset_dicts = _insert_glue_settings(dataset_dicts)
        if dataset_dicts:
            validated_datapkg_settings['datasets'] = dataset_dicts
            validated_settings.extend([validated_datapkg_settings])
    return validated_settings


<<<<<<< HEAD
def _create_synthetic_dependencies(flow, src_group, dst_group):
    src_tasks = flow.get_tasks(**src_group)
    dst_tasks = flow.get_tasks(**dst_group)
    logger.info(
        f'Linking {len(src_tasks)} to {len(dst_tasks)} [{src_group}] to [{dst_group}]')
    for i in src_tasks:
        for j in dst_tasks:
            flow.add_edge(i, j)


def etl(datapkg_settings, pudl_settings, flow=None, bundle_name=None,
        datapkg_builder=None, etl_settings=None, clobber=False,
        overwrite_ferc1_db=SqliteOverwriteMode.ALWAYS):
=======
def etl(  # noqa: C901
    etl_settings_bundle,
    pudl_settings,
    clobber: bool = False,
    use_local_cache: bool = True,
    gcs_cache_path: str = None,
    check_foreign_keys: bool = True,
    check_types: bool = True,
    check_values: bool = True,
):
>>>>>>> 7c981417
    """
    Run the PUDL Extract, Transform, and Load data pipeline.

    First we validate the settings, and then process data destined for loading
    into SQLite, which includes The FERC Form 1 and the EIA Forms 860 and 923.
    Once those data have been output to SQLite we mvoe on to processing the
    long tables, which will be loaded into Apache Parquet files. Some of this
    processing depends on data that's already been loaded into the SQLite DB.

    Args:
<<<<<<< HEAD
        datapkg_settings (dict): Validated ETL parameters for a single
            datapackage, originally read in from the PUDL ETL input file.
        output_dir (path-like): The individual datapackage directory, which
            will contain the datapackage.json file and the data directory.
        pudl_settings (dict): a dictionary describing paths to various
            resources and outputs.
        etl_settings (dict): the complete configuration for the ETL run.
        clobber (bool): if True then existing results will be overwritten.
        overwrite_ferc1_db (SqliteOverwriteMode): controls how ferc1 db should
            be treated.

    Returns:
        Prefect result for the DatapackageBuilder final task (that contains path to where
        the datapackage is stored)
    """
    datapkg_dir = datapkg_builder.get_datapkg_output_dir(datapkg_settings)
    pipelines = {}
    dataset_list = datapkg_settings['datasets']  # list of {dataset: params_dict}
    # For debugging purposes, print the dataset names
    dataset_names = set()
    for ds in dataset_list:
        dataset_names.update(ds.keys())
    logger.warning(
        f'Running etl with the following configurations: {sorted(dataset_names)}')

    datapkg_name = datapkg_builder.get_datapkg_name(datapkg_settings)
    extra_params = {
        'ferc1': {'overwrite_ferc1_db': overwrite_ferc1_db},
    }
    # TODO(rousik): we need to have a good way of configuring the datastore caching options
    # from commandline arguments here. Perhaps passing cmdline args by Datastore constructor
    # may do the trick?

    for pl_class in [Ferc1Pipeline, EiaPipeline, EpaIpmPipeline, GluePipeline]:
        pipelines[pl_class.DATASET] = pl_class(
            pudl_settings, dataset_list, flow,
            datapkg_name=datapkg_builder.get_datapkg_name(datapkg_settings),
            etl_settings=etl_settings,
            datapkg_dir=datapkg_dir,
            **extra_params.get(pl_class.DATASET, {}))
    # EpaCems pipeline is special because it needs to read the output of eia
    # pipeline

    pipelines['epacems'] = EpaCemsPipeline(
        pudl_settings,
        dataset_list,
        flow,
        datapkg_dir=datapkg_dir,
        eia_pipeline=pipelines['eia'])
    with flow:
        outputs = []
        for dataset, pl in pipelines.items():
            if pl.is_executed():
                logger.info(f"{datapkg_name} contains dataset {dataset}")
                outputs.append(pl.outputs())

        tables = dfc.merge_list(outputs)
        # Note that epacems is not generating any tables. It will directly write its
        # outputs to parquet files and upload them to gcs if necessary.
        resource_descriptors = pudl.load.metadata.write_csv_and_build_resource_descriptor.map(
            dfc.fanout(tables),
            datapkg_dir=unmapped(datapkg_dir),
            datapkg_settings=unmapped(datapkg_settings))

        return datapkg_builder(
            tables,
            prefect.flatten(resource_descriptors),
            datapkg_settings,
            task_args={'task_run_name': f'DatapackageBuilder-{datapkg_name}'})


class DatapackageBuilder(prefect.Task):
    """Builds and validates datapackages.

    Writes metadata for each data package and validates results.
    """

    def __init__(self, bundle_name, pudl_settings, doi, *args, **kwargs):
        """Constructs the datapackage builder.

        Args:
            bundle_name: top-level name of the bundle that is being
              built by this instance.
            pudl_settings: configuration object for this ETL run.
            doi: doi associated with the datapackages that are to be built.
        """
        self.uuid = str(uuid.uuid4())
        self.timestamp = datetime.now().strftime('%F-%H%M%S')
        self.doi = doi
        self.pudl_settings = pudl_settings
        self.bundle_dir = Path(pudl_settings["datapkg_dir"], bundle_name)
        self.bundle_name = bundle_name
        logger.warning(f'DatapackageBuilder uuid is {self.uuid}')
        logger.info(
            f'Datapackage bundle_name {bundle_name} with settings: {pudl_settings}')

        super().__init__(*args, **kwargs)

    def noslash_doi(self):
        """Returns doi where slashes are replaced with."""
        return self.doi.replace("/", "-")

    def prepare_output_directories(self, clobber=False):
        """Create (or wipe and re-create) output directory for the bundle."""
        logger.info(f'Prep dir {self.bundle_dir}')
        pudl.helpers.prep_dir(self.bundle_dir, clobber=clobber)

    def make_datapkg_dir(self, datapkg_settings):
        """Create directory to hold the datapackage csv files."""
        (self.get_datapkg_output_dir(datapkg_settings) / "data").mkdir(parents=True)

    def get_datapkg_output_dir(self, datapkg_settings):
        """Returns path where datapkg files should be stored."""
        return Path(
            self.pudl_settings["datapkg_dir"],
            self.bundle_name,
            datapkg_settings["name"])

    def get_datapkg_name(self, datapkg_settings):
        """Returns fully qualified datapkg name in the form of bundle_name/datapkg."""
        return f'{self.bundle_name}/{datapkg_settings["name"]}'

    def run(
            self,
            tables: DataFrameCollection,
            resource_descriptors: List[Dict],
            datapkg_settings: Dict) -> str:
        """
        Generates datapackage.json and validates contents of associated resources.

        Returns:
          top-level path that contains datapackage.json and resource files under data/
        """
        datapkg_full_name = self.get_datapkg_name(datapkg_settings)
        logger.info(
            f"Building metadata for {datapkg_full_name}, tables: {tables.get_table_names()}")
        pudl.load.metadata.generate_metadata(
            datapkg_settings,
            tables,
            resource_descriptors,
            self.get_datapkg_output_dir(datapkg_settings),
            datapkg_bundle_uuid=self.uuid,
            datapkg_bundle_doi=self.doi)
        return self.get_datapkg_output_dir(datapkg_settings)


@task(checkpoint=False)
def upload_files(remote_root_path: str, local_directories: List[str]) -> None:
    """
    Upload local files and directories to remote_root_path.

    Local directories will be recursively scanned for files and these will be uploaded
    to the remote storage under {remote_root_path}/{run_id}. The local directory
    structure relative to pudl_out will be maintained on the remote end, e.g.
    pudl_out/some/path/file.txt will be uploaded to
    remote_root_path/run_id/some/path/file.txt.

    Args:
        remote_root_path (str): a path prefix that can be interpreted by fsspec.
        local_directories (List[str]): list of files or directories that should
            be uploaded.
    """
    remote_base_path = os.path.join(remote_root_path, prefect.context.pudl_run_id)
    local_base_path = prefect.context.pudl_settings["pudl_out"]

    def upload_file(local_file: Path):
        rel_path = local_file.relative_to(local_base_path)
        target_path = os.path.join(remote_base_path, rel_path)
        with local_file.open(mode="rb") as in_file:
            with fsspec.open(target_path, mode="wb") as out_file:
                out_file.write(in_file.read())

    for d in local_directories:
        pathd = Path(d)
        if pathd.is_file():
            upload_file(Path(d))
        elif pathd.is_dir():
            for local_file in pathd.rglob("*"):
                if not local_file.is_file():
                    continue
                upload_file(local_file)
        else:
            logger.warning(f'{pathd} is neither file nor directory.')


def log_task_failures(flow_state: prefect.engine.state.State) -> None:
    """Log messages for directly failed tasks."""
    if not flow_state.is_failed():
        return
    for task_instance, task_state in flow_state.result.items():
        if not isinstance(task_state, prefect.engine.state.Failed):
            continue
        if isinstance(task_state, prefect.engine.state.TriggerFailed):
            continue
        logger.error(f'ETL task {task_instance.name} failed: {task_state.message}')


def cleanup_pipeline_cache(state, commandline_args):
    """
    Runs the pipeline cache cleanup logic, possibly removing the local cache.

    Currently, the cache is destroyed if caching is enabled, if it is done
    locally (not on GCS) and if the flow completed succesfully.
    """
    # TODO(rousik): add --keep-cache=ALWAYS|NEVER|ONFAIL commandline flag to control this
    if commandline_args.keep_cache:
        logger.warning('--keep-cache prevents cleanup of local cache.')
        return
    if state.is_successful() and commandline_args.pipeline_cache_path:
        cache_root = commandline_args.pipeline_cache_path
        if not cache_root.startswith("gs://"):
            logger.warning(f'Deleting pipeline cache directory under {cache_root}')
            # TODO(rousik): in order to prevent catastrophic results due to misconfiguration
            # we should refuse to delete cache_root unless the directory has the expected
            # run_id form of YYYY-MM-DD-HHMM-uuid4
            shutil.rmtree(cache_root)


def configure_prefect_context(etl_settings, pudl_settings, commandline_args):
    """
    Sets all pudl ETL relevant variables within prefect context.

    The variables that are set and their meaning:
      * pudl_etl_settings: the settings.yml file that configures the operation of the
        pipeline.
    """
    prefect.context.pudl_etl_settings = etl_settings
    prefect.context.pudl_datapkg_bundle_settings = etl_settings['datapkg_bundle_settings']
    prefect.context.pudl_settings = pudl_settings
    prefect.context.pudl_datapkg_bundle_name = etl_settings['datapkg_bundle_name']
    prefect.context.pudl_commandline_args = commandline_args
    prefect.context.pudl_upload_to = commandline_args.upload_to
    pudl.workspace.datastore.Datastore.configure_prefect_context(commandline_args)

    pipeline_cache_path = commandline_args.pipeline_cache_path
    if not pipeline_cache_path:
        pipeline_cache_path = os.path.join(pudl_settings["pudl_out"], "cache")
    prefect.context.pudl_pipeline_cache_path = pipeline_cache_path
    prefect.context.data_frame_storage_path = os.path.join(
        pipeline_cache_path, "dataframes")


def generate_datapkg_bundle(etl_settings: dict,
                            pudl_settings: dict,
                            datapkg_bundle_doi: str = None,
                            commandline_args: argparse.Namespace = None):
    """
    Coordinate the generation of data packages.

    For each bundle of packages laid out in the package_settings, this function
    generates data packages. First, the settings are validated (which runs
    through each of the settings listed in the package_settings). Then for
    each of the packages, run through the etl (extract, transform, load)
    functions, which generates CSVs. Then the metadata for the packages is
    generated by pulling from the metadata (which is a json file containing
    the schema for all of the possible pudl tables).

    Args:
        etl_settings (dict): ETL configuration object.
        pudl_settings (dict): a dictionary filled with settings that mostly
            describe paths to various resources and outputs.
        commandline_args (argparse.Namespace): provides parsed commandline
            flags that control the operation of the ETL pipeline.
=======
        etl_settings_bundle (iterable): a list of dictionaries. Each item
            in the list corresponds to a data package. Each data package's
            dictionary contains the arguements for its ETL function.
        pudl_settings (dict): a dictionary filled with settings that mostly
            describe paths to various resources and outputs.
        clobber (bool): If True and there is already a pudl.sqlite database
            it will be deleted and a new one will be created.
        use_local_cache (bool): controls whether datastore should be using local
            file cache.
        gcs_cache_path (str): controls whether datastore should be using Google
            Cloud Storage based cache.
>>>>>>> 7c981417

    Returns:
        None

    """
<<<<<<< HEAD
    # TODO(rousik): args.clobber should be moved to prefect.context, also other
    # configuration parameters such as overwrite-ferc1-db.
    datapkg_bundle_name = etl_settings['datapkg_bundle_name']
    datapkg_bundle_settings = etl_settings['datapkg_bundle_settings']
    configure_prefect_context(etl_settings, pudl_settings, commandline_args)

    result_cache = os.path.join(prefect.context.pudl_pipeline_cache_path, "prefect")
    flow = prefect.Flow("PUDL ETL", result=FSSpecResult(root_dir=result_cache))

    # TODO(rousik): DatapackageBuilder.uuid should be restored upon --rerun $uuid,
    # perhaps by deriving the uuid from the top uuid in a deterministic fashion (e.g.
    # combining top-level uuid with the datapackage name)
    datapkg_builder = DatapackageBuilder(
        datapkg_bundle_name, pudl_settings, doi=datapkg_bundle_doi)
    # Create, or delete and re-create the top level datapackage bundle directory:
    datapkg_builder.prepare_output_directories(clobber=commandline_args.clobber)

    # validate the settings from the settings file.
    validated_bundle_settings = validate_params(
        datapkg_bundle_settings, pudl_settings)

    datapkg_paths = []
    # this is a list and should be processed by another task
    for datapkg_settings in validated_bundle_settings:
        datapkg_builder.make_datapkg_dir(datapkg_settings)
        result = etl(datapkg_settings,
                     pudl_settings,
                     flow=flow,
                     bundle_name=datapkg_bundle_name,
                     datapkg_builder=datapkg_builder,
                     etl_settings=etl_settings,
                     clobber=commandline_args.clobber,
                     overwrite_ferc1_db=commandline_args.overwrite_ferc1_db)
        # TODO(rousik): we should simply pass commandline_args to etl function
        datapkg_paths.append(result)

    validation_task = ShellTask(stream_output=True)
    # TODO(rousik): perhaps we could fail early if tox.ini is not found in the current
    # directory.
    with flow:
        pudl_db = datapkg_to_sqlite.populate_pudl_database(
            datapkg_paths, clobber=commandline_args.clobber)

        # TODO(rousik): we could also upload pudl db to gcs as an artifact
        if commandline_args.validate:
            validation_task(command="tox -ve validate", upstream_tasks=[pudl_db])
        if commandline_args.upload_to:
            upload_files(commandline_args.upload_to, datapkg_paths)
            upload_files(
                commandline_args.upload_to,
                [os.path.join(pudl_settings["sqlite_dir"], "pudl.sqlite")],
                task_args={'name': 'upload_pudl_db'},
                upstream_tasks=[pudl_db])

    if commandline_args.show_flow_graph:
        flow.visualize()

    prefect_executor = LocalExecutor()
    if commandline_args.use_local_dask_executor:
        prefect_executor = LocalDaskExecutor()
    elif commandline_args.dask_executor_address or commandline_args.use_dask_executor:
        prefect_executor = DaskExecutor(address=commandline_args.dask_executor_address)

    logger.info(f"Using {type(prefect_executor)} Prefect executor.")
    state = flow.run(executor=prefect_executor)

    log_task_failures(state)
    cleanup_pipeline_cache(state, commandline_args)

    # TODO(rousik): summarize flow errors (directly failed tasks and their execeptions)
    if commandline_args.show_flow_graph:
        flow.visualize(flow_state=state)

    # TODO(rousik): if the flow failed, summarize the failed tasks and throw an exception here.
    # It is unclear whether we want to generate partial results or wipe them.
    return {}
=======
    pudl_db_path = Path(pudl_settings["sqlite_dir"]) / "pudl.sqlite"
    if pudl_db_path.exists() and not clobber:
        raise SystemExit(
            "The PUDL DB already exists, and we don't want to clobber it.\n"
            f"Move {pudl_db_path} aside or set clobber=True and try again."
        )

    # Configure how we want to obtain raw input data:
    ds_kwargs = dict(
        gcs_cache_path=gcs_cache_path,
        sandbox=pudl_settings.get("sandbox", False)
    )
    if use_local_cache:
        ds_kwargs["local_cache_path"] = Path(pudl_settings["pudl_in"]) / "data"

    validated_etl_settings = validate_params(etl_settings_bundle)
    # This is an artefact of outputting multiple data packages in the past.
    # Now the settings file should only describe a single ETL run, but we
    # haven't revised the ETL settings validation code yet, so we just grab
    # the first specification:
    num_settings = len(validated_etl_settings)
    if num_settings != 1:
        raise RuntimeError(
            "The PUDL ETL expects one and only one set of datasets to process "
            f"in each settings file, but here we found {num_settings}."
        )
    etl_settings = validated_etl_settings[0]

    # Check for existing EPA CEMS outputs if we're going to process CEMS, and
    # do it before running the SQLite part of the ETL so we don't do a bunch of
    # work only to discover that we can't finish.
    for dataset in etl_settings["datasets"]:
        if dataset.get("epacems", False):
            epacems_pq_path = Path(pudl_settings["parquet_dir"]) / "epacems"
            _ = pudl.helpers.prep_dir(epacems_pq_path, clobber=clobber)

    sqlite_dfs = {}
    # This could be cleaner if we simplified the settings file format:
    for dataset in etl_settings["datasets"]:
        if dataset.get("ferc1", False):
            sqlite_dfs.update(_etl_ferc1(dataset["ferc1"], pudl_settings))
        elif dataset.get("eia", False):
            sqlite_dfs.update(_etl_eia(dataset["eia"], ds_kwargs))
        elif dataset.get("glue", False):
            sqlite_dfs.update(_etl_glue(dataset["glue"]))

    # Load the ferc1 + eia data directly into the SQLite DB:
    pudl_engine = sa.create_engine(pudl_settings["pudl_db"])
    pudl.load.sqlite.dfs_to_sqlite(
        sqlite_dfs,
        engine=pudl_engine,
        check_foreign_keys=check_foreign_keys,
        check_types=check_types,
        check_values=check_values,
    )

    # Parquet Outputs:
    for dataset in etl_settings["datasets"]:
        if dataset.get("epacems", False):
            etl_epacems(dataset["epacems"], pudl_settings, ds_kwargs)
>>>>>>> 7c981417
<|MERGE_RESOLUTION|>--- conflicted
+++ resolved
@@ -17,70 +17,41 @@
 """
 import argparse
 import logging
-<<<<<<< HEAD
 import os
 import shutil
-import uuid
-from datetime import datetime
-from pathlib import Path
-from typing import Dict, List
-
-import fsspec
-import prefect
-from prefect import task, unmapped
-from prefect.executors import DaskExecutor
-from prefect.executors.dask import LocalDaskExecutor
-from prefect.executors.local import LocalExecutor
-from prefect.tasks.shell import ShellTask
-=======
 import time
 from pathlib import Path
 from typing import Dict
 
 import pandas as pd
+import prefect
 import sqlalchemy as sa
->>>>>>> 7c981417
+from prefect.executors import DaskExecutor
+from prefect.executors.local import LocalExecutor
 
 import pudl
+from pudl import constants as pc
 from pudl import dfc
-from pudl.convert import datapkg_to_sqlite
-from pudl.dfc import DataFrameCollection
 from pudl.extract.ferc1 import SqliteOverwriteMode
 from pudl.fsspec_result import FSSpecResult
-from pudl.workflow.dataset_pipeline import DatasetPipeline
 from pudl.workflow.eia import EiaPipeline
 from pudl.workflow.epacems import EpaCemsPipeline
-from pudl.workflow.epaipm import EpaIpmPipeline
 from pudl.workflow.ferc1 import Ferc1Pipeline
 from pudl.workflow.glue import GluePipeline
+from pudl.workspace.datastore import Datastore
 
 logger = logging.getLogger(__name__)
 
 
-<<<<<<< HEAD
 def command_line_flags() -> argparse.ArgumentParser:
     """Returns argparse.ArgumentParser containing flags relevant to the ETL component."""
     parser = argparse.ArgumentParser(
         description="ETL configuration flags", add_help=False)
     parser.add_argument(
-        '-c',
-        '--clobber',
-        action='store_true',
-        help="""Clobber existing datapackages if they exist. If clobber is not
-        included but the datapackage bundle directory already exists the _build
-        will fail. Either the datapkg_bundle_name in the settings_file needs to
-        be unique or you need to include --clobber""",
-        default=False)
-    parser.add_argument(
         "--use-dask-executor",
         action="store_true",
         default=False,
-        help='If enabled, use DaskExecutor to run the flow.')
-    parser.add_argument(
-        "--use-local-dask-executor",
-        action="store_true",
-        default=False,
-        help='If enabled, use LocalDaskExecutor to run the flow.')
+        help='If enabled, use local DaskExecutor to run the flow.')
     parser.add_argument(
         "--dask-executor-address",
         default=None,
@@ -92,12 +63,9 @@
         help="""A location (local or remote) where the results of the ETL run
         should be uploaded to. This path will be interpreted by fsspec so
         anything supported by that module is a valid destination.
-
         This should work with GCS and S3 remote destinations.
-
         Default value for this will be loaded from PUDL_UPLOAD_TO environment
         variable.
-
         Files will be stored under {upload_to}/{run_id} to avoid conflicts.
         """)
     parser.add_argument(
@@ -115,15 +83,11 @@
         type=str,
         default=os.environ.get('PUDL_ZENODO_CACHE_PATH'),
         help="""Specifies fsspec-like path where zenodo datapackages are cached.
-
         This can be local as well as remote location (e.g. GCS or S3).
-
         If specified, datastore will use this as a read-only cache and will retrieve
         files from this location before contacting Zenodo.
-
         This is set to read-only mode and will not be modified during ETL run. If you
         need to update or set it up, you can use pudl_datastore CLI to do so.
-
         Default value for this flag is loaded from PUDL_ZENODO_CACHE_PATH environment
         variable.""")
     # TODO(rousik): the above should be marked as "datastore" cache.
@@ -158,7 +122,6 @@
     return parser
 
 
-=======
 def _validate_params_partition(etl_params_og, tables):
     # if there is a `partition` in the package settings..
     partition_dict = {}
@@ -650,7 +613,6 @@
 ###############################################################################
 # Coordinating functions
 ###############################################################################
->>>>>>> 7c981417
 def _insert_glue_settings(dataset_dicts):
     """Add glue settings into data package settings if this is a glue-y dataset.
 
@@ -677,7 +639,7 @@
                         glue_param['ferc1'] = True
                     if dataset == 'eia':
                         glue_param['eia'] = True
-        validated_glue_params = GluePipeline.validate_params(glue_param)
+        validated_glue_params = _validate_params_glue(glue_param)
         if validated_glue_params:
             dataset_dicts.extend([{'glue': validated_glue_params}])
     return dataset_dicts
@@ -749,8 +711,7 @@
     """
     Enforce validity of ETL parameters found in datapackage bundle settings.
 
-    For each enumerated data package in the datapkg_bundle_settings, this
-    function checks to ensure the input parameters for each of the datasets
+    This function checks to ensure the input parameters for each of the datasets
     are consistent with the known input options. Most of those options are
     enumerated in pudl.constants. For each dataset, the years, states, tables,
     etc. are checked to ensure that they are valid and present. If parameters
@@ -763,284 +724,48 @@
     partition another way.
 
     Args:
-        datapkg_bundle_settings (iterable): a list of data package parameters,
-            with each element of the list being a dictionary specifying
+        datapkg_bundle_settings (dict): A dictionary specifying
             the data to be packaged.
-        pudl_settings (dict): a dictionary describing paths to various
-            resources and outputs.
 
     Returns:
-        iterable: validated list of data package parameters, with each element
-            of the list being a dictionary specitying the data to be packaged.
-
+        dict: a validated dictionary specitying the data to be packaged.
     """
     logger.info('reading and validating etl settings')
-<<<<<<< HEAD
-=======
     param_validation_functions = {
         'eia': _validate_params_eia,
         'ferc1': _validate_params_ferc1,
         'epacems': _validate_params_epacems,
         'glue': _validate_params_glue,
     }
->>>>>>> 7c981417
-    # where we are going to compile the new validated settings
-    validated_settings = []
-    # for each of the packages, rebuild the settings
-    for datapkg_settings in datapkg_bundle_settings:
-        validated_datapkg_settings = {}
-        # Required fields:
-        validated_datapkg_settings.update({
-            'name': datapkg_settings['name'],
-            'title': datapkg_settings['title'],
-            'description': datapkg_settings['description'],
-        })
-        # Optional fields...
-        for field in ["version", "datapkg_bundle_doi"]:
-            try:
-                validated_datapkg_settings[field] = datapkg_settings[field]
-            except KeyError:
-                pass
-
-        dataset_dicts = []
-        for settings_dataset_dict in datapkg_settings['datasets']:
-            for dataset in settings_dataset_dict:
-                pipeline_cls = DatasetPipeline.get_pipeline_for_dataset(dataset)
-                if not pipeline_cls:
-                    raise AssertionError(
-                        f'DatasetPipeline class for dataset {dataset} not found.')
-                etl_params = pipeline_cls.validate_params(
-                    settings_dataset_dict[dataset])
-                validated_dataset_dict = {dataset: etl_params}
-                if etl_params:
-                    dataset_dicts.extend([validated_dataset_dict])
-        dataset_dicts = _insert_glue_settings(dataset_dicts)
-        if dataset_dicts:
-            validated_datapkg_settings['datasets'] = dataset_dicts
-            validated_settings.extend([validated_datapkg_settings])
-    return validated_settings
-
-
-<<<<<<< HEAD
-def _create_synthetic_dependencies(flow, src_group, dst_group):
-    src_tasks = flow.get_tasks(**src_group)
-    dst_tasks = flow.get_tasks(**dst_group)
-    logger.info(
-        f'Linking {len(src_tasks)} to {len(dst_tasks)} [{src_group}] to [{dst_group}]')
-    for i in src_tasks:
-        for j in dst_tasks:
-            flow.add_edge(i, j)
-
-
-def etl(datapkg_settings, pudl_settings, flow=None, bundle_name=None,
-        datapkg_builder=None, etl_settings=None, clobber=False,
-        overwrite_ferc1_db=SqliteOverwriteMode.ALWAYS):
-=======
-def etl(  # noqa: C901
-    etl_settings_bundle,
-    pudl_settings,
-    clobber: bool = False,
-    use_local_cache: bool = True,
-    gcs_cache_path: str = None,
-    check_foreign_keys: bool = True,
-    check_types: bool = True,
-    check_values: bool = True,
-):
->>>>>>> 7c981417
-    """
-    Run the PUDL Extract, Transform, and Load data pipeline.
-
-    First we validate the settings, and then process data destined for loading
-    into SQLite, which includes The FERC Form 1 and the EIA Forms 860 and 923.
-    Once those data have been output to SQLite we mvoe on to processing the
-    long tables, which will be loaded into Apache Parquet files. Some of this
-    processing depends on data that's already been loaded into the SQLite DB.
-
-    Args:
-<<<<<<< HEAD
-        datapkg_settings (dict): Validated ETL parameters for a single
-            datapackage, originally read in from the PUDL ETL input file.
-        output_dir (path-like): The individual datapackage directory, which
-            will contain the datapackage.json file and the data directory.
-        pudl_settings (dict): a dictionary describing paths to various
-            resources and outputs.
-        etl_settings (dict): the complete configuration for the ETL run.
-        clobber (bool): if True then existing results will be overwritten.
-        overwrite_ferc1_db (SqliteOverwriteMode): controls how ferc1 db should
-            be treated.
-
-    Returns:
-        Prefect result for the DatapackageBuilder final task (that contains path to where
-        the datapackage is stored)
-    """
-    datapkg_dir = datapkg_builder.get_datapkg_output_dir(datapkg_settings)
-    pipelines = {}
-    dataset_list = datapkg_settings['datasets']  # list of {dataset: params_dict}
-    # For debugging purposes, print the dataset names
-    dataset_names = set()
-    for ds in dataset_list:
-        dataset_names.update(ds.keys())
-    logger.warning(
-        f'Running etl with the following configurations: {sorted(dataset_names)}')
-
-    datapkg_name = datapkg_builder.get_datapkg_name(datapkg_settings)
-    extra_params = {
-        'ferc1': {'overwrite_ferc1_db': overwrite_ferc1_db},
-    }
-    # TODO(rousik): we need to have a good way of configuring the datastore caching options
-    # from commandline arguments here. Perhaps passing cmdline args by Datastore constructor
-    # may do the trick?
-
-    for pl_class in [Ferc1Pipeline, EiaPipeline, EpaIpmPipeline, GluePipeline]:
-        pipelines[pl_class.DATASET] = pl_class(
-            pudl_settings, dataset_list, flow,
-            datapkg_name=datapkg_builder.get_datapkg_name(datapkg_settings),
-            etl_settings=etl_settings,
-            datapkg_dir=datapkg_dir,
-            **extra_params.get(pl_class.DATASET, {}))
-    # EpaCems pipeline is special because it needs to read the output of eia
-    # pipeline
-
-    pipelines['epacems'] = EpaCemsPipeline(
-        pudl_settings,
-        dataset_list,
-        flow,
-        datapkg_dir=datapkg_dir,
-        eia_pipeline=pipelines['eia'])
-    with flow:
-        outputs = []
-        for dataset, pl in pipelines.items():
-            if pl.is_executed():
-                logger.info(f"{datapkg_name} contains dataset {dataset}")
-                outputs.append(pl.outputs())
-
-        tables = dfc.merge_list(outputs)
-        # Note that epacems is not generating any tables. It will directly write its
-        # outputs to parquet files and upload them to gcs if necessary.
-        resource_descriptors = pudl.load.metadata.write_csv_and_build_resource_descriptor.map(
-            dfc.fanout(tables),
-            datapkg_dir=unmapped(datapkg_dir),
-            datapkg_settings=unmapped(datapkg_settings))
-
-        return datapkg_builder(
-            tables,
-            prefect.flatten(resource_descriptors),
-            datapkg_settings,
-            task_args={'task_run_name': f'DatapackageBuilder-{datapkg_name}'})
-
-
-class DatapackageBuilder(prefect.Task):
-    """Builds and validates datapackages.
-
-    Writes metadata for each data package and validates results.
-    """
-
-    def __init__(self, bundle_name, pudl_settings, doi, *args, **kwargs):
-        """Constructs the datapackage builder.
-
-        Args:
-            bundle_name: top-level name of the bundle that is being
-              built by this instance.
-            pudl_settings: configuration object for this ETL run.
-            doi: doi associated with the datapackages that are to be built.
-        """
-        self.uuid = str(uuid.uuid4())
-        self.timestamp = datetime.now().strftime('%F-%H%M%S')
-        self.doi = doi
-        self.pudl_settings = pudl_settings
-        self.bundle_dir = Path(pudl_settings["datapkg_dir"], bundle_name)
-        self.bundle_name = bundle_name
-        logger.warning(f'DatapackageBuilder uuid is {self.uuid}')
-        logger.info(
-            f'Datapackage bundle_name {bundle_name} with settings: {pudl_settings}')
-
-        super().__init__(*args, **kwargs)
-
-    def noslash_doi(self):
-        """Returns doi where slashes are replaced with."""
-        return self.doi.replace("/", "-")
-
-    def prepare_output_directories(self, clobber=False):
-        """Create (or wipe and re-create) output directory for the bundle."""
-        logger.info(f'Prep dir {self.bundle_dir}')
-        pudl.helpers.prep_dir(self.bundle_dir, clobber=clobber)
-
-    def make_datapkg_dir(self, datapkg_settings):
-        """Create directory to hold the datapackage csv files."""
-        (self.get_datapkg_output_dir(datapkg_settings) / "data").mkdir(parents=True)
-
-    def get_datapkg_output_dir(self, datapkg_settings):
-        """Returns path where datapkg files should be stored."""
-        return Path(
-            self.pudl_settings["datapkg_dir"],
-            self.bundle_name,
-            datapkg_settings["name"])
-
-    def get_datapkg_name(self, datapkg_settings):
-        """Returns fully qualified datapkg name in the form of bundle_name/datapkg."""
-        return f'{self.bundle_name}/{datapkg_settings["name"]}'
-
-    def run(
-            self,
-            tables: DataFrameCollection,
-            resource_descriptors: List[Dict],
-            datapkg_settings: Dict) -> str:
-        """
-        Generates datapackage.json and validates contents of associated resources.
-
-        Returns:
-          top-level path that contains datapackage.json and resource files under data/
-        """
-        datapkg_full_name = self.get_datapkg_name(datapkg_settings)
-        logger.info(
-            f"Building metadata for {datapkg_full_name}, tables: {tables.get_table_names()}")
-        pudl.load.metadata.generate_metadata(
-            datapkg_settings,
-            tables,
-            resource_descriptors,
-            self.get_datapkg_output_dir(datapkg_settings),
-            datapkg_bundle_uuid=self.uuid,
-            datapkg_bundle_doi=self.doi)
-        return self.get_datapkg_output_dir(datapkg_settings)
-
-
-@task(checkpoint=False)
-def upload_files(remote_root_path: str, local_directories: List[str]) -> None:
-    """
-    Upload local files and directories to remote_root_path.
-
-    Local directories will be recursively scanned for files and these will be uploaded
-    to the remote storage under {remote_root_path}/{run_id}. The local directory
-    structure relative to pudl_out will be maintained on the remote end, e.g.
-    pudl_out/some/path/file.txt will be uploaded to
-    remote_root_path/run_id/some/path/file.txt.
-
-    Args:
-        remote_root_path (str): a path prefix that can be interpreted by fsspec.
-        local_directories (List[str]): list of files or directories that should
-            be uploaded.
-    """
-    remote_base_path = os.path.join(remote_root_path, prefect.context.pudl_run_id)
-    local_base_path = prefect.context.pudl_settings["pudl_out"]
-
-    def upload_file(local_file: Path):
-        rel_path = local_file.relative_to(local_base_path)
-        target_path = os.path.join(remote_base_path, rel_path)
-        with local_file.open(mode="rb") as in_file:
-            with fsspec.open(target_path, mode="wb") as out_file:
-                out_file.write(in_file.read())
-
-    for d in local_directories:
-        pathd = Path(d)
-        if pathd.is_file():
-            upload_file(Path(d))
-        elif pathd.is_dir():
-            for local_file in pathd.rglob("*"):
-                if not local_file.is_file():
-                    continue
-                upload_file(local_file)
-        else:
-            logger.warning(f'{pathd} is neither file nor directory.')
+    # Rebuild the settings for the datapackage
+    datapkg_settings = datapkg_bundle_settings
+    validated_datapkg_settings = {}
+    # Required fields:
+    validated_datapkg_settings.update({
+        'name': datapkg_settings['name'],
+        'title': datapkg_settings['title'],
+        'description': datapkg_settings['description'],
+    })
+    # Optional fields...
+    for field in ["version", "datapkg_bundle_doi"]:
+        try:
+            validated_datapkg_settings[field] = datapkg_settings[field]
+        except KeyError:
+            pass
+
+    dataset_dicts = []
+    for settings_dataset_dict in datapkg_settings['datasets']:
+        for dataset in settings_dataset_dict:
+            etl_params = param_validation_functions[dataset](
+                settings_dataset_dict[dataset])
+            validated_dataset_dict = {dataset: etl_params}
+            if etl_params:
+                dataset_dicts.extend([validated_dataset_dict])
+    dataset_dicts = _insert_glue_settings(dataset_dicts)
+    if dataset_dicts:
+        validated_datapkg_settings['datasets'] = dataset_dicts
+
+    return validated_datapkg_settings
 
 
 def log_task_failures(flow_state: prefect.engine.state.State) -> None:
@@ -1056,8 +781,7 @@
 
 
 def cleanup_pipeline_cache(state, commandline_args):
-    """
-    Runs the pipeline cache cleanup logic, possibly removing the local cache.
+    """Runs the pipeline cache cleanup logic, possibly removing the local cache.
 
     Currently, the cache is destroyed if caching is enabled, if it is done
     locally (not on GCS) and if the flow completed succesfully.
@@ -1077,17 +801,14 @@
 
 
 def configure_prefect_context(etl_settings, pudl_settings, commandline_args):
-    """
-    Sets all pudl ETL relevant variables within prefect context.
+    """Sets all pudl ETL relevant variables within prefect context.
 
     The variables that are set and their meaning:
       * pudl_etl_settings: the settings.yml file that configures the operation of the
         pipeline.
     """
     prefect.context.pudl_etl_settings = etl_settings
-    prefect.context.pudl_datapkg_bundle_settings = etl_settings['datapkg_bundle_settings']
     prefect.context.pudl_settings = pudl_settings
-    prefect.context.pudl_datapkg_bundle_name = etl_settings['datapkg_bundle_name']
     prefect.context.pudl_commandline_args = commandline_args
     prefect.context.pudl_upload_to = commandline_args.upload_to
     pudl.workspace.datastore.Datastore.configure_prefect_context(commandline_args)
@@ -1100,29 +821,27 @@
         pipeline_cache_path, "dataframes")
 
 
-def generate_datapkg_bundle(etl_settings: dict,
-                            pudl_settings: dict,
-                            datapkg_bundle_doi: str = None,
-                            commandline_args: argparse.Namespace = None):
-    """
-    Coordinate the generation of data packages.
-
-    For each bundle of packages laid out in the package_settings, this function
-    generates data packages. First, the settings are validated (which runs
-    through each of the settings listed in the package_settings). Then for
-    each of the packages, run through the etl (extract, transform, load)
-    functions, which generates CSVs. Then the metadata for the packages is
-    generated by pulling from the metadata (which is a json file containing
-    the schema for all of the possible pudl tables).
-
+def etl(  # noqa: C901
+    etl_settings,
+    pudl_settings,
+    clobber: bool = False,
+    use_local_cache: bool = True,
+    gcs_cache_path: str = None,
+    check_foreign_keys: bool = True,
+    check_types: bool = True,
+    check_values: bool = True,
+    overwrite_ferc1_db=SqliteOverwriteMode.ALWAYS,
+    commandline_args: argparse.Namespace = None
+):
+    """Run the PUDL Extract, Transform, and Load data pipeline.
+
+    First we validate the settings, and then process data destined for loading
+    into SQLite, which includes The FERC Form 1 and the EIA Forms 860 and 923.
+    Once those data have been output to SQLite we mvoe on to processing the
+    long tables, which will be loaded into Apache Parquet files. Some of this
+    processing depends on data that's already been loaded into the SQLite DB.
     Args:
-        etl_settings (dict): ETL configuration object.
-        pudl_settings (dict): a dictionary filled with settings that mostly
-            describe paths to various resources and outputs.
-        commandline_args (argparse.Namespace): provides parsed commandline
-            flags that control the operation of the ETL pipeline.
-=======
-        etl_settings_bundle (iterable): a list of dictionaries. Each item
+        etl_settings (iterable): a list of dictionaries. Each item
             in the list corresponds to a data package. Each data package's
             dictionary contains the arguements for its ETL function.
         pudl_settings (dict): a dictionary filled with settings that mostly
@@ -1133,90 +852,11 @@
             file cache.
         gcs_cache_path (str): controls whether datastore should be using Google
             Cloud Storage based cache.
->>>>>>> 7c981417
-
+        overwrite_ferc1_db (SqliteOverwriteMode): controls how ferc1 db should
+            be treated.
     Returns:
         None
-
-    """
-<<<<<<< HEAD
-    # TODO(rousik): args.clobber should be moved to prefect.context, also other
-    # configuration parameters such as overwrite-ferc1-db.
-    datapkg_bundle_name = etl_settings['datapkg_bundle_name']
-    datapkg_bundle_settings = etl_settings['datapkg_bundle_settings']
-    configure_prefect_context(etl_settings, pudl_settings, commandline_args)
-
-    result_cache = os.path.join(prefect.context.pudl_pipeline_cache_path, "prefect")
-    flow = prefect.Flow("PUDL ETL", result=FSSpecResult(root_dir=result_cache))
-
-    # TODO(rousik): DatapackageBuilder.uuid should be restored upon --rerun $uuid,
-    # perhaps by deriving the uuid from the top uuid in a deterministic fashion (e.g.
-    # combining top-level uuid with the datapackage name)
-    datapkg_builder = DatapackageBuilder(
-        datapkg_bundle_name, pudl_settings, doi=datapkg_bundle_doi)
-    # Create, or delete and re-create the top level datapackage bundle directory:
-    datapkg_builder.prepare_output_directories(clobber=commandline_args.clobber)
-
-    # validate the settings from the settings file.
-    validated_bundle_settings = validate_params(
-        datapkg_bundle_settings, pudl_settings)
-
-    datapkg_paths = []
-    # this is a list and should be processed by another task
-    for datapkg_settings in validated_bundle_settings:
-        datapkg_builder.make_datapkg_dir(datapkg_settings)
-        result = etl(datapkg_settings,
-                     pudl_settings,
-                     flow=flow,
-                     bundle_name=datapkg_bundle_name,
-                     datapkg_builder=datapkg_builder,
-                     etl_settings=etl_settings,
-                     clobber=commandline_args.clobber,
-                     overwrite_ferc1_db=commandline_args.overwrite_ferc1_db)
-        # TODO(rousik): we should simply pass commandline_args to etl function
-        datapkg_paths.append(result)
-
-    validation_task = ShellTask(stream_output=True)
-    # TODO(rousik): perhaps we could fail early if tox.ini is not found in the current
-    # directory.
-    with flow:
-        pudl_db = datapkg_to_sqlite.populate_pudl_database(
-            datapkg_paths, clobber=commandline_args.clobber)
-
-        # TODO(rousik): we could also upload pudl db to gcs as an artifact
-        if commandline_args.validate:
-            validation_task(command="tox -ve validate", upstream_tasks=[pudl_db])
-        if commandline_args.upload_to:
-            upload_files(commandline_args.upload_to, datapkg_paths)
-            upload_files(
-                commandline_args.upload_to,
-                [os.path.join(pudl_settings["sqlite_dir"], "pudl.sqlite")],
-                task_args={'name': 'upload_pudl_db'},
-                upstream_tasks=[pudl_db])
-
-    if commandline_args.show_flow_graph:
-        flow.visualize()
-
-    prefect_executor = LocalExecutor()
-    if commandline_args.use_local_dask_executor:
-        prefect_executor = LocalDaskExecutor()
-    elif commandline_args.dask_executor_address or commandline_args.use_dask_executor:
-        prefect_executor = DaskExecutor(address=commandline_args.dask_executor_address)
-
-    logger.info(f"Using {type(prefect_executor)} Prefect executor.")
-    state = flow.run(executor=prefect_executor)
-
-    log_task_failures(state)
-    cleanup_pipeline_cache(state, commandline_args)
-
-    # TODO(rousik): summarize flow errors (directly failed tasks and their execeptions)
-    if commandline_args.show_flow_graph:
-        flow.visualize(flow_state=state)
-
-    # TODO(rousik): if the flow failed, summarize the failed tasks and throw an exception here.
-    # It is unclear whether we want to generate partial results or wipe them.
-    return {}
-=======
+    """
     pudl_db_path = Path(pudl_settings["sqlite_dir"]) / "pudl.sqlite"
     if pudl_db_path.exists() and not clobber:
         raise SystemExit(
@@ -1232,49 +872,106 @@
     if use_local_cache:
         ds_kwargs["local_cache_path"] = Path(pudl_settings["pudl_in"]) / "data"
 
-    validated_etl_settings = validate_params(etl_settings_bundle)
-    # This is an artefact of outputting multiple data packages in the past.
-    # Now the settings file should only describe a single ETL run, but we
-    # haven't revised the ETL settings validation code yet, so we just grab
-    # the first specification:
-    num_settings = len(validated_etl_settings)
-    if num_settings != 1:
-        raise RuntimeError(
-            "The PUDL ETL expects one and only one set of datasets to process "
-            f"in each settings file, but here we found {num_settings}."
-        )
-    etl_settings = validated_etl_settings[0]
+    datapkg_bundle_settings = etl_settings['datapkg_bundle_settings']
+    validated_datapkg_bundle_settings = validate_params(datapkg_bundle_settings)
 
     # Check for existing EPA CEMS outputs if we're going to process CEMS, and
     # do it before running the SQLite part of the ETL so we don't do a bunch of
     # work only to discover that we can't finish.
-    for dataset in etl_settings["datasets"]:
+    for dataset in validated_datapkg_bundle_settings["datasets"]:
         if dataset.get("epacems", False):
             epacems_pq_path = Path(pudl_settings["parquet_dir"]) / "epacems"
             _ = pudl.helpers.prep_dir(epacems_pq_path, clobber=clobber)
 
-    sqlite_dfs = {}
-    # This could be cleaner if we simplified the settings file format:
-    for dataset in etl_settings["datasets"]:
+    # Setup pipeline cache
+    configure_prefect_context(etl_settings, pudl_settings, commandline_args)
+
+    result_cache = os.path.join(prefect.context.pudl_pipeline_cache_path, "prefect")
+    flow = prefect.Flow("PUDL ETL", result=FSSpecResult(root_dir=result_cache))
+
+    # For debugging purposes, print the dataset names
+    # list of {dataset: params_dict}
+    dataset_list = validated_datapkg_bundle_settings["datasets"]
+
+    dataset_names = set()
+    for ds in dataset_list:
+        dataset_names.update(ds.keys())
+    logger.warning(
+        f'Running etl with the following configurations: {sorted(dataset_names)}')
+
+    # Create the prefect pipelines
+    extra_params = {
+        'ferc1': {'overwrite_ferc1_db': overwrite_ferc1_db},
+    }
+    # TODO(rousik): we need to have a good way of configuring the datastore caching options
+    # from commandline arguments here. Perhaps passing cmdline args by Datastore constructor
+    # may do the trick?
+
+    pipelines = {}
+
+    # for pl_class in [Ferc1Pipeline, EiaPipeline, EpaIpmPipeline, GluePipeline]:
+    #     pipelines[pl_class.DATASET] = pl_class(
+    #         pudl_settings, dataset_list, flow,
+    #         etl_settings=etl_settings,
+    #         **extra_params.get(pl_class.DATASET, {}))
+
+    for dataset in dataset_list:
         if dataset.get("ferc1", False):
-            sqlite_dfs.update(_etl_ferc1(dataset["ferc1"], pudl_settings))
+            pl_class = Ferc1Pipeline
         elif dataset.get("eia", False):
-            sqlite_dfs.update(_etl_eia(dataset["eia"], ds_kwargs))
+            pl_class = EiaPipeline
         elif dataset.get("glue", False):
-            sqlite_dfs.update(_etl_glue(dataset["glue"]))
-
-    # Load the ferc1 + eia data directly into the SQLite DB:
-    pudl_engine = sa.create_engine(pudl_settings["pudl_db"])
-    pudl.load.sqlite.dfs_to_sqlite(
-        sqlite_dfs,
-        engine=pudl_engine,
-        check_foreign_keys=check_foreign_keys,
-        check_types=check_types,
-        check_values=check_values,
-    )
-
-    # Parquet Outputs:
-    for dataset in etl_settings["datasets"]:
-        if dataset.get("epacems", False):
-            etl_epacems(dataset["epacems"], pudl_settings, ds_kwargs)
->>>>>>> 7c981417
+            pl_class = GluePipeline
+        pipelines[pl_class.DATASET] = pl_class(
+            pudl_settings, dataset_list, flow,
+            etl_settings=etl_settings,
+            **extra_params.get(pl_class.DATASET, {}))
+
+    # EpaCems pipeline is special because it needs to read the output of eia
+    # pipeline
+
+    pipelines['epacems'] = EpaCemsPipeline(
+        pudl_settings,
+        dataset_list,
+        flow,
+        etl_settings,
+        eia_pipeline=pipelines['eia'])
+
+    # TODO: These steps will probably fail because load.sqlite does not expect DataFrameCollections
+    with flow:
+        outputs = []
+        for dataset, pl in pipelines.items():
+            if pl.is_executed():
+                outputs.append(pl.outputs())
+
+        # `tables` is a DataFrame collections containing every dataframe from the pipelines.
+        tables = dfc.merge_list(outputs)
+
+        # # Load the ferc1 + eia data directly into the SQLite DB:
+        pudl_engine = sa.create_engine(pudl_settings["pudl_db"])
+        pudl.load.sqlite.dfs_to_sqlite(
+            tables,
+            engine=pudl_engine,
+            check_foreign_keys=check_foreign_keys,
+            check_types=check_types,
+            check_values=check_values,
+        )
+
+    if commandline_args.show_flow_graph:
+        flow.visualize()
+
+    prefect_executor = LocalExecutor()
+    if commandline_args.dask_executor_address or commandline_args.use_dask_executor:
+        prefect_executor = DaskExecutor(address=commandline_args.dask_executor_address)
+    state = flow.run(executor=prefect_executor)
+
+    log_task_failures(state)
+    cleanup_pipeline_cache(state, commandline_args)
+
+    # TODO(rousik): summarize flow errors (directly failed tasks and their execeptions)
+    if commandline_args.show_flow_graph:
+        flow.visualize(flow_state=state)
+
+    # TODO(rousik): if the flow failed, summarize the failed tasks and throw an exception here.
+    # It is unclear whether we want to generate partial results or wipe them.
+    return {}