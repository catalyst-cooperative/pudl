"""Run the PUDL ETL Pipeline.

The PUDL project integrates several different public datasets into a well
normalized relational database allowing easier access and interaction between all
datasets. This module coordinates the extract/transfrom/load process for
data from:

 - US Energy Information Agency (EIA):
   - Form 860 (eia860)
   - Form 923 (eia923)
 - US Federal Energy Regulatory Commission (FERC):
   - Form 1 (ferc1)
 - US Environmental Protection Agency (EPA):
   - Continuous Emissions Monitory System (epacems)
"""
import logging
import time
from concurrent.futures import ProcessPoolExecutor
from functools import partial
from pathlib import Path
from typing import Any

import pandas as pd
import pyarrow as pa
import pyarrow.parquet as pq
import sqlalchemy as sa
from dagster import AssetOut, Output, asset, multi_asset

import pudl
from pudl.helpers import convert_cols_dtypes
from pudl.metadata.classes import DataSource, Package, Resource
from pudl.metadata.fields import apply_pudl_dtypes
from pudl.settings import EiaSettings, EpaCemsSettings, EtlSettings, Ferc1Settings
from pudl.workspace.datastore import Datastore

logger = pudl.logging_helpers.get_logger(__name__)


###############################################################################
# EIA EXPORT FUNCTIONS
###############################################################################

# TODO (bendnorman): Add this information to the metadata
eia_raw_table_names = (
    "raw_boiler_fuel_eia923",
    "raw_boiler_generator_assn_eia860",
    "raw_fuel_receipts_costs_eia923",
    "raw_generation_fuel_eia923",
    "raw_generator_eia860",
    "raw_generator_eia923",
    "raw_generator_existing_eia860",
    "raw_generator_proposed_eia860",
    "raw_generator_retired_eia860",
    "raw_ownership_eia860",
    "raw_plant_eia860",
    "raw_stocks_eia923",
    "raw_utility_eia860",
)


# TODO (bendnorman): Figure out type hint for context keyword and mutli_asset return
@multi_asset(
    outs={table_name: AssetOut() for table_name in sorted(eia_raw_table_names)},
    required_resource_keys={"datastore", "dataset_settings"},
    group_name="raw_eia",
)
def extract_eia(context):
    """Extract raw EIA data from excel sheets into dataframes.

    Args:
        context: dagster keyword that provides access to resources and config.

    Returns:
        A tuple of extracted EIA dataframes.
    """
    eia_settings = context.resources.dataset_settings.eia

    ds = context.resources.datastore
    eia923_raw_dfs = pudl.extract.eia923.Extractor(ds).extract(
        year=eia_settings.eia923.years
    )
    eia860_raw_dfs = pudl.extract.eia860.Extractor(ds).extract(
        year=eia_settings.eia860.years
    )

    if eia_settings.eia860.eia860m:
        eia860m_data_source = DataSource.from_id("eia860m")
        eia860m_date = eia860m_data_source.working_partitions["year_month"]
        eia860m_raw_dfs = pudl.extract.eia860m.Extractor(ds).extract(
            year_month=eia860m_date
        )
        eia860_raw_dfs = pudl.extract.eia860m.append_eia860m(
            eia860_raw_dfs=eia860_raw_dfs, eia860m_raw_dfs=eia860m_raw_dfs
        )

    # create descriptive table_names
    eia860_raw_dfs = {
        "raw_" + table_name + "_eia860": df for table_name, df in eia860_raw_dfs.items()
    }
    eia923_raw_dfs = {
        "raw_" + table_name + "_eia923": df for table_name, df in eia923_raw_dfs.items()
    }

    eia_raw_dfs = {}
    eia_raw_dfs.update(eia860_raw_dfs)
    eia_raw_dfs.update(eia923_raw_dfs)
    eia_raw_dfs = dict(sorted(eia_raw_dfs.items()))

    return (
        Output(output_name=table_name, value=df)
        for table_name, df in eia_raw_dfs.items()
    )


def _etl_eia(
    eia_settings: EiaSettings, ds_kwargs: dict[str, Any]
) -> dict[str, pd.DataFrame]:
    """Extract, transform and load CSVs for the EIA datasets.

    Args:
        eia_settings: Validated ETL parameters required by this data source.
        ds_kwargs: Keyword arguments for instantiating a PUDL datastore,
            so that the ETL can access the raw input data.

    Returns:
        A dictionary of EIA dataframes ready for loading into the PUDL DB.
    """
    eia860_tables = eia_settings.eia860.tables
    eia860_years = eia_settings.eia860.years
    eia860m = eia_settings.eia860.eia860m
    eia923_tables = eia_settings.eia923.tables
    eia923_years = eia_settings.eia923.years

    if (not eia923_tables or not eia923_years) and (
        not eia860_tables or not eia860_years
    ):
        logger.info("Not loading EIA.")
        return []

    # generate dataframes for the static EIA tables
    out_dfs = {}

    ds = Datastore(**ds_kwargs)
    # Extract EIA forms 923, 860
    eia923_raw_dfs = pudl.extract.eia923.Extractor(ds).extract(
        settings=eia_settings.eia923
    )
    eia860_raw_dfs = pudl.extract.eia860.Extractor(ds).extract(
        settings=eia_settings.eia860
    )
    # if we are trying to add the EIA 860M YTD data, then extract it and append
    if eia860m:
        eia860m_raw_dfs = pudl.extract.eia860m.Extractor(ds).extract(
            settings=eia_settings.eia860
        )
        eia860_raw_dfs = pudl.extract.eia860m.append_eia860m(
            eia860_raw_dfs=eia860_raw_dfs, eia860m_raw_dfs=eia860m_raw_dfs
        )
    # Transform EIA forms 923, 860
    eia860_transformed_dfs = pudl.transform.eia860.transform(
        eia860_raw_dfs, eia860_settings=eia_settings.eia860
    )
    eia923_transformed_dfs = pudl.transform.eia923.transform(
        eia923_raw_dfs, eia923_settings=eia_settings.eia923
    )
    # create an eia transformed dfs dictionary
    eia_transformed_dfs = eia860_transformed_dfs.copy()
    eia_transformed_dfs.update(eia923_transformed_dfs.copy())

    # Do some final cleanup and assign appropriate types:
    eia_transformed_dfs = {
        name: convert_cols_dtypes(df, data_source="eia")
        for name, df in eia_transformed_dfs.items()
    }

    entities_dfs, eia_transformed_dfs = pudl.transform.eia.transform(
        eia_transformed_dfs,
        eia_settings=eia_settings,
    )
    # Assign appropriate types to new entity tables:
    entities_dfs = {
        name: apply_pudl_dtypes(df, group="eia") for name, df in entities_dfs.items()
    }

    for table in entities_dfs:
        entities_dfs[table] = (
            Package.from_resource_ids().get_resource(table).encode(entities_dfs[table])
        )

    out_dfs.update(entities_dfs)
    out_dfs.update(eia_transformed_dfs)
    return out_dfs


###############################################################################
# FERC1 EXPORT FUNCTIONS
###############################################################################


def _etl_ferc1(
    ferc1_settings: Ferc1Settings,
    pudl_settings: dict[str, Any],
) -> dict[str, pd.DataFrame]:
    """Extract, transform and load CSVs for FERC Form 1.

    Args:
        ferc1_settings: Validated ETL parameters required by this data source.
        pudl_settings: a dictionary filled with settings that mostly
            describe paths to various resources and outputs.

    Returns:
        Dataframes containing PUDL database tables pertaining to the FERC Form 1
        data, keyed by table name.
    """
    # Compile static FERC 1 dataframes
    # TODO (bendnorman): Recreate these tables with assets
    # out_dfs = _read_static_tables_ferc1()
    out_dfs = {}

    # Extract FERC form 1
    ferc1_dbf_raw_dfs = pudl.extract.ferc1.extract_dbf(
        ferc1_settings=ferc1_settings, pudl_settings=pudl_settings
    )
    # Extract FERC form 1 XBRL data
    ferc1_xbrl_raw_dfs = pudl.extract.ferc1.extract_xbrl(
        ferc1_settings=ferc1_settings, pudl_settings=pudl_settings
    )
    xbrl_metadata_json = pudl.extract.ferc1.extract_xbrl_metadata(
        ferc1_settings=ferc1_settings,
        pudl_settings=pudl_settings,
    )
    # Transform FERC form 1
    ferc1_transformed_dfs = pudl.transform.ferc1.transform(
        ferc1_dbf_raw_dfs=ferc1_dbf_raw_dfs,
        ferc1_xbrl_raw_dfs=ferc1_xbrl_raw_dfs,
        xbrl_metadata_json=xbrl_metadata_json,
        ferc1_settings=ferc1_settings,
    )

    out_dfs.update(ferc1_transformed_dfs)
    return out_dfs


###############################################################################
# EPA CEMS EXPORT FUNCTIONS
###############################################################################
def _etl_one_year_epacems(
    year: int,
    states: list[str],
    pudl_db: str,
    out_dir: str,
    ds_kwargs: dict[str, Any],
) -> None:
    """Process one year of EPA CEMS and output year-state paritioned Parquet files."""
    pudl_engine = sa.create_engine(pudl_db)
    ds = Datastore(**ds_kwargs)
    schema = Resource.from_id("hourly_emissions_epacems").to_pyarrow()

    for state in states:
        with pq.ParquetWriter(
            where=Path(out_dir) / f"epacems-{year}-{state}.parquet",
            schema=schema,
            compression="snappy",
            version="2.6",
        ) as pqwriter:
            logger.info(f"Processing EPA CEMS hourly data for {year}-{state}")
            df = pudl.extract.epacems.extract(year=year, state=state, ds=ds)
            df = pudl.transform.epacems.transform(df, pudl_engine=pudl_engine)
            pqwriter.write_table(
                pa.Table.from_pandas(df, schema=schema, preserve_index=False)
            )


def etl_epacems(
    epacems_settings: EpaCemsSettings,
    pudl_settings: dict[str, Any],
    ds_kwargs: dict[str, Any],
    clobber: str = False,
) -> None:
    """Extract, transform and load CSVs for EPA CEMS.

    Args:
        epacems_settings: Validated ETL parameters required by this data source.
        pudl_settings: a dictionary filled with settings that mostly describe paths to
            various resources and outputs.
        ds_kwargs: Keyword arguments for instantiating a PUDL datastore, so that the ETL
            can access the raw input data.
        clobber: If True and there is already a hourly_emissions_epacems parquer file
            or directory it will be deleted and a new one will be created.

    Returns:
        Unlike the other ETL functions, the EPACEMS writes its output to Parquet as it
        goes, since the dataset is too large to hold in memory.  So it doesn't return a
        dictionary of dataframes.
    """
    pudl_engine = sa.create_engine(pudl_settings["pudl_db"])

    # Verify that we have a PUDL DB with plant attributes:
    inspector = sa.inspect(pudl_engine)
    if "plants_eia860" not in inspector.get_table_names():
        raise RuntimeError(
            "No plants_eia860 available in the PUDL DB! Have you run the ETL? "
            f"Trying to access PUDL DB: {pudl_engine}"
        )
    # Verify that we have a PUDL DB with crosswalk data
    if "epacamd_eia" not in inspector.get_table_names():
        raise RuntimeError(
            "No EPACAMD-EIA Crosswalk available in the PUDL DB! Have you run the ETL? "
            f"Trying to access PUDL DB: {pudl_engine}"
        )

    eia_plant_years = pd.read_sql(
        """
        SELECT DISTINCT strftime('%Y', report_date)
        AS year
        FROM plants_eia860
        ORDER BY year ASC
        """,
        pudl_engine,
    ).year.astype(int)
    missing_years = list(set(epacems_settings.years) - set(eia_plant_years))
    if missing_years:
        logger.info(
            f"EPA CEMS years with no EIA plant data: {missing_years} "
            "Some timezones may be estimated based on plant state."
        )

    logger.info("Processing EPA CEMS data and writing it to Apache Parquet.")
    if logger.isEnabledFor(logging.INFO):
        start_time = time.monotonic()

    if epacems_settings.partition:
        epacems_dir = (
            Path(pudl_settings["parquet_dir"]) / "epacems" / "hourly_emissions_epacems"
        )
        _ = pudl.helpers.prep_dir(epacems_dir, clobber=clobber)
        do_one_year = partial(
            _etl_one_year_epacems,
            states=epacems_settings.states,
            pudl_db=pudl_settings["pudl_db"],
            out_dir=epacems_dir,
            ds_kwargs=ds_kwargs,
        )
        with ProcessPoolExecutor() as executor:
            # Convert results of map() to list to force execution
            _ = list(executor.map(do_one_year, epacems_settings.years))

    else:
        ds = Datastore(**ds_kwargs)
        schema = Resource.from_id("hourly_emissions_epacems").to_pyarrow()
        epacems_path = Path(
            pudl_settings["parquet_dir"], "epacems/hourly_emissions_epacems.parquet"
        )
        if epacems_path.exists() and not clobber:
            raise SystemExit(
                "The EPA CEMS parquet file already exists, and we don't want to clobber it.\n"
                f"Move {epacems_path} aside or set clobber=True and try again."
            )

        with pq.ParquetWriter(
            where=str(epacems_path),
            schema=schema,
            compression="snappy",
            version="2.6",
        ) as pqwriter:
            for part in epacems_settings.partitions:
                year = part["year"]
                state = part["state"]
                logger.info(f"Processing EPA CEMS hourly data for {year}-{state}")
                df = pudl.extract.epacems.extract(year=year, state=state, ds=ds)
                df = pudl.transform.epacems.transform(df, pudl_engine=pudl_engine)
                pqwriter.write_table(
                    pa.Table.from_pandas(df, schema=schema, preserve_index=False)
                )

    if logger.isEnabledFor(logging.INFO):
        delta_t = time.strftime("%H:%M:%S", time.gmtime(time.monotonic() - start_time))
        time_message = f"Processing EPA CEMS took {delta_t}"
        logger.info(time_message)
        start_time = time.monotonic()


###############################################################################
# EIA BULK ELECTRICITY AGGREGATES
###############################################################################
@asset(
    io_manager_key="pudl_sqlite_io_manager",
    required_resource_keys={"datastore"},
    group_name="eia_api",
)
def fuel_receipts_costs_aggs_eia(context):
    """Extract and transform EIA bulk electricity aggregates.

    Returns:
        A dictionary of DataFrames whose keys are the names of the corresponding
        database table.
    """
    logger.info("Processing EIA bulk electricity aggregates.")
    ds = context.resources.datastore
    raw_bulk_dfs = pudl.extract.eia_bulk_elec.extract(ds)
    return pudl.transform.eia_bulk_elec.transform(raw_bulk_dfs)


###############################################################################
# GLUE AND STATIC EXPORT FUNCTIONS
###############################################################################
# TODO (bendnorman): Currently loading all glue tables. Could potentially allow users
# to load subsets of the glue tables, see: https://docs.dagster.io/concepts/assets/multi-assets#subsetting-multi-assets
# Could split out different types of glue tables into different assets. For example the cross walk table could be a separate asset
# that way dagster doesn't think all glue tables depend on generators_entity_eia, boilers_entity_eia.


@multi_asset(
    outs={
        table_name: AssetOut(io_manager_key="pudl_sqlite_io_manager")
        for table_name in Package.get_etl_group_tables("glue")
    },
    required_resource_keys={"datastore", "dataset_settings"},
    group_name="glue",
)
def create_glue_tables(context, generators_entity_eia, boilers_entity_eia):
    """Extract, transform and load CSVs for the Glue tables.

    Args:
        glue_settings: Validated ETL parameters required by this data source.
        ds_kwargs: Keyword arguments for instantiating a PUDL datastore, so that the ETL
            can access the raw input data.
        sqlite_dfs: The dictionary of dataframes to be loaded into the pudl database.
            We pass the dictionary though because the EPACAMD-EIA crosswalk needs to
            know which EIA plants and generators are being loaded into the database
            (based on whether we run the full or fast etl). The tests will break if we
            pass the generators_entity_eia table as an argument because of the
            ferc1_solo test (where no eia tables are in the sqlite_dfs dict). Passing
            the whole dict avoids this because the crosswalk will only load if there
            are eia tables in the dict, but the dict will always be there.
        eia_settings: Validated ETL parameters required by this data source.

    Returns:
        A dictionary of DataFrames whose keys are the names of the corresponding
        database table.
    """
    dataset_settings = context.resources.dataset_settings
    # grab the glue tables for ferc1 & eia
    glue_dfs = pudl.glue.ferc1_eia.glue(
        ferc1=dataset_settings.glue.ferc1,
        eia=dataset_settings.glue.eia,
    )

    # Add the EPA to EIA crosswalk, but only if the eia data is being processed.
    # Otherwise the foreign key references will have nothing to point at:
    ds = context.resources.datastore
    if dataset_settings.glue.eia:
        # Check to see whether the settings file indicates the processing of all
        # available EIA years.
        processing_all_eia_years = (
            dataset_settings.eia.eia860.years
            == dataset_settings.eia.eia860.data_source.working_partitions["years"]
        )
        glue_raw_dfs = pudl.glue.epacamd_eia.extract(ds)
        glue_transformed_dfs = pudl.glue.epacamd_eia.transform(
            glue_raw_dfs,
            generators_entity_eia,
            boilers_entity_eia,
            processing_all_eia_years,
        )
        glue_dfs.update(glue_transformed_dfs)

    # Ensure they are sorted so they match up with the asset outs
    glue_dfs = dict(sorted(glue_dfs.items()))

    return (
        Output(output_name=table_name, value=df) for table_name, df in glue_dfs.items()
    )


###############################################################################
# Coordinating functions
###############################################################################


def etl(  # noqa: C901
    etl_settings: EtlSettings,
    pudl_settings: dict,
    clobber: bool = False,
    use_local_cache: bool = True,
    gcs_cache_path: str = None,
    check_foreign_keys: bool = True,
    check_types: bool = True,
    check_values: bool = True,
):
    """Run the PUDL Extract, Transform, and Load data pipeline.

    First we validate the settings, and then process data destined for loading
    into SQLite, which includes The FERC Form 1 and the EIA Forms 860 and 923.
    Once those data have been output to SQLite we mvoe on to processing the
    long tables, which will be loaded into Apache Parquet files. Some of this
    processing depends on data that's already been loaded into the SQLite DB.

    Args:
        etl_settings: settings that describe datasets to be loaded.
        pudl_settings: a dictionary filled with settings that mostly
            describe paths to various resources and outputs.
        clobber: If True and there is already a pudl.sqlite database
            it will be deleted and a new one will be created.
        use_local_cache: controls whether datastore should be using local
            file cache.
        gcs_cache_path: controls whether datastore should be using Google
            Cloud Storage based cache.

    Returns:
        None
    """
    pudl_db_path = Path(pudl_settings["sqlite_dir"]) / "pudl.sqlite"
    if pudl_db_path.exists() and not clobber:
        raise SystemExit(
            "The PUDL DB already exists, and we don't want to clobber it.\n"
            f"Move {pudl_db_path} aside or set clobber=True and try again."
        )

    # Configure how we want to obtain raw input data:
    ds_kwargs = dict(
        gcs_cache_path=gcs_cache_path, sandbox=pudl_settings.get("sandbox", False)
    )
    if use_local_cache:
        ds_kwargs["local_cache_path"] = Path(pudl_settings["pudl_in"]) / "data"

    validated_etl_settings = etl_settings.datasets

    # Check for existing EPA CEMS outputs if we're going to process CEMS, and
    # do it before running the SQLite part of the ETL so we don't do a bunch of
    # work only to discover that we can't finish.
    datasets = validated_etl_settings.get_datasets()
    if "epacems" in datasets.keys():
        epacems_pq_path = Path(pudl_settings["parquet_dir"]) / "epacems"
        epacems_pq_path.mkdir(exist_ok=True)

<<<<<<< HEAD
    sqlite_dfs = {}
=======
    sqlite_dfs = _read_static_pudl_tables()
    sqlite_dfs["datasources"] = validated_etl_settings.make_datasources_table(
        ds=Datastore(**ds_kwargs)
    )
>>>>>>> c959d4b5
    # This could be cleaner if we simplified the settings file format:
    if datasets.get("ferc1", False):
        sqlite_dfs.update(_etl_ferc1(datasets["ferc1"], pudl_settings))
    if datasets.get("eia", False):
        sqlite_dfs.update(_etl_eia(datasets["eia"], ds_kwargs))

    # Load the ferc1 + eia data directly into the SQLite DB:
    pudl_engine = sa.create_engine(pudl_settings["pudl_db"])
    pudl.load.dfs_to_sqlite(
        sqlite_dfs,
        engine=pudl_engine,
        check_foreign_keys=check_foreign_keys,
        check_types=check_types,
        check_values=check_values,
    )

    # Parquet Outputs:
    if datasets.get("epacems", False):
        etl_epacems(datasets["epacems"], pudl_settings, ds_kwargs, clobber=clobber)<|MERGE_RESOLUTION|>--- conflicted
+++ resolved
@@ -534,14 +534,7 @@
         epacems_pq_path = Path(pudl_settings["parquet_dir"]) / "epacems"
         epacems_pq_path.mkdir(exist_ok=True)
 
-<<<<<<< HEAD
     sqlite_dfs = {}
-=======
-    sqlite_dfs = _read_static_pudl_tables()
-    sqlite_dfs["datasources"] = validated_etl_settings.make_datasources_table(
-        ds=Datastore(**ds_kwargs)
-    )
->>>>>>> c959d4b5
     # This could be cleaner if we simplified the settings file format:
     if datasets.get("ferc1", False):
         sqlite_dfs.update(_etl_ferc1(datasets["ferc1"], pudl_settings))
