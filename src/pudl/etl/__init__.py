--- conflicted
+++ resolved
@@ -166,13 +166,7 @@
     return pandera_schema_check
 
 
-<<<<<<< HEAD
-def _get_keys_from_assets(
-    asset_def: AssetsDefinition | AssetSpec,
-) -> list[AssetKey]:
-=======
 def _get_keys_from_assets(asset_def: AssetsDefinition | AssetSpec) -> list[AssetKey]:
->>>>>>> 308d02d7
     """Get a list of asset keys.
 
     Most assets have one key, which can be retrieved as a list from
