--- conflicted
+++ resolved
@@ -234,17 +234,12 @@
 
     # Find mismatches where there are different plant_id_eia values between years for
     # the same plant_id_epa and emissions_unit_id_epa value.
-<<<<<<< HEAD
     one_to_many = core_epa__assn_epacamd_eia.groupby(
         ["plant_id_epa", "emissions_unit_id_epa"]
-    ).filter(lambda x: x.plant_id_eia.nunique() > 1 and x.report_year.nunique() > 1)
-=======
-    one_to_many = epacamd_eia.groupby(["plant_id_epa", "emissions_unit_id_epa"]).filter(
+    ).filter(
         lambda x: x.plant_id_eia.nunique() > 1  # noqa: PD101
-        and x.report_year.nunique() > 1  # noqa: PD101
-    )
->>>>>>> 46650dd4
-
+        and x.report_year.nunique() > 1  # noqa: PD101)
+    )
     # For each mismatch drop the one from 2018, then drop report_year column
     return core_epa__assn_epacamd_eia.drop(
         one_to_many[one_to_many.report_year == 2018].index
