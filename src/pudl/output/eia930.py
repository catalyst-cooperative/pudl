"""Functions for compiling derived aspects of the EIA 930 data."""

import pandas as pd
from dagster import AssetOut, Output, asset, multi_asset

from pudl.analysis.timeseries_cleaning import (
<<<<<<< HEAD
    ImputeTimeseriesSettings,
    SimulateFlagsSettings,
=======
>>>>>>> e33149c4
    impute_timeseries_asset_factory,
)


def _add_timezone(
    df: pd.DataFrame, core_eia__codes_balancing_authorities: pd.DataFrame
) -> pd.DataFrame:
    other = core_eia__codes_balancing_authorities[["code", "report_timezone"]].rename(
        columns={"code": "balancing_authority_code_eia"}
    )
    return df.merge(other, on=["balancing_authority_code_eia"]).rename(
        columns={"report_timezone": "timezone"}
    )


@asset(
    compute_kind="Python",
    required_resource_keys={"dataset_settings"},
)
def _out_eia930__hourly_operations(
    core_eia930__hourly_operations: pd.DataFrame,
    core_eia__codes_balancing_authorities: pd.DataFrame,
) -> pd.DataFrame:
    """Adds timezone column and combined ID with BA/subregion used for imputation."""
    core_eia930__hourly_operations = _add_timezone(
        core_eia930__hourly_operations,
        core_eia__codes_balancing_authorities,
    )
    # TODO: BA code WAUE does not have listed timezone, so dropping these records for now
    waue_mask = core_eia930__hourly_operations["balancing_authority_code_eia"] == "WAUE"
    assert core_eia930__hourly_operations.loc[waue_mask, "timezone"].isnull().all(), (
        "WAUE not expected to have a timezone"
    )
    core_eia930__hourly_operations = core_eia930__hourly_operations.loc[~waue_mask]
    assert core_eia930__hourly_operations.timezone.notnull().all(), (
        "All records should have a timezone after dropping WAUE"
    )

    return core_eia930__hourly_operations


@asset(
    compute_kind="Python",
    required_resource_keys={"dataset_settings"},
)
def _out_eia930__hourly_subregion_demand(
    core_eia930__hourly_subregion_demand: pd.DataFrame,
    core_eia__codes_balancing_authorities: pd.DataFrame,
) -> pd.DataFrame:
    """Adds timezone column and combined ID with BA/subregion used for imputation."""
    core_eia930__hourly_subregion_demand = _add_timezone(
        core_eia930__hourly_subregion_demand,
        core_eia__codes_balancing_authorities,
    )

    core_eia930__hourly_subregion_demand["combined_subregion_ba_code_eia"] = (
        core_eia930__hourly_subregion_demand["balancing_authority_code_eia"]
        + core_eia930__hourly_subregion_demand["balancing_authority_subregion_code_eia"]
    )
    return core_eia930__hourly_subregion_demand


def _years_from_context(context) -> list[int]:
    return [
        int(half_year[:4])
        for half_year in context.resources.dataset_settings.eia.eia930.half_years
    ]


@asset
def _out_eia930__combined_demand(
    _out_eia930__hourly_operations: pd.DataFrame,
    _out_eia930__hourly_subregion_demand: pd.DataFrame,
) -> pd.DataFrame:
    """Combine subregion and BA demand into a single DataFrame to perform imputation."""
    _out_eia930__hourly_operations["granularity"] = "ba"
    _out_eia930__hourly_subregion_demand["granularity"] = "subregion"

    # Set combined subregion/ba ID to just BA for BA specific data
    _out_eia930__hourly_operations["combined_subregion_ba_code_eia"] = (
        _out_eia930__hourly_operations["balancing_authority_code_eia"]
    )
    _out_eia930__hourly_operations["balancing_authority_subregion_code_eia"] = ""

    common_cols = [
        "datetime_utc",
        "demand_reported_mwh",
        "timezone",
        "combined_subregion_ba_code_eia",
        "granularity",
        "balancing_authority_subregion_code_eia",
        "balancing_authority_code_eia",
    ]
    return pd.concat(
        [
            _out_eia930__hourly_subregion_demand[common_cols],
            _out_eia930__hourly_operations[common_cols],
        ]
    )


<<<<<<< HEAD
imputed_combined_demand_assets, imputation_asset_check = (
    impute_timeseries_asset_factory(
        input_asset_name="_out_eia930__combined_demand",
        output_asset_name="_out_eia930__combined_imputed_demand",
        years_from_context=_years_from_context,
        value_col="demand_reported_mwh",
        imputed_value_col="demand_imputed_pudl_mwh",
        id_col="combined_subregion_ba_code_eia",
        simulation_group_col="granularity",
        settings=ImputeTimeseriesSettings(
            simulate_flags_settings=SimulateFlagsSettings(
                num_months=10, output_io_manager_key="parquet_io_manager"
            ),
        ),
        output_io_manager_key="io_manager",
    )
=======
imputed_combined_demand_assets = impute_timeseries_asset_factory(
    input_asset_name="_out_eia930__combined_demand",
    output_asset_name="_out_eia930__combined_imputed_demand",
    years_from_context=_years_from_context,
    value_col="demand_reported_mwh",
    imputed_value_col="demand_imputed_pudl_mwh",
    id_col="combined_subregion_ba_code_eia",
    simulation_group_col="granularity",
    output_io_manager_key="io_manager",
>>>>>>> e33149c4
)


@multi_asset(
    outs={
        "out_eia930__hourly_subregion_demand": AssetOut(
            io_manager_key="parquet_io_manager"
        ),
        "out_eia930__hourly_operations": AssetOut(io_manager_key="parquet_io_manager"),
    }
)
def split_ba_subregion_demand(
    _out_eia930__combined_imputed_demand: pd.DataFrame,
    core_eia930__hourly_subregion_demand: pd.DataFrame,
    core_eia930__hourly_operations: pd.DataFrame,
):
    """Split combined imputed demand into separate BA/subregion tables."""
    # Merge core asset on imputed output asset to get columns dropped during imputation
    ba_demand = _out_eia930__combined_imputed_demand[
        # Just merge BA data so we have a one-one merge
        _out_eia930__combined_imputed_demand["granularity"] == "ba"
    ].merge(
        # Drop reported demand so we don't have duplicate columns
        core_eia930__hourly_operations.drop(columns=["demand_reported_mwh"]),
        on=["datetime_utc", "balancing_authority_code_eia"],
        validate="one_to_one",
        how="left",
    )

    # Repeat with subregion demand
    subregion_demand = _out_eia930__combined_imputed_demand[
        _out_eia930__combined_imputed_demand["granularity"] == "subregion"
    ].merge(
        core_eia930__hourly_subregion_demand.drop(columns=["demand_reported_mwh"]),
        on=[
            "datetime_utc",
            "balancing_authority_code_eia",
            "balancing_authority_subregion_code_eia",
        ],
        validate="one_to_one",
        how="left",
    )

    return (
        Output(
            output_name="out_eia930__hourly_subregion_demand",
            value=subregion_demand,
        ),
        Output(
            output_name="out_eia930__hourly_operations",
            value=ba_demand,
        ),
    )


@asset(io_manager_key="parquet_io_manager")
def out_eia930__hourly_aggregated_demand(
    out_eia930__hourly_operations: pd.DataFrame,
    core_eia__codes_balancing_authorities: pd.DataFrame,
) -> pd.DataFrame:
    """Aggregate imputed demand from the BA level to region, interconnect, and contiguous US."""
    aggregation_levels = {
        "region": "balancing_authority_region_code_eia",
        "interconnect": "interconnect_code_eia",
    }

    # Mege with ``core_eia__codes_balancing_authorities`` to get mapping between
    # Balancing authorities and regions/interconnects
    other = core_eia__codes_balancing_authorities[
        [
            "code",
            "balancing_authority_region_code_eia",
            "interconnect_code_eia",
        ]
    ].rename(columns={"code": "balancing_authority_code_eia"})

    df = out_eia930__hourly_operations.merge(other, on=["balancing_authority_code_eia"])

    # Sum to aggregation levels and rename columns
    aggregated_dfs = []
    for level, column in aggregation_levels.items():
        aggregated_df = (
            df.groupby([column, "datetime_utc"], as_index=False, observed=True)[
                "demand_imputed_pudl_mwh"
            ]
            .sum()
            .rename(columns={column: "aggregation_group"})
        )
        aggregated_df["aggregation_level"] = level
        aggregated_df["aggregation_group"] = aggregated_df[
            "aggregation_group"
        ].str.lower()
        aggregated_dfs.append(aggregated_df)

    conus_df = df.groupby(["datetime_utc"], as_index=False)[
        "demand_imputed_pudl_mwh"
    ].sum()
    conus_df["aggregation_group"] = "conus"
    conus_df["aggregation_level"] = "conus"

    return pd.concat(aggregated_dfs + [conus_df])<|MERGE_RESOLUTION|>--- conflicted
+++ resolved
@@ -3,14 +3,7 @@
 import pandas as pd
 from dagster import AssetOut, Output, asset, multi_asset
 
-from pudl.analysis.timeseries_cleaning import (
-<<<<<<< HEAD
-    ImputeTimeseriesSettings,
-    SimulateFlagsSettings,
-=======
->>>>>>> e33149c4
-    impute_timeseries_asset_factory,
-)
+from pudl.analysis.timeseries_cleaning import impute_timeseries_asset_factory
 
 
 def _add_timezone(
@@ -110,24 +103,6 @@
     )
 
 
-<<<<<<< HEAD
-imputed_combined_demand_assets, imputation_asset_check = (
-    impute_timeseries_asset_factory(
-        input_asset_name="_out_eia930__combined_demand",
-        output_asset_name="_out_eia930__combined_imputed_demand",
-        years_from_context=_years_from_context,
-        value_col="demand_reported_mwh",
-        imputed_value_col="demand_imputed_pudl_mwh",
-        id_col="combined_subregion_ba_code_eia",
-        simulation_group_col="granularity",
-        settings=ImputeTimeseriesSettings(
-            simulate_flags_settings=SimulateFlagsSettings(
-                num_months=10, output_io_manager_key="parquet_io_manager"
-            ),
-        ),
-        output_io_manager_key="io_manager",
-    )
-=======
 imputed_combined_demand_assets = impute_timeseries_asset_factory(
     input_asset_name="_out_eia930__combined_demand",
     output_asset_name="_out_eia930__combined_imputed_demand",
@@ -137,7 +112,6 @@
     id_col="combined_subregion_ba_code_eia",
     simulation_group_col="granularity",
     output_io_manager_key="io_manager",
->>>>>>> e33149c4
 )
 
 
