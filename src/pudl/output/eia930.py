--- conflicted
+++ resolved
@@ -169,12 +169,9 @@
     value_col="demand_reported_mwh",
     imputed_value_col="demand_imputed_pudl_mwh",
     id_col="balancing_authority_code_eia",
-<<<<<<< HEAD
     settings=ImputeTimeseriesSettings(
         simulate_nulls_settings=SimulateFlagsSettings(),
     ),
-)
-=======
 )
 
 
@@ -223,5 +220,4 @@
     conus_df["aggregation_group"] = "conus"
     conus_df["aggregation_level"] = "conus"
 
-    return pd.concat(aggregated_dfs + [conus_df])
->>>>>>> b5d2f66c
+    return pd.concat(aggregated_dfs + [conus_df])