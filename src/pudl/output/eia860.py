"""Denormalized versions of the EIA 860 tables."""
import pandas as pd
from dagster import asset

import pudl
from pudl.metadata.codes import CODE_METADATA


@asset(io_manager_key="pudl_sqlite_io_manager", compute_kind="Python")
def out_eia860__yearly_ownership(
    _out_eia__plants_utilities: pd.DataFrame,
    core_eia860__scd_ownership: pd.DataFrame,
) -> pd.DataFrame:
    """A denormalized version of the EIA 860 ownership table.

    Args:
        _out_eia__plants_utilities: Denormalized table containing plant and utility
            names and IDs.
        core_eia860__scd_ownership: EIA 860 ownership table.

    Returns:
        A denormalized version of the EIA 860 ownership table.
    """
    pu_df = _out_eia__plants_utilities.loc[
        :,
        [
            "plant_id_eia",
            "plant_id_pudl",
            "plant_name_eia",
            "utility_id_pudl",
            "report_date",
        ],
    ]
    own_df = pd.merge(
<<<<<<< HEAD
        core_eia860__scd_ownership,
        pu_df,
        on=["report_date", "plant_id_eia"],
        how="left",
    ).dropna(
        subset=["report_date", "plant_id_eia", "generator_id", "owner_utility_id_eia"]
    )
=======
        ownership_eia860, pu_df, on=["report_date", "plant_id_eia"], how="left"
    ).dropna(subset=["report_date", "plant_id_eia", "generator_id", "utility_id_eia"])
>>>>>>> a64b03e5
    first_cols = [
        "report_date",
        "plant_id_eia",
        "plant_id_pudl",
        "plant_name_eia",
        "utility_id_eia",
        "utility_id_pudl",
        "utility_name_eia",
        "generator_id",
    ]

    # Re-arrange the columns for easier readability:
    return pudl.helpers.organize_cols(own_df, first_cols)


@asset(io_manager_key="pudl_sqlite_io_manager", compute_kind="Python")
def out_eia860__yearly_emissions_control_equipment(
    core_eia860__scd_emissions_control_equipment: pd.DataFrame,
    _out_eia__plants_utilities: pd.DataFrame,
) -> pd.DataFrame:
    """A denormalized version of the EIA 860 emission control equipment table.

    Args:
        core_eia860__scd_emissions_control_equipment: EIA 860 emissions control equipment table.
        _out_eia__plants_utilities: Denormalized table containing plant and utility
            names and IDs.

    Returns:
        A denormalized version of the EIA 860 emissions control equipment table.
    """
    pu_df = _out_eia__plants_utilities.loc[
        :,
        [
            "plant_id_eia",
            "plant_id_pudl",
            "plant_name_eia",
            "utility_id_eia",
            "utility_id_pudl",
            "utility_name_eia",
            "report_date",
        ],
    ]
    pu_df = pu_df.assign(report_year=lambda x: x.report_date.dt.year).drop(
        columns=["report_date"]
    )
    emce_df = pd.merge(
        core_eia860__scd_emissions_control_equipment,
        pu_df,
        on=["report_year", "plant_id_eia"],
        how="left",
    )

    # Add a column for operational status
    emce_df["operational_status"] = emce_df.operational_status_code.str.upper().map(
        pudl.helpers.label_map(
            CODE_METADATA["core_eia__codes_operational_status"]["df"],
            from_col="code",
            to_col="operational_status",
            null_value=pd.NA,
        )
    )

    return emce_df<|MERGE_RESOLUTION|>--- conflicted
+++ resolved
@@ -32,18 +32,11 @@
         ],
     ]
     own_df = pd.merge(
-<<<<<<< HEAD
         core_eia860__scd_ownership,
         pu_df,
         on=["report_date", "plant_id_eia"],
         how="left",
-    ).dropna(
-        subset=["report_date", "plant_id_eia", "generator_id", "owner_utility_id_eia"]
-    )
-=======
-        ownership_eia860, pu_df, on=["report_date", "plant_id_eia"], how="left"
     ).dropna(subset=["report_date", "plant_id_eia", "generator_id", "utility_id_eia"])
->>>>>>> a64b03e5
     first_cols = [
         "report_date",
         "plant_id_eia",
