"""Denormalized versions of the EIA 860 tables."""
import pandas as pd
from dagster import asset

import pudl
from pudl.metadata.codes import CODE_METADATA


@asset(io_manager_key="pudl_sqlite_io_manager", compute_kind="Python")
<<<<<<< HEAD
def out_eia860__yearly_ownership(
    _out_eia__plants_utilities: pd.DataFrame,
    core_eia860__scd_ownership: pd.DataFrame,
=======
def denorm_ownership_eia860(
    denorm_plants_utilities_eia: pd.DataFrame,
    utilities_eia: pd.DataFrame,
    ownership_eia860: pd.DataFrame,
>>>>>>> bbd82bac
) -> pd.DataFrame:
    """A denormalized version of the EIA 860 ownership table.

    Args:
        _out_eia__plants_utilities: Denormalized table containing plant and utility
            names and IDs.
<<<<<<< HEAD
        core_eia860__scd_ownership: EIA 860 ownership table.
=======
        utilities_eia: Table of associations between EIA utility IDs and
            PUDL Utility IDs.
        ownership_eia860: EIA 860 ownership table.
>>>>>>> bbd82bac

    Returns:
        A denormalized version of the EIA 860 ownership table.
    """
    pu_df = _out_eia__plants_utilities.loc[
        :,
        [
            "plant_id_eia",
            "plant_id_pudl",
            "plant_name_eia",
            "report_date",
        ],
    ]
    own_df = pd.merge(
<<<<<<< HEAD
        core_eia860__scd_ownership,
        pu_df,
        on=["report_date", "plant_id_eia"],
        how="left",
    ).dropna(subset=["report_date", "plant_id_eia", "generator_id", "utility_id_eia"])
=======
        ownership_eia860, pu_df, on=["report_date", "plant_id_eia"], how="left"
    ).dropna(
        subset=["report_date", "plant_id_eia", "generator_id", "owner_utility_id_eia"]
    )
    util_df = utilities_eia.loc[:, ["utility_id_eia", "utility_id_pudl"]]
    own_df = own_df.merge(
        util_df, how="left", left_on="owner_utility_id_eia", right_on="utility_id_eia"
    )
>>>>>>> bbd82bac
    first_cols = [
        "report_date",
        "plant_id_eia",
        "plant_id_pudl",
        "plant_name_eia",
        "owner_utility_id_eia",
        "utility_id_pudl",
        "owner_utility_name_eia",
        "generator_id",
    ]

    # Re-arrange the columns for easier readability:
    return pudl.helpers.organize_cols(own_df, first_cols)


@asset(io_manager_key="pudl_sqlite_io_manager", compute_kind="Python")
def out_eia860__yearly_emissions_control_equipment(
    core_eia860__scd_emissions_control_equipment: pd.DataFrame,
    _out_eia__plants_utilities: pd.DataFrame,
) -> pd.DataFrame:
    """A denormalized version of the EIA 860 emission control equipment table.

    Args:
        core_eia860__scd_emissions_control_equipment: EIA 860 emissions control equipment table.
        _out_eia__plants_utilities: Denormalized table containing plant and utility
            names and IDs.

    Returns:
        A denormalized version of the EIA 860 emissions control equipment table.
    """
    pu_df = _out_eia__plants_utilities.loc[
        :,
        [
            "plant_id_eia",
            "plant_id_pudl",
            "plant_name_eia",
            "utility_id_eia",
            "utility_id_pudl",
            "utility_name_eia",
            "report_date",
        ],
    ]
    pu_df = pu_df.assign(report_year=lambda x: x.report_date.dt.year).drop(
        columns=["report_date"]
    )
    emce_df = pd.merge(
        core_eia860__scd_emissions_control_equipment,
        pu_df,
        on=["report_year", "plant_id_eia"],
        how="left",
    )

    # Add a column for operational status
    emce_df["operational_status"] = emce_df.operational_status_code.str.upper().map(
        pudl.helpers.label_map(
            CODE_METADATA["core_eia__codes_operational_status"]["df"],
            from_col="code",
            to_col="operational_status",
            null_value=pd.NA,
        )
    )

    return emce_df<|MERGE_RESOLUTION|>--- conflicted
+++ resolved
@@ -7,29 +7,19 @@
 
 
 @asset(io_manager_key="pudl_sqlite_io_manager", compute_kind="Python")
-<<<<<<< HEAD
 def out_eia860__yearly_ownership(
     _out_eia__plants_utilities: pd.DataFrame,
     core_eia860__scd_ownership: pd.DataFrame,
-=======
-def denorm_ownership_eia860(
-    denorm_plants_utilities_eia: pd.DataFrame,
-    utilities_eia: pd.DataFrame,
-    ownership_eia860: pd.DataFrame,
->>>>>>> bbd82bac
+    core_pudl__assn_utilities_eia: pd.DataFrame,
 ) -> pd.DataFrame:
     """A denormalized version of the EIA 860 ownership table.
 
     Args:
         _out_eia__plants_utilities: Denormalized table containing plant and utility
             names and IDs.
-<<<<<<< HEAD
         core_eia860__scd_ownership: EIA 860 ownership table.
-=======
-        utilities_eia: Table of associations between EIA utility IDs and
+        core_pudl__assn_utilities_eia: Table of associations between EIA utility IDs and
             PUDL Utility IDs.
-        ownership_eia860: EIA 860 ownership table.
->>>>>>> bbd82bac
 
     Returns:
         A denormalized version of the EIA 860 ownership table.
@@ -44,22 +34,19 @@
         ],
     ]
     own_df = pd.merge(
-<<<<<<< HEAD
         core_eia860__scd_ownership,
         pu_df,
         on=["report_date", "plant_id_eia"],
         how="left",
-    ).dropna(subset=["report_date", "plant_id_eia", "generator_id", "utility_id_eia"])
-=======
-        ownership_eia860, pu_df, on=["report_date", "plant_id_eia"], how="left"
     ).dropna(
         subset=["report_date", "plant_id_eia", "generator_id", "owner_utility_id_eia"]
     )
-    util_df = utilities_eia.loc[:, ["utility_id_eia", "utility_id_pudl"]]
+    util_df = core_pudl__assn_utilities_eia.loc[
+        :, ["utility_id_eia", "utility_id_pudl"]
+    ]
     own_df = own_df.merge(
         util_df, how="left", left_on="owner_utility_id_eia", right_on="utility_id_eia"
     )
->>>>>>> bbd82bac
     first_cols = [
         "report_date",
         "plant_id_eia",
