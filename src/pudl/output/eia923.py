--- conflicted
+++ resolved
@@ -252,19 +252,11 @@
         core_eia923__monthly_boiler_fuel["fuel_consumed_units"]
         * core_eia923__monthly_boiler_fuel["fuel_mmbtu_per_unit"]
     )
-<<<<<<< HEAD
     return denorm_by_boil(
         core_eia923__monthly_boiler_fuel,
         pu=_out_eia__plants_utilities,
         bga=core_eia860__assn_boiler_generator,
-=======
-    dd = denorm_by_boil(
-        boiler_fuel_eia923,
-        pu=denorm_plants_utilities_eia,
-        bga=boiler_generator_assn_eia860,
->>>>>>> 18bb60f3
-    )
-    return dd
+    )
 
 
 @asset(
@@ -341,12 +333,7 @@
     frc_df["total_fuel_cost"] = (
         frc_df["fuel_consumed_mmbtu"] * frc_df["fuel_cost_per_mmbtu"]
     )
-<<<<<<< HEAD
-
     return denorm_by_plant(frc_df, pu=_out_eia__plants_utilities)
-=======
-    return denorm_by_plant(frc_df, pu=denorm_plants_utilities_eia)
->>>>>>> 18bb60f3
 
 
 #####################################################################################
@@ -477,12 +464,8 @@
                 * x.sulfur_content_pct,
                 total_ash_content=lambda x: x.fuel_consumed_units * x.ash_content_pct,
             )
-<<<<<<< HEAD
             .set_index(pd.DatetimeIndex(out_eia923__boiler_fuel.report_date))
-=======
-            .set_index(pd.DatetimeIndex(denorm_boiler_fuel_eia923.report_date))
             .pipe(drop_ytd_for_annual_tables, freq)
->>>>>>> 18bb60f3
             .groupby(
                 by=[
                     "plant_id_eia",
