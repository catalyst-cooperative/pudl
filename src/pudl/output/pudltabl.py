"""This module provides a class enabling tabular compilations from the PUDL DB.

Many of our potential users are comfortable using spreadsheets, not databases, so we are
creating a collection of tabular outputs that contain the most useful core information
from the PUDL data packages, including additional keys and human readable names for the
objects (utilities, plants, generators) being described in the table.

These tabular outputs can be joined with each other using those keys, and used as a data
source within Microsoft Excel, Access, R Studio, or other data analysis packages that
folks may be familiar with.  They aren't meant to completely replicate all the data and
relationships contained within the full PUDL database, but should serve as a generally
usable set of PUDL data products.

The PudlTabl class can also provide access to complex derived values, like the generator
and plant level marginal cost of electricity (MCOE), which are defined in the analysis
module.

In the long run, this is a probably a kind of prototype for pre-packaged API outputs or
data products that we might want to be able to provide to users a la carte.
"""

from collections import defaultdict
from datetime import date, datetime
from functools import partial
from typing import Any, Literal

# Useful high-level external modules.
import pandas as pd
import sqlalchemy as sa

import pudl
from pudl.analysis.allocate_net_gen import (
    aggregate_gen_fuel_by_generator,
    allocate_gen_fuel_by_generator_energy_source,
    scale_allocated_net_gen_by_ownership,
)
from pudl.metadata.classes import Resource
from pudl.metadata.fields import apply_pudl_dtypes

logger = pudl.logging_helpers.get_logger(__name__)


###############################################################################
#   Output Class, that can pull all the below tables with similar parameters
###############################################################################


class PudlTabl:
    """A class for compiling common useful tabular outputs from the PUDL DB."""

    def __init__(
        self,
        pudl_engine: sa.engine.Engine,
        freq: Literal["AS", "MS", None] = None,
        start_date: str | date | datetime | pd.Timestamp = None,
        end_date: str | date | datetime | pd.Timestamp = None,
        fill_fuel_cost: bool = False,
        roll_fuel_cost: bool = False,
        fill_net_gen: bool = False,
        fill_tech_desc: bool = True,
        unit_ids: bool = False,
    ):
        """Initialize the PUDL output object.

        Private data members are not initialized until they are requested.  They are
        then cached within the object unless they get re-initialized via a method that
        includes update=True.

        Some methods (e.g mcoe) will take a while to run, since they need to pull
        substantial data and do a bunch of calculations.

        Args:
            pudl_engine: A connection engine for the PUDL DB.
            freq: A string indicating the time frequency at which to aggregate
                reported data. ``MS`` is monththly and ``AS`` is annually. If
                None, the data will not be aggregated.
            start_date: Beginning date for data to pull from the PUDL DB. If
                a string, it should use the ISO 8601 ``YYYY-MM-DD`` format.
            end_date: End date for data to pull from the PUDL DB. If a string,
                it should use the ISO 8601 ``YYYY-MM-DD`` format.
            fill_fuel_cost: if True, fill in missing ``frc_eia923()`` fuel cost
                data with state-fuel averages from EIA's bulk electricity data.
            roll_fuel_cost: if True, apply a rolling average to a subset of
                output table's columns (currently only ``fuel_cost_per_mmbtu``
                for the ``fuel_receipts_costs_eia923`` table.)
            fill_net_gen: if True, use the net generation from the
                generation_fuel_eia923 - which is reported at the
                plant/fuel/prime mover level and  re-allocated to generators in
                ``mcoe()``, ``capacity_factor()`` and ``heat_rate_by_unit()``.
            fill_tech_desc: If True, fill the technology_description
                field to years earlier than 2013 based on plant and
                energy_source_code_1 and fill in technologies with only one matching
                code.
            unit_ids: If True, use several heuristics to assign
                individual generators to functional units. EXPERIMENTAL.
        """
        if not isinstance(pudl_engine, sa.engine.base.Engine):
            raise TypeError(
                "PudlTabl needs pudl_engine to be a SQLAlchemy Engine, but we "
                f"got a {type(pudl_engine)}."
            )
        self.pudl_engine: sa.engine.Engine = pudl_engine

        if freq not in (None, "AS", "MS"):
            raise ValueError(
                f"freq must be one of None, 'MS', or 'AS', but we got {freq}."
            )
        self.freq: Literal["AS", "MS", None] = freq

        # grab all working eia dates to use to set start and end dates if they
        # are not set
        if start_date is None:
            self.start_date = min(pudl.helpers.get_working_dates_by_datasource("ferc1"))
        else:
            # Make sure it's a date... and not a string.
            self.start_date = pd.to_datetime(start_date)

        if end_date is None:
            self.end_date = max(pudl.helpers.get_working_dates_by_datasource("eia"))
        else:
            # Make sure it's a date... and not a string.
            self.end_date = pd.to_datetime(end_date)

        self.roll_fuel_cost: bool = roll_fuel_cost
        self.fill_fuel_cost: bool = fill_fuel_cost
        self.fill_net_gen: bool = fill_net_gen
        self.fill_tech_desc = fill_tech_desc  # only for eia860 table.
        self.unit_ids = unit_ids

        # Used to persist the output tables. Returns None if they don't exist.
        self._dfs = defaultdict(lambda: None)

<<<<<<< HEAD
    def filter_query(self, table: str):
        """For a given table, returns an SQL query that filters by date, if specified.
=======
        self._register_output_methods()

    def _register_output_methods(self):
        """Load output assets and register a class method for retrieving each one."""
        # Map table name to PudlTabl method.
        # PudlTabl will generate a method to read each table from the DB with the given method name
        table_method_map = {
            # denorm_ferc1
            "denorm_balance_sheet_assets_ferc1": "denorm_balance_sheet_assets_ferc1",
            # denorm_eia
            "denorm_utilities_eia": "denorm_utilities_eia",
            # eia861
            "service_territory_eia861": "service_territory_eia861",
            "sales_eia861": "sales_eia861",
            "advanced_metering_infrastructure_eia861": "advanced_metering_infrastructure_eia861",
            "demand_response_eia861": "demand_response_eia861",
            "demand_response_water_heater_eia861": "demand_response_water_heater_eia861",
            "demand_side_management_sales_eia861": "demand_side_management_sales_eia861",
            "demand_side_management_ee_dr_eia861": "demand_side_management_ee_dr_eia861",
            "demand_side_management_misc_eia861": "demand_side_management_misc_eia861",
            "distributed_generation_tech_eia861": "distributed_generation_tech_eia861",
            "distributed_generation_fuel_eia861": "distributed_generation_fuel_eia861",
            "distributed_generation_misc_eia861": "distributed_generation_misc_eia861",
            "distribution_systems_eia861": "distribution_systems_eia861",
            "dynamic_pricing_eia861": "dynamic_pricing_eia861",
            "energy_efficiency_eia861": "energy_efficiency_eia861",
            "green_pricing_eia861": "green_pricing_eia861",
            "mergers_eia861": "mergers_eia861",
            "net_metering_customer_fuel_class_eia861": "net_metering_customer_fuel_class_eia861",
            "net_metering_misc_eia861": "net_metering_misc_eia861",
            "non_net_metering_customer_fuel_class_eia861": "non_net_metering_customer_fuel_class_eia861",
            "non_net_metering_misc_eia861": "non_net_metering_misc_eia861",
            "operational_data_revenue_eia861": "operational_data_revenue_eia861",
            "operational_data_misc_eia861": "operational_data_misc_eia861",
            "reliability_eia861": "reliability_eia861",
            "utility_data_nerc_eia861": "utility_data_nerc_eia861",
            "utility_data_rto_eia861": "utility_data_rto_eia861",
            "utility_data_misc_eia861": "utility_data_misc_eia861",
            "utility_assn_eia861": "utility_assn_eia861",
            "balancing_authority_eia861": "balancing_authority_eia861",
            "balancing_authority_assn_eia861": "balancing_authority_assn_eia861",
            # ferc714
            "respondent_id_ferc714": "respondent_id_ferc714",
            "demand_hourly_pa_ferc714": "demand_hourly_pa_ferc714",
        }

        for table_name, method_name in table_method_map.items():
            if hasattr(PudlTabl, method_name):
                logger.warning(
                    f"Automatically generated PudlTabl method {method_name} overrides explicitly defined class method. One of these should be deleted."
                )

            # Create method called asset_name that will read the asset from DB
            self.__dict__[method_name] = partial(
                self._get_table_from_db,
                table_name=table_name,
                resource=Resource.from_id(table_name),
            )

    def _get_table_from_db(self, table_name: str, resource: Resource) -> pd.DataFrame:
        """Grab output table from PUDL DB.

        Args:
            table_name: Name of table to get.
            resource: Resource metadata used to enforce schema on table.
        """
        return pd.concat(
            [
                resource.enforce_schema(df)
                for df in pd.read_sql(table_name, self.pudl_engine, chunksize=100_000)
            ]
        )

    def pu_eia860(self, update=False):
        """Pull a dataframe of EIA plant-utility associations.
>>>>>>> a2dfe4e2

        Method depends on provided start_date and end_date parameters to PudlTabl.

        Arguments:
            table: name of table to be called in SQL query.

        Returns:
            A SQL query for use in  interactive use.
        """
        pt = pudl.output.pudltabl.get_table_meta(self.pudl_engine)
        tbl = pt[f"{table}"]
        tbl_select = sa.sql.select(tbl)
        if self.start_date is not None:
            start_date = pd.to_datetime(self.start_date)
            tbl_select = tbl_select.where(tbl.c.report_date >= start_date)
        if self.end_date is not None:
            end_date = pd.to_datetime(self.end_date)
            tbl_select = tbl_select.where(tbl.c.report_date <= end_date)
        return tbl_select

    def pu_eia860(self) -> pd.DataFrame:
        """Pull a dataframe of EIA plant-utility associations.

        Returns:
            A denormalized table for interactive use.
        """
        schema = pudl.metadata.classes.Package.from_resource_ids().get_resource(
            "pu_eia"
        )
        tbl_select = self.filter_query(table="pu_eia")
        return schema.enforce_schema(pd.read_sql(tbl_select, self.pudl_engine))

    def pu_ferc1(self) -> pd.DataFrame:
        """Pull a dataframe of FERC plant-utility associations.

        Returns:
            A denormalized table for interactive use.
        """
        return pd.read_sql_table(
            "denorm_plants_utilities_ferc1", self.pudl_engine
        ).pipe(apply_pudl_dtypes, group="ferc1")

    ###########################################################################
    # EIA 860/923 OUTPUTS
    ###########################################################################
    def utils_eia860(self) -> pd.DataFrame:
        """Pull a dataframe describing utilities reported in EIA.

        Returns:
            A denormalized table for interactive use.
        """
        schema = pudl.metadata.classes.Package.from_resource_ids().get_resource(
            "denorm_utilities_eia"
        )
        tbl_select = self.filter_query(table="denorm_utilities_eia")
        return schema.enforce_schema(pd.read_sql(tbl_select, self.pudl_engine))

    def bga_eia860(self, update=False):
        """Pull a dataframe of boiler-generator associations from EIA 860.

        Args:
            update (bool): If true, re-calculate the output dataframe, even if
                a cached version exists.

        Returns:
            pandas.DataFrame: a denormalized table for interactive use.
        """
        if update or self._dfs["bga_eia860"] is None:
            self._dfs["bga_eia860"] = pudl.output.eia860.boiler_generator_assn_eia860(
                self.pudl_engine, start_date=self.start_date, end_date=self.end_date
            )
        return self._dfs["bga_eia860"]

    def plants_eia860(self) -> pd.DataFrame:
        """Pull a dataframe of plant level info reported in EIA.

        Returns:
            A denormalized table for interactive use.
        """
        schema = pudl.metadata.classes.Package.from_resource_ids().get_resource(
            "denorm_plants_eia"
        )
        tbl_select = self.filter_query(table="denorm_plants_eia")
        return schema.enforce_schema(pd.read_sql(tbl_select, self.pudl_engine))

    def gens_eia860(self) -> pd.DataFrame:
        """Pull a dataframe describing generators, as reported in EIA.

        This output table backfills the technology_description field.

        Returns:
            A denormalized table for interactive use.
        """
        schema = pudl.metadata.classes.Package.from_resource_ids().get_resource(
            "denorm_generators_eia"
        )
        tbl_select = self.filter_query(table="denorm_generators_eia")
        return schema.enforce_schema(pd.read_sql(tbl_select, self.pudl_engine))

    def boil_eia860(self) -> pd.DataFrame:
        """Pull a dataframe of boiler level info reported in EIA.

        Returns:
            A denormalized table for interactive use.
        """
        schema = pudl.metadata.classes.Package.from_resource_ids().get_resource(
            "denorm_boilers_eia"
        )
        tbl_select = self.filter_query(table="denorm_boilers_eia")
        return schema.enforce_schema(pd.read_sql(tbl_select, self.pudl_engine))

    def own_eia860(self, update=False):
        """Pull a dataframe of generator level ownership data from EIA 860.

        Args:
            update (bool): If true, re-calculate the output dataframe, even if
                a cached version exists.

        Returns:
            pandas.DataFrame: a denormalized table for interactive use.
        """
        if update or self._dfs["own_eia860"] is None:
            self._dfs["own_eia860"] = pudl.output.eia860.ownership_eia860(
                self.pudl_engine, start_date=self.start_date, end_date=self.end_date
            )
        return self._dfs["own_eia860"]

    def gf_eia923(self, update: bool = False) -> pd.DataFrame:
        """Pull combined nuclear and non-nuclear generation fuel data.

        Args:
            update: If True, re-calculate the output dataframe, even if
                a cached version exists.

        Returns:
            A denormalized table for interactive use.
        """
        if update or self._dfs["gf_eia923"] is None:
            self._dfs["gf_eia923"] = pudl.output.eia923.generation_fuel_all_eia923(
                gf=self.gf_nonuclear_eia923(update=update),
                gfn=self.gf_nuclear_eia923(update=update),
            )
        return self._dfs["gf_eia923"]

    def gf_nonuclear_eia923(self, update: bool = False) -> pd.DataFrame:
        """Pull non-nuclear EIA 923 generation and fuel consumption data.

        Args:
            update: If True, re-calculate the output dataframe, even if
                a cached version exists.

        Returns:
            A denormalized table for interactive use.
        """
        if update or self._dfs["gf_nonuclear_eia923"] is None:
            self._dfs[
                "gf_nonuclear_eia923"
            ] = pudl.output.eia923.generation_fuel_eia923(
                self.pudl_engine,
                freq=self.freq,
                start_date=self.start_date,
                end_date=self.end_date,
                nuclear=False,
            )
        return self._dfs["gf_nonuclear_eia923"]

    def gf_nuclear_eia923(self, update: bool = False) -> pd.DataFrame:
        """Pull EIA 923 generation and fuel consumption data for nuclear units.

        Args:
            update: If True, re-calculate the output dataframe, even if a cached version
                exists.

        Returns:
            A denormalized table for interactive use.
        """
        if update or self._dfs["gf_nuclear_eia923"] is None:
            self._dfs["gf_nuclear_eia923"] = pudl.output.eia923.generation_fuel_eia923(
                self.pudl_engine,
                freq=self.freq,
                start_date=self.start_date,
                end_date=self.end_date,
                nuclear=True,
            )
        return self._dfs["gf_nuclear_eia923"]

    def frc_eia923(self, update=False):
        """Pull EIA 923 fuel receipts and costs data.

        Args:
            update (bool): If true, re-calculate the output dataframe, even if
                a cached version exists.

        Returns:
            pandas.DataFrame: a denormalized table for interactive use.
        """
        if update or self._dfs["frc_eia923"] is None:
            self._dfs["frc_eia923"] = pudl.output.eia923.fuel_receipts_costs_eia923(
                self.pudl_engine,
                freq=self.freq,
                start_date=self.start_date,
                end_date=self.end_date,
                fill=self.fill_fuel_cost,
                roll=self.roll_fuel_cost,
            )
        return self._dfs["frc_eia923"]

    def bf_eia923(self, update=False):
        """Pull EIA 923 boiler fuel consumption data.

        Args:
            update (bool): If true, re-calculate the output dataframe, even if
                a cached version exists.

        Returns:
            pandas.DataFrame: a denormalized table for interactive use.
        """
        if update or self._dfs["bf_eia923"] is None:
            self._dfs["bf_eia923"] = pudl.output.eia923.boiler_fuel_eia923(
                self.pudl_engine,
                freq=self.freq,
                start_date=self.start_date,
                end_date=self.end_date,
            )
        return self._dfs["bf_eia923"]

    def gen_eia923(self, update=False):
        """Pull EIA 923 net generation data by generator.

        Net generation is reported in two seperate tables in EIA 923: in the
        generation_eia923 and generation_fuel_eia923 tables. While the
        generation_fuel_eia923 table is more complete (the generation_eia923
        table includes only ~55% of the reported MWhs), the generation_eia923
        table is more granular (it is reported at the generator level).

        This method either grabs the generation_eia923 table that is reported
        by generator, or allocates net generation from the
        generation_fuel_eia923 table to the generator level.

        Args:
            update (bool): If true, re-calculate the output dataframe, even if
                a cached version exists.

        Returns:
            pandas.DataFrame: a denormalized table for interactive use.
        """
        if update or self._dfs["gen_eia923"] is None:
            if self.fill_net_gen:
                if self.freq not in ["AS", "MS"]:
                    raise AssertionError(
                        "Frequency must be either `AS` or `MS` to allocate net "
                        f"generation. Got {self.freq}"
                    )
                logger.info(
                    "Allocating net generation from the generation_fuel_eia923 "
                    "to the generator level instead of using the less complete "
                    "generation_eia923 table."
                )

                self._dfs["gen_eia923"] = self.gen_fuel_by_generator_eia923(
                    update=update
                ).loc[:, list(self.gen_original_eia923().columns)]
            else:
                self._dfs["gen_eia923"] = self.gen_original_eia923(update=update)
        return self._dfs["gen_eia923"]

    def gen_original_eia923(self, update=False):
        """Pull the original EIA 923 net generation data by generator."""
        if update or self._dfs["gen_og_eia923"] is None:
            self._dfs["gen_og_eia923"] = pudl.output.eia923.generation_eia923(
                self.pudl_engine,
                freq=self.freq,
                start_date=self.start_date,
                end_date=self.end_date,
            )
        return self._dfs["gen_og_eia923"]

    def gen_fuel_by_generator_energy_source_eia923(self, update=False):
        """Net generation and fuel data allocated to generator/energy_source_code.

        Net generation and fuel data originally reported in the gen fuel table
        """
        if update or self._dfs["gen_fuel_by_genid_esc_eia923"] is None:
            self._dfs[
                "gen_fuel_by_genid_esc_eia923"
            ] = allocate_gen_fuel_by_generator_energy_source(pudl_out=self)
        return self._dfs["gen_fuel_by_genid_esc_eia923"]

    def gen_fuel_by_generator_eia923(self, update=False):
        """Net generation from gen fuel table allocated to generators."""
        if update or self._dfs["gen_fuel_allocated_eia923"] is None:
            if self.freq not in ["AS", "MS"]:
                raise AssertionError(
                    "Frequency must be either `AS` or `MS` to allocate net "
                    f"generation. Got {self.freq}"
                )
            self._dfs["gen_fuel_allocated_eia923"] = aggregate_gen_fuel_by_generator(
                pudl_out=self,
                net_gen_fuel_alloc=self.gen_fuel_by_generator_energy_source_eia923(
                    update=update
                ),
            )
        return self._dfs["gen_fuel_allocated_eia923"]

    def gen_fuel_by_generator_energy_source_owner_eia923(self, update=False):
        """Generation and fuel consumption by generator/energy_source_code/owner."""
        if update or self._dfs["gen_fuel_by_genid_esc_own"] is None:
            self._dfs[
                "gen_fuel_by_genid_esc_own"
            ] = scale_allocated_net_gen_by_ownership(
                gen_pm_fuel=self.gen_fuel_by_generator_energy_source_eia923(),
                gens=self.gens_eia860(),
                own_eia860=self.own_eia860(),
            )
        return self._dfs["gen_fuel_by_genid_esc_own"]

    ###########################################################################
    # FERC FORM 1 OUTPUTS
    ###########################################################################
    def plants_steam_ferc1(self, update=False):
        """Pull the FERC Form 1 steam plants data.

        Args:
            update (bool): If true, re-calculate the output dataframe, even if
                a cached version exists.

        Returns:
            pandas.DataFrame: a denormalized table for interactive use.
        """
        if update or self._dfs["plants_steam_ferc1"] is None:
            self._dfs["plants_steam_ferc1"] = pudl.output.ferc1.plants_steam_ferc1(
                self.pudl_engine, start_date=self.start_date, end_date=self.end_date
            )
        return self._dfs["plants_steam_ferc1"]

    def fuel_ferc1(self, update=False):
        """Pull the FERC Form 1 steam plants fuel consumption data.

        Args:
            update (bool): If true, re-calculate the output dataframe, even if
                a cached version exists.

        Returns:
            pandas.DataFrame: a denormalized table for interactive use.
        """
        if update or self._dfs["fuel_ferc1"] is None:
            self._dfs["fuel_ferc1"] = pudl.output.ferc1.fuel_ferc1(
                self.pudl_engine, start_date=self.start_date, end_date=self.end_date
            )
        return self._dfs["fuel_ferc1"]

    def fbp_ferc1(self, update=False):
        """Summarize FERC Form 1 fuel usage by plant.

        Args:
            update (bool): If true, re-calculate the output dataframe, even if
                a cached version exists.

        Returns:
            pandas.DataFrame: a denormalized table for interactive use.
        """
        if update or self._dfs["fbp_ferc1"] is None:
            self._dfs["fbp_ferc1"] = pudl.output.ferc1.fuel_by_plant_ferc1(
                self.pudl_engine, start_date=self.start_date, end_date=self.end_date
            )
        return self._dfs["fbp_ferc1"]

    def plants_small_ferc1(self, update=False):
        """Pull the FERC Form 1 Small Plants Table.

        Args:
            update (bool): If true, re-calculate the output dataframe, even if
                a cached version exists.

        Returns:
            pandas.DataFrame: a denormalized table for interactive use.
        """
        if update or self._dfs["plants_small_ferc1"] is None:
            self._dfs["plants_small_ferc1"] = pudl.output.ferc1.plants_small_ferc1(
                self.pudl_engine, start_date=self.start_date, end_date=self.end_date
            )
        return self._dfs["plants_small_ferc1"]

    def plants_hydro_ferc1(self, update=False):
        """Pull the FERC Form 1 Hydro Plants Table.

        Args:
            update (bool): If true, re-calculate the output dataframe, even if
                a cached version exists.

        Returns:
            pandas.DataFrame: a denormalized table for interactive use.
        """
        if update or self._dfs["plants_hydro_ferc1"] is None:
            self._dfs["plants_hydro_ferc1"] = pudl.output.ferc1.plants_hydro_ferc1(
                self.pudl_engine, start_date=self.start_date, end_date=self.end_date
            )
        return self._dfs["plants_hydro_ferc1"]

    def plants_pumped_storage_ferc1(self, update=False):
        """Pull the FERC Form 1 Pumped Storage Table.

        Args:
            update (bool): If true, re-calculate the output dataframe, even if
                a cached version exists.

        Returns:
            pandas.DataFrame: a denormalized table for interactive use.
        """
        if update or self._dfs["plants_pumped_storage_ferc1"] is None:
            self._dfs[
                "plants_pumped_storage_ferc1"
            ] = pudl.output.ferc1.plants_pumped_storage_ferc1(
                self.pudl_engine, start_date=self.start_date, end_date=self.end_date
            )
        return self._dfs["plants_pumped_storage_ferc1"]

    def purchased_power_ferc1(self, update=False):
        """Pull the FERC Form 1 Purchased Power Table.

        Args:
            update (bool): If true, re-calculate the output dataframe, even if
                a cached version exists.

        Returns:
            pandas.DataFrame: a denormalized table for interactive use.
        """
        if update or self._dfs["purchased_power_ferc1"] is None:
            self._dfs[
                "purchased_power_ferc1"
            ] = pudl.output.ferc1.purchased_power_ferc1(
                self.pudl_engine, start_date=self.start_date, end_date=self.end_date
            )
        return self._dfs["purchased_power_ferc1"]

    def plant_in_service_ferc1(self, update=False):
        """Pull the FERC Form 1 Plant in Service Table.

        Args:
            update (bool): If true, re-calculate the output dataframe, even if
                a cached version exists.

        Returns:
            pandas.DataFrame: a denormalized table for interactive use.
        """
        if update or self._dfs["plant_in_service_ferc1"] is None:
            self._dfs[
                "plant_in_service_ferc1"
            ] = pudl.output.ferc1.plant_in_service_ferc1(
                self.pudl_engine, start_date=self.start_date, end_date=self.end_date
            )
        return self._dfs["plant_in_service_ferc1"]

    def plants_all_ferc1(self, update=False):
        """Pull the FERC Form 1 all plants table.

        Args:
            update (bool): If true, re-calculate the output dataframe, even if
                a cached version exists.

        Returns:
            pandas.DataFrame: a denormalized table for interactive use.
        """
        if update or self._dfs["plants_all_ferc1"] is None:
            self._dfs["plants_all_ferc1"] = pudl.output.ferc1.plants_all_ferc1(
                self.pudl_engine, start_date=self.start_date, end_date=self.end_date
            )
        return self._dfs["plants_all_ferc1"]

    ###########################################################################
    # EIA MCOE OUTPUTS
    ###########################################################################
    def hr_by_gen(self, update=False):
        """Calculate and return generator level heat rates (mmBTU/MWh).

        Args:
            update (bool): If true, re-calculate the output dataframe, even if
                a cached version exists.

        Returns:
            pandas.DataFrame: a denormalized table for interactive use.
        """
        if update or self._dfs["hr_by_gen"] is None:
            self._dfs["hr_by_gen"] = pudl.analysis.mcoe.heat_rate_by_gen(self)
        return self._dfs["hr_by_gen"]

    def hr_by_unit(self, update=False):
        """Calculate and return generation unit level heat rates.

        Args:
            update (bool): If true, re-calculate the output dataframe, even if
                a cached version exists.

        Returns:
            pandas.DataFrame: a denormalized table for interactive use.
        """
        if update or self._dfs["hr_by_unit"] is None:
            self._dfs["hr_by_unit"] = pudl.analysis.mcoe.heat_rate_by_unit(self)
        return self._dfs["hr_by_unit"]

    def fuel_cost(self, update=False):
        """Calculate and return generator level fuel costs per MWh.

        Args:
            update (bool): If true, re-calculate the output dataframe, even if
                a cached version exists.

        Returns:
            pandas.DataFrame: a denormalized table for interactive use.
        """
        if update or self._dfs["fuel_cost"] is None:
            self._dfs["fuel_cost"] = pudl.analysis.mcoe.fuel_cost(self)
        return self._dfs["fuel_cost"]

    def capacity_factor(self, update=False, min_cap_fact=None, max_cap_fact=None):
        """Calculate and return generator level capacity factors.

        Args:
            update (bool): If true, re-calculate the output dataframe, even if
                a cached version exists.

        Returns:
            pandas.DataFrame: a denormalized table for interactive use.
        """
        if update or self._dfs["capacity_factor"] is None:
            self._dfs["capacity_factor"] = pudl.analysis.mcoe.capacity_factor(
                self, min_cap_fact=min_cap_fact, max_cap_fact=max_cap_fact
            )
        return self._dfs["capacity_factor"]

    def mcoe(
        self,
        update: bool = False,
        min_heat_rate: float = 5.5,
        min_fuel_cost_per_mwh: float = 0.0,
        min_cap_fact: float = 0.0,
        max_cap_fact: float = 1.5,
        all_gens: bool = True,
        gens_cols: Any = None,
    ):
        """Calculate and return generator level MCOE based on EIA data.

        Eventually this calculation will include non-fuel operating expenses
        as reported in FERC Form 1, but for now only the fuel costs reported
        to EIA are included. They are attibuted based on the unit-level heat
        rates and fuel costs.

        Args:
            update: If true, re-calculate the output dataframe, even if
                a cached version exists.
            min_heat_rate: lowest plausible heat rate, in mmBTU/MWh. Any MCOE
                records with lower heat rates are presumed to be invalid, and
                are discarded before returning.
            min_cap_fact: minimum generator capacity factor. Generator records
                with a lower capacity factor will be filtered out before
                returning. This allows the user to exclude generators that
                aren't being used enough to have valid.
            min_fuel_cost_per_mwh: minimum fuel cost on a per MWh basis that is
                required for a generator record to be considered valid. For
                some reason there are now a large number of $0 fuel cost
                records, which previously would have been NaN.
            max_cap_fact: maximum generator capacity factor. Generator records
                with a lower capacity factor will be filtered out before
                returning. This allows the user to exclude generators that
                aren't being used enough to have valid.
            all_gens: Controls whether the output contains records for
                all generators in the :ref:`generators_eia860` table, or only
                those generators with associated MCOE data. True by default.
            gens_cols: equal to the string "all", None, or a list of names of
                column attributes to include from the :ref:`generators_eia860` table in
                addition to the list of defined `DEFAULT_GENS_COLS` in the MCOE analysis
                module. If "all", all columns from the generators table will be included.
                By default, the `DEFAULT_GENS_COLS` defined in the MCOE analysis module
                will be merged into the final MCOE output.

        Returns:
            :class:`pandas.DataFrame`: a compilation of generator attributes,
            including fuel costs per MWh.
        """
        if update or self._dfs["mcoe"] is None:
            self._dfs["mcoe"] = pudl.analysis.mcoe.mcoe(
                self,
                min_heat_rate=min_heat_rate,
                min_fuel_cost_per_mwh=min_fuel_cost_per_mwh,
                min_cap_fact=min_cap_fact,
                max_cap_fact=max_cap_fact,
                all_gens=all_gens,
                gens_cols=gens_cols,
            )
        return self._dfs["mcoe"]

    def gens_mega_eia(
        self,
        update: bool = False,
        gens_cols: Any = None,
    ) -> pd.DataFrame:
        """Generate and return a generators table with ownership integrated.

        Args:
            update: If True, re-calculate the output dataframe, even
                if a cached version exists.
            gens_cols: equal to the string "all", None, or a list of
                additional column attributes to include from the EIA 860 generators table
                in the output mega gens table. By default all columns necessary to create
                the plant parts EIA table are included.

        Returns:
            A table of all of the generators with identifying
            columns and data columns, sliced by ownership which makes
            "total" and "owned" records for each generator owner. The "owned"
            records have the generator's data scaled to the ownership percentage
            (e.g. if a 100 MW generator has a 75% stake owner and a 25% stake
            owner, this will result in two "owned" records with 75 MW and 25
            MW). The "total" records correspond to the full plant for every
            owner (e.g. using the same 2-owner 100 MW generator as above, each
            owner will have a records with 100 MW).

        Raises:
            AssertionError: If the frequency of the pudl_out object is not 'AS'
        """
        if update or self._dfs["gens_mega_eia"] is None:
            if self.freq != "AS":
                raise AssertionError(
                    "The frequency of the pudl_out object must be `AS` for the "
                    f"plant-parts table and we got {self.freq}"
                )
            if gens_cols is None:
                gens_cols = []
            if gens_cols != "all":
                default_cols = [
                    "technology_description",
                    "energy_source_code_1",
                    "prime_mover_code",
                    "generator_operating_date",
                    "generator_retirement_date",
                    "operational_status",
                    "capacity_mw",
                    "fuel_type_code_pudl",
                    "planned_generator_retirement_date",
                ]
                gens_cols = list(set(gens_cols + default_cols))
            self._dfs[
                "gens_mega_eia"
            ] = pudl.analysis.plant_parts_eia.MakeMegaGenTbl().execute(
                mcoe=self.mcoe(all_gens=True, gens_cols=gens_cols),
                own_eia860=self.own_eia860(),
            )
        return self._dfs["gens_mega_eia"]

    def plant_parts_eia(
        self,
        update: bool = False,
        update_gens_mega: bool = False,
        gens_cols: Any = None,
    ) -> pd.DataFrame:
        """Generate and return master plant-parts EIA.

        Args:
            update: If true, re-calculate the output dataframe, even
                if a cached version exists.
            update_gens_mega: If True, update the gigantic Gens Mega table.
            gens_cols: equal to the string "all", None, or a list of
                additional column attributes to include from the EIA 860 generators table
                in the output mega gens table. By default all columns necessary to create
                the EIA plant part list are included.
        """
        update_any = any([update, update_gens_mega])
        if update_any or self._dfs["plant_parts_eia"] is None:
            # default columns needed to create plant part list
            if gens_cols is None:
                gens_cols = []
            if gens_cols != "all":
                default_cols = [
                    "technology_description",
                    "energy_source_code_1",
                    "prime_mover_code",
                    "generator_operating_date",
                    "generator_retirement_date",
                    "operational_status",
                    "capacity_mw",
                    "fuel_type_code_pudl",
                    "planned_generator_retirement_date",
                ]
                gens_cols = list(set(gens_cols + default_cols))
            # make the plant-parts objects
            self.parts_compiler = pudl.analysis.plant_parts_eia.MakePlantParts(self)
            # make the plant-parts df!
            self._dfs["plant_parts_eia"] = self.parts_compiler.execute(
                gens_mega=self.gens_mega_eia(
                    update=update_gens_mega,
                    gens_cols=gens_cols,
                )
            )

        return self._dfs["plant_parts_eia"]

    ###########################################################################
    # GLUE OUTPUTS
    ###########################################################################

    def ferc1_eia(
        self,
        update: bool = False,
        update_plant_parts_eia: bool = False,
        update_plants_all_ferc1: bool = False,
        update_fbp_ferc1: bool = False,
    ) -> pd.DataFrame:
        """Generate the connection between FERC1 and EIA."""
        update_any = any(
            [update, update_plant_parts_eia, update_plants_all_ferc1, update_fbp_ferc1]
        )
        if update_any or self._dfs["ferc1_eia"] is None:
            self._dfs["ferc1_eia"] = pudl.analysis.ferc1_eia.execute(
                plant_parts_eia=self.plant_parts_eia(update=update_plant_parts_eia),
                plants_all_ferc1=self.plants_all_ferc1(update=update_plants_all_ferc1),
                fbp_ferc1=self.fbp_ferc1(update=update_fbp_ferc1),
            )
        return self._dfs["ferc1_eia"]

    def epacamd_eia(self) -> pd.DataFrame:
        """Read the EPACAMD-EIA Crosswalk from the PUDL DB."""
        return pd.read_sql("epacamd_eia", self.pudl_engine).pipe(
            apply_pudl_dtypes, group="glue"
        )


def get_table_meta(pudl_engine):
    """Grab the pudl SQLite database table metadata."""
    md = sa.MetaData()
    md.reflect(pudl_engine)
    return md.tables<|MERGE_RESOLUTION|>--- conflicted
+++ resolved
@@ -130,10 +130,6 @@
         # Used to persist the output tables. Returns None if they don't exist.
         self._dfs = defaultdict(lambda: None)
 
-<<<<<<< HEAD
-    def filter_query(self, table: str):
-        """For a given table, returns an SQL query that filters by date, if specified.
-=======
         self._register_output_methods()
 
     def _register_output_methods(self):
@@ -207,9 +203,8 @@
             ]
         )
 
-    def pu_eia860(self, update=False):
-        """Pull a dataframe of EIA plant-utility associations.
->>>>>>> a2dfe4e2
+    def filter_query(self, table: str):
+        """For a given table, returns an SQL query that filters by date, if specified.
 
         Method depends on provided start_date and end_date parameters to PudlTabl.
 
