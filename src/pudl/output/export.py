"""Routines for exporting data from PUDL for use elsewhere.

Function names should be indicative of the format of the thing that's being
exported (e.g. CSV, Excel spreadsheets, parquet files, HDF5).
"""

import datetime
import hashlib
import logging
import os
import pathlib
import re

import datapackage
import goodtables
import pandas as pd
import sqlalchemy as sa
import tableschema

import pudl
from pudl import constants as pc

logger = logging.getLogger(__name__)


def simplify_sql_type(sql_type, field_name=""):
    """
    Convert an SQL Alchemy Type into a string type for use in Table Schema.

    See: https://frictionlessdata.io/specs/table-schema/

    Args:
        sql_type (sqlalchemy.sql.sqltypes.type instance): The type associated
            with the column being processed, as extracted from a MetaData
            object reflecting the database being packaged. Should be taken
            from the list of Column objects associated with a Table object.
        field_name (string, optional): The name of the field, which may offer
            more context as to the nature of the field (e.g. an integer field
            whose name ends in _year is a year).

    Returns:
        string: A string representing a simple data type, allowed
        in the Table Schema standard.

    Todo:
        Remove upon removal of pudl_db

    """
    type_map = {
        'integer': (sa.Integer,),
        'number': (sa.Float, sa.Numeric),
        'boolean': (sa.Boolean,),
        'string': (sa.String, sa.Enum),
        'date': (sa.Date,),
        'time': (sa.Time,),
        'datetime': (sa.DateTime,),
        'duration': (sa.Interval,),
        'object': (sa.JSON,),
        'array': (sa.ARRAY,),
    }

    for dtype in type_map:
        if isinstance(sql_type, type_map[dtype]):
            simple_type = dtype

    if (simple_type == 'integer' and re.match('.*_year$', field_name) and (field_name != "day_of_year")):
        simple_type = 'year'

    return simple_type


def get_fields(table):
    """
    Generate table schema compatible list of fields from database table.

    See: https://frictionlessdata.io/specs/table-schema/

    Field attributes which are currently set by the function:
    * name (same as the database column)
    * description (taken from the database column 'comment' field.)
    * type (simplified from the SQL Alchemy Column data type)
    * constraints (only for Enum types)

    Todo:
        constraints other than Enum

    Args:
        table (SQL Alchemy Table): The Table object to generate fields from.

    Returns:
        list: A list of 'field' JSON objects, conforming to the
        Frictionless Data Table Schema standard.

    Todo:
        Remove upon removal of pudl_db

    """
    fields = []
    for col in table.columns.keys():
        newfield = {}
        newfield['name'] = col
        newfield['type'] = simplify_sql_type(table.c[col].type, field_name=col)
        if isinstance(table.c[col].type, sa.sql.sqltypes.Enum):
            newfield['constraints'] = {'enum': table.c[col].type.enums}
        if table.c[col].comment:
            newfield['description'] = table.c[col].comment
        fields.append(newfield)
    return fields


def get_primary_key(table):
    """Creates a primaryKey object based on an SQLAlchemy Table.

    Args:
        table (SQL Alchemy Table): The Table object to generate fields from.

    Returns:
        A primaryKey object based on the selected SQLAlchemy Table.

    Todo:
        Remove upon removal of pudl_db

    """
    return table.primary_key.columns.keys()


def get_foreign_keys(table):
    """Gets a list of foreignKey objects from an SQLAlchemy Table.

    Args:
        table (SQL Alchemy Table): The Table object to generate a list of
            missing values from.

    Returns:
        A list of foreignKey object based on the selected SQLAlchemy Table.

    Todo:
        Remove upon removal of pudl_db

    """
    fkeys = []
    for col in table.columns:
        if col.foreign_keys:
            for k in col.foreign_keys:
                fkey = {}
                fkey["fields"] = col.name
                fkey["reference"] = {"resource": k.column.table.name,
                                     "fields": k.column.name}
                fkeys.append(fkey)
    return fkeys


def get_missing_values(table):
    """
    Get a list of missing values from an SQLAlchemy Table.

    We'll only really be able to see how this works with some data. For now it
    just returns the default value: [""].

    Args:
        table (SQL Alchemy Table): The Table object to generate a list of
            missing values from.

    Returns:
        list: a list containing the default value ""

    Todo:
        Remove upon removal of pudl_db

    """
    return [""]


def get_table_schema(table):
    """
    Create a Table Schema descriptor from an SQL Alchemy table.

    See: https://frictionlessdata.io/specs/table-schema/

    There are four possible elements in the Table Schema:
    * fields (an array of field descriptors)
    * primaryKey
    * foreignKeys (an array of foreignKey objects)
    * missingValues (an array of strings to be interpreted as null)

    Args:
        table (SQL Alchemy Table): The Table object to generate a list of
            missing values from.

    Returns:
        dict: a dictionary containing the fields, primary keys, foreign keys,
        and missing values of the table schema

    Todo:
        Remove upon removal of pudl_db

    """
    descriptor = {}
    descriptor['fields'] = get_fields(table)
    descriptor['primaryKey'] = get_primary_key(table)
    fkeys = get_foreign_keys(table)
    if fkeys:
        descriptor['foreignKeys'] = fkeys
    descriptor['missingValues'] = get_missing_values(table)

    schema = tableschema.Schema(descriptor)
    if not schema.valid:
        raise AssertionError(
            f"""
            Invalid table schema for {table}

            Errors:
            {schema.errors}
            """
        )
    return descriptor


def get_table(tablename, testing=False):
    """Retrieve SQLAlchemy Table object corresponding to a PUDL DB table name.

    Args:
        tablename (str): the name of the PUDL database table to retrieve
        testing (bool): Use the test database (True) or the live database
            (False)?

    Returns:
        The SQLAlchemy Table object corresponding to the PUDL database tables
        name selected.

    Todo:
        remove upon removal of pudl_db

    """
    md = sa.MetaData(bind=pudl.init.connect_db(testing=testing))
    md.reflect()
    return md.tables[tablename]


def get_tabular_data_resource_og(tablename, pkg_dir, testing=False):
    """Creates a Tabular Data Resource descriptor for a PUDL DB table.

    Args:
        tablename (str): the name of the PUDL database table to retrieve
        pkg_dir (path-like): The location of the directory for this package.
            The data package directory will be a subdirectory in the
            `datapackage_dir` directory, with the name of the package as the
            name of the subdirectory.
        testing (bool): Use the test database (True) or the live database
            (False)?

    Based on the information in the database, and some additional metadata,
    stored elsewhere (Where?!?!) this function will generate a valid Tabular
    Data Resource descriptor, according to the Frictionless Data specification,
    which can be found here:

    https://frictionlessdata.io/specs/tabular-data-resource/

    Returns:
        Tabular Data Resource descriptor describing the contents of the
        selected table

    Todo:
        remove upon removal of pudl_db
    """
    table = get_table(tablename, testing=testing)

    # Where the CSV file holding the data is, relative to datapackage.json
    # This is the value that has to be embedded in the data package.
    csv_relpath = os.path.join('data', f'{tablename}.csv')
    # We need to access the file to calculate hash and size too:
    csv_abspath = os.path.join(os.path.abspath(pkg_dir), csv_relpath)

    descriptor = {}
    descriptor['profile'] = "tabular-data-resource"
    descriptor['name'] = tablename
    descriptor['path'] = csv_relpath
    descriptor['title'] = tablename  # maybe we should make this pretty...
    if table.comment:
        descriptor['description'] = table.comment
    descriptor['encoding'] = "utf-8"
    descriptor['mediatype'] = "text/csv"
    descriptor['format'] = "csv"
    descriptor['dialect'] = {
        "delimiter": ",",
        "header": True,
        "quoteChar": "\"",
        "doubleQuote": True,
        "lineTerminator": "\r\n",
        "skipInitialSpace": True,
    }
    descriptor['schema'] = get_table_schema(table)
    descriptor['bytes'] = os.path.getsize(csv_abspath)
    descriptor['hash'] = hash_csv(csv_abspath)

    # If omitted, icenses are inherited from the containing data package.
    descriptor["licenses"] = [pudl.constants.licenses['cc-by-4.0'], ]

    data_sources = \
        pudl.helpers.data_sources_from_tables([table.name, ])
    # descriptor["sources"] = \
    #    [pudl.constants.data_sources[src] for src in data_sources]
    descriptor["sources"] = []
    for src in data_sources:
        if src in pudl.constants.data_sources:
            descriptor["sources"].append({"title": src,
                                          "path": pc.base_data_urls[src]})

    resource = datapackage.Resource(descriptor)
    if not resource.valid:
        raise AssertionError(
            f"""
            Invalid tabular data resource: {resource.name}

            Errors:
            {resource.errors}
            """
        )

    return descriptor


def hash_csv(csv_path):
    """Calculates a SHA-i256 hash of the CSV file for data integrity checking.

    Args:
        csv_path (path-like) : Path the CSV file to hash.

    Returns:
        str: the hexdigest of the hash, with a 'sha256:' prefix.

    """
    # how big of a bit should I take?
    blocksize = 65536
    # sha256 is the fastest relatively secure hashing algorith.
    hasher = hashlib.sha256()
    # opening the file and eat it for lunch
    with open(csv_path, 'rb') as afile:
        buf = afile.read(blocksize)
        while len(buf) > 0:
            hasher.update(buf)
            buf = afile.read(blocksize)

    # returns the hash
    return f"sha256:{hasher.hexdigest()}"


<<<<<<< HEAD
def data_package(pkg_tables, pkg_skeleton, pudl_settings,
                 testing=False, dry_run=False):
    """
    Create a data package of requested tables and their dependencies.
=======
def data_package(pkg_tables, pkg_skeleton, pudl_settings,  # noqa: C901
                 testing=False, dry_run=False):
    """Create a data package of requested tables and their dependencies.
>>>>>>> 88e8cb48

    See Frictionless Data for the tabular data package specification:
    http://frictionlessdata.io/specs/tabular-data-package/

    Args:
        pkg_tables (iterable): The names of database tables to include.
            Each one will be converted into a tabular data resource.
            Dependent tables will also be added to the data package.
        pkg_skeleton (dict): A python dictionary containing several
            top level elements of the data package JSON descriptor
            specific to the data package, including:
            * name: pudl-<datasource> e.g. pudl-eia923, pudl-ferc1
            * title: One line human readable description.
            * description: A paragraph long description.
            * keywords: For search purposes.
        pudl_settings (dict) : a dictionary filled with settings that mostly
            describe paths to various resources and outputs.
        testing (bool): Connect to the test database or live PUDL database?
        dry_run (bool): Should the function validate tables using goodtables?
            If True, do no validate; if false, validate.

    Returns:
        data_pkg (Package): an object representing the data package,
        as defined by the datapackage library.

    Todo:
        remove upon removal of pudl_db

    """
    # A few paths we are going to need repeatedly:
    # out_dir is the packaging directory -- the place where packages end up
    # pkg_dir is the top level directory of this package:
    pkg_dir = os.path.abspath(os.path.join(pudl_settings['pudl_in'],
                                           'package_data', 'meta',
                                           'datapackage',
                                           pkg_skeleton["name"]))
    # data_dir is the data directory within the package directory:
    data_dir = os.path.join(pkg_dir, "data")
    # pkg_json is the datapackage.json that we ultimately output:
    pkg_json = os.path.join(pkg_dir, "datapackage.json")

    # Given the list of target tables, find all dependent tables.
    all_tables = pudl.helpers.get_dependent_tables_from_list(
        pkg_tables, testing=testing)

    # Extract the target tables and save them as CSV files.
    # We have to do this before creating the data resources
    # because the files are necessary in order to calculate
    # the file sizes and hashes.
    for t in all_tables:
        csv_out = os.path.join(data_dir, f"{t}.csv")
        os.makedirs(os.path.dirname(csv_out), exist_ok=True)
        if dry_run is True:
            logger.info(f"Skipping export of {t} to {csv_out}")
            pathlib.Path(csv_out).touch()
        else:
            df = pd.read_sql_table(t, pudl.init.connect_db(testing=testing))
            if t in pudl.constants.need_fix_inting:
                df = pudl.helpers.fix_int_na(
                    df, pudl.constants.need_fix_inting[t])
                logger.info(f"Exporting {t} to {csv_out}")
                df.to_csv(csv_out, index=False)

    # Create a tabular data resource for each of the tables.
    resources = []
    for t in all_tables:
        resources.append(
            get_tabular_data_resource_og(t, pkg_dir=pkg_dir))

    # resource.iter(relations=True)
    # resource.check_relations()

    data_sources = pudl.helpers.data_sources_from_tables(
        all_tables, testing=testing)
    sources = []
    for src in data_sources:
        if src in pudl.constants.data_sources:
            sources.append({"title": src,
                            "path": "idfk"})

    contributors = set()
    for src in data_sources:
        for c in pudl.constants.contributors_by_source[src]:
            contributors.add(c)

    pkg_descriptor = {
        "name": pkg_skeleton["name"],
        "profile": "tabular-data-package",
        "title": pkg_skeleton["title"],
        "description": pkg_skeleton["description"],
        "keywords": pkg_skeleton["keywords"],
        "homepage": "https://catalyst.coop/pudl/",
        "created": (datetime.datetime.utcnow().
                    replace(microsecond=0).isoformat() + 'Z'),
        "contributors": [pudl.constants.contributors[c] for c in contributors],
        "sources": sources,
        "licenses": [pudl.constants.licenses["cc-by-4.0"]],
        "resources": resources,
    }

    # Use that descriptor to instantiate a Package object
    data_pkg = datapackage.Package(pkg_descriptor)

    # Validate the data package descriptor before we go to
    if not data_pkg.valid:
        logger.warning(f"""
            Invalid tabular data package: {data_pkg.descriptor["name"]}
            Errors: {data_pkg.errors}""")

    data_pkg.save(pkg_json)

    if not dry_run:
        # Validate the data within the package using goodtables:
        report = goodtables.validate(pkg_json, row_limit=100_000)
        if not report['valid']:
            logger.warning("Data package data validation failed.")

    return data_pkg


def annotated_xlsx(df, notes_dict, tags_dict, first_cols, sheet_name,
                   xlsx_writer):
    """Outputs an annotated spreadsheet workbook based on compiled dataframes.

    Creates annotation tab and header rows for EIA 860, EIA 923, and FERC 1
    fields in a dataframe. This is done using an Excel Writer object, which
    must be created and saved outside the function, thereby allowing multiple
    sheets and associated annotations to be compiled in the same Excel file.

    Args:
        df (pandas.DataFrame): The dataframe for which annotations are being
            created
        notes_dict (dict): dictionary with column names as keys and long
            annotations as values
        tags_dict (dict): dictionary of dictionaries with tag categories as
            keys for outer dictionary and values are dictionaries with column
            names as keys and values are tag within the tag category
        first_cols (list): ordered list of columns that should come first in
            outfile
        sheet_name (string): name of data sheet in output spreadsheet
        xlsx_writer (pandas.ExcelWriter): this is an ExcelWriter object used to
            accumulate multiple tabs, which must be created outside of
            function, before calling the first time e.g.
            "xlsx_writer = pd.ExcelWriter('outfile.xlsx')"

    Returns:
        xlsx_writer (pandas.ExcelWriter): which must be called outside the
        function, after final use of function, for writing out to excel:
        "xlsx_writer.save()"

    """
    first_cols = [c for c in first_cols if c in df.columns]
    df = pudl.helpers.organize_cols(df, first_cols)

    # Transpose the original dataframe to easily add and map tags as columns
    dfnew = df.transpose()

    # For loop where tag is metadata field (e.g. data_source or data_origin) &
    # column is a nested dictionary of column name & value; maps tags_dict to
    # columns in df and creates a new column for each tag category
    for tag, column_dict in tags_dict.items():
        dfnew[tag] = dfnew.index.to_series().map(column_dict)
    # Take the new columns that were created for each tag category and add them
    # to the index
    for tag, column_dict in tags_dict.items():
        dfnew = dfnew.set_index([tag], append=True)
    # Transpose to return data fields to columns
    dfnew = dfnew.transpose()
    # Create an excel sheet for the data frame
    dfnew.to_excel(xlsx_writer, sheet_name=str(sheet_name), na_rep='NA')
    # Convert notes dictionary into a pandas series
    notes = pd.Series(notes_dict, name='notes')
    notes.index.name = 'field_name'
    # Create an excel sheet of the notes_dict
    notes.to_excel(xlsx_writer, sheet_name=str(sheet_name) + '_notes',
                   na_rep='NA')

    # ZS: Don't think we *need* to return the xlsx_writer object here, because
    # any alternations we've made are stored within the object -- and its scope
    # exists beyond this function (since it was passed in).
    # If we *are* going to return the xlsx_writer, then we should probably be
    # making copy of it up front and not alter the one that's passed in. Either
    # idiom is common, but the mix of both might be confusing.

    # Return the xlsx_writer object, which can be written out, outside of
    # function, with 'xlsx_writer.save()'
    return xlsx_writer<|MERGE_RESOLUTION|>--- conflicted
+++ resolved
@@ -345,16 +345,10 @@
     return f"sha256:{hasher.hexdigest()}"
 
 
-<<<<<<< HEAD
-def data_package(pkg_tables, pkg_skeleton, pudl_settings,
-                 testing=False, dry_run=False):
-    """
-    Create a data package of requested tables and their dependencies.
-=======
 def data_package(pkg_tables, pkg_skeleton, pudl_settings,  # noqa: C901
                  testing=False, dry_run=False):
-    """Create a data package of requested tables and their dependencies.
->>>>>>> 88e8cb48
+    """
+    Create a data package of requested tables and their dependencies.
 
     See Frictionless Data for the tabular data package specification:
     http://frictionlessdata.io/specs/tabular-data-package/
