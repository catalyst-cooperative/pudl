"""Functions & classes for compiling derived aspects of the FERC Form 714 data."""
from datetime import datetime
from typing import Any

import geopandas as gpd
import numpy as np
import pandas as pd
from dagster import Field, asset

import pudl
from pudl.analysis.service_territory import utility_ids_all_eia
from pudl.metadata.fields import apply_pudl_dtypes

logger = pudl.logging_helpers.get_logger(__name__)

ASSOCIATIONS: list[dict[str, Any]] = [
    # MISO: Midwest Indep System Operator
    {"id": 56669, "from": 2011, "to": [2009, 2010]},
    # SWPP: Southwest Power Pool
    {"id": 59504, "from": 2014, "to": [2006, 2009], "exclude": ["NE"]},
    {"id": 59504, "from": 2014, "to": [2010, 2013]},
    # LGEE: LG&E and KU Services Company
    {"id": 11249, "from": 2014, "to": [2006, 2013]},
    # (no code): Entergy
    {"id": 12506, "from": 2012, "to": [2013, 2013]},
    # (no code): American Electric Power Co Inc
    {"id": 829, "from": 2008, "to": [2009, 2013]},
    # PJM: PJM Interconnection LLC
    {"id": 14725, "from": 2011, "to": [2006, 2010]},
    # BANC: Balancing Authority of Northern California
    {"id": 16534, "from": 2013, "to": [2012, 2012]},
    # SPS: Southwestern Public Service
    {"id": 17718, "from": 2010, "to": [2006, 2009]},
    # Nevada Power Company
    {"id": 13407, "from": 2009, "to": [2006, 2008]},
    {"id": 13407, "from": 2013, "to": [2014, 2019]},
]
"""Adjustments to balancing authority-utility associations from EIA 861.

The changes are applied locally to EIA 861 tables.

* `id` (int): EIA balancing authority identifier (`balancing_authority_id_eia`).
* `from` (int): Reference year, to use as a template for target years.
* `to` (List[int]): Target years, in the closed interval format [minimum, maximum].
  Rows in `core_eia861__yearly_balancing_authority` are added (if missing) for every target year
  with the attributes from the reference year.
  Rows in `core_eia861__assn_balancing_authority` are added (or replaced, if existing)
  for every target year with the utility associations from the reference year.
  Rows in `core_eia861__yearly_service_territory` are added (if missing) for every target year
  with the nearest year's associated utilities' counties.
* `exclude` (Optional[List[str]]): Utilities to exclude, by state (two-letter code).
  Rows are excluded from `core_eia861__assn_balancing_authority` with target year and state.
"""

UTILITIES: list[dict[str, Any]] = [
    # (no code): Pacific Gas & Electric Co
    {"id": 14328, "reassign": True},
    # (no code): San Diego Gas & Electric Co
    {"id": 16609, "reassign": True},
    # (no code): Dayton Power & Light Co
    {"id": 4922, "reassign": True},
    # (no code): Consumers Energy Company
    # NOTE: 2003-2006 parent to 40211, which is never child to parent BA (12427),
    # (and 40211 never reports in core_eia861__yearly_service_territory) so don't reassign.
    {"id": 4254},
]
"""Balancing authorities to treat as utilities in associations from EIA 861.

The changes are applied locally to EIA 861 tables.

* `id` (int): EIA balancing authority (BA) identifier (`balancing_authority_id_eia`).
  Rows for `id` are removed from `core_eia861__yearly_balancing_authority`.
* `reassign` (Optional[bool]): Whether to reassign utilities to parent BAs.
  Rows for `id` as BA in `core_eia861__assn_balancing_authority` are removed.
  Utilities assigned to `id` for a given year are reassigned
  to the BAs for which `id` is an associated utility.
* `replace` (Optional[bool]): Whether to remove rows where `id` is a utility in
  `core_eia861__assn_balancing_authority`. Applies only if `reassign=True`.
"""

################################################################################
# Helper functions
################################################################################


def add_dates(rids_ferc714: pd.DataFrame, report_dates: list[datetime]) -> pd.DataFrame:
    """Broadcast respondent data across dates.

    Args:
        rids_ferc714: A simple FERC 714 Respondent ID dataframe,
            without any date information.
        report_dates: Dates for which each respondent
            should be given a record.

    Raises:
        ValueError: if a ``report_date`` column exists in ``rids_ferc714``.

    Returns:
        A Dataframe having all the same columns as the input
        ``rids_ferc714`` with the addition of a ``report_date`` column, but with all
        records associated with each ``respondent_id_ferc714`` duplicated on a per-date
        basis.
    """
    if "report_date" in rids_ferc714.columns:
        raise ValueError("report_date already present, can't be added again!")
    # Create DataFrame with all report_date and respondent_id_ferc714 combos
    logger.info(f"Got {len(report_dates)} report_dates.")
    unique_rids = rids_ferc714.respondent_id_ferc714.unique()
    logger.info(f"found {len(unique_rids)} unique FERC-714 respondent IDs.")
    dates_rids_df = pd.DataFrame(
        index=pd.MultiIndex.from_product(
            [report_dates, unique_rids],
            names=["report_date", "respondent_id_ferc714"],
        )
    ).reset_index()
    rids_with_dates = pd.merge(rids_ferc714, dates_rids_df, on="respondent_id_ferc714")
    logger.info(f"Generated {len(rids_with_dates)} report_date + respondent_id rows.")
    return rids_with_dates


def categorize_eia_code(
    eia_codes: list[int],
    ba_ids: list[int],
    util_ids: list[int],
    priority: str = "balancing_authority",
) -> pd.DataFrame:
    """Categorize FERC 714 ``eia_codes`` as either balancing authority or utility IDs.

    Most FERC 714 respondent IDs are associated with an ``eia_code`` which refers to
    either a ``balancing_authority_id_eia`` or a ``utility_id_eia`` but no indication
    as to which type of ID each one is. This is further complicated by the fact
    that EIA uses the same numerical ID to refer to the same entity in most but not all
    cases, when that entity acts as both a utility and as a balancing authority.

    This function associates a ``respondent_type`` of ``utility``,
    ``balancing_authority`` or ``pandas.NA`` with each input ``eia_code`` using the
    following rules:

    * If a ``eia_code`` appears only in ``util_ids`` the ``respondent_type`` will be
      ``utility``.
    * If ``eia_code`` appears only in ``ba_ids`` the ``respondent_type`` will be
      assigned ``balancing_authority``.
    * If ``eia_code`` appears in neither set of IDs, ``respondent_type`` will be
      assigned ``pandas.NA``.
    * If ``eia_code`` appears in both sets of IDs, then whichever ``respondent_type``
      has been selected with the ``priority`` flag will be assigned.

    Note that the vast majority of ``balancing_authority_id_eia`` values also show up
    as ``utility_id_eia`` values, but only a small subset of the ``utility_id_eia``
    values are associated with balancing authorities. If you use
    ``priority="utility"`` you should probably also be specifically compiling the list
    of Utility IDs because you know they should take precedence. If you use utility
    priority with all utility IDs

    Args:
        eia_codes: A collection of IDs which may be either
            associated with EIA balancing authorities or utilities, to be categorized.
        ba_ids_eia: A collection of IDs which should be
            interpreted as belonging to EIA Balancing Authorities.
        util_ids_eia: A collection of IDs which should be
            interpreted as belonging to EIA Utilities.
        priority: Which respondent_type to give priority to if the eia_code shows
            up in both util_ids_eia and ba_ids_eia. Must be one of "utility" or
            "balancing_authority". The default is "balancing_authority".

    Returns:
        A DataFrame containing 2 columns: ``eia_code`` and ``respondent_type``.
    """
    if priority == "balancing_authority":
        primary = "balancing_authority"
        secondary = "utility"
    elif priority == "utility":
        primary = "utility"
        secondary = "balancing_authority"
    else:
        raise ValueError(
            f"Invalid respondent type {priority} chosen as priority."
            "Must be either 'utility' or 'balancing_authority'."
        )

    eia_codes = pd.DataFrame(eia_codes, columns=["eia_code"]).drop_duplicates()
    ba_ids = (
        pd.Series(ba_ids, name="balancing_authority_id_eia")
        .drop_duplicates()
        .convert_dtypes()
    )
    util_ids = (
        pd.Series(util_ids, name="utility_id_eia").drop_duplicates().convert_dtypes()
    )

    df = eia_codes.merge(
        ba_ids, left_on="eia_code", right_on="balancing_authority_id_eia", how="left"
    ).merge(util_ids, left_on="eia_code", right_on="utility_id_eia", how="left")
    df.loc[df[f"{primary}_id_eia"].notnull(), "respondent_type"] = primary
    df.loc[
        (df[f"{secondary}_id_eia"].notnull()) & (df[f"{primary}_id_eia"].isnull()),
        "respondent_type",
    ] = secondary
    df = df.astype({"respondent_type": pd.StringDtype()}).loc[
        :, ["eia_code", "respondent_type"]
    ]
    return df


#################################################################################
# Functions to compute analysis assets.
################################################################################


def filled_core_eia861__yearly_balancing_authority(
    core_eia861__yearly_balancing_authority: pd.DataFrame,
) -> pd.DataFrame:
    """Modified core_eia861__yearly_balancing_authority table.

    This function adds rows for each balancing authority-year pair missing from the
    cleaned core_eia861__yearly_balancing_authority table, using a dictionary of manual fixes. It
    uses the reference year as a template. The function also removes balancing
    authorities that are manually categorized as utilities.
    """
    df = core_eia861__yearly_balancing_authority
    index = ["balancing_authority_id_eia", "report_date"]
    dfi = df.set_index(index)
    # Prepare reference rows
    keys = [(fix["id"], pd.Timestamp(fix["from"], 1, 1)) for fix in ASSOCIATIONS]
    refs = dfi.loc[keys].reset_index().to_dict("records")
    # Build table of new rows
    # Insert row for each target balancing authority-year pair
    # missing from the original table, using the reference year as a template.
    rows: list[dict[str, Any]] = []
    for ref, fix in zip(refs, ASSOCIATIONS):
        for year in range(fix["to"][0], fix["to"][1] + 1):
            key = (fix["id"], pd.Timestamp(year, 1, 1))
            if key not in dfi.index:
                rows.append({**ref, "report_date": key[1]})
    df = pd.concat(
        [df, apply_pudl_dtypes(pd.DataFrame(rows), group="eia")], axis="index"
    )
    # Remove balancing authorities treated as utilities
    mask = df["balancing_authority_id_eia"].isin([util["id"] for util in UTILITIES])
    return apply_pudl_dtypes(df[~mask], group="eia")


def filled_core_eia861__assn_balancing_authority(
    core_eia861__assn_balancing_authority: pd.DataFrame,
) -> pd.DataFrame:
    """Modified core_eia861__assn_balancing_authority table.

    This function adds rows for each balancing authority-year pair missing from the
    cleaned core_eia861__assn_balancing_authority table, using a dictionary of manual fixes.
    It uses the reference year as a template. The function also reassigns balancing
    authorities that are manually categorized as utilities to their parent balancing
    authorities.
    """
    df = core_eia861__assn_balancing_authority
    # Prepare reference rows
    refs = []
    for fix in ASSOCIATIONS:
        mask = df["balancing_authority_id_eia"].eq(fix["id"]).to_numpy(bool)
        mask[mask] = df["report_date"][mask].eq(pd.Timestamp(fix["from"], 1, 1))
        ref = df[mask]
        if "exclude" in fix:
            # Exclude utilities by state
            mask = ~ref["state"].isin(fix["exclude"])
            ref = ref[mask]
        refs.append(ref)
    # Buid table of new rows
    # Insert (or overwrite) rows for each target balancing authority-year pair,
    # using the reference year as a template.
    replaced = np.zeros(df.shape[0], dtype=bool)
    tables = []
    for ref, fix in zip(refs, ASSOCIATIONS):
        for year in range(fix["to"][0], fix["to"][1] + 1):
            key = fix["id"], pd.Timestamp(year, 1, 1)
            mask = df["balancing_authority_id_eia"].eq(key[0]).to_numpy(bool)
            mask[mask] = df["report_date"][mask].eq(key[1])
            tables.append(ref.assign(report_date=key[1]))
            replaced |= mask
    # Append to original table with matching rows removed
    df = pd.concat([df[~replaced], apply_pudl_dtypes(pd.concat(tables), group="eia")])
    # Remove balancing authorities treated as utilities
    mask = np.zeros(df.shape[0], dtype=bool)
    tables = []
    for util in UTILITIES:
        is_parent = df["balancing_authority_id_eia"].eq(util["id"])
        mask |= is_parent
        # Associated utilities are reassigned to parent balancing authorities
        if "reassign" in util and util["reassign"]:
            # Ignore when entity is child to itself
            is_child = ~is_parent & df["utility_id_eia"].eq(util["id"])
            # Build table associating parents to children of entity
            table = (
                df[is_child]
                .merge(
                    df[is_parent & ~df["utility_id_eia"].eq(util["id"])],
                    left_on=["report_date", "utility_id_eia"],
                    right_on=["report_date", "balancing_authority_id_eia"],
                )
                .drop(
                    columns=[
                        "utility_id_eia_x",
                        "state_x",
                        "balancing_authority_id_eia_y",
                    ]
                )
                .rename(
                    columns={
                        "balancing_authority_id_eia_x": "balancing_authority_id_eia",
                        "utility_id_eia_y": "utility_id_eia",
                        "state_y": "state",
                    }
                )
            )
            tables.append(table)
            if "replace" in util and util["replace"]:
                mask |= is_child
    return (
        pd.concat([df[~mask]] + tables)
        .drop_duplicates()
        .pipe(apply_pudl_dtypes, group="eia")
    )


def filled_service_territory_eia861(
    core_eia861__assn_balancing_authority: pd.DataFrame,
    core_eia861__yearly_service_territory: pd.DataFrame,
) -> pd.DataFrame:
    """Modified core_eia861__yearly_service_territory table.

    This function adds rows for each balancing authority-year pair missing from the
    cleaned core_eia861__yearly_service_territory table, using a dictionary of manual fixes. It also
    drops utility-state combinations which are missing counties across all years of
    data, fills records missing counties with the nearest year of county data for the
    same utility and state.
    """
    index = ["utility_id_eia", "state", "report_date"]
    # Select relevant balancing authority-utility associations
    assn = filled_core_eia861__assn_balancing_authority(
        core_eia861__assn_balancing_authority
    )
    selected = np.zeros(assn.shape[0], dtype=bool)
    for fix in ASSOCIATIONS:
        years = [fix["from"], *range(fix["to"][0], fix["to"][1] + 1)]
        dates = [pd.Timestamp(year, 1, 1) for year in years]
        mask = assn["balancing_authority_id_eia"].eq(fix["id"]).to_numpy(bool)
        mask[mask] = assn["report_date"][mask].isin(dates)
        selected |= mask
    # Reformat as unique utility-state-year
    assn = assn[selected][index].drop_duplicates()
    # Select relevant service territories
    mdf = assn.merge(core_eia861__yearly_service_territory, how="left")
    # Drop utility-state with no counties for all years
    grouped = mdf.groupby(["utility_id_eia", "state"])["county_id_fips"]
    mdf = mdf[grouped.transform("count").gt(0)]
    # Fill missing utility-state-year with nearest year with counties
    grouped = mdf.groupby(index)["county_id_fips"]
    missing = mdf[grouped.transform("count").eq(0)].to_dict("records")
    has_county = mdf["county_id_fips"].notna()
    tables = []
    for row in missing:
        mask = (
            mdf["utility_id_eia"].eq(row["utility_id_eia"])
            & mdf["state"].eq(row["state"])
            & has_county
        )
        years = mdf["report_date"][mask].drop_duplicates()
        # Match to nearest year
        idx = (years - row["report_date"]).abs().idxmin()
        mask &= mdf["report_date"].eq(years[idx])
        tables.append(mdf[mask].assign(report_date=row["report_date"]))
    return pd.concat([core_eia861__yearly_service_territory] + tables).pipe(
        apply_pudl_dtypes, group="eia"
    )


@asset(compute_kind="Python")
def _out_ferc714__annualized_respondents(
    core_ferc714__hourly_demand_pa: pd.DataFrame,
    core_ferc714__respondent_id: pd.DataFrame,
) -> pd.DataFrame:
    """Broadcast respondent data across all years with reported demand.

    The FERC 714 Respondent IDs and names are reported in their own table, without any
    refence to individual years, but much of the information we are associating with
    them varies annually. This method creates an annualized version of the respondent
    table, with each respondent having an entry corresponding to every year in which
    hourly demand was reported in the FERC 714 dataset as a whole -- this necessarily
    means that many of the respondents will end up having entries for years in which
    they reported no demand, and that's fine.  They can be filtered later.
    """
    # Calculate the total demand per respondent, per year:
    report_dates = [
        time
        for time in core_ferc714__hourly_demand_pa.report_date.unique()
        if pd.notna(time)
    ]
    _out_ferc714__annualized_respondents = core_ferc714__respondent_id.pipe(
        add_dates, report_dates
    ).pipe(apply_pudl_dtypes)
    return _out_ferc714__annualized_respondents


@asset(
    config_schema={
        "priority": Field(
            str,
            default_value="balancing_authority",
            description=(
                "Which type of entity should take priority in the categorization of "
                "FERC 714 respondents. Must be either ``utility`` or "
                "``balancing_authority.`` The default is ``balancing_authority``."
            ),
        ),
    },
    compute_kind="Python",
)
def _out_ferc714__categorized_respondents(
    context,
    core_ferc714__respondent_id: pd.DataFrame,
    out_eia__yearly_utilities: pd.DataFrame,
    core_eia861__yearly_service_territory: pd.DataFrame,
    core_eia861__yearly_balancing_authority: pd.DataFrame,
    _out_ferc714__annualized_respondents: pd.DataFrame,
) -> pd.DataFrame:
    """Annualized respondents with ``respondent_type`` assigned if possible.

    Categorize each respondent as either a ``utility`` or a ``balancing_authority``
    using the parameters stored in the instance of the class. While categorization
    can also be done without annualizing, this function annualizes as well, since we
    are adding the ``respondent_type`` in order to be able to compile service
    territories for the respondent, which vary annually.
    """
    priority = context.op_config["priority"]

    logger.info("Categorizing EIA codes associated with FERC-714 Respondents.")

    bal_auth = filled_core_eia861__yearly_balancing_authority(
        core_eia861__yearly_balancing_authority
    )
    utilids_all_eia = utility_ids_all_eia(
        out_eia__yearly_utilities, core_eia861__yearly_service_territory
    )

    categorized = categorize_eia_code(
        core_ferc714__respondent_id.eia_code.dropna().unique(),
        ba_ids=bal_auth.balancing_authority_id_eia.dropna().unique(),
        util_ids=utilids_all_eia.utility_id_eia,
        priority=priority,
    )
    logger.info(
        "Merging categorized EIA codes with annualized FERC-714 Respondent data."
    )
    categorized = pd.merge(
        categorized, _out_ferc714__annualized_respondents, how="right"
    )
    # Names, ids, and codes for BAs identified as FERC 714 respondents
    # NOTE: this is not *strictly* correct, because the EIA BAs are not
    # eternal and unchanging.  There's at least one case in which the BA
    # associated with a given ID had a code and name change between years
    # after it changed hands. However, not merging on report_date in
    # addition to the balancing_authority_id_eia / eia_code fields ensures
    # that all years are populated for all BAs, which keeps them analogous
    # to the Utiliies in structure. Sooo.... it's fine for now.
    logger.info("Selecting FERC-714 Balancing Authority respondents.")
    ba_respondents = categorized.query("respondent_type=='balancing_authority'")
    logger.info(
        "Merging FERC-714 Balancing Authority respondents with BA id/code/name "
        "information from EIA-861."
    )
    ba_respondents = pd.merge(
        ba_respondents,
        bal_auth[
            [
                "balancing_authority_id_eia",
                "balancing_authority_code_eia",
                "balancing_authority_name_eia",
            ]
        ].drop_duplicates(
            subset=[
                "balancing_authority_id_eia",
            ]
        ),
        how="left",
        left_on="eia_code",
        right_on="balancing_authority_id_eia",
    )
    logger.info("Selecting names and IDs for FERC-714 Utility respondents.")
    util_respondents = categorized.query("respondent_type=='utility'")
    logger.info("Merging FERC-714 Utility respondents with service territory.")
    util_respondents = pd.merge(
        util_respondents,
        utilids_all_eia,
        how="left",
        left_on="eia_code",
        right_on="utility_id_eia",
    )
    logger.info("Concatenating categorized FERC-714 respondents.")
    categorized = pd.concat(
        [
            ba_respondents,
            util_respondents,
            # Uncategorized respondents w/ no respondent_type:
            categorized[categorized.respondent_type.isnull()],
        ]
    )
    categorized = apply_pudl_dtypes(categorized)
    return categorized


@asset(
    config_schema={
        "limit_by_state": Field(
            bool,
            default_value=True,
            description=(
                "Whether to limit respondent service territories to the states where "
                "they have documented activity in the EIA 861. Currently this is only "
                "implemented for Balancing Authorities."
            ),
        ),
    },
    compute_kind="Python",
    io_manager_key="pudl_sqlite_io_manager",
)
def out_ferc714__respondents_with_fips(
    context,
    _out_ferc714__categorized_respondents: pd.DataFrame,
    core_eia861__assn_balancing_authority: pd.DataFrame,
    core_eia861__yearly_service_territory: pd.DataFrame,
    core_eia861__assn_utility: pd.DataFrame,
) -> pd.DataFrame:
    """Annual respondents with the county FIPS IDs for their service territories.

    Given the ``respondent_type`` associated with each respondent (either
    ``utility`` or ``balancing_authority``) compile a list of counties that are part
    of their service territory on an annual basis, and merge those into the
    annualized respondent table. This results in a very long dataframe, since there
    are thousands of counties and many of them are served by more than one entity.

    Currently respondents categorized as ``utility`` will include any county that
    appears in the ``core_eia861__yearly_service_territory`` table in association with that
    utility ID in each year, while for ``balancing_authority`` respondents, some
    counties can be excluded based on state (if ``limit_by_state==True``).
    """
    #
    assn = filled_core_eia861__assn_balancing_authority(
        core_eia861__assn_balancing_authority
    )
    st_eia861 = filled_service_territory_eia861(
        core_eia861__assn_balancing_authority, core_eia861__yearly_service_territory
    )

    # Generate the BA:FIPS relation:
    ba_counties = pd.merge(
        _out_ferc714__categorized_respondents.query(
            "respondent_type=='balancing_authority'"
        ),
        pudl.analysis.service_territory.get_territory_fips(
            ids=_out_ferc714__categorized_respondents.balancing_authority_id_eia.unique(),
            assn=assn,
            assn_col="balancing_authority_id_eia",
            core_eia861__yearly_service_territory=st_eia861,
            limit_by_state=context.op_config["limit_by_state"],
        ),
        on=["report_date", "balancing_authority_id_eia"],
        how="left",
    )
    # Generate the Util:FIPS relation:
    util_counties = pd.merge(
        _out_ferc714__categorized_respondents.query("respondent_type=='utility'"),
        pudl.analysis.service_territory.get_territory_fips(
            ids=_out_ferc714__categorized_respondents.utility_id_eia.unique(),
            assn=core_eia861__assn_utility,
            assn_col="utility_id_eia",
            core_eia861__yearly_service_territory=st_eia861,
            limit_by_state=context.op_config["limit_by_state"],
        ),
        on=["report_date", "utility_id_eia"],
        how="left",
    )
    fipsified = pd.concat(
        [
            ba_counties,
            util_counties,
            _out_ferc714__categorized_respondents[
                _out_ferc714__categorized_respondents.respondent_type.isnull()
            ],
        ]
    ).pipe(apply_pudl_dtypes)
    return fipsified


@asset(compute_kind="Python")
def _out_ferc714__georeferenced_counties(
    out_ferc714__respondents_with_fips: pd.DataFrame,
    core_censusdp1__entity_county: gpd.GeoDataFrame,
) -> gpd.GeoDataFrame:
    """Annual respondents with all associated county-level geometries.

    Given the county FIPS codes associated with each respondent in each year, pull in
    associated geometries from the US Census DP1 dataset, so we can do spatial analyses.
    This keeps each county record independent -- so there will be many records for each
    respondent in each year. This is fast, and still good for mapping, and retains all
    of the FIPS IDs so you can also still do ID based analyses.
    """
    counties_gdf = pudl.analysis.service_territory.add_geometries(
        out_ferc714__respondents_with_fips, census_gdf=core_censusdp1__entity_county
    ).pipe(apply_pudl_dtypes)
    return counties_gdf


@asset(compute_kind="Python")
def _out_ferc714__georeferenced_respondents(
    out_ferc714__respondents_with_fips: pd.DataFrame,
    out_ferc714__summarized_demand: pd.DataFrame,
    core_censusdp1__entity_county: gpd.GeoDataFrame,
) -> gpd.GeoDataFrame:
    """Annual respondents with a single all-encompassing geometry for each year.

    Given the county FIPS codes associated with each responent in each year, compile a
    geometry for the respondent's entire service territory annually. This results in
    just a single record per respondent per year, but is computationally expensive and
    you lose the information about what all counties are associated with the respondent
    in that year. But it's useful for merging in other annual data like total demand, so
    you can see which respondent-years have both reported demand and decent geometries,
    calculate their areas to see if something changed from year to year, etc.
    """
    respondents_gdf = (
        pudl.analysis.service_territory.add_geometries(
            out_ferc714__respondents_with_fips,
            census_gdf=core_censusdp1__entity_county,
            dissolve=True,
            dissolve_by=["report_date", "respondent_id_ferc714"],
        )
        .merge(
            out_ferc714__summarized_demand[
                ["report_date", "respondent_id_ferc714", "demand_annual_mwh"]
            ]
        )
        .pipe(apply_pudl_dtypes)
    )
    return respondents_gdf


@asset(compute_kind="Python", io_manager_key="pudl_sqlite_io_manager")
<<<<<<< HEAD
def out_ferc714__summarized_demand(
    _out_ferc714__annualized_respondents: pd.DataFrame,
    core_ferc714__hourly_demand_pa: pd.DataFrame,
    out_ferc714__respondents_with_fips: pd.DataFrame,
    _out_ferc714__categorized_respondents: pd.DataFrame,
    _out_ferc714__georeferenced_counties: gpd.GeoDataFrame,
=======
def summarized_demand_ferc714(
    annualized_respondents_ferc714: pd.DataFrame,
    demand_hourly_pa_ferc714: pd.DataFrame,
    categorized_respondents_ferc714: pd.DataFrame,
    georeferenced_counties_ferc714: gpd.GeoDataFrame,
>>>>>>> 84337b20
) -> pd.DataFrame:
    """Compile annualized, categorized respondents and summarize values.

    Calculated summary values include:
    * Total reported electricity demand per respondent (``demand_annual_mwh``)
    * Reported per-capita electrcity demand (``demand_annual_per_capita_mwh``)
    * Population density (``population_density_km2``)
    * Demand density (``demand_density_mwh_km2``)

    These metrics are helpful identifying suspicious changes in the compiled annual
    geometries for the planning areas.
    """
    demand_annual = (
        pd.merge(
            _out_ferc714__annualized_respondents,
            core_ferc714__hourly_demand_pa.loc[
                :, ["report_date", "respondent_id_ferc714", "demand_mwh"]
            ],
            on=["report_date", "respondent_id_ferc714"],
            how="left",
        )
        .groupby(["report_date", "respondent_id_ferc714"], as_index=False)[
            ["demand_mwh"]
        ]
        .sum(min_count=1)
        .rename(columns={"demand_mwh": "demand_annual_mwh"})
        .merge(
<<<<<<< HEAD
            _out_ferc714__georeferenced_counties.groupby(
                ["report_date", "respondent_id_ferc714"]
            )
            .agg({"population": sum, "area_km2": sum})
            .reset_index()
=======
            georeferenced_counties_ferc714.groupby(
                ["report_date", "respondent_id_ferc714"], as_index=False
            )[["population", "area_km2"]].sum(min_count=1),
            on=["report_date", "respondent_id_ferc714"],
            how="left",
>>>>>>> 84337b20
        )
        .assign(
            population_density_km2=lambda x: x.population / x.area_km2,
            demand_annual_per_capita_mwh=lambda x: x.demand_annual_mwh / x.population,
            demand_density_mwh_km2=lambda x: x.demand_annual_mwh / x.area_km2,
        )
    )
    # Merge respondent categorizations into the annual demand
    demand_summary = pd.merge(
        demand_annual, _out_ferc714__categorized_respondents, how="left"
    ).pipe(apply_pudl_dtypes)
    return demand_summary<|MERGE_RESOLUTION|>--- conflicted
+++ resolved
@@ -642,20 +642,12 @@
 
 
 @asset(compute_kind="Python", io_manager_key="pudl_sqlite_io_manager")
-<<<<<<< HEAD
 def out_ferc714__summarized_demand(
     _out_ferc714__annualized_respondents: pd.DataFrame,
     core_ferc714__hourly_demand_pa: pd.DataFrame,
     out_ferc714__respondents_with_fips: pd.DataFrame,
     _out_ferc714__categorized_respondents: pd.DataFrame,
     _out_ferc714__georeferenced_counties: gpd.GeoDataFrame,
-=======
-def summarized_demand_ferc714(
-    annualized_respondents_ferc714: pd.DataFrame,
-    demand_hourly_pa_ferc714: pd.DataFrame,
-    categorized_respondents_ferc714: pd.DataFrame,
-    georeferenced_counties_ferc714: gpd.GeoDataFrame,
->>>>>>> 84337b20
 ) -> pd.DataFrame:
     """Compile annualized, categorized respondents and summarize values.
 
@@ -683,19 +675,11 @@
         .sum(min_count=1)
         .rename(columns={"demand_mwh": "demand_annual_mwh"})
         .merge(
-<<<<<<< HEAD
             _out_ferc714__georeferenced_counties.groupby(
-                ["report_date", "respondent_id_ferc714"]
-            )
-            .agg({"population": sum, "area_km2": sum})
-            .reset_index()
-=======
-            georeferenced_counties_ferc714.groupby(
                 ["report_date", "respondent_id_ferc714"], as_index=False
             )[["population", "area_km2"]].sum(min_count=1),
             on=["report_date", "respondent_id_ferc714"],
             how="left",
->>>>>>> 84337b20
         )
         .assign(
             population_density_km2=lambda x: x.population / x.area_km2,
