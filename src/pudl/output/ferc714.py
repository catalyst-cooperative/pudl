--- conflicted
+++ resolved
@@ -3,11 +3,7 @@
 
 import numpy as np
 import pandas as pd
-<<<<<<< HEAD
 from dagster import Field, asset
-=======
-from dagster import AssetKey
->>>>>>> 82cde06d
 
 import pudl
 from pudl.metadata.fields import apply_pudl_dtypes
@@ -294,7 +290,6 @@
                     }
                 )
             )
-<<<<<<< HEAD
             tables.append(table)
             if "replace" in util and util["replace"]:
                 mask |= is_child
@@ -538,7 +533,7 @@
 
 
 @asset(compute_kind="Python")
-def georeferenced_counties_ferc714(fipsified_respondents_ferc714):
+def georeferenced_counties_ferc714(fipsified_respondents_ferc714, county_censusdp1):
     """Annual respondents with all associated county-level geometries.
 
     Given the county FIPS codes associated with each respondent in each year, pull in
@@ -547,20 +542,15 @@
     respondent in each year. This is fast, and still good for mapping, and retains all
     of the FIPS IDs so you can also still do ID based analyses.
     """
-    census_counties = (
-        pudl.output.censusdp1tract.get_layer(  # Fix when census dagsterized
-            layer="county", pudl_settings=pudl.workspace.setup.get_defaults()
-        )
-    )
     counties_gdf = pudl.analysis.service_territory.add_geometries(
-        fipsified_respondents_ferc714, census_gdf=census_counties
+        fipsified_respondents_ferc714, census_gdf=county_censusdp1
     ).pipe(apply_pudl_dtypes)
     return counties_gdf
 
 
 @asset(compute_kind="Python")
 def georeferenced_respondents_ferc714(
-    fipsified_respondents_ferc714, summarized_demand_ferc714
+    fipsified_respondents_ferc714, summarized_demand_ferc714, county_censusdp1
 ):
     """Annual respondents with a single all-encompassing geometry for each year.
 
@@ -572,16 +562,10 @@
     you can see which respondent-years have both reported demand and decent geometries,
     calculate their areas to see if something changed from year to year, etc.
     """
-    census_counties = (
-        pudl.output.censusdp1tract.get_layer(  # Fix when census dagsterized
-            layer="county",
-            pudl_settings=pudl.workspace.setup.get_defaults(),
-        )
-    )
     respondents_gdf = (
         pudl.analysis.service_territory.add_geometries(
             fipsified_respondents_ferc714,
-            census_gdf=census_counties,
+            census_gdf=county_censusdp1,
             dissolve=True,
             dissolve_by=["report_date", "respondent_id_ferc714"],
         )
@@ -629,113 +613,6 @@
         .merge(
             georeferenced_counties_ferc714.groupby(
                 ["report_date", "respondent_id_ferc714"]
-=======
-            # Merge respondent categorizations into the annual demand
-            self._demand_summary = pd.merge(
-                demand_annual, self.categorize(update=update), how="left"
-            ).pipe(apply_pudl_dtypes)
-        return self._demand_summary
-
-    def fipsify(self, update=False):
-        """Annual respondents with the county FIPS IDs for their service territories.
-
-        Given the ``respondent_type`` associated with each respondent (either
-        ``utility`` or ``balancing_authority``) compile a list of counties that are part
-        of their service territory on an annual basis, and merge those into the
-        annualized respondent table. This results in a very long dataframe, since there
-        are thousands of counties and many of them are served by more than one entity.
-
-        Currently respondents categorized as ``utility`` will include any county that
-        appears in the ``service_territory_eia861`` table in association with that
-        utility ID in each year, while for ``balancing_authority`` respondents, some
-        counties can be excluded based on state (if ``self.limit_by_state==True``).
-        """
-        if update or self._fipsified is None:
-            categorized = self.categorize(update=update)
-            # Generate the BA:FIPS relation:
-            ba_counties = pd.merge(
-                categorized.query("respondent_type=='balancing_authority'"),
-                pudl.analysis.service_territory.get_territory_fips(
-                    ids=categorized.balancing_authority_id_eia.unique(),
-                    assn=self.balancing_authority_assn_eia861,
-                    assn_col="balancing_authority_id_eia",
-                    st_eia861=self.service_territory_eia861,
-                    limit_by_state=self.limit_by_state,
-                ),
-                on=["report_date", "balancing_authority_id_eia"],
-                how="left",
-            )
-            # Generate the Util:FIPS relation:
-            util_counties = pd.merge(
-                categorized.query("respondent_type=='utility'"),
-                pudl.analysis.service_territory.get_territory_fips(
-                    ids=categorized.utility_id_eia.unique(),
-                    assn=self.pudl_out.utility_assn_eia861(),
-                    assn_col="utility_id_eia",
-                    st_eia861=self.service_territory_eia861,
-                    limit_by_state=self.limit_by_state,
-                ),
-                on=["report_date", "utility_id_eia"],
-                how="left",
-            )
-            self._fipsified = pd.concat(
-                [
-                    ba_counties,
-                    util_counties,
-                    categorized[categorized.respondent_type.isnull()],
-                ]
-            ).pipe(apply_pudl_dtypes)
-        return self._fipsified
-
-    def georef_counties(self, update=False):
-        """Annual respondents with all associated county-level geometries.
-
-        Given the county FIPS codes associated with each respondent in each year, pull
-        in associated geometries from the US Census DP1 dataset, so we can do spatial
-        analyses. This keeps each county record independent -- so there will be many
-        records for each respondent in each year. This is fast, and still good for
-        mapping, and retains all of the FIPS IDs so you can also still do ID based
-        analyses.
-        """
-        if update or self._counties_gdf is None:
-            census_counties = pudl.etl.defs.load_asset_value(
-                AssetKey("county_censusdp1")
-            )
-            self._counties_gdf = pudl.analysis.service_territory.add_geometries(
-                self.fipsify(update=update), census_gdf=census_counties
-            ).pipe(apply_pudl_dtypes)
-        return self._counties_gdf
-
-    def georef_respondents(self, update=False):
-        """Annual respondents with a single all-encompassing geometry for each year.
-
-        Given the county FIPS codes associated with each responent in each year, compile
-        a geometry for the respondent's entire service territory annually. This results
-        in just a single record per respondent per year, but is computationally
-        expensive and you lose the information about what all counties are associated
-        with the respondent in that year. But it's useful for merging in other annual
-        data like total demand, so you can see which respondent-years have both reported
-        demand and decent geometries, calculate their areas to see if something changed
-        from year to year, etc.
-        """
-        if update or self._respondents_gdf is None:
-            census_counties = pudl.etl.defs.load_asset_value(
-                AssetKey("county_censusdp1")
-            )
-            self._respondents_gdf = (
-                pudl.analysis.service_territory.add_geometries(
-                    self.fipsify(update=update),
-                    census_gdf=census_counties,
-                    dissolve=True,
-                    dissolve_by=["report_date", "respondent_id_ferc714"],
-                )
-                .merge(
-                    self.summarize_demand(update=update)[
-                        ["report_date", "respondent_id_ferc714", "demand_annual_mwh"]
-                    ]
-                )
-                .pipe(apply_pudl_dtypes)
->>>>>>> 82cde06d
             )
             .agg({"population": sum, "area_km2": sum})
             .reset_index()
