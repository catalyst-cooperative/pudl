"""Functions & classes for compiling derived aspects of the FERC Form 714 data."""
from typing import Any

import geopandas as gpd
import numpy as np
import pandas as pd
from dagster import Field, asset

import pudl
from pudl.analysis.service_territory import utility_ids_all_eia
from pudl.metadata.fields import apply_pudl_dtypes

logger = pudl.logging_helpers.get_logger(__name__)

ASSOCIATIONS: list[dict[str, Any]] = [
    # MISO: Midwest Indep System Operator
    {"id": 56669, "from": 2011, "to": [2009, 2010]},
    # SWPP: Southwest Power Pool
    {"id": 59504, "from": 2014, "to": [2006, 2009], "exclude": ["NE"]},
    {"id": 59504, "from": 2014, "to": [2010, 2013]},
    # LGEE: LG&E and KU Services Company
    {"id": 11249, "from": 2014, "to": [2006, 2013]},
    # (no code): Entergy
    {"id": 12506, "from": 2012, "to": [2013, 2013]},
    # (no code): American Electric Power Co Inc
    {"id": 829, "from": 2008, "to": [2009, 2013]},
    # PJM: PJM Interconnection LLC
    {"id": 14725, "from": 2011, "to": [2006, 2010]},
    # BANC: Balancing Authority of Northern California
    {"id": 16534, "from": 2013, "to": [2012, 2012]},
    # SPS: Southwestern Public Service
    {"id": 17718, "from": 2010, "to": [2006, 2009]},
    # Nevada Power Company
    {"id": 13407, "from": 2009, "to": [2006, 2008]},
    {"id": 13407, "from": 2013, "to": [2014, 2019]},
]
"""Adjustments to balancing authority-utility associations from EIA 861.

The changes are applied locally to EIA 861 tables.

* `id` (int): EIA balancing authority identifier (`balancing_authority_id_eia`).
* `from` (int): Reference year, to use as a template for target years.
* `to` (List[int]): Target years, in the closed interval format [minimum, maximum].
  Rows in `core_eia861__yearly_balancing_authority` are added (if missing) for every target year
  with the attributes from the reference year.
  Rows in `core_eia861__assn_balancing_authority` are added (or replaced, if existing)
  for every target year with the utility associations from the reference year.
  Rows in `core_eia861__yearly_service_territory` are added (if missing) for every target year
  with the nearest year's associated utilities' counties.
* `exclude` (Optional[List[str]]): Utilities to exclude, by state (two-letter code).
  Rows are excluded from `core_eia861__assn_balancing_authority` with target year and state.
"""

UTILITIES: list[dict[str, Any]] = [
    # (no code): Pacific Gas & Electric Co
    {"id": 14328, "reassign": True},
    # (no code): San Diego Gas & Electric Co
    {"id": 16609, "reassign": True},
    # (no code): Dayton Power & Light Co
    {"id": 4922, "reassign": True},
    # (no code): Consumers Energy Company
    # NOTE: 2003-2006 parent to 40211, which is never child to parent BA (12427),
    # (and 40211 never reports in core_eia861__yearly_service_territory) so don't reassign.
    {"id": 4254},
]
"""Balancing authorities to treat as utilities in associations from EIA 861.

The changes are applied locally to EIA 861 tables.

* `id` (int): EIA balancing authority (BA) identifier (`balancing_authority_id_eia`).
  Rows for `id` are removed from `core_eia861__yearly_balancing_authority`.
* `reassign` (Optional[bool]): Whether to reassign utilities to parent BAs.
  Rows for `id` as BA in `core_eia861__assn_balancing_authority` are removed.
  Utilities assigned to `id` for a given year are reassigned
  to the BAs for which `id` is an associated utility.
* `replace` (Optional[bool]): Whether to remove rows where `id` is a utility in
  `core_eia861__assn_balancing_authority`. Applies only if `reassign=True`.
"""

################################################################################
# Helper functions
################################################################################


def categorize_eia_code(
    eia_codes: list[int],
    ba_ids: list[int],
    util_ids: list[int],
    priority: str = "balancing_authority",
) -> pd.DataFrame:
    """Categorize FERC 714 ``eia_codes`` as either balancing authority or utility IDs.

    Most FERC 714 respondent IDs are associated with an ``eia_code`` which refers to
    either a ``balancing_authority_id_eia`` or a ``utility_id_eia`` but no indication
    as to which type of ID each one is. This is further complicated by the fact
    that EIA uses the same numerical ID to refer to the same entity in most but not all
    cases, when that entity acts as both a utility and as a balancing authority.

    This function associates a ``respondent_type`` of ``utility``,
    ``balancing_authority`` or ``pandas.NA`` with each input ``eia_code`` using the
    following rules:

    * If a ``eia_code`` appears only in ``util_ids`` the ``respondent_type`` will be
      ``utility``.
    * If ``eia_code`` appears only in ``ba_ids`` the ``respondent_type`` will be
      assigned ``balancing_authority``.
    * If ``eia_code`` appears in neither set of IDs, ``respondent_type`` will be
      assigned ``pandas.NA``.
    * If ``eia_code`` appears in both sets of IDs, then whichever ``respondent_type``
      has been selected with the ``priority`` flag will be assigned.

    Note that the vast majority of ``balancing_authority_id_eia`` values also show up
    as ``utility_id_eia`` values, but only a small subset of the ``utility_id_eia``
    values are associated with balancing authorities. If you use
    ``priority="utility"`` you should probably also be specifically compiling the list
    of Utility IDs because you know they should take precedence. If you use utility
    priority with all utility IDs

    Args:
        eia_codes: A collection of IDs which may be either
            associated with EIA balancing authorities or utilities, to be categorized.
        ba_ids_eia: A collection of IDs which should be
            interpreted as belonging to EIA Balancing Authorities.
        util_ids_eia: A collection of IDs which should be
            interpreted as belonging to EIA Utilities.
        priority: Which respondent_type to give priority to if the eia_code shows
            up in both util_ids_eia and ba_ids_eia. Must be one of "utility" or
            "balancing_authority". The default is "balancing_authority".

    Returns:
        A DataFrame containing 2 columns: ``eia_code`` and ``respondent_type``.
    """
    if priority == "balancing_authority":
        primary = "balancing_authority"
        secondary = "utility"
    elif priority == "utility":
        primary = "utility"
        secondary = "balancing_authority"
    else:
        raise ValueError(
            f"Invalid respondent type {priority} chosen as priority."
            "Must be either 'utility' or 'balancing_authority'."
        )

    eia_codes = pd.DataFrame(eia_codes, columns=["eia_code"]).drop_duplicates()
    ba_ids = (
        pd.Series(ba_ids, name="balancing_authority_id_eia")
        .drop_duplicates()
        .convert_dtypes()
    )
    util_ids = (
        pd.Series(util_ids, name="utility_id_eia").drop_duplicates().convert_dtypes()
    )

    df = eia_codes.merge(
        ba_ids, left_on="eia_code", right_on="balancing_authority_id_eia", how="left"
    ).merge(util_ids, left_on="eia_code", right_on="utility_id_eia", how="left")
    df.loc[df[f"{primary}_id_eia"].notnull(), "respondent_type"] = primary
    df.loc[
        (df[f"{secondary}_id_eia"].notnull()) & (df[f"{primary}_id_eia"].isnull()),
        "respondent_type",
    ] = secondary
    df = df.astype({"respondent_type": pd.StringDtype()}).loc[
        :, ["eia_code", "respondent_type"]
    ]
    return df


#################################################################################
# Functions to compute analysis assets.
################################################################################


def filled_core_eia861__yearly_balancing_authority(
    core_eia861__yearly_balancing_authority: pd.DataFrame,
) -> pd.DataFrame:
    """Modified core_eia861__yearly_balancing_authority table.

    This function adds rows for each balancing authority-year pair missing from the
    cleaned core_eia861__yearly_balancing_authority table, using a dictionary of manual fixes. It
    uses the reference year as a template. The function also removes balancing
    authorities that are manually categorized as utilities.
    """
    df = core_eia861__yearly_balancing_authority
    index = ["balancing_authority_id_eia", "report_date"]
    dfi = df.set_index(index)
    # Prepare reference rows
    keys = [(fix["id"], pd.Timestamp(fix["from"], 1, 1)) for fix in ASSOCIATIONS]
    refs = dfi.loc[keys].reset_index().to_dict("records")
    # Build table of new rows
    # Insert row for each target balancing authority-year pair
    # missing from the original table, using the reference year as a template.
    rows: list[dict[str, Any]] = []
    for ref, fix in zip(refs, ASSOCIATIONS):
        for year in range(fix["to"][0], fix["to"][1] + 1):
            key = (fix["id"], pd.Timestamp(year, 1, 1))
            if key not in dfi.index:
                rows.append({**ref, "report_date": key[1]})
    df = pd.concat(
        [df, apply_pudl_dtypes(pd.DataFrame(rows), group="eia")], axis="index"
    )
    # Remove balancing authorities treated as utilities
    mask = df["balancing_authority_id_eia"].isin([util["id"] for util in UTILITIES])
    return apply_pudl_dtypes(df[~mask], group="eia")


def filled_core_eia861__assn_balancing_authority(
    core_eia861__assn_balancing_authority: pd.DataFrame,
) -> pd.DataFrame:
    """Modified core_eia861__assn_balancing_authority table.

    This function adds rows for each balancing authority-year pair missing from the
    cleaned core_eia861__assn_balancing_authority table, using a dictionary of manual fixes.
    It uses the reference year as a template. The function also reassigns balancing
    authorities that are manually categorized as utilities to their parent balancing
    authorities.
    """
    df = core_eia861__assn_balancing_authority
    # Prepare reference rows
    refs = []
    for fix in ASSOCIATIONS:
        mask = df["balancing_authority_id_eia"].eq(fix["id"]).to_numpy(bool)
        mask[mask] = df["report_date"][mask].eq(pd.Timestamp(fix["from"], 1, 1))
        ref = df[mask]
        if "exclude" in fix:
            # Exclude utilities by state
            mask = ~ref["state"].isin(fix["exclude"])
            ref = ref[mask]
        refs.append(ref)
    # Buid table of new rows
    # Insert (or overwrite) rows for each target balancing authority-year pair,
    # using the reference year as a template.
    replaced = np.zeros(df.shape[0], dtype=bool)
    tables = []
    for ref, fix in zip(refs, ASSOCIATIONS):
        for year in range(fix["to"][0], fix["to"][1] + 1):
            key = fix["id"], pd.Timestamp(year, 1, 1)
            mask = df["balancing_authority_id_eia"].eq(key[0]).to_numpy(bool)
            mask[mask] = df["report_date"][mask].eq(key[1])
            tables.append(ref.assign(report_date=key[1]))
            replaced |= mask
    # Append to original table with matching rows removed
    df = pd.concat([df[~replaced], apply_pudl_dtypes(pd.concat(tables), group="eia")])
    # Remove balancing authorities treated as utilities
    mask = np.zeros(df.shape[0], dtype=bool)
    tables = []
    for util in UTILITIES:
        is_parent = df["balancing_authority_id_eia"].eq(util["id"])
        mask |= is_parent
        # Associated utilities are reassigned to parent balancing authorities
        if "reassign" in util and util["reassign"]:
            # Ignore when entity is child to itself
            is_child = ~is_parent & df["utility_id_eia"].eq(util["id"])
            # Build table associating parents to children of entity
            table = (
                df[is_child]
                .merge(
                    df[is_parent & ~df["utility_id_eia"].eq(util["id"])],
                    left_on=["report_date", "utility_id_eia"],
                    right_on=["report_date", "balancing_authority_id_eia"],
                )
                .drop(
                    columns=[
                        "utility_id_eia_x",
                        "state_x",
                        "balancing_authority_id_eia_y",
                    ]
                )
                .rename(
                    columns={
                        "balancing_authority_id_eia_x": "balancing_authority_id_eia",
                        "utility_id_eia_y": "utility_id_eia",
                        "state_y": "state",
                    }
                )
            )
            tables.append(table)
            if "replace" in util and util["replace"]:
                mask |= is_child
    return (
        pd.concat([df[~mask]] + tables)
        .drop_duplicates()
        .pipe(apply_pudl_dtypes, group="eia")
    )


def filled_service_territory_eia861(
    core_eia861__assn_balancing_authority: pd.DataFrame,
    core_eia861__yearly_service_territory: pd.DataFrame,
) -> pd.DataFrame:
    """Modified core_eia861__yearly_service_territory table.

    This function adds rows for each balancing authority-year pair missing from the
    cleaned core_eia861__yearly_service_territory table, using a dictionary of manual fixes. It also
    drops utility-state combinations which are missing counties across all years of
    data, fills records missing counties with the nearest year of county data for the
    same utility and state.
    """
    index = ["utility_id_eia", "state", "report_date"]
    # Select relevant balancing authority-utility associations
    assn = filled_core_eia861__assn_balancing_authority(
        core_eia861__assn_balancing_authority
    )
    selected = np.zeros(assn.shape[0], dtype=bool)
    for fix in ASSOCIATIONS:
        years = [fix["from"], *range(fix["to"][0], fix["to"][1] + 1)]
        dates = [pd.Timestamp(year, 1, 1) for year in years]
        mask = assn["balancing_authority_id_eia"].eq(fix["id"]).to_numpy(bool)
        mask[mask] = assn["report_date"][mask].isin(dates)
        selected |= mask
    # Reformat as unique utility-state-year
    assn = assn[selected][index].drop_duplicates()
    # Select relevant service territories
    mdf = assn.merge(core_eia861__yearly_service_territory, how="left")
    # Drop utility-state with no counties for all years
    grouped = mdf.groupby(["utility_id_eia", "state"])["county_id_fips"]
    mdf = mdf[grouped.transform("count").gt(0)]
    # Fill missing utility-state-year with nearest year with counties
    grouped = mdf.groupby(index)["county_id_fips"]
    missing = mdf[grouped.transform("count").eq(0)].to_dict("records")
    has_county = mdf["county_id_fips"].notna()
    tables = []
    for row in missing:
        mask = (
            mdf["utility_id_eia"].eq(row["utility_id_eia"])
            & mdf["state"].eq(row["state"])
            & has_county
        )
        years = mdf["report_date"][mask].drop_duplicates()
        # Match to nearest year
        idx = (years - row["report_date"]).abs().idxmin()
        mask &= mdf["report_date"].eq(years[idx])
        tables.append(mdf[mask].assign(report_date=row["report_date"]))
    return pd.concat([core_eia861__yearly_service_territory] + tables).pipe(
        apply_pudl_dtypes, group="eia"
    )


<<<<<<< HEAD
@asset(compute_kind="Python")
def _out_ferc714__annualized_respondents(
    core_ferc714__hourly_demand_pa: pd.DataFrame,
    core_ferc714__respondent_id: pd.DataFrame,
=======
@asset(
    compute_kind="Python",
    required_resource_keys={"dataset_settings"},
)
def annualized_respondents_ferc714(
    context, respondent_id_ferc714: pd.DataFrame
>>>>>>> 71e77f96
) -> pd.DataFrame:
    """Broadcast respondent data across all years with reported demand.

    The FERC 714 Respondent IDs and names are reported in their own table, without any
    refence to individual years, but much of the information we are associating with
    them varies annually. This method creates an annualized version of the respondent
    table, with each respondent having an entry corresponding to every year for which
    FERC 714 has been processed. This means that many of the respondents will end up
    having entries for years in which they reported no demand, and that's fine.
    They can be filtered later.
    """
<<<<<<< HEAD
    # Calculate the total demand per respondent, per year:
    report_dates = [
        time
        for time in core_ferc714__hourly_demand_pa.report_date.unique()
        if pd.notna(time)
    ]
    _out_ferc714__annualized_respondents = core_ferc714__respondent_id.pipe(
        add_dates, report_dates
    ).pipe(apply_pudl_dtypes)
    return _out_ferc714__annualized_respondents
=======
    if "report_date" in respondent_id_ferc714.columns:
        raise AssertionError("report_date already present, can't be added again!")

    ferc714_settings = context.resources.dataset_settings.ferc714
    report_dates = pd.DataFrame(
        {"report_date": pd.to_datetime(sorted(ferc714_settings.years), format="%Y")}
    )
    return respondent_id_ferc714.merge(report_dates, how="cross")
>>>>>>> 71e77f96


@asset(
    config_schema={
        "priority": Field(
            str,
            default_value="balancing_authority",
            description=(
                "Which type of entity should take priority in the categorization of "
                "FERC 714 respondents. Must be either ``utility`` or "
                "``balancing_authority.`` The default is ``balancing_authority``."
            ),
        ),
    },
    compute_kind="Python",
)
def _out_ferc714__categorized_respondents(
    context,
    core_ferc714__respondent_id: pd.DataFrame,
    out_eia__yearly_utilities: pd.DataFrame,
    core_eia861__yearly_service_territory: pd.DataFrame,
    core_eia861__yearly_balancing_authority: pd.DataFrame,
    _out_ferc714__annualized_respondents: pd.DataFrame,
) -> pd.DataFrame:
    """Annualized respondents with ``respondent_type`` assigned if possible.

    Categorize each respondent as either a ``utility`` or a ``balancing_authority``
    using the parameters stored in the instance of the class. While categorization
    can also be done without annualizing, this function annualizes as well, since we
    are adding the ``respondent_type`` in order to be able to compile service
    territories for the respondent, which vary annually.
    """
    priority = context.op_config["priority"]

    logger.info("Categorizing EIA codes associated with FERC-714 Respondents.")

    bal_auth = filled_core_eia861__yearly_balancing_authority(
        core_eia861__yearly_balancing_authority
    )
    utilids_all_eia = utility_ids_all_eia(
        out_eia__yearly_utilities, core_eia861__yearly_service_territory
    )

    categorized = categorize_eia_code(
        core_ferc714__respondent_id.eia_code.dropna().unique(),
        ba_ids=bal_auth.balancing_authority_id_eia.dropna().unique(),
        util_ids=utilids_all_eia.utility_id_eia,
        priority=priority,
    )
    logger.info(
        "Merging categorized EIA codes with annualized FERC-714 Respondent data."
    )
    categorized = pd.merge(
        categorized, _out_ferc714__annualized_respondents, how="right"
    )
    # Names, ids, and codes for BAs identified as FERC 714 respondents
    # NOTE: this is not *strictly* correct, because the EIA BAs are not
    # eternal and unchanging.  There's at least one case in which the BA
    # associated with a given ID had a code and name change between years
    # after it changed hands. However, not merging on report_date in
    # addition to the balancing_authority_id_eia / eia_code fields ensures
    # that all years are populated for all BAs, which keeps them analogous
    # to the Utiliies in structure. Sooo.... it's fine for now.
    logger.info("Selecting FERC-714 Balancing Authority respondents.")
    ba_respondents = categorized.query("respondent_type=='balancing_authority'")
    logger.info(
        "Merging FERC-714 Balancing Authority respondents with BA id/code/name "
        "information from EIA-861."
    )
    ba_respondents = pd.merge(
        ba_respondents,
        bal_auth[
            [
                "balancing_authority_id_eia",
                "balancing_authority_code_eia",
                "balancing_authority_name_eia",
            ]
        ].drop_duplicates(
            subset=[
                "balancing_authority_id_eia",
            ]
        ),
        how="left",
        left_on="eia_code",
        right_on="balancing_authority_id_eia",
    )
    logger.info("Selecting names and IDs for FERC-714 Utility respondents.")
    util_respondents = categorized.query("respondent_type=='utility'")
    logger.info("Merging FERC-714 Utility respondents with service territory.")
    util_respondents = pd.merge(
        util_respondents,
        utilids_all_eia,
        how="left",
        left_on="eia_code",
        right_on="utility_id_eia",
    )
    logger.info("Concatenating categorized FERC-714 respondents.")
    categorized = pd.concat(
        [
            ba_respondents,
            util_respondents,
            # Uncategorized respondents w/ no respondent_type:
            categorized[categorized.respondent_type.isnull()],
        ]
    )
    categorized = apply_pudl_dtypes(categorized)
    return categorized


@asset(
    config_schema={
        "limit_by_state": Field(
            bool,
            default_value=True,
            description=(
                "Whether to limit respondent service territories to the states where "
                "they have documented activity in the EIA 861. Currently this is only "
                "implemented for Balancing Authorities."
            ),
        ),
    },
    compute_kind="Python",
    io_manager_key="pudl_sqlite_io_manager",
)
def out_ferc714__respondents_with_fips(
    context,
    _out_ferc714__categorized_respondents: pd.DataFrame,
    core_eia861__assn_balancing_authority: pd.DataFrame,
    core_eia861__yearly_service_territory: pd.DataFrame,
    core_eia861__assn_utility: pd.DataFrame,
) -> pd.DataFrame:
    """Annual respondents with the county FIPS IDs for their service territories.

    Given the ``respondent_type`` associated with each respondent (either
    ``utility`` or ``balancing_authority``) compile a list of counties that are part
    of their service territory on an annual basis, and merge those into the
    annualized respondent table. This results in a very long dataframe, since there
    are thousands of counties and many of them are served by more than one entity.

    Currently respondents categorized as ``utility`` will include any county that
    appears in the ``core_eia861__yearly_service_territory`` table in association with that
    utility ID in each year, while for ``balancing_authority`` respondents, some
    counties can be excluded based on state (if ``limit_by_state==True``).
    """
    #
    assn = filled_core_eia861__assn_balancing_authority(
        core_eia861__assn_balancing_authority
    )
    st_eia861 = filled_service_territory_eia861(
        core_eia861__assn_balancing_authority, core_eia861__yearly_service_territory
    )

    # Generate the BA:FIPS relation:
    ba_counties = pd.merge(
        _out_ferc714__categorized_respondents.query(
            "respondent_type=='balancing_authority'"
        ),
        pudl.analysis.service_territory.get_territory_fips(
            ids=_out_ferc714__categorized_respondents.balancing_authority_id_eia.unique(),
            assn=assn,
            assn_col="balancing_authority_id_eia",
            core_eia861__yearly_service_territory=st_eia861,
            limit_by_state=context.op_config["limit_by_state"],
        ),
        on=["report_date", "balancing_authority_id_eia"],
        how="left",
    )
    # Generate the Util:FIPS relation:
    util_counties = pd.merge(
        _out_ferc714__categorized_respondents.query("respondent_type=='utility'"),
        pudl.analysis.service_territory.get_territory_fips(
            ids=_out_ferc714__categorized_respondents.utility_id_eia.unique(),
            assn=core_eia861__assn_utility,
            assn_col="utility_id_eia",
            core_eia861__yearly_service_territory=st_eia861,
            limit_by_state=context.op_config["limit_by_state"],
        ),
        on=["report_date", "utility_id_eia"],
        how="left",
    )
    fipsified = pd.concat(
        [
            ba_counties,
            util_counties,
            _out_ferc714__categorized_respondents[
                _out_ferc714__categorized_respondents.respondent_type.isnull()
            ],
        ]
    ).pipe(apply_pudl_dtypes)
    return fipsified


@asset(compute_kind="Python")
def _out_ferc714__georeferenced_counties(
    out_ferc714__respondents_with_fips: pd.DataFrame,
    core_censusdp1__entity_county: gpd.GeoDataFrame,
) -> gpd.GeoDataFrame:
    """Annual respondents with all associated county-level geometries.

    Given the county FIPS codes associated with each respondent in each year, pull in
    associated geometries from the US Census DP1 dataset, so we can do spatial analyses.
    This keeps each county record independent -- so there will be many records for each
    respondent in each year. This is fast, and still good for mapping, and retains all
    of the FIPS IDs so you can also still do ID based analyses.
    """
    counties_gdf = pudl.analysis.service_territory.add_geometries(
        out_ferc714__respondents_with_fips, census_gdf=core_censusdp1__entity_county
    ).pipe(apply_pudl_dtypes)
    return counties_gdf


@asset(compute_kind="Python")
def _out_ferc714__georeferenced_respondents(
    out_ferc714__respondents_with_fips: pd.DataFrame,
    out_ferc714__summarized_demand: pd.DataFrame,
    core_censusdp1__entity_county: gpd.GeoDataFrame,
) -> gpd.GeoDataFrame:
    """Annual respondents with a single all-encompassing geometry for each year.

    Given the county FIPS codes associated with each responent in each year, compile a
    geometry for the respondent's entire service territory annually. This results in
    just a single record per respondent per year, but is computationally expensive and
    you lose the information about what all counties are associated with the respondent
    in that year. But it's useful for merging in other annual data like total demand, so
    you can see which respondent-years have both reported demand and decent geometries,
    calculate their areas to see if something changed from year to year, etc.
    """
    respondents_gdf = (
        pudl.analysis.service_territory.add_geometries(
            out_ferc714__respondents_with_fips,
            census_gdf=core_censusdp1__entity_county,
            dissolve=True,
            dissolve_by=["report_date", "respondent_id_ferc714"],
        )
        .merge(
            out_ferc714__summarized_demand[
                ["report_date", "respondent_id_ferc714", "demand_annual_mwh"]
            ]
        )
        .pipe(apply_pudl_dtypes)
    )
    return respondents_gdf


@asset(compute_kind="Python", io_manager_key="pudl_sqlite_io_manager")
def out_ferc714__summarized_demand(
    _out_ferc714__annualized_respondents: pd.DataFrame,
    core_ferc714__hourly_demand_pa: pd.DataFrame,
    out_ferc714__respondents_with_fips: pd.DataFrame,
    _out_ferc714__categorized_respondents: pd.DataFrame,
    _out_ferc714__georeferenced_counties: gpd.GeoDataFrame,
) -> pd.DataFrame:
    """Compile annualized, categorized respondents and summarize values.

    Calculated summary values include:
    * Total reported electricity demand per respondent (``demand_annual_mwh``)
    * Reported per-capita electrcity demand (``demand_annual_per_capita_mwh``)
    * Population density (``population_density_km2``)
    * Demand density (``demand_density_mwh_km2``)

    These metrics are helpful identifying suspicious changes in the compiled annual
    geometries for the planning areas.
    """
    demand_annual = (
        pd.merge(
            _out_ferc714__annualized_respondents,
            core_ferc714__hourly_demand_pa.loc[
                :, ["report_date", "respondent_id_ferc714", "demand_mwh"]
            ],
            on=["report_date", "respondent_id_ferc714"],
            how="left",
        )
        .groupby(["report_date", "respondent_id_ferc714"], as_index=False)[
            ["demand_mwh"]
        ]
        .sum(min_count=1)
        .rename(columns={"demand_mwh": "demand_annual_mwh"})
        .merge(
            _out_ferc714__georeferenced_counties.groupby(
                ["report_date", "respondent_id_ferc714"], as_index=False
            )[["population", "area_km2"]].sum(min_count=1),
            on=["report_date", "respondent_id_ferc714"],
            how="left",
        )
        .assign(
            population_density_km2=lambda x: x.population / x.area_km2,
            demand_annual_per_capita_mwh=lambda x: x.demand_annual_mwh / x.population,
            demand_density_mwh_km2=lambda x: x.demand_annual_mwh / x.area_km2,
        )
    )
    # Merge respondent categorizations into the annual demand
    demand_summary = pd.merge(
        demand_annual, _out_ferc714__categorized_respondents, how="left"
    ).pipe(apply_pudl_dtypes)
    return demand_summary<|MERGE_RESOLUTION|>--- conflicted
+++ resolved
@@ -336,19 +336,13 @@
     )
 
 
-<<<<<<< HEAD
-@asset(compute_kind="Python")
-def _out_ferc714__annualized_respondents(
-    core_ferc714__hourly_demand_pa: pd.DataFrame,
-    core_ferc714__respondent_id: pd.DataFrame,
-=======
 @asset(
     compute_kind="Python",
     required_resource_keys={"dataset_settings"},
 )
-def annualized_respondents_ferc714(
-    context, respondent_id_ferc714: pd.DataFrame
->>>>>>> 71e77f96
+def _out_ferc714__annualized_respondents(
+    context,
+    core_ferc714__respondent_id: pd.DataFrame,
 ) -> pd.DataFrame:
     """Broadcast respondent data across all years with reported demand.
 
@@ -360,27 +354,14 @@
     having entries for years in which they reported no demand, and that's fine.
     They can be filtered later.
     """
-<<<<<<< HEAD
-    # Calculate the total demand per respondent, per year:
-    report_dates = [
-        time
-        for time in core_ferc714__hourly_demand_pa.report_date.unique()
-        if pd.notna(time)
-    ]
-    _out_ferc714__annualized_respondents = core_ferc714__respondent_id.pipe(
-        add_dates, report_dates
-    ).pipe(apply_pudl_dtypes)
-    return _out_ferc714__annualized_respondents
-=======
-    if "report_date" in respondent_id_ferc714.columns:
+    if "report_date" in core_ferc714__respondent_id.columns:
         raise AssertionError("report_date already present, can't be added again!")
 
     ferc714_settings = context.resources.dataset_settings.ferc714
     report_dates = pd.DataFrame(
         {"report_date": pd.to_datetime(sorted(ferc714_settings.years), format="%Y")}
     )
-    return respondent_id_ferc714.merge(report_dates, how="cross")
->>>>>>> 71e77f96
+    return core_ferc714__respondent_id.merge(report_dates, how="cross")
 
 
 @asset(
