"""A collection of denormalized FERC assets and helper functions."""
import importlib
import re
from copy import deepcopy
from functools import cached_property
from typing import Any, Literal, NamedTuple, Self

import networkx as nx
import numpy as np
import pandas as pd
from dagster import AssetIn, AssetsDefinition, Field, Mapping, asset
from matplotlib import pyplot as plt
from networkx.drawing.nx_agraph import graphviz_layout
from pandas._libs.missing import NAType as pandas_NAType
from pydantic import (
    BaseModel,
    ConfigDict,
    ValidationInfo,
    field_validator,
    model_validator,
)

import pudl
from pudl.transform.ferc1 import (
    GroupMetricChecks,
    GroupMetricTolerances,
    MetricTolerances,
)

logger = pudl.logging_helpers.get_logger(__name__)


EXPLOSION_CALCULATION_TOLERANCES: dict[str, GroupMetricChecks] = {
    "core_ferc1__yearly_income_statements_sched114": GroupMetricChecks(
        groups_to_check=[
            "ungrouped",
            "report_year",
            "xbrl_factoid",
            "utility_id_ferc1",
        ],
        group_metric_tolerances=GroupMetricTolerances(
            ungrouped=MetricTolerances(
                error_frequency=0.02,
                relative_error_magnitude=0.04,
                null_calculated_value_frequency=1.0,
            ),
            report_year=MetricTolerances(
                error_frequency=0.036,
                relative_error_magnitude=0.048,
                null_calculated_value_frequency=1.0,
            ),
            xbrl_factoid=MetricTolerances(
                error_frequency=0.35,
                relative_error_magnitude=0.17,
                null_calculated_value_frequency=1.0,
            ),
            utility_id_ferc1=MetricTolerances(
                error_frequency=0.13,
                relative_error_magnitude=0.42,
                null_calculated_value_frequency=1.0,
            ),
        ),
    ),
    "core_ferc1__yearly_balance_sheet_assets_sched110": GroupMetricChecks(
        groups_to_check=[
            "ungrouped",
            "report_year",
            "xbrl_factoid",
            "utility_id_ferc1",
        ],
        group_metric_tolerances=GroupMetricTolerances(
            ungrouped=MetricTolerances(
                error_frequency=0.011,
                relative_error_magnitude=0.004,
                null_calculated_value_frequency=1.0,
            ),
            report_year=MetricTolerances(
                error_frequency=0.12,
                relative_error_magnitude=0.04,
                null_calculated_value_frequency=1.0,
            ),
            xbrl_factoid=MetricTolerances(
                error_frequency=0.37,
                relative_error_magnitude=0.22,
                null_calculated_value_frequency=1.0,
            ),
            utility_id_ferc1=MetricTolerances(
                error_frequency=0.21,
                relative_error_magnitude=0.26,
                null_calculated_value_frequency=1.0,
            ),
        ),
    ),
    "core_ferc1__yearly_balance_sheet_liabilities_sched110": GroupMetricChecks(
        groups_to_check=[
            "ungrouped",
            "report_year",
            "xbrl_factoid",
            "utility_id_ferc1",
        ],
        group_metric_tolerances=GroupMetricTolerances(
            ungrouped=MetricTolerances(
                error_frequency=0.028,
                relative_error_magnitude=0.019,
                null_calculated_value_frequency=1.0,
            ),
            report_year=MetricTolerances(
                error_frequency=0.028,
                relative_error_magnitude=0.04,
                null_calculated_value_frequency=1.0,
            ),
            xbrl_factoid=MetricTolerances(
                error_frequency=0.028,
                relative_error_magnitude=0.019,
                null_calculated_value_frequency=1.0,
            ),
            utility_id_ferc1=MetricTolerances(
                error_frequency=0.063,
                relative_error_magnitude=0.04,
                null_calculated_value_frequency=1.0,
            ),
        ),
    ),
}

MANUAL_DBF_METADATA_FIXES: dict[str, dict[str, str]] = {
    "less_noncurrent_portion_of_allowances": {
        "dbf2020_row_number": 53,
        "dbf2020_table_name": "f1_comp_balance_db",
        "dbf2020_row_literal": "(Less) Noncurrent Portion of Allowances",
    },
    "less_derivative_instrument_assets_long_term": {
        "dbf2020_row_number": 64,
        "dbf2020_table_name": "f1_comp_balance_db",
        "dbf2020_row_literal": "(Less) Long-Term Portion of Derivative Instrument Assets (175)",
    },
    "less_derivative_instrument_assets_hedges_long_term": {
        "dbf2020_row_number": 66,
        "dbf2020_table_name": "f1_comp_balance_db",
        "dbf2020_row_literal": "(Less) Long-Term Portion of Derivative Instrument Assets - Hedges (176)",
    },
    "less_long_term_portion_of_derivative_instrument_liabilities": {
        "dbf2020_row_number": 51,
        "dbf2020_table_name": "f1_bal_sheet_cr",
        "dbf2020_row_literal": "(Less) Long-Term Portion of Derivative Instrument Liabilities",
    },
    "less_long_term_portion_of_derivative_instrument_liabilities_hedges": {
        "dbf2020_row_number": 53,
        "dbf2020_table_name": "f1_bal_sheet_cr",
        "dbf2020_row_literal": "(Less) Long-Term Portion of Derivative Instrument Liabilities-Hedges",
    },
    "other_miscellaneous_operating_revenues": {
        "dbf2020_row_number": 25,
        "dbf2020_table_name": "f1_elctrc_oper_rev",
        "dbf2020_row_literal": "",
    },
    "amortization_limited_term_electric_plant": {
        "dbf2020_row_number": pd.NA,
        "dbf2020_table_name": "f1_dacs_epda",
        "dbf2020_row_literal": "Amortization of Limited Term Electric Plant (Account 404) (d)",
    },
    "amortization_other_electric_plant": {
        "dbf2020_row_number": pd.NA,
        "dbf2020_table_name": "f1_dacs_epda",
        "dbf2020_row_literal": "Amortization of Other Electric Plant (Acc 405) (e)",
    },
    "depreciation_amortization_total": {
        "dbf2020_row_number": pd.NA,
        "dbf2020_table_name": "f1_dacs_epda",
        "dbf2020_row_literal": "Total (f)",
    },
    "depreciation_expense": {
        "dbf2020_row_number": pd.NA,
        "dbf2020_table_name": "f1_dacs_epda",
        "dbf2020_row_literal": "Depreciation Expense (Account 403) (b)",
    },
    "depreciation_expense_asset_retirement": {
        "dbf2020_row_number": pd.NA,
        "dbf2020_table_name": "f1_dacs_epda",
        "dbf2020_row_literal": "Depreciation Expense for Asset Retirement Costs (Account 403.1) (c)",
    },
}
"""Manually compiled metadata from DBF-only or PUDL-generated xbrl_factios.

Note: the factoids beginning with "less" here could be removed after a transition
of expectations from assuming the calculation components in any given explosion
is a tree structure to being a dag. These xbrl_factoids were added in
`transform.ferc1` and could be removed upon this transition.
"""


@asset(io_manager_key="pudl_sqlite_io_manager", compute_kind="Python")
def _out_ferc1__yearly_plants_utilities(
    core_pudl__assn_ferc1_pudl_plants: pd.DataFrame,
    core_pudl__assn_ferc1_pudl_utilities: pd.DataFrame,
) -> pd.DataFrame:
    """A denormalized table containing FERC plant and utility names and IDs."""
    return pd.merge(
        core_pudl__assn_ferc1_pudl_plants,
        core_pudl__assn_ferc1_pudl_utilities,
        on="utility_id_ferc1",
    )


@asset(io_manager_key="pudl_sqlite_io_manager", compute_kind="Python")
def _out_ferc1__yearly_steam_plants_sched402(
    _out_ferc1__yearly_plants_utilities: pd.DataFrame,
    core_ferc1__yearly_steam_plants_sched402: pd.DataFrame,
) -> pd.DataFrame:
    """Select and joins some useful fields from the FERC Form 1 steam table.

    Select the FERC Form 1 steam plant table entries, add in the reporting
    utility's name, and the PUDL ID for the plant and utility for readability
    and integration with other tables that have PUDL IDs.
    Also calculates ``capacity_factor`` (based on ``net_generation_mwh`` &
    ``capacity_mw``)

    Args:
        _out_ferc1__yearly_plants_utilities: Denormalized dataframe of FERC Form 1 plants and
            utilities data.
        core_ferc1__yearly_steam_plants_sched402: The normalized FERC Form 1 steam table.

    Returns:
        A DataFrame containing useful fields from the FERC Form 1 steam table.
    """
    steam_df = (
        core_ferc1__yearly_steam_plants_sched402.merge(
            _out_ferc1__yearly_plants_utilities,
            on=["utility_id_ferc1", "plant_name_ferc1"],
            how="left",
        )
        .assign(
            capacity_factor=lambda x: x.net_generation_mwh / (8760 * x.capacity_mw),
            opex_fuel_per_mwh=lambda x: x.opex_fuel / x.net_generation_mwh,
            opex_total_nonfuel=lambda x: x.opex_production_total
            - x.opex_fuel.fillna(0),
            opex_nonfuel_per_mwh=lambda x: np.where(
                x.net_generation_mwh > 0,
                x.opex_total_nonfuel / x.net_generation_mwh,
                np.nan,
            ),
        )
        .pipe(calc_annual_capital_additions_ferc1)
        .pipe(
            pudl.helpers.organize_cols,
            [
                "report_year",
                "utility_id_ferc1",
                "utility_id_pudl",
                "utility_name_ferc1",
                "plant_id_pudl",
                "plant_id_ferc1",
                "plant_name_ferc1",
            ],
        )
    )
    return steam_df


@asset(io_manager_key="pudl_sqlite_io_manager", compute_kind="Python")
def _out_ferc1__yearly_small_plants_sched410(
    core_ferc1__yearly_small_plants_sched410: pd.DataFrame,
    _out_ferc1__yearly_plants_utilities: pd.DataFrame,
) -> pd.DataFrame:
    """Pull a useful dataframe related to the FERC Form 1 small plants."""
    plants_small_df = (
        core_ferc1__yearly_small_plants_sched410.merge(
            _out_ferc1__yearly_plants_utilities,
            on=["utility_id_ferc1", "plant_name_ferc1"],
            how="left",
        )
        .assign(
            opex_total=lambda x: (
                x[["opex_fuel", "opex_maintenance", "opex_operations"]]
                .fillna(0)
                .sum(axis=1)
            ),
            opex_total_nonfuel=lambda x: (x.opex_total - x.opex_fuel.fillna(0)),
        )
        .pipe(
            pudl.helpers.organize_cols,
            [
                "report_year",
                "utility_id_ferc1",
                "utility_id_pudl",
                "utility_name_ferc1",
                "plant_id_pudl",
                "plant_name_ferc1",
                "record_id",
            ],
        )
    )

    return plants_small_df


@asset(io_manager_key="pudl_sqlite_io_manager", compute_kind="Python")
def _out_ferc1__yearly_hydroelectric_plants_sched406(
    core_ferc1__yearly_hydroelectric_plants_sched406: pd.DataFrame,
    _out_ferc1__yearly_plants_utilities: pd.DataFrame,
) -> pd.DataFrame:
    """Pull a useful dataframe related to the FERC Form 1 hydro plants."""
    plants_hydro_df = (
        core_ferc1__yearly_hydroelectric_plants_sched406.merge(
            _out_ferc1__yearly_plants_utilities,
            on=["utility_id_ferc1", "plant_name_ferc1"],
            how="left",
        )
        .assign(
            capacity_factor=lambda x: (x.net_generation_mwh / (8760 * x.capacity_mw)),
            opex_total_nonfuel=lambda x: x.opex_total,
        )
        .pipe(
            pudl.helpers.organize_cols,
            [
                "report_year",
                "utility_id_ferc1",
                "utility_id_pudl",
                "utility_name_ferc1",
                "plant_name_ferc1",
                "record_id",
            ],
        )
    )
    return plants_hydro_df


@asset(io_manager_key="pudl_sqlite_io_manager", compute_kind="Python")
def _out_ferc1__yearly_pumped_storage_plants_sched408(
    core_ferc1__yearly_pumped_storage_plants_sched408: pd.DataFrame,
    _out_ferc1__yearly_plants_utilities: pd.DataFrame,
) -> pd.DataFrame:
    """Pull a dataframe of FERC Form 1 Pumped Storage plant data."""
    pumped_storage_df = (
        core_ferc1__yearly_pumped_storage_plants_sched408.merge(
            _out_ferc1__yearly_plants_utilities,
            on=["utility_id_ferc1", "plant_name_ferc1"],
            how="left",
        )
        .assign(
            capacity_factor=lambda x: x.net_generation_mwh / (8760 * x.capacity_mw),
            opex_total_nonfuel=lambda x: x.opex_total,
        )
        .pipe(
            pudl.helpers.organize_cols,
            [
                "report_year",
                "utility_id_ferc1",
                "utility_id_pudl",
                "utility_name_ferc1",
                "plant_name_ferc1",
                "record_id",
            ],
        )
    )
    return pumped_storage_df


@asset(io_manager_key="pudl_sqlite_io_manager", compute_kind="Python")
def out_ferc1__yearly_steam_plants_fuel_sched402(
    core_ferc1__yearly_steam_plants_fuel_sched402: pd.DataFrame,
    _out_ferc1__yearly_plants_utilities: pd.DataFrame,
) -> pd.DataFrame:
    """Pull a useful dataframe related to FERC Form 1 fuel information.

    This function pulls the FERC Form 1 fuel data, and joins in the name of the
    reporting utility, as well as the PUDL IDs for that utility and the plant, allowing
    integration with other PUDL tables. Useful derived values include:

    * ``fuel_consumed_mmbtu`` (total fuel heat content consumed)
    * ``fuel_consumed_total_cost`` (total cost of that fuel)

    Args:
        pudl_engine (sqlalchemy.engine.Engine): Engine for connecting to the
            PUDL database.

    Returns:
        A DataFrame containing useful FERC Form 1 fuel
        information.
    """
    fuel_df = (
        core_ferc1__yearly_steam_plants_fuel_sched402.assign(
            fuel_consumed_mmbtu=lambda x: x["fuel_consumed_units"]
            * x["fuel_mmbtu_per_unit"],
            fuel_consumed_total_cost=lambda x: x["fuel_consumed_units"]
            * x["fuel_cost_per_unit_burned"],
        )
        .merge(
            _out_ferc1__yearly_plants_utilities,
            on=["utility_id_ferc1", "plant_name_ferc1"],
        )
        .pipe(
            pudl.helpers.organize_cols,
            [
                "report_year",
                "utility_id_ferc1",
                "utility_id_pudl",
                "utility_name_ferc1",
                "plant_id_pudl",
                "plant_name_ferc1",
            ],
        )
    )
    return fuel_df


@asset(io_manager_key="pudl_sqlite_io_manager", compute_kind="Python")
def out_ferc1__yearly_purchased_power_and_exchanges_sched326(
    core_ferc1__yearly_purchased_power_and_exchanges_sched326: pd.DataFrame,
    core_pudl__assn_ferc1_pudl_utilities: pd.DataFrame,
) -> pd.DataFrame:
    """Pull a useful dataframe of FERC Form 1 Purchased Power data."""
    purchased_power_df = (
        core_ferc1__yearly_purchased_power_and_exchanges_sched326.merge(
            core_pudl__assn_ferc1_pudl_utilities, on="utility_id_ferc1"
        ).pipe(
            pudl.helpers.organize_cols,
            [
                "report_year",
                "utility_id_ferc1",
                "utility_id_pudl",
                "utility_name_ferc1",
                "seller_name",
                "record_id",
            ],
        )
    )
    return purchased_power_df


@asset(io_manager_key="pudl_sqlite_io_manager", compute_kind="Python")
def out_ferc1__yearly_plant_in_service_sched204(
    core_ferc1__yearly_plant_in_service_sched204: pd.DataFrame,
    core_pudl__assn_ferc1_pudl_utilities: pd.DataFrame,
) -> pd.DataFrame:
    """Pull a dataframe of FERC Form 1 Electric Plant in Service data."""
    pis_df = core_ferc1__yearly_plant_in_service_sched204.merge(
        core_pudl__assn_ferc1_pudl_utilities, on="utility_id_ferc1"
    ).pipe(
        pudl.helpers.organize_cols,
        [
            "report_year",
            "utility_id_ferc1",
            "utility_id_pudl",
            "utility_name_ferc1",
            "record_id",
        ],
    )
    return pis_df


@asset(io_manager_key="pudl_sqlite_io_manager", compute_kind="Python")
def out_ferc1__yearly_balance_sheet_assets_sched110(
    core_ferc1__yearly_balance_sheet_assets_sched110: pd.DataFrame,
    core_pudl__assn_ferc1_pudl_utilities: pd.DataFrame,
) -> pd.DataFrame:
    """Pull a useful dataframe of FERC Form 1 balance sheet assets data."""
    out_ferc1__yearly_balance_sheet_assets_sched110 = (
        core_ferc1__yearly_balance_sheet_assets_sched110.merge(
            core_pudl__assn_ferc1_pudl_utilities, on="utility_id_ferc1"
        ).pipe(
            pudl.helpers.organize_cols,
            [
                "report_year",
                "utility_id_ferc1",
                "utility_id_pudl",
                "utility_name_ferc1",
                "record_id",
                "asset_type",
            ],
        )
    )
    return out_ferc1__yearly_balance_sheet_assets_sched110


@asset(io_manager_key="pudl_sqlite_io_manager", compute_kind="Python")
def out_ferc1__yearly_balance_sheet_liabilities_sched110(
    core_ferc1__yearly_balance_sheet_liabilities_sched110: pd.DataFrame,
    core_pudl__assn_ferc1_pudl_utilities: pd.DataFrame,
) -> pd.DataFrame:
    """Pull a useful dataframe of FERC Form 1 balance_sheet liabilities data."""
    out_ferc1__yearly_balance_sheet_liabilities_sched110 = (
        core_ferc1__yearly_balance_sheet_liabilities_sched110.merge(
            core_pudl__assn_ferc1_pudl_utilities, on="utility_id_ferc1"
        ).pipe(
            pudl.helpers.organize_cols,
            [
                "report_year",
                "utility_id_ferc1",
                "utility_id_pudl",
                "utility_name_ferc1",
                "record_id",
                "liability_type",
            ],
        )
    )
    return out_ferc1__yearly_balance_sheet_liabilities_sched110


@asset(io_manager_key="pudl_sqlite_io_manager", compute_kind="Python")
def out_ferc1__yearly_cash_flows_sched120(
    core_ferc1__yearly_cash_flows_sched120: pd.DataFrame,
    core_pudl__assn_ferc1_pudl_utilities: pd.DataFrame,
) -> pd.DataFrame:
    """Pull a useful dataframe of FERC Form 1 cash flow data."""
    out_ferc1__yearly_cash_flows_sched120 = (
        core_ferc1__yearly_cash_flows_sched120.merge(
            core_pudl__assn_ferc1_pudl_utilities, on="utility_id_ferc1"
        ).pipe(
            pudl.helpers.organize_cols,
            [
                "report_year",
                "utility_id_ferc1",
                "utility_id_pudl",
                "utility_name_ferc1",
                "record_id",
                "amount_type",
            ],
        )
    )
    return out_ferc1__yearly_cash_flows_sched120


@asset(io_manager_key="pudl_sqlite_io_manager", compute_kind="Python")
def out_ferc1__yearly_depreciation_summary_sched336(
    core_ferc1__yearly_depreciation_summary_sched336: pd.DataFrame,
    core_pudl__assn_ferc1_pudl_utilities: pd.DataFrame,
) -> pd.DataFrame:
    """Pull a useful dataframe of FERC Form 1 depreciation amortization data."""
    out_ferc1__yearly_depreciation_summary_sched336 = (
        core_ferc1__yearly_depreciation_summary_sched336.merge(
            core_pudl__assn_ferc1_pudl_utilities, on="utility_id_ferc1"
        ).pipe(
            pudl.helpers.organize_cols,
            [
                "report_year",
                "utility_id_ferc1",
                "utility_id_pudl",
                "utility_name_ferc1",
                "record_id",
                "plant_function",
                "ferc_account_label",
            ],
        )
    )
    return out_ferc1__yearly_depreciation_summary_sched336


@asset(io_manager_key="pudl_sqlite_io_manager", compute_kind="Python")
def out_ferc1__yearly_energy_dispositions_sched401(
    core_ferc1__yearly_energy_dispositions_sched401: pd.DataFrame,
    core_pudl__assn_ferc1_pudl_utilities: pd.DataFrame,
) -> pd.DataFrame:
    """Pull a useful dataframe of FERC Form 1 energy dispositions data."""
    out_ferc1__yearly_energy_dispositions_sched401 = (
        core_ferc1__yearly_energy_dispositions_sched401.merge(
            core_pudl__assn_ferc1_pudl_utilities, on="utility_id_ferc1"
        ).pipe(
            pudl.helpers.organize_cols,
            [
                "report_year",
                "utility_id_ferc1",
                "utility_id_pudl",
                "utility_name_ferc1",
                "record_id",
                "energy_disposition_type",
            ],
        )
    )
    return out_ferc1__yearly_energy_dispositions_sched401


@asset(io_manager_key="pudl_sqlite_io_manager", compute_kind="Python")
def out_ferc1__yearly_energy_sources_sched401(
    core_ferc1__yearly_energy_sources_sched401: pd.DataFrame,
    core_pudl__assn_ferc1_pudl_utilities: pd.DataFrame,
) -> pd.DataFrame:
    """Pull a useful dataframe of FERC Form 1 Purchased Power data."""
    out_ferc1__yearly_energy_sources_sched401 = (
        core_ferc1__yearly_energy_sources_sched401.merge(
            core_pudl__assn_ferc1_pudl_utilities, on="utility_id_ferc1"
        ).pipe(
            pudl.helpers.organize_cols,
            [
                "report_year",
                "utility_id_ferc1",
                "utility_id_pudl",
                "utility_name_ferc1",
                "record_id",
                "energy_source_type",
            ],
        )
    )
    return out_ferc1__yearly_energy_sources_sched401


@asset(io_manager_key="pudl_sqlite_io_manager", compute_kind="Python")
def out_ferc1__yearly_operating_expenses_sched320(
    core_ferc1__yearly_operating_expenses_sched320: pd.DataFrame,
    core_pudl__assn_ferc1_pudl_utilities: pd.DataFrame,
) -> pd.DataFrame:
    """Pull a useful dataframe of FERC Form 1 Purchased Power data."""
    out_ferc1__yearly_operating_expenses_sched320 = (
        core_ferc1__yearly_operating_expenses_sched320.merge(
            core_pudl__assn_ferc1_pudl_utilities, on="utility_id_ferc1"
        ).pipe(
            pudl.helpers.organize_cols,
            [
                "report_year",
                "utility_id_ferc1",
                "utility_id_pudl",
                "utility_name_ferc1",
                "record_id",
                "expense_type",
            ],
        )
    )
    return out_ferc1__yearly_operating_expenses_sched320


@asset(io_manager_key="pudl_sqlite_io_manager", compute_kind="Python")
def out_ferc1__yearly_operating_revenues_sched300(
    core_ferc1__yearly_operating_revenues_sched300: pd.DataFrame,
    core_pudl__assn_ferc1_pudl_utilities: pd.DataFrame,
) -> pd.DataFrame:
    """Pull a useful dataframe of FERC Form 1 Purchased Power data."""
    out_ferc1__yearly_operating_revenues_sched300 = (
        core_ferc1__yearly_operating_revenues_sched300.merge(
            core_pudl__assn_ferc1_pudl_utilities, on="utility_id_ferc1"
        ).pipe(
            pudl.helpers.organize_cols,
            [
                "report_year",
                "utility_id_ferc1",
                "utility_id_pudl",
                "utility_name_ferc1",
                "record_id",
                "revenue_type",
            ],
        )
    )
    return out_ferc1__yearly_operating_revenues_sched300


@asset(io_manager_key="pudl_sqlite_io_manager", compute_kind="Python")
def out_ferc1__yearly_depreciation_changes_sched219(
    core_ferc1__yearly_depreciation_changes_sched219: pd.DataFrame,
    core_pudl__assn_ferc1_pudl_utilities: pd.DataFrame,
) -> pd.DataFrame:
    """Pull a useful dataframe of FERC Form 1 Purchased Power data."""
    out_ferc1__yearly_depreciation_changes_sched219 = (
        core_ferc1__yearly_depreciation_changes_sched219.merge(
            core_pudl__assn_ferc1_pudl_utilities, on="utility_id_ferc1"
        ).pipe(
            pudl.helpers.organize_cols,
            [
                "report_year",
                "utility_id_ferc1",
                "utility_id_pudl",
                "utility_name_ferc1",
                "record_id",
                "depreciation_type",
                "plant_status",
                "utility_type",
            ],
        )
    )
    return out_ferc1__yearly_depreciation_changes_sched219


@asset(io_manager_key="pudl_sqlite_io_manager", compute_kind="Python")
def out_ferc1__yearly_depreciation_by_function_sched219(
    core_ferc1__yearly_depreciation_by_function_sched219: pd.DataFrame,
    core_pudl__assn_ferc1_pudl_utilities: pd.DataFrame,
) -> pd.DataFrame:
    """Pull a useful dataframe of FERC Form 1 Purchased Power data."""
    out_ferc1__yearly_depreciation_by_function_sched219 = (
        core_ferc1__yearly_depreciation_by_function_sched219.merge(
            core_pudl__assn_ferc1_pudl_utilities, on="utility_id_ferc1"
        ).pipe(
            pudl.helpers.organize_cols,
            [
                "report_year",
                "utility_id_ferc1",
                "utility_id_pudl",
                "utility_name_ferc1",
                "record_id",
                "plant_function",
                "plant_status",
                "utility_type",
            ],
        )
    )
    return out_ferc1__yearly_depreciation_by_function_sched219


@asset(io_manager_key="pudl_sqlite_io_manager", compute_kind="Python")
def out_ferc1__yearly_sales_by_rate_schedules_sched304(
    core_ferc1__yearly_sales_by_rate_schedules_sched304: pd.DataFrame,
    core_pudl__assn_ferc1_pudl_utilities: pd.DataFrame,
) -> pd.DataFrame:
    """Pull a useful dataframe of FERC Form 1 Purchased Power data."""
    out_ferc1__yearly_sales_by_rate_schedules_sched304 = (
        core_ferc1__yearly_sales_by_rate_schedules_sched304.merge(
            core_pudl__assn_ferc1_pudl_utilities, on="utility_id_ferc1"
        ).pipe(
            pudl.helpers.organize_cols,
            [
                "report_year",
                "utility_id_ferc1",
                "utility_id_pudl",
                "utility_name_ferc1",
                "record_id",
            ],
        )
    )
    return out_ferc1__yearly_sales_by_rate_schedules_sched304


@asset(io_manager_key="pudl_sqlite_io_manager", compute_kind="Python")
def out_ferc1__yearly_income_statements_sched114(
    core_ferc1__yearly_income_statements_sched114: pd.DataFrame,
    core_pudl__assn_ferc1_pudl_utilities: pd.DataFrame,
) -> pd.DataFrame:
    """Pull a useful dataframe of FERC Form 1 Purchased Power data."""
    out_ferc1__yearly_income_statements_sched114 = (
        core_ferc1__yearly_income_statements_sched114.merge(
            core_pudl__assn_ferc1_pudl_utilities, on="utility_id_ferc1"
        ).pipe(
            pudl.helpers.organize_cols,
            [
                "report_year",
                "utility_id_ferc1",
                "utility_id_pudl",
                "utility_name_ferc1",
                "record_id",
                "utility_type",
                "income_type",
            ],
        )
    )
    return out_ferc1__yearly_income_statements_sched114


@asset(io_manager_key="pudl_sqlite_io_manager", compute_kind="Python")
def out_ferc1__yearly_other_regulatory_liabilities_sched278(
    core_ferc1__yearly_other_regulatory_liabilities_sched278: pd.DataFrame,
    core_pudl__assn_ferc1_pudl_utilities: pd.DataFrame,
) -> pd.DataFrame:
    """Pull a useful dataframe of FERC Form 1 Purchased Power data."""
    out_ferc1__yearly_other_regulatory_liabilities_sched278 = (
        core_ferc1__yearly_other_regulatory_liabilities_sched278.merge(
            core_pudl__assn_ferc1_pudl_utilities, on="utility_id_ferc1"
        ).pipe(
            pudl.helpers.organize_cols,
            [
                "report_year",
                "utility_id_ferc1",
                "utility_id_pudl",
                "utility_name_ferc1",
            ],
        )
    )
    return out_ferc1__yearly_other_regulatory_liabilities_sched278


@asset(io_manager_key="pudl_sqlite_io_manager", compute_kind="Python")
def out_ferc1__yearly_retained_earnings_sched118(
    core_ferc1__yearly_retained_earnings_sched118: pd.DataFrame,
    core_pudl__assn_ferc1_pudl_utilities: pd.DataFrame,
) -> pd.DataFrame:
    """Pull a useful dataframe of FERC Form 1 Purchased Power data."""
    out_ferc1__yearly_retained_earnings_sched118 = (
        core_ferc1__yearly_retained_earnings_sched118.merge(
            core_pudl__assn_ferc1_pudl_utilities, on="utility_id_ferc1"
        ).pipe(
            pudl.helpers.organize_cols,
            [
                "report_year",
                "utility_id_ferc1",
                "utility_id_pudl",
                "utility_name_ferc1",
                "record_id",
                "earnings_type",
            ],
        )
    )
    return out_ferc1__yearly_retained_earnings_sched118


@asset(io_manager_key="pudl_sqlite_io_manager", compute_kind="Python")
def out_ferc1__yearly_transmission_lines_sched422(
    core_ferc1__yearly_transmission_lines_sched422: pd.DataFrame,
    core_pudl__assn_ferc1_pudl_utilities: pd.DataFrame,
) -> pd.DataFrame:
    """Pull a useful dataframe of FERC Form 1 Purchased Power data."""
    out_ferc1__yearly_transmission_lines_sched422 = (
        core_ferc1__yearly_transmission_lines_sched422.merge(
            core_pudl__assn_ferc1_pudl_utilities, on="utility_id_ferc1"
        ).pipe(
            pudl.helpers.organize_cols,
            [
                "report_year",
                "utility_id_ferc1",
                "utility_id_pudl",
                "utility_name_ferc1",
            ],
        )
    )
    return out_ferc1__yearly_transmission_lines_sched422


@asset(io_manager_key="pudl_sqlite_io_manager", compute_kind="Python")
def out_ferc1__yearly_utility_plant_summary_sched200(
    core_ferc1__yearly_utility_plant_summary_sched200: pd.DataFrame,
    core_pudl__assn_ferc1_pudl_utilities: pd.DataFrame,
) -> pd.DataFrame:
    """Pull a useful dataframe of FERC Form 1 Purchased Power data."""
    out_ferc1__yearly_utility_plant_summary_sched200 = (
        core_ferc1__yearly_utility_plant_summary_sched200.merge(
            core_pudl__assn_ferc1_pudl_utilities, on="utility_id_ferc1"
        ).pipe(
            pudl.helpers.organize_cols,
            [
                "report_year",
                "utility_id_ferc1",
                "utility_id_pudl",
                "utility_name_ferc1",
                "record_id",
                "utility_type",
                "utility_plant_asset_type",
            ],
        )
    )
    return out_ferc1__yearly_utility_plant_summary_sched200


@asset(io_manager_key="pudl_sqlite_io_manager", compute_kind="Python")
def out_ferc1__yearly_all_plants(
    _out_ferc1__yearly_steam_plants_sched402: pd.DataFrame,
    core_ferc1__yearly_small_plants_sched410: pd.DataFrame,
    _out_ferc1__yearly_hydroelectric_plants_sched406: pd.DataFrame,
    _out_ferc1__yearly_pumped_storage_plants_sched408: pd.DataFrame,
) -> pd.DataFrame:
    """Combine the steam, small generators, hydro, and pumped storage tables.

    While this table may have many purposes, the main one is to prepare it for
    integration with the EIA Master Unit List (MUL). All subtables included in this
    output table must have pudl ids. Table prepping involves ensuring that the
    individual tables can merge correctly (like columns have the same name) both with
    each other and the EIA MUL.
    """
    # Prep steam table
    logger.debug("prepping steam table")
    steam_df = _out_ferc1__yearly_steam_plants_sched402.rename(
        columns={"opex_plants": "opex_plant"}
    )

    # Prep hydro tables (Add this to the meta data later)
    logger.debug("prepping hydro tables")
    hydro_df = _out_ferc1__yearly_hydroelectric_plants_sched406.rename(
        columns={"project_num": "ferc_license_id"}
    )
    pump_df = _out_ferc1__yearly_pumped_storage_plants_sched408.rename(
        columns={"project_num": "ferc_license_id"}
    )

    # Combine all the tables together
    logger.debug("combining all tables")
    all_df = (
        pd.concat(
            [steam_df, core_ferc1__yearly_small_plants_sched410, hydro_df, pump_df]
        )
        .rename(
            columns={
                "fuel_cost": "total_fuel_cost",
                "fuel_mmbtu": "total_mmbtu",
                "opex_fuel_per_mwh": "fuel_cost_per_mwh",
                "primary_fuel_by_mmbtu": "fuel_type_code_pudl",
            }
        )
        .replace({"": np.nan})
    )

    return all_df


@asset(
    io_manager_key="pudl_sqlite_io_manager",
    config_schema={
        "thresh": Field(
            float,
            default_value=0.5,
            description=(
                "Minimum fraction of fuel (cost and mmbtu) required in order for a "
                "plant to be assigned a primary fuel. Must be between 0.5 and 1.0. "
                "Default value is 0.5."
            ),
        )
    },
    compute_kind="Python",
)
def out_ferc1__yearly_steam_plants_fuel_by_plant_sched402(
    context,
    core_ferc1__yearly_steam_plants_fuel_sched402: pd.DataFrame,
    _out_ferc1__yearly_plants_utilities: pd.DataFrame,
) -> pd.DataFrame:
    """Summarize FERC fuel data by plant for output.

    This is mostly a wrapper around
    :func:`pudl.analysis.classify_plants_ferc1.fuel_by_plant_ferc1`
    which calculates some summary values on a per-plant basis (as indicated
    by ``utility_id_ferc1`` and ``plant_name_ferc1``) related to fuel
    consumption.

    Args:
        context: Dagster context object
        core_ferc1__yearly_steam_plants_fuel_sched402: Normalized FERC fuel table.
        _out_ferc1__yearly_plants_utilities: Denormalized table of FERC1 plant & utility IDs.

    Returns:
        A DataFrame with fuel use summarized by plant.
    """

    def drop_other_fuel_types(df):
        """Internal function to drop other fuel type.

        Fuel type other indicates we didn't know how to categorize the reported fuel
        type, which leads to records with incomplete and unsable data.
        """
        return df[df.fuel_type_code_pudl != "other"].copy()

    thresh = context.op_config["thresh"]
    # The existing function expects `fuel_type_code_pudl` to be an object, rather than
    # a category. This is a legacy of pre-dagster code, and we convert here to prevent
    # further retooling in the code-base.
    core_ferc1__yearly_steam_plants_fuel_sched402[
        "fuel_type_code_pudl"
    ] = core_ferc1__yearly_steam_plants_fuel_sched402["fuel_type_code_pudl"].astype(str)

    fuel_categories = list(
        pudl.transform.ferc1.SteamPlantsFuelTableTransformer()
        .params.categorize_strings["fuel_type_code_pudl"]
        .categories.keys()
    )

    fbp_df = (
        core_ferc1__yearly_steam_plants_fuel_sched402.pipe(drop_other_fuel_types)
        .pipe(
            pudl.analysis.classify_plants_ferc1.fuel_by_plant_ferc1,
            fuel_categories=fuel_categories,
            thresh=thresh,
        )
        .pipe(pudl.analysis.classify_plants_ferc1.revert_filled_in_float_nulls)
        .pipe(pudl.analysis.classify_plants_ferc1.revert_filled_in_string_nulls)
        .merge(
            _out_ferc1__yearly_plants_utilities,
            on=["utility_id_ferc1", "plant_name_ferc1"],
        )
        .pipe(
            pudl.helpers.organize_cols,
            [
                "report_year",
                "utility_id_ferc1",
                "utility_id_pudl",
                "utility_name_ferc1",
                "plant_id_pudl",
                "plant_name_ferc1",
            ],
        )
    )
    return fbp_df


###########################################################################
# HELPER FUNCTIONS
###########################################################################


def calc_annual_capital_additions_ferc1(
    steam_df: pd.DataFrame, window: int = 3
) -> pd.DataFrame:
    """Calculate annual capital additions for FERC1 steam records.

    Convert the capex_total column into annual capital additons the
    `capex_total` column is the cumulative capital poured into the plant over
    time. This function takes the annual difference should generate the annual
    capial additions. It also want generates a rolling average, to smooth out
    the big annual fluxuations.

    Args:
        steam_df: result of `prep_plants_ferc()`
        window: number of years for window to generate rolling average. Argument for
            :func:`pudl.helpers.generate_rolling_avg`

    Returns:
        Augemented version of steam_df with two additional columns:
        ``capex_annual_addition`` and ``capex_annual_addition_rolling``.
    """
    idx_steam_no_date = ["utility_id_ferc1", "plant_id_ferc1"]
    # we need to sort the df so it lines up w/ the groupby
    steam_df = steam_df.assign(
        report_date=lambda x: pd.to_datetime(x.report_year, format="%Y")
    ).sort_values(idx_steam_no_date + ["report_date"])
    steam_df = steam_df.assign(
        capex_wo_retirement_total=lambda x: x.capex_equipment.fillna(0)
        + x.capex_land.fillna(0)
        + x.capex_structures.fillna(0)
    )
    # we group on everything but the year so the groups are multi-year unique
    # plants the shift happens within these multi-year plant groups
    steam_df["capex_total_shifted"] = steam_df.groupby(idx_steam_no_date)[
        ["capex_wo_retirement_total"]
    ].shift()
    steam_df = steam_df.assign(
        capex_annual_addition=lambda x: x.capex_wo_retirement_total
        - x.capex_total_shifted
    )

    addts = pudl.helpers.generate_rolling_avg(
        steam_df,
        group_cols=idx_steam_no_date,
        data_col="capex_annual_addition",
        window=window,
    )
    steam_df_w_addts = pd.merge(
        steam_df,
        addts[
            idx_steam_no_date
            + [
                "report_date",
                "capex_wo_retirement_total",
                "capex_annual_addition_rolling",
            ]
        ],
        on=idx_steam_no_date + ["report_date", "capex_wo_retirement_total"],
        how="left",
    ).assign(
        capex_annual_per_mwh=lambda x: x.capex_annual_addition / x.net_generation_mwh,
        capex_annual_per_mw=lambda x: x.capex_annual_addition / x.capacity_mw,
        capex_annual_per_kw=lambda x: x.capex_annual_addition / x.capacity_mw / 1000,
        capex_annual_per_mwh_rolling=lambda x: x.capex_annual_addition_rolling
        / x.net_generation_mwh,
        capex_annual_per_mw_rolling=lambda x: x.capex_annual_addition_rolling
        / x.capacity_mw,
    )

    steam_df_w_addts = add_mean_cap_additions(steam_df_w_addts)
    # bb tests for volumne of negative annual capex
    neg_cap_addts = len(
        steam_df_w_addts[steam_df_w_addts.capex_annual_addition_rolling < 0]
    ) / len(steam_df_w_addts)
    neg_cap_addts_mw = (
        steam_df_w_addts[
            steam_df_w_addts.capex_annual_addition_rolling < 0
        ].net_generation_mwh.sum()
        / steam_df_w_addts.net_generation_mwh.sum()
    )
    message = (
        f"{neg_cap_addts:.02%} records have negative capitial additions"
        f": {neg_cap_addts_mw:.02%} of capacity"
    )
    if neg_cap_addts > 0.1:
        logger.warning(message)
    else:
        logger.info(message)
    return steam_df_w_addts.drop(
        columns=[
            "report_date",
            "capex_total_shifted",
            "capex_annual_addition_gen_mean",
            "capex_annual_addition_gen_std",
            "capex_annual_addition_diff_mean",
        ]
    )


def add_mean_cap_additions(steam_df):
    """Add mean capital additions over lifetime of plant."""
    idx_steam_no_date = ["utility_id_ferc1", "plant_id_ferc1"]
    gb_cap_an = steam_df.groupby(idx_steam_no_date)[["capex_annual_addition"]]
    # calcuate the standard deviatoin of each generator's capex over time
    df = (
        steam_df.merge(
            gb_cap_an.std()
            .add_suffix("_gen_std")
            .reset_index()
            .pipe(pudl.helpers.convert_cols_dtypes, "ferc1"),
            how="left",
            on=idx_steam_no_date,
            validate="m:1",
        )
        .merge(
            gb_cap_an.mean()
            .add_suffix("_gen_mean")
            .reset_index()
            .pipe(pudl.helpers.convert_cols_dtypes, "ferc1"),
            how="left",
            on=idx_steam_no_date,
            validate="m:1",
        )
        .assign(
            capex_annual_addition_diff_mean=lambda x: x.capex_annual_addition
            - x.capex_annual_addition_gen_mean,
        )
    )
    return df


#########
# Explode
#########
class NodeId(NamedTuple):
    """The primary keys which identify a node in a calculation tree.

    Since NodeId is just a :class:`NamedTuple` a list of NodeId instances can also be
    used to index into a :class:pandas.DataFrame` that uses these fields as its index.
    This is convenient since many :mod:`networkx` functions and methods return iterable
    containers of graph nodes, which can be turned into lists and used directly to index
    into dataframes.

    The additional dimensions (``utility_type``, ``plant_status``, and
    ``plant_function``) each have a small number of allowable values, which we could
    further impose as constraints on the values here using Pydantic if we wanted.
    """

    table_name: str
    xbrl_factoid: str
    utility_type: str | pandas_NAType
    plant_status: str | pandas_NAType
    plant_function: str | pandas_NAType


class OffByFactoid(NamedTuple):
    """A calculated factoid which is off by one other factoid.

    A factoid where a sizeable majority of utilities are using a non-standard and
    non-reported calculation to generate it. These calculated factoids are either
    missing one factoid, or include an additional factoid not included in the FERC
    metadata. Thus, the calculations are 'off by' this factoid.
    """

    table_name: str
    xbrl_factoid: str
    utility_type: str | pandas_NAType
    plant_status: str | pandas_NAType
    plant_function: str | pandas_NAType
    table_name_off_by: str
    xbrl_factoid_off_by: str
    utility_type_off_by: str | pandas_NAType
    plant_status_off_by: str | pandas_NAType
    plant_function_off_by: str | pandas_NAType


@asset
def _out_ferc1__explosion_tags(table_dimensions_ferc1) -> pd.DataFrame:
    """Grab the stored tables of tags and add inferred dimension."""
    # Also, these tags may not be applicable to all exploded tables, but
    # we need to pass in a dataframe with the right structure to all of the exploders,
    # so we're just re-using this one for the moment.
    rate_base_tags = _rate_base_tags(table_dimensions_ferc1=table_dimensions_ferc1)
    plant_status_tags = _aggregatable_dimension_tags(
        table_dimensions_ferc1=table_dimensions_ferc1, dimension="plant_status"
    )
    plant_function_tags = _aggregatable_dimension_tags(
        table_dimensions_ferc1=table_dimensions_ferc1, dimension="plant_function"
    )
    # We shouldn't have more than one row per tag, so we use a 1:1 validation here.
    plant_tags = plant_status_tags.merge(
        plant_function_tags, how="outer", on=list(NodeId._fields), validate="1:1"
    )
    tags_df = pd.merge(
        rate_base_tags, plant_tags, on=list(NodeId._fields), how="outer"
    ).astype(pd.StringDtype())
    return tags_df


def _rate_base_tags(table_dimensions_ferc1: pd.DataFrame) -> pd.DataFrame:
    # NOTE: there are a bunch of duplicate records in xbrl_factoid_rate_base_tags.csv
    tags_csv = (
        importlib.resources.files("pudl.package_data.ferc1")
        / "xbrl_factoid_rate_base_tags.csv"
    )
    tags_df = (
        pd.read_csv(
            tags_csv,
            usecols=list(NodeId._fields) + ["in_rate_base"],
        )
        .drop_duplicates()
        .dropna(subset=["table_name", "xbrl_factoid"], how="any")
        .pipe(
            pudl.transform.ferc1.make_calculation_dimensions_explicit,
            table_dimensions_ferc1,
            dimensions=["utility_type", "plant_function", "plant_status"],
        )
    )
    return tags_df


def _aggregatable_dimension_tags(
    table_dimensions_ferc1: pd.DataFrame,
    dimension: Literal["plant_status", "plant_function"],
) -> pd.DataFrame:
    # make a new lil csv w the manually compiled plant status or dimension
    # add in the rest from the table_dims
    # merge it into _out_ferc1__explosion_tags
    aggregatable_col = f"aggregatable_{dimension}"
    tags_csv = (
        importlib.resources.files("pudl.package_data.ferc1")
        / f"xbrl_factoid_{dimension}_tags.csv"
    )
    dimensions = ["utility_type", "plant_function", "plant_status"]
    idx = list(NodeId._fields)
    tags_df = (
        pd.read_csv(tags_csv)
        .assign(**{dim: pd.NA for dim in dimensions})
        .pipe(
            pudl.transform.ferc1.make_calculation_dimensions_explicit,
            table_dimensions_ferc1,
            dimensions=dimensions,
        )
        .astype(pd.StringDtype())
        .set_index(idx)
    )
    table_dimensions_ferc1 = table_dimensions_ferc1.set_index(idx)
    tags_df = pd.concat(
        [
            tags_df,
            table_dimensions_ferc1.loc[
                table_dimensions_ferc1.index.difference(tags_df.index)
            ],
        ]
    ).reset_index()
    tags_df[aggregatable_col] = tags_df[aggregatable_col].fillna(tags_df[dimension])
    return tags_df[tags_df[aggregatable_col] != "total"]


def exploded_table_asset_factory(
    root_table: str,
    table_names: list[str],
    seed_nodes: list[NodeId],
    group_metric_checks: GroupMetricChecks,
    off_by_facts: list[OffByFactoid],
    io_manager_key: str | None = None,
) -> AssetsDefinition:
    """Create an exploded table based on a set of related input tables."""
    ins: Mapping[str, AssetIn] = {
        "metadata_xbrl_ferc1": AssetIn("metadata_xbrl_ferc1"),
        "calculation_components_xbrl_ferc1": AssetIn(
            "calculation_components_xbrl_ferc1"
        ),
        "_out_ferc1__explosion_tags": AssetIn("_out_ferc1__explosion_tags"),
    }
    ins |= {table_name: AssetIn(table_name) for table_name in table_names}

    @asset(name=f"exploded_{root_table}", ins=ins, io_manager_key=io_manager_key)
    def exploded_tables_asset(
        **kwargs: dict[str, pd.DataFrame],
    ) -> pd.DataFrame:
        metadata_xbrl_ferc1 = kwargs["metadata_xbrl_ferc1"]
        calculation_components_xbrl_ferc1 = kwargs["calculation_components_xbrl_ferc1"]
        tags = kwargs["_out_ferc1__explosion_tags"]
        tables_to_explode = {
            name: df
            for (name, df) in kwargs.items()
            if name
            not in [
                "metadata_xbrl_ferc1",
                "calculation_components_xbrl_ferc1",
                "_out_ferc1__explosion_tags",
                "off_by_facts",
            ]
        }
        return Exploder(
            table_names=tables_to_explode.keys(),
            root_table=root_table,
            metadata_xbrl_ferc1=metadata_xbrl_ferc1,
            calculation_components_xbrl_ferc1=calculation_components_xbrl_ferc1,
            seed_nodes=seed_nodes,
            tags=tags,
            group_metric_checks=group_metric_checks,
            off_by_facts=off_by_facts,
        ).boom(tables_to_explode=tables_to_explode)

    return exploded_tables_asset


def create_exploded_table_assets() -> list[AssetsDefinition]:
    """Create a list of exploded FERC Form 1 assets.

    Returns:
        A list of :class:`AssetsDefinitions` where each asset is an exploded FERC Form 1
        table.
    """
    explosion_args = [
        {
            "root_table": "income_statement_ferc1",
<<<<<<< HEAD
            "table_names_to_explode": [
                "core_ferc1__yearly_income_statements_sched114",
                "core_ferc1__yearly_depreciation_summary_sched336",
                "core_ferc1__yearly_operating_expenses_sched320",
                "core_ferc1__yearly_operating_revenues_sched300",
=======
            "table_names": [
                "income_statement_ferc1",
                "depreciation_amortization_summary_ferc1",
                "electric_operating_expenses_ferc1",
                "electric_operating_revenues_ferc1",
>>>>>>> 71e77f96
            ],
            "group_metric_checks": EXPLOSION_CALCULATION_TOLERANCES[
                "core_ferc1__yearly_income_statements_sched114"
            ],
            "seed_nodes": [
                NodeId(
                    table_name="core_ferc1__yearly_income_statements_sched114",
                    xbrl_factoid="net_income_loss",
                    utility_type="total",
                    plant_status=pd.NA,
                    plant_function=pd.NA,
                ),
            ],
            "off_by_facts": [],
        },
        {
            "root_table": "balance_sheet_assets_ferc1",
<<<<<<< HEAD
            "table_names_to_explode": [
                "core_ferc1__yearly_balance_sheet_assets_sched110",
                "core_ferc1__yearly_utility_plant_summary_sched200",
                "core_ferc1__yearly_plant_in_service_sched204",
                "core_ferc1__yearly_depreciation_by_function_sched219",
=======
            "table_names": [
                "balance_sheet_assets_ferc1",
                "utility_plant_summary_ferc1",
                "plant_in_service_ferc1",
                "electric_plant_depreciation_functional_ferc1",
>>>>>>> 71e77f96
            ],
            "group_metric_checks": EXPLOSION_CALCULATION_TOLERANCES[
                "core_ferc1__yearly_balance_sheet_assets_sched110"
            ],
            "seed_nodes": [
                NodeId(
                    table_name="core_ferc1__yearly_balance_sheet_assets_sched110",
                    xbrl_factoid="assets_and_other_debits",
                    utility_type="total",
                    plant_status=pd.NA,
                    plant_function=pd.NA,
                )
            ],
            "off_by_facts": [
                OffByFactoid(
                    "utility_plant_summary_ferc1",
                    "utility_plant_in_service_classified_and_property_under_capital_leases",
                    "electric",
                    pd.NA,
                    pd.NA,
                    "utility_plant_summary_ferc1",
                    "utility_plant_in_service_completed_construction_not_classified",
                    "electric",
                    pd.NA,
                    pd.NA,
                ),
                OffByFactoid(
                    "utility_plant_summary_ferc1",
                    "utility_plant_in_service_classified_and_property_under_capital_leases",
                    "electric",
                    pd.NA,
                    pd.NA,
                    "utility_plant_summary_ferc1",
                    "utility_plant_in_service_property_under_capital_leases",
                    "electric",
                    pd.NA,
                    pd.NA,
                ),
                OffByFactoid(
                    "utility_plant_summary_ferc1",
                    "depreciation_utility_plant_in_service",
                    "electric",
                    pd.NA,
                    pd.NA,
                    "utility_plant_summary_ferc1",
                    "amortization_of_other_utility_plant_utility_plant_in_service",
                    "electric",
                    pd.NA,
                    pd.NA,
                ),
            ],
        },
        {
            "root_table": "balance_sheet_liabilities_ferc1",
<<<<<<< HEAD
            "table_names_to_explode": [
                "core_ferc1__yearly_balance_sheet_liabilities_sched110",
                "core_ferc1__yearly_retained_earnings_sched118",
=======
            "table_names": [
                "balance_sheet_liabilities_ferc1",
                "retained_earnings_ferc1",
>>>>>>> 71e77f96
            ],
            "group_metric_checks": EXPLOSION_CALCULATION_TOLERANCES[
                "core_ferc1__yearly_balance_sheet_liabilities_sched110"
            ],
            "seed_nodes": [
                NodeId(
                    table_name="core_ferc1__yearly_balance_sheet_liabilities_sched110",
                    xbrl_factoid="liabilities_and_other_credits",
                    utility_type="total",
                    plant_status=pd.NA,
                    plant_function=pd.NA,
                )
            ],
            "off_by_facts": [],
        },
    ]
    return [exploded_table_asset_factory(**kwargs) for kwargs in explosion_args]


exploded_ferc1_assets = create_exploded_table_assets()


class Exploder:
    """Get unique, granular datapoints from a set of related, nested FERC1 tables."""

    def __init__(
        self: Self,
        table_names: list[str],
        root_table: str,
        metadata_xbrl_ferc1: pd.DataFrame,
        calculation_components_xbrl_ferc1: pd.DataFrame,
        seed_nodes: list[NodeId],
        tags: pd.DataFrame = pd.DataFrame(),
        group_metric_checks: GroupMetricChecks = GroupMetricChecks(),
        off_by_facts: list[OffByFactoid] = None,
    ):
        """Instantiate an Exploder class.

        Args:
            table_names: list of table names to explode.
            root_table: the table at the base of the tree of tables_to_explode.
            metadata_xbrl_ferc1: table of factoid-level metadata.
            calculation_components_xbrl_ferc1: table of calculation components.
            seed_nodes: NodeIds to use as seeds for the calculation forest.
            tags: Additional metadata to merge onto the exploded dataframe.
        """
        self.table_names: list[str] = table_names
        self.root_table: str = root_table
        self.group_metric_checks = group_metric_checks
        self.metadata_xbrl_ferc1 = metadata_xbrl_ferc1
        self.calculation_components_xbrl_ferc1 = calculation_components_xbrl_ferc1
        self.seed_nodes = seed_nodes
        self.tags = tags
        self.off_by_facts = off_by_facts

    @cached_property
    def exploded_calcs(self: Self):
        """Remove any calculation components that aren't relevant to the explosion.

        At the end of this process several things should be true:

        - Only parents with table_name in the explosion tables should be retained.
        - All calculations in which *any* components were outside of the tables in
          the explosion should be turned into leaves -- i.e. they should be replaced
          with a single calculation component filled with NA values.
        - Every remaining calculation component must also appear as a parent (if it
          is a leaf, then it will have a single null calculation component)
        - There should be no records where only one of table_name or xbrl_factoid
          are null. They should either both or neither be null.
        - table_name_parent and xbrl_factoid_parent should be non-null.
        """
        calc_cols = list(NodeId._fields)
        parent_cols = [col + "_parent" for col in calc_cols]

        # Keep only records where both parent and child facts are in exploded tables:
        calc_explode = self.calculation_components_xbrl_ferc1[
            self.calculation_components_xbrl_ferc1.table_name_parent.isin(
                self.table_names
            )
        ].copy()
        # Groupby parent factoids
        gb = calc_explode.groupby(
            ["table_name_parent", "xbrl_factoid_parent"], as_index=False
        )
        # Identify groups where **all** calculation components are within the explosion
        calc_explode["is_in_explosion"] = gb.table_name.transform(
            lambda x: x.isin(self.table_names).all()
        )
        # Keep only calculations in which ALL calculation components are in explosion
        # Restrict columns to the ones we actually need. Drop duplicates and order
        # things for legibility.
        calc_explode = (
            calc_explode[calc_explode.is_in_explosion]
            .loc[
                :,
                parent_cols
                + calc_cols
                + ["weight", "is_within_table_calc", "is_total_to_subdimensions_calc"],
            ]
            .drop_duplicates()
            .set_index(parent_cols + calc_cols)
            .sort_index()
            .reset_index()
        )
        calc_explode = self.add_sizable_minority_corrections_to_calcs(calc_explode)
        ##############################################################################
        # Everything below here is error checking / debugging / temporary fixes
        dupes = calc_explode.duplicated(subset=parent_cols + calc_cols, keep=False)
        if dupes.any():
            logger.warning(
                "Consolidating non-unique associations found in exploded_calcs:\n"
                f"{calc_explode.loc[dupes]}"
            )
        # Drop all duplicates with null weights -- this is a temporary fix to an issue
        # from upstream.
        # TODO: remove once things are fixed in calculation_components_xbrl_ferc1
        calc_explode = calc_explode.loc[~(dupes & calc_explode.weight.isna())]
        assert not calc_explode.duplicated(
            subset=parent_cols + calc_cols, keep=False
        ).any()

        # There should be no cases where only one of table_name or xbrl_factoid is NA:
        partially_null = calc_explode[
            calc_explode.table_name.isna() ^ calc_explode.xbrl_factoid.isna()
        ]
        if not partially_null.empty:
            logger.error(
                "Found unacceptably null calculation components. Dropping!\n"
                f"{partially_null[['table_name', 'xbrl_factoid']]}"
            )
            calc_explode = calc_explode.drop(index=partially_null)

        # These should never be NA:
        assert calc_explode.xbrl_factoid_parent.notna().all()
        assert calc_explode.table_name_parent.notna().all()

        return calc_explode

    def add_sizable_minority_corrections_to_calcs(
        self: Self, exploded_calcs: pd.DataFrame
    ) -> pd.DataFrame:
        """Add correction calculation records for the sizable fuck up utilities."""
        if not self.off_by_facts:
            return exploded_calcs
        facts_to_fix = (
            pd.DataFrame(self.off_by_facts)
            .rename(columns={col: f"{col}_parent" for col in NodeId._fields})
            .assign(
                xbrl_factoid=(
                    lambda x: x.xbrl_factoid_parent
                    + "_off_by_"
                    + x.xbrl_factoid_off_by
                    + "_correction"
                ),
                weight=1,
                is_total_to_subdimensions_calc=False,
                # theses fixes rn are only from inter-table calcs.
                # if they weren't we'd need to check within the group of
                # the parent fact like in process_xbrl_metadata_calculations
                is_within_table_calc=False,
            )
            .drop(columns=["xbrl_factoid_off_by"])
        )
        facts_to_fix.columns = facts_to_fix.columns.str.removesuffix("_off_by")
        return pd.concat(
            [
                exploded_calcs,
                facts_to_fix[exploded_calcs.columns].astype(exploded_calcs.dtypes),
            ]
        )

    @cached_property
    def exploded_meta(self: Self) -> pd.DataFrame:
        """Combine a set of interrelated table's metatada for use in :class:`Exploder`.

        Any calculations containing components that are part of tables outside the
        set of exploded tables will be converted to reported values with an empty
        calculation. Then we verify that all referenced calculation components actually
        appear as their own records within the concatenated metadata dataframe.
        """
        calc_cols = list(NodeId._fields)
        exploded_metadata = (
            self.metadata_xbrl_ferc1[
                self.metadata_xbrl_ferc1["table_name"].isin(self.table_names)
            ]
            .set_index(calc_cols)
            .sort_index()
            .reset_index()
        )
        # At this point all remaining calculation components should exist within the
        # exploded metadata.
        calc_comps = self.exploded_calcs
        missing_from_calcs_idx = calc_comps.set_index(calc_cols).index.difference(
            calc_comps.set_index(calc_cols).index
        )
        assert missing_from_calcs_idx.empty

        # Add additional metadata useful for debugging calculations and tagging:
        def snake_to_camel_case(factoid: str):
            return "".join([word.capitalize() for word in factoid.split("_")])

        exploded_metadata["xbrl_taxonomy_fact_name"] = exploded_metadata[
            "xbrl_factoid_original"
        ].apply(snake_to_camel_case)
        pudl_to_xbrl_map = {
            pudl_table: source_tables["xbrl"]
            for pudl_table, source_tables in pudl.extract.ferc1.TABLE_NAME_MAP_FERC1.items()
        }
        exploded_metadata["xbrl_schedule_name"] = exploded_metadata["table_name"].map(
            pudl_to_xbrl_map
        )

        def get_dbf_row_metadata(pudl_table: str, year: int = 2020):
            dbf_tables = pudl.transform.ferc1.FERC1_TFR_CLASSES[
                pudl_table
            ]().params.aligned_dbf_table_names
            dbf_metadata = (
                pudl.transform.ferc1.read_dbf_to_xbrl_map(dbf_table_names=dbf_tables)
                .pipe(pudl.transform.ferc1.fill_dbf_to_xbrl_map)
                .query("report_year==@year")
                .drop(columns="report_year")
                .astype(
                    {
                        "row_number": "Int64",
                        "row_literal": "string",
                    }
                )
                .rename(
                    columns={
                        "row_number": f"dbf{year}_row_number",
                        "row_literal": f"dbf{year}_row_literal",
                        "sched_table_name": f"dbf{year}_table_name",
                    }
                )
                .assign(table_name=pudl_table)
                .drop_duplicates(subset=["table_name", "xbrl_factoid"])
            )
            return dbf_metadata

        dbf_row_metadata = pd.concat(
            [get_dbf_row_metadata(table) for table in self.table_names]
        )

        exploded_metadata = exploded_metadata.merge(
            dbf_row_metadata,
            how="left",
            on=["table_name", "xbrl_factoid"],
            validate="many_to_one",
        )

        # Add manual fixes for created factoids
        fixes = pd.DataFrame(MANUAL_DBF_METADATA_FIXES).T
        exploded_metadata = exploded_metadata.set_index("xbrl_factoid")
        # restrict fixes to only those that are actually in the meta.
        fixes = fixes.loc[fixes.index.intersection(exploded_metadata.index)]
        exploded_metadata.loc[fixes.index, fixes.columns] = fixes
        exploded_metadata = exploded_metadata.reset_index()

        return exploded_metadata

    @cached_property
    def calculation_forest(self: Self) -> "XbrlCalculationForestFerc1":
        """Construct a calculation forest based on class attributes."""
        return XbrlCalculationForestFerc1(
            exploded_calcs=self.exploded_calcs,
            exploded_meta=self.exploded_meta,
            seeds=self.seed_nodes,
            tags=self.tags,
            group_metric_checks=self.group_metric_checks,
        )

    @cached_property
    def dimensions(self: Self) -> list[str]:
        """Get all of the column names for the other dimensions."""
        return pudl.transform.ferc1.other_dimensions(table_names=self.table_names)

    @cached_property
    def exploded_pks(self: Self) -> list[str]:
        """Get the joint primary keys of the exploded tables."""
        pks = []
        for table_name in self.table_names:
            xbrl_factoid_name = pudl.transform.ferc1.table_to_xbrl_factoid_name()[
                table_name
            ]
            pks.append(
                [
                    col
                    for col in pudl.metadata.classes.Resource.from_id(
                        table_name
                    ).schema.primary_key
                    if col != xbrl_factoid_name
                ]
            )
        # Some xbrl_factoid names are the same in more than one table, so we also add
        # table_name here.
        pks = [
            "table_name",
            "xbrl_factoid",
        ] + pudl.helpers.dedupe_n_flatten_list_of_lists(pks)
        return pks

    @cached_property
    def value_col(self: Self) -> str:
        """Get the value column for the exploded tables."""
        value_cols = []
        for table_name in self.table_names:
            value_cols.append(
                pudl.transform.ferc1.FERC1_TFR_CLASSES[
                    table_name
                ]().params.reconcile_table_calculations.column_to_check
            )
        if len(set(value_cols)) != 1:
            raise ValueError(
                "Exploding FERC tables requires tables with only one value column. Got: "
                f"{set(value_cols)}"
            )
        value_col = list(set(value_cols))[0]
        return value_col

    @property
    def calc_idx(self: Self) -> list[str]:
        """Primary key columns for calculations in this explosion."""
        return [col for col in list(NodeId._fields) if col in self.exploded_pks]

    def boom(self: Self, tables_to_explode: dict[str, pd.DataFrame]) -> pd.DataFrame:
        """Explode a set of nested tables.

        There are five main stages of this process:

        #. Prep all of the individual tables for explosion.
        #. Concatenate all of the tabels together.
        #. Remove duplication in the concatenated exploded table.
        #. Annotate the fine-grained data with additional metadata.
        #. Validate that calculated top-level values are correct. (not implemented)

        Args:
            tables_to_explode: dictionary of table name (key) to transfomed table (value).
        """
        exploded = (
            self.initial_explosion_concatenation(tables_to_explode)
            .pipe(self.calculate_intertable_non_total_calculations)
            .pipe(self.add_sizable_minority_corrections)
            .pipe(self.reconcile_intertable_calculations)
            .pipe(self.calculation_forest.leafy_data, value_col=self.value_col)
        )
        # Identify which columns should be kept in the output...
        # TODO: Define schema for the tables explicitly.
        cols_to_keep = list(set(self.exploded_pks + self.dimensions + [self.value_col]))
        if ("utility_type" in cols_to_keep) and (
            "utility_type_other" in exploded.columns
        ):
            cols_to_keep += ["utility_type_other"]
        cols_to_keep += exploded.filter(regex="tags.*").columns.to_list()
        cols_to_keep += [
            "ferc_account",
            "row_type_xbrl",
        ]

        # TODO: Validate the root node calculations.
        # Verify that we get the same values for the root nodes using only the input
        # data from the leaf nodes:
        # root_calcs = self.calculation_forest.root_calculations
        return exploded[cols_to_keep].convert_dtypes()

    def initial_explosion_concatenation(
        self, tables_to_explode: dict[str, pd.DataFrame]
    ) -> pd.DataFrame:
        """Concatenate all of the tables for the explosion.

        Merge in some basic pieces of the each table's metadata and add ``table_name``.
        At this point in the explosion, there will be a lot of duplicaiton in the
        output.
        """
        logger.info("Explode: CONCAT!")
        explosion_tables = []
        # GRAB/PREP EACH TABLE
        for table_name, table_df in tables_to_explode.items():
            xbrl_factoid_name = pudl.transform.ferc1.FERC1_TFR_CLASSES[
                table_name
            ]().params.xbrl_factoid_name
            tbl = table_df.assign(table_name=table_name).rename(
                columns={xbrl_factoid_name: "xbrl_factoid"}
            )
            explosion_tables.append(tbl)

        exploded = pd.concat(explosion_tables)

        # Identify which dimensions apply to the curent explosion -- not all collections
        # of tables have all dimensions.
        meta_idx = list(NodeId._fields)
        missing_dims = list(set(meta_idx).difference(exploded.columns))
        # Missing dimensions SHOULD be entirely null in the metadata, if so we can drop
        if not self.exploded_meta.loc[:, missing_dims].isna().all(axis=None):
            raise AssertionError(
                f"Expected missing metadata dimensions {missing_dims} to be null."
            )
        exploded_meta = self.exploded_meta.drop(columns=missing_dims)
        meta_idx = list(set(meta_idx).difference(missing_dims))

        # drop any metadata columns that appear in the data tables, because we may have
        # edited them in the metadata table, and want the edited version to take
        # precedence
        cols_to_keep = list(
            set(exploded.columns).difference(exploded_meta.columns).union(meta_idx)
        )
        exploded = pd.merge(
            left=exploded.loc[:, cols_to_keep],
            right=exploded_meta,
            how="left",
            on=meta_idx,
            validate="m:1",
        )
        return exploded

    def calculate_intertable_non_total_calculations(
        self, exploded: pd.DataFrame
    ) -> pd.DataFrame:
        """Calculate the inter-table non-total calculable xbrl_factoids."""
        # add the abs_diff column for the calculated fields
        calculated_df = pudl.transform.ferc1.calculate_values_from_components(
            calculation_components=self.exploded_calcs[
                ~self.exploded_calcs.is_within_table_calc
                & ~self.exploded_calcs.is_total_to_subdimensions_calc
            ],
            data=exploded,
            calc_idx=self.calc_idx,
            value_col=self.value_col,
        )
        return calculated_df

    def add_sizable_minority_corrections(
        self: Self, calculated_df: pd.DataFrame
    ) -> pd.DataFrame:
        """Identify and fix the utilities that report calcs off-by one other fact.

        We noticed that there are a sizable minority of utilities that report some
        calculated values with a different set of child subcomponents. Our tooling
        for these calculation expects all utilities to report in the same manner.
        So we have identified the handful of worst calculable ``xbrl_factiod``
        offenders :attr:`self.off_by_facts`. This method identifies data corrections
        for those :attr:`self.off_by_facts` and adds them into the exploded data table.

        The data corrections are identified by calculating the absolute difference
        between the reported value and calculable value from the standard set of
        subcomponents (via :func:`pudl.transform.ferc1.calculate_values_from_components`)
        and finding the child factiods that have the same value as the absolute difference.
        This indicates that the calculable parent factiod is off by that cooresponding
        child fact.

        Relatedly, :meth:`add_sizable_minority_corrections_to_calcs` adds these
        :attr:`self.off_by_facts` to :attr:`self.exploded_calcs`.
        """
        if not self.off_by_facts:
            return calculated_df

        off_by = pd.DataFrame(self.off_by_facts)
        not_close = (
            calculated_df[~np.isclose(calculated_df.abs_diff, 0)]
            .set_index(list(NodeId._fields))
            # grab the parent side of the off_by facts
            .loc[off_by.set_index(list(NodeId._fields)).index.unique()]
            .reset_index()
        )
        off_by_fact = (
            calculated_df[calculated_df.row_type_xbrl != "correction"]
            .set_index(list(NodeId._fields))
            # grab the child side of the off_by facts
            .loc[
                off_by.set_index(
                    [f"{col}_off_by" for col in list(NodeId._fields)]
                ).index.unique()
            ]
            .reset_index()
        )
        # Idenfity the calculations with one missing other fact
        # when the diff is the same as the value of another fact, then that
        # calculated value could have been perfect with the addition of the
        # missing facoid.
        data_corrections = (
            pd.merge(
                left=not_close,
                right=off_by_fact,
                left_on=["report_year", "utility_id_ferc1", "abs_diff"],
                right_on=["report_year", "utility_id_ferc1", self.value_col],
                how="inner",
                suffixes=("", "_off_by"),
            )
            # use a dict/kwarg for assign so we can dynamically set the name of value_col
            # the correction value is the diff - not the abs_diff from not_close or value_col
            # from off_by_fact bc often the utility included a fact so this diff is negative
            .assign(
                **{
                    "xbrl_factoid": (
                        lambda x: x.xbrl_factoid
                        + "_off_by_"
                        + x.xbrl_factoid_off_by
                        + "_correction"
                    ),
                    self.value_col: lambda x: x["diff"],
                    "row_type_xbrl": "correction",
                }
            )[
                # drop all the _off_by and calc cols
                list(NodeId._fields)
                + ["report_year", "utility_id_ferc1", self.value_col, "row_type_xbrl"]
            ]
        )
        bad_utils = data_corrections.utility_id_ferc1.unique()
        logger.info(
            f"Adding {len(data_corrections)} from {len(bad_utils)} utilities that report differently."
        )
        dtype_calced = {
            col: dtype
            for (col, dtype) in calculated_df.dtypes.items()
            if col in data_corrections.columns
        }
        corrected = pd.concat(
            [calculated_df, data_corrections.astype(dtype_calced)]
        ).set_index(self.calc_idx)
        # now we are going to re-calculate just the fixed facts
        fixed_facts = corrected.loc[off_by.set_index(self.calc_idx).index.unique()]
        unfixed_facts = corrected.loc[
            corrected.index.difference(off_by.set_index(self.calc_idx).index.unique())
        ].reset_index()
        fixed_facts = self.calculate_intertable_non_total_calculations(
            exploded=fixed_facts.drop(columns=["calculated_value"]).reset_index()
        )

        return pd.concat([unfixed_facts, fixed_facts.astype(unfixed_facts.dtypes)])

    def reconcile_intertable_calculations(
        self: Self, exploded: pd.DataFrame
    ) -> pd.DataFrame:
        """Generate calculated values for inter-table calculated factoids.

        This function sums components of calculations for a given factoid when the
        components originate entirely or partially outside of the table. It also
        accounts for components that only sum to a factoid within a particular dimension
        (e.g., for an electric utility or for plants whose plant_function is
        "in_service"). This returns a dataframe with a "calculated_value" column.

        Args:
            exploded: concatenated tables for table explosion.
        """
        calculations_intertable = self.exploded_calcs[
            ~self.exploded_calcs.is_within_table_calc
        ]
        if calculations_intertable.empty:
            return exploded
        logger.info(
            f"{self.root_table}: Reconcile inter-table calculations: "
            f"{list(calculations_intertable.xbrl_factoid.unique())}."
        )
        logger.info("Checking inter-table, non-total to subtotal calcs.")
        # we've added calculated fields via calculate_intertable_non_total_calculations
        calculated_df = pudl.transform.ferc1.check_calculation_metrics(
            calculated_df=exploded, group_metric_checks=self.group_metric_checks
        )
        calculated_df = pudl.transform.ferc1.add_corrections(
            calculated_df=calculated_df,
            value_col=self.value_col,
            is_close_tolerance=pudl.transform.ferc1.IsCloseTolerance(),
            table_name=self.root_table,
        )
        logger.info("Checking sub-total calcs.")
        subtotal_calcs = pudl.transform.ferc1.calculate_values_from_components(
            calculation_components=calculations_intertable[
                calculations_intertable.is_total_to_subdimensions_calc
            ],
            data=exploded.drop(columns="calculated_value"),
            calc_idx=self.calc_idx,
            value_col=self.value_col,
        )
        subtotal_calcs = pudl.transform.ferc1.check_calculation_metrics(
            calculated_df=subtotal_calcs,
            group_metric_checks=self.group_metric_checks,
        )
        return calculated_df


def in_explosion_tables(table_name: str, in_explosion_table_names: list[str]) -> bool:
    """Determine if any of a list of table_names in the list of thre explosion tables.

    Args:
        table_name: tables name. Typically from the ``source_tables`` element from an
            xbrl calculation component
        in_explosion_table_names: list of tables involved in a particular set of
            exploded tables.
    """
    return table_name in in_explosion_table_names


################################################################################
# XBRL Calculation Forests
################################################################################
class XbrlCalculationForestFerc1(BaseModel):
    """A class for manipulating groups of hierarchically nested XBRL calculations.

    We expect that the facts reported in high-level FERC tables like
    :ref:`core_ferc1__yearly_income_statements_sched114` and
    :ref:`core_ferc1__yearly_balance_sheet_assets_sched110` should be
    calculable from many individually reported granular values, based on the
    calculations encoded in the XBRL Metadata, and that these relationships should have
    a hierarchical tree structure. Several individual values from the higher level
    tables will appear as root nodes at the top of each hierarchy, and the leaves in
    the underlying tree structure are the individually reported non-calculated values
    that make them up. Because the top-level tables have several distinct values in
    them, composed of disjunct sets of reported values, we have a forest (a group of
    several trees) rather than a single tree.

    The information required to build a calculation forest is most readily found in the
    :meth:`Exploder.exploded_calcs`  A list of seed nodes can also be supplied,
    indicating which nodes must be present in the resulting forest. This can be used to
    prune irrelevant portions of the overall forest out of the exploded metadata. If no
    seeds are provided, then all of the nodes referenced in the exploded_calcs input
    dataframe will be used as seeds.

    This class makes heavy use of :mod:`networkx` to manage the graph that we build
    from calculation relationships.
    """

    # Not sure if dynamically basing this on NodeId is really a good idea here.
    calc_cols: list[str] = list(NodeId._fields)
    exploded_meta: pd.DataFrame = pd.DataFrame()
    exploded_calcs: pd.DataFrame = pd.DataFrame()
    seeds: list[NodeId] = []
    tags: pd.DataFrame = pd.DataFrame()
    group_metric_checks: GroupMetricChecks = GroupMetricChecks()
    model_config = ConfigDict(
        arbitrary_types_allowed=True, ignored_types=(cached_property,)
    )

    @property
    def parent_cols(self: Self) -> list[str]:
        """Construct parent_cols based on the provided calc_cols."""
        return [col + "_parent" for col in self.calc_cols]

    @model_validator(mode="after")
    def unique_associations(self: Self):
        """Ensure parent-child associations in exploded calculations are unique."""
        pks = self.calc_cols + self.parent_cols
        dupes = self.exploded_calcs.duplicated(subset=pks, keep=False)
        if dupes.any():
            logger.warning(
                "Consolidating non-unique associations found in exploded_calcs:\n"
                f"{self.exploded_calcs.loc[dupes]}"
            )
        assert not self.exploded_calcs.duplicated(subset=pks, keep=False).any()
        return self

    @model_validator(mode="after")
    def calcs_have_required_cols(self: Self):
        """Ensure exploded calculations include all required columns."""
        required_cols = self.parent_cols + self.calc_cols + ["weight"]
        missing_cols = [
            col for col in required_cols if col not in self.exploded_calcs.columns
        ]
        if missing_cols:
            raise ValueError(
                f"Exploded calculations missing expected columns: {missing_cols=}"
            )
        self.exploded_calcs = self.exploded_calcs.loc[:, required_cols]
        return self

    @model_validator(mode="after")
    def calc_parents_notna(self: Self):
        """Ensure that parent table_name and xbrl_factoid columns are non-null."""
        if (
            self.exploded_calcs[["table_name_parent", "xbrl_factoid_parent"]]
            .isna()
            .any(axis=None)
        ):
            raise AssertionError("Null parent table name or xbrl_factoid found.")
        return self

    @field_validator("tags")
    @classmethod
    def tags_have_required_cols(
        cls, v: pd.DataFrame, info: ValidationInfo
    ) -> pd.DataFrame:
        """Ensure tagging dataframe contains all required index columns."""
        missing_cols = [col for col in info.data["calc_cols"] if col not in v.columns]
        if missing_cols:
            raise ValueError(
                f"Tagging dataframe was missing expected columns: {missing_cols=}"
            )
        return v

    @field_validator("tags")
    @classmethod
    def tags_cols_notnull(cls, v: pd.DataFrame) -> pd.DataFrame:
        """Ensure all tags have non-null table_name and xbrl_factoid."""
        null_idx_rows = v[v.table_name.isna() | v.xbrl_factoid.isna()]
        if not null_idx_rows.empty:
            logger.warning(
                f"Dropping {len(null_idx_rows)} tag rows with null values for "
                "table_name or xbrl_factoid:\n"
                f"{null_idx_rows}"
            )
        v = v.dropna(subset=["table_name", "xbrl_factoid"])
        return v

    @field_validator("tags")
    @classmethod
    def single_valued_tags(cls, v: pd.DataFrame, info: ValidationInfo) -> pd.DataFrame:
        """Ensure all tags have unique values."""
        dupes = v.duplicated(subset=info.data["calc_cols"], keep=False)
        if dupes.any():
            logger.warning(
                f"Found {dupes.sum()} duplicate tag records:\n{v.loc[dupes]}"
            )
        return v

    @model_validator(mode="after")
    def seeds_within_bounds(self: Self):
        """Ensure that all seeds are present within exploded_calcs index.

        For some reason this validator is being run before exploded_calcs has been
        added to the values dictionary, which doesn't make sense, since "seeds" is
        defined after exploded_calcs in the model.
        """
        all_nodes = self.exploded_calcs.set_index(self.parent_cols).index
        bad_seeds = [seed for seed in self.seeds if seed not in all_nodes]
        if bad_seeds:
            raise ValueError(f"Seeds missing from exploded_calcs index: {bad_seeds=}")
        return self

    def exploded_calcs_to_digraph(
        self: Self,
        exploded_calcs: pd.DataFrame,
    ) -> nx.DiGraph:
        """Construct :class:`networkx.DiGraph` of all calculations in exploded_calcs.

        First we construct a directed graph based on the calculation components. The
        "parent" or "source" nodes are the results of the calculations, and the "child"
        or "target" nodes are the individual calculation components. The structure of
        the directed graph is determined entirely by the primary key columns in the
        calculation components table.

        Then we compile a dictionary of node attributes, based on the individual
        calculation components in the exploded calcs dataframe.
        """
        source_nodes = list(
            exploded_calcs.loc[:, self.parent_cols]
            .rename(columns=lambda x: x.removesuffix("_parent"))
            .itertuples(name="NodeId", index=False)
        )
        target_nodes = list(
            exploded_calcs.loc[:, self.calc_cols].itertuples(name="NodeId", index=False)
        )
        edgelist = pd.DataFrame({"source": source_nodes, "target": target_nodes})
        forest = nx.from_pandas_edgelist(edgelist, create_using=nx.DiGraph)
        return forest

    @cached_property
    def node_attrs(self: Self) -> dict[NodeId, dict[str, dict[str, str]]]:
        """Construct a dictionary of node attributes for application to the forest.

        Note attributes consist of the manually assigned tags.
        """
        # Reshape the tags to turn them into a dictionary of values per-node. This
        # will make it easier to add arbitrary sets of tags later on.
        tags_dict = (
            self.tags.convert_dtypes().set_index(self.calc_cols).to_dict(orient="index")
        )
        # Drop None tags created by combining multiple tagging CSVs
        clean_tags_dict = {
            k: {a: b for a, b in v.items() if b is not None}
            for k, v in tags_dict.items()
        }
        node_attrs = (
            pd.DataFrame(
                index=pd.MultiIndex.from_tuples(
                    clean_tags_dict.keys(), names=self.calc_cols
                ),
                data={"tags": list(clean_tags_dict.values())},
            )
            .reset_index()
            # Type conversion is necessary to get pd.NA in the index:
            .astype({col: pd.StringDtype() for col in self.calc_cols})
            # We need a dictionary for *all* nodes, not just those with tags.
            .merge(
                self.exploded_meta.loc[:, self.calc_cols],
                how="left",
                on=self.calc_cols,
                validate="one_to_many",
                indicator=True,
            )
            # For nodes with no tags, we assign an empty dictionary:
            .assign(tags=lambda x: np.where(x["tags"].isna(), {}, x["tags"]))
        )
        lefties = node_attrs[
            (node_attrs._merge == "left_only")
            & (node_attrs.table_name.isin(self.table_names))
        ]
        if not lefties.empty:
            logger.warning(
                f"Found {len(lefties)} tags that only exist in our manually compiled "
                "tags when expected none. Ensure the compiled tags match the metadata."
                f"Mismatched tags:\n{lefties}"
            )
        return (
            node_attrs.drop(columns=["_merge"])
            .set_index(self.calc_cols)
            .to_dict(orient="index")
        )

    @cached_property
    def edge_attrs(self: Self) -> dict[Any, Any]:
        """Construct a dictionary of edge attributes for application to the forest.

        The only edge attribute is the calculation component weight.
        """
        parents = [
            NodeId(*x)
            for x in self.exploded_calcs.set_index(self.parent_cols).index.to_list()
        ]
        children = [
            NodeId(*x)
            for x in self.exploded_calcs.set_index(self.calc_cols).index.to_list()
        ]
        weights = self.exploded_calcs["weight"].to_list()
        edge_attrs = {
            (parent, child): {"weight": weight}
            for parent, child, weight in zip(parents, children, weights)
        }
        return edge_attrs

    @cached_property
    def annotated_forest(self: Self) -> nx.DiGraph:
        """Annotate the calculation forest with node calculation weights and tags.

        The annotated forest should have exactly the same structure as the forest, but
        with additional data associated with each of the nodes. This method also does
        some error checking to try and ensure that the weights and tags that are being
        associated with the forest are internally self-consistent.

        We check whether there are multiple different weights assocated with the same
        node in the calculation components. There are a few instances where this is
        expected, but if there a lot of conflicting weights something is probably wrong.

        We check whether any of the nodes that were orphaned (never connected to the
        graph) or that were pruned in the course of enforcing a forest structure had
        manually assigned tags (e.g. indicating whether they contribute to rate base).
        If they do, then the final exploded data table may not capture all of the
        manually assigned metadata, and we either need to edit the metadata, or figure
        out why those nodes aren't being included in the final calculation forest.
        """
        annotated_forest = deepcopy(self.forest)
        nx.set_node_attributes(annotated_forest, self.node_attrs)
        nx.set_edge_attributes(annotated_forest, self.edge_attrs)

        logger.info("Checking whether any pruned nodes were also tagged.")
        self.check_lost_tags(lost_nodes=self.pruned)
        logger.info("Checking whether any orphaned nodes were also tagged.")
        self.check_lost_tags(lost_nodes=self.orphans)
        self.check_conflicting_tags(annotated_forest)
        return annotated_forest

    def check_lost_tags(self: Self, lost_nodes: list[NodeId]) -> None:
        """Check whether any of the input lost nodes were also tagged nodes."""
        if lost_nodes:
            lost = pd.DataFrame(lost_nodes).set_index(self.calc_cols)
            tagged = self.tags.set_index(self.calc_cols)
            lost_tagged = tagged.index.intersection(lost.index)
            if not lost_tagged.empty:
                logger.warning(
                    "The following tagged nodes were lost in building the forest:\n"
                    f"{tagged.loc[lost_tagged].sort_index()}"
                )

    @staticmethod
    def check_conflicting_tags(annotated_forest: nx.DiGraph) -> None:
        """Check for conflicts between ancestor and descendant tags.

        At this point, we have just applied the manually compiled tags to the nodes in
        the forest, and haven't yet propagated them down to the leaves. It's possible
        that ancestor nodes (closer to the roots) might have tags associated with them
        that are in conflict with descendant nodes (closer to the leaves). If that's
        the case then when we propagate the tags to the leaves, whichever tag is
        propagated last will end up taking precedence.

        These kinds of conflicts are probably due to errors in the tagging metadata, and
        should be investigated.
        """
        nodes = annotated_forest.nodes
        for ancestor in nodes:
            for descendant in nx.descendants(annotated_forest, ancestor):
                for tag in nodes[ancestor].get("tags", {}):
                    if tag in nodes[descendant].get("tags", {}):
                        ancestor_tag_value = nodes[ancestor]["tags"][tag]
                        descendant_tag_value = nodes[descendant]["tags"][tag]
                        if ancestor_tag_value != descendant_tag_value:
                            logger.error(
                                "\n================================================"
                                f"\nCalculation forest nodes have conflicting tags:"
                                f"\nAncestor: {ancestor}"
                                f"\n    tags[{tag}] == {ancestor_tag_value}"
                                f"\nDescendant: {descendant}"
                                f"\n    tags[{tag}] == {descendant_tag_value}"
                            )

    @cached_property
    def full_digraph(self: Self) -> nx.DiGraph:
        """A digraph of all calculations described by the exploded metadata."""
        full_digraph = self.exploded_calcs_to_digraph(
            exploded_calcs=self.exploded_calcs,
        )
        connected_components = list(
            nx.connected_components(full_digraph.to_undirected())
        )
        logger.debug(
            f"Full digraph contains {len(connected_components)} connected components."
        )
        if not nx.is_directed_acyclic_graph(full_digraph):
            logger.critical(
                "Calculations in Exploded Metadata contain cycles, which is invalid."
            )
        return full_digraph

    def prune_unrooted(self: Self, graph: nx.DiGraph) -> nx.DiGraph:
        """Prune those parts of the input graph that aren't reachable from the roots.

        Build a table of exploded calculations that includes only those nodes that
        are part of the input graph, and that are reachable from the roots of the
        calculation forest. Then use that set of exploded calculations to construct a
        new graph.

        This is complicated by the fact that some nodes may have already been pruned
        from the input graph, and so when selecting both parent and child nodes from
        the calculations, we need to make sure that they are present in the input graph,
        as well as the complete set of calculation components.
        """
        seeded_nodes = set(self.seeds)
        for seed in self.seeds:
            # the seeds and all of their descendants from the graph
            seeded_nodes = list(
                seeded_nodes.union({seed}).union(nx.descendants(graph, seed))
            )
        # Any seeded node that appears in the input graph and is also a parent.
        seeded_parents = [
            node
            for node, degree in dict(graph.out_degree(seeded_nodes)).items()
            if degree > 0
        ]
        # Any calculation where the parent is one of the seeded parents.
        seeded_calcs = (
            self.exploded_calcs.set_index(self.parent_cols)
            .loc[seeded_parents]
            .reset_index()
        )
        # All child nodes in the seeded calculations that are part of the input graph.
        seeded_child_nodes = list(
            set(
                seeded_calcs[self.calc_cols].itertuples(index=False, name="NodeId")
            ).intersection(graph.nodes)
        )
        # This seeded calcs includes only calculations where both the parent and child
        # nodes were part of the input graph.
        seeded_calcs = (
            seeded_calcs.set_index(self.calc_cols).loc[seeded_child_nodes].reset_index()
        )
        return self.exploded_calcs_to_digraph(exploded_calcs=seeded_calcs)

    @cached_property
    def seeded_digraph(self: Self) -> nx.DiGraph:
        """A digraph of all calculations that contribute to the seed values.

        Prune the full digraph to contain only those nodes in the :meth:`full_digraph`
        that are descendants of the seed nodes -- i.e. that are reachable along the
        directed edges, and thus contribute to the values reported to the XBRL facts
        associated with the seed nodes.

        We compile a list of all the :class:`NodeId` values that should be included in
        the pruned graph, and then use that list to select a subset of the exploded
        metadata to pass to :meth:`exploded_meta_to_digraph`, so that all of the
        associated metadata is also added to the pruned graph.
        """
        return self.prune_unrooted(self.full_digraph)

    @cached_property
    def forest(self: Self) -> nx.DiGraph:
        """A pruned version of the seeded digraph that should be one or more trees.

        This method contains any special logic that's required to convert the
        :meth:`seeded_digraph` into a collection of trees. The main issue we currently
        have to deal with is passthrough calculations that we've added to avoid having
        duplicated calculations in the graph.

        In practice this method will probably return a single tree rather than a forest,
        but a forest with several root nodes might also be appropriate, since the root
        table may or may not have a top level summary value that includes all underlying
        calculated values of interest.
        """
        forest = deepcopy(self.seeded_digraph)
        # Remove any node that ONLY has stepchildren.
        # A stepparent is a node that has a child with more than one parent.
        # A stepchild is a node with more than one parent.
        # See self.stepparents and self.stepchildren
        pure_stepparents = []
        stepparents = sorted(self.stepparents(forest))
        logger.info(f"Investigating {len(stepparents)=}")
        for node in stepparents:
            children = set(forest.successors(node))
            stepchildren = set(self.stepchildren(forest)).intersection(children)
            if (children == stepchildren) & (len(children) > 0):
                pure_stepparents.append(node)
                forest.remove_node(node)
        logger.info(f"Removed {len(pure_stepparents)} redundant/stepparent nodes.")
        logger.debug(f"Removed redunant/stepparent nodes: {sorted(pure_stepparents)}")

        # Removing pure stepparents should NEVER disconnect nodes from the forest.
        # Defensive check to ensure that this is actually true
        nodes_before_pruning = forest.nodes
        forest = self.prune_unrooted(forest)
        nodes_after_pruning = forest.nodes
        if pruned_nodes := set(nodes_before_pruning).difference(nodes_after_pruning):
            raise AssertionError(f"Unexpectedly pruned stepchildren: {pruned_nodes=}")

        # HACK alter.
        # two different parents. those parents have different sets of dimensions.
        # sharing some but not all of their children so they weren't caught from in the
        # only stepchildren node removal from above. a generalization here would be good
        almost_pure_stepparents = [
            NodeId(
                "core_ferc1__yearly_utility_plant_summary_sched200",
                "depreciation_amortization_and_depletion_utility_plant_leased_to_others",
                "total",
                pd.NA,
                pd.NA,
            ),
            NodeId(
                "core_ferc1__yearly_utility_plant_summary_sched200",
                "depreciation_and_amortization_utility_plant_held_for_future_use",
                "total",
                pd.NA,
                pd.NA,
            ),
            NodeId(
                "core_ferc1__yearly_utility_plant_summary_sched200",
                "utility_plant_in_service_classified_and_unclassified",
                "total",
                pd.NA,
                pd.NA,
            ),
        ]
        forest.remove_nodes_from(almost_pure_stepparents)

        forest = self.prune_unrooted(forest)
        if not nx.is_forest(forest):
            logger.error(
                "Calculations in Exploded Metadata can not be represented as a forest!"
            )
        remaining_stepparents = set(self.stepparents(forest))
        if remaining_stepparents:
            logger.error(f"{remaining_stepparents=}")

        return forest

    @staticmethod
    def roots(graph: nx.DiGraph) -> list[NodeId]:
        """Identify all root nodes in a digraph."""
        return [n for n, d in graph.in_degree() if d == 0]

    @cached_property
    def full_digraph_roots(self: Self) -> list[NodeId]:
        """Find all roots in the full digraph described by the exploded metadata."""
        return self.roots(graph=self.full_digraph)

    @cached_property
    def seeded_digraph_roots(self: Self) -> list[NodeId]:
        """Find all roots in the seeded digraph."""
        return self.roots(graph=self.seeded_digraph)

    @cached_property
    def forest_roots(self: Self) -> list[NodeId]:
        """Find all roots in the pruned calculation forest."""
        return self.roots(graph=self.forest)

    @staticmethod
    def leaves(graph: nx.DiGraph) -> list[NodeId]:
        """Identify all leaf nodes in a digraph."""
        return [n for n, d in graph.out_degree() if d == 0]

    @cached_property
    def full_digraph_leaves(self: Self) -> list[NodeId]:
        """All leaf nodes in the full digraph."""
        return self.leaves(graph=self.full_digraph)

    @cached_property
    def seeded_digraph_leaves(self: Self) -> list[NodeId]:
        """All leaf nodes in the seeded digraph."""
        return self.leaves(graph=self.seeded_digraph)

    @cached_property
    def forest_leaves(self: Self) -> list[NodeId]:
        """All leaf nodes in the pruned forest."""
        return self.leaves(graph=self.forest)

    @cached_property
    def orphans(self: Self) -> list[NodeId]:
        """Identify all nodes that appear in metadata but not in the full digraph."""
        nodes = self.full_digraph.nodes
        return [
            NodeId(*n)
            for n in self.exploded_meta.set_index(self.calc_cols).index
            if n not in nodes
        ]

    @cached_property
    def pruned(self: Self) -> list[NodeId]:
        """List of all nodes that appear in the DAG but not in the pruned forest."""
        return list(set(self.full_digraph.nodes).difference(self.forest.nodes))

    def stepchildren(self: Self, graph: nx.DiGraph) -> list[NodeId]:
        """Find all nodes in the graph that have more than one parent."""
        return [n for n, d in graph.in_degree() if d > 1]

    def stepparents(self: Self, graph: nx.DiGraph) -> list[NodeId]:
        """Find all nodes in the graph with children having more than one parent."""
        stepchildren = self.stepchildren(graph)
        stepparents = set()
        for stepchild in stepchildren:
            stepparents = stepparents.union(graph.predecessors(stepchild))
        return list(stepparents)

    def _get_path_weight(self, path: list[NodeId], graph: nx.DiGraph) -> float:
        """Multiply all weights along a path together."""
        leaf_weight = 1.0
        for parent, child in zip(path, path[1:]):
            leaf_weight *= graph.get_edge_data(parent, child)["weight"]
        return leaf_weight

    @cached_property
    def leafy_meta(self: Self) -> pd.DataFrame:
        """Identify leaf facts and compile their metadata.

        - identify the root and leaf nodes of those minimal trees
        - adjust the weights associated with the leaf nodes to equal the
          product of the weights of all their ancestors.
        - Set leaf node tags to be the union of all the tags associated
          with all of their ancestors.

        Leafy metadata in the output dataframe includes:

        - The ID of the leaf node itself (this is the index).
        - The ID of the root node the leaf is descended from.
        - What tags the leaf has inherited from its ancestors.
        - The leaf node's xbrl_factoid_original
        - The weight associated with the leaf, in relation to its root.
        """
        # Construct a dataframe that links the leaf node IDs to their root nodes:
        leaves = self.forest_leaves
        roots = self.forest_roots
        leaf_to_root_map = {
            leaf: root
            for leaf in leaves
            for root in roots
            if leaf in nx.descendants(self.annotated_forest, root)
        }
        leaves_df = pd.DataFrame(list(leaf_to_root_map.keys()))
        roots_df = pd.DataFrame(list(leaf_to_root_map.values())).rename(
            columns={col: col + "_root" for col in self.calc_cols}
        )
        leafy_meta = pd.concat([roots_df, leaves_df], axis="columns")

        # Propagate tags and weights to leaf nodes
        leaf_rows = []
        for leaf in leaves:
            leaf_tags = {}
            ancestors = list(nx.ancestors(self.annotated_forest, leaf)) + [leaf]
            for node in ancestors:
                leaf_tags |= self.annotated_forest.nodes[node].get("tags", {})
            all_leaf_weights = {
                self._get_path_weight(path, self.annotated_forest)
                for path in nx.all_simple_paths(
                    self.annotated_forest, leaf_to_root_map[leaf], leaf
                )
            }
            if len(all_leaf_weights) != 1:
                raise ValueError(
                    f"Paths from {leaf_to_root_map[leaf]} to {leaf} have "
                    f"different weights: {all_leaf_weights}"
                )
            leaf_weight = all_leaf_weights.pop()

            # Construct a dictionary describing the leaf node and convert it into a
            # single row DataFrame. This makes adding arbitrary tags easy.
            leaf_attrs = {
                "table_name": leaf.table_name,
                "xbrl_factoid": leaf.xbrl_factoid,
                "utility_type": leaf.utility_type,
                "plant_status": leaf.plant_status,
                "plant_function": leaf.plant_function,
                "weight": leaf_weight,
                "tags": leaf_tags,
            }
            leaf_rows.append(pd.json_normalize(leaf_attrs, sep="_"))

        # Combine the two dataframes we've constructed above:
        return (
            pd.merge(leafy_meta, pd.concat(leaf_rows), validate="one_to_one")
            .reset_index(drop=True)
            .convert_dtypes()
        )

    @cached_property
    def root_calculations(self: Self) -> pd.DataFrame:
        """Produce a calculation components dataframe containing only roots and leaves.

        This dataframe has a format similar to exploded_calcs and can be used with the
        exploded data to verify that the root values can still be correctly calculated
        from the leaf values.
        """
        return self.leafy_meta.rename(columns=lambda x: re.sub("_root$", "_parent", x))

    @cached_property
    def table_names(self: Self) -> list[str]:
        """Produce the list of tables involved in this explosion."""
        return list(self.exploded_calcs["table_name_parent"].unique())

    def plot_graph(self: Self, graph: nx.DiGraph) -> None:
        """Visualize a CalculationForest graph."""
        colors = ["red", "yellow", "green", "blue", "orange", "cyan", "purple"]
        color_map = dict(zip(self.table_names, colors[: len(self.table_names)]))

        pos = graphviz_layout(graph, prog="dot", args='-Grankdir="LR"')
        for table, color in color_map.items():
            nodes = [node for node in graph.nodes if node.table_name == table]
            nx.draw_networkx_nodes(nodes, pos, node_color=color, label=table)
        nx.draw_networkx_edges(graph, pos)
        # The labels are currently unwieldy
        # nx.draw_networkx_labels(nx_forest, pos)
        # Use this to draw everything if/once labels are fixed
        # nx.draw_networkx(nx_forest, pos, node_color=node_color)
        plt.legend(scatterpoints=1)
        plt.show()

    def plot_nodes(self: Self, nodes: list[NodeId]) -> None:
        """Plot a list of nodes based on edges found in exploded_calcs."""
        graph_to_plot = self.full_digraph
        nodes_to_remove = set(graph_to_plot.nodes()).difference(nodes)
        # NOTE: this doesn't and can't revise the graph to identify which nodes are
        # still connecteded to the root we care about after remvoing these nodes.
        # We might want to use a more intelligent method of building the graph.
        graph_to_plot.remove_nodes_from(nodes_to_remove)
        self.plot_graph(graph_to_plot)

    def plot(
        self: Self, graph: Literal["full_digraph", "seeded_digraph", "forest"]
    ) -> None:
        """Visualize various stages of the calculation forest."""
        self.plot_graph(self.__getattribute__(graph))

    def leafy_data(
        self: Self, exploded_data: pd.DataFrame, value_col: str
    ) -> pd.DataFrame:
        """Use the calculation forest to prune the exploded dataframe.

        - Drop all rows that don't correspond to either root or leaf facts.
        - Verify that the reported root values can still be generated by calculations
          that only refer to leaf values. (not yet implemented)
        - Merge the leafy metadata onto the exploded data, keeping only those rows
          which refer to the leaf facts.
        - Use the leaf weights to adjust the reported data values.

        TODO: This method could either live here, or in the Exploder class, which would
        also have access to exploded_meta, exploded_data, and the calculation forest.

        - There are a handful of NA values for ``report_year`` and ``utility_id_ferc1``
          because of missing correction records in data. Why are those correction
          records missing? Should we be doing an inner merge instead of a left merge?
        - Still need to validate the root node calculations.

        """
        leafy_data = pd.merge(
            left=self.leafy_meta,
            right=exploded_data,
            how="left",
            validate="one_to_many",
        )
        # Scale the data column of interest:
        leafy_data[value_col] = leafy_data[value_col] * leafy_data["weight"]
        return leafy_data.reset_index(drop=True).convert_dtypes()

    @cached_property
    def forest_as_table(self: Self) -> pd.DataFrame:
        """Construct a tabular representation of the calculation forest.

        Each generation of nodes, starting with the root(s) of the calculation forest,
        make up a set of columns in the table. Each set of columns is merged onto
        """
        logger.info("Recursively building a tabular version of the calculation forest.")
        # Identify all root nodes in the forest:
        layer0_nodes = [n for n, d in self.annotated_forest.in_degree() if d == 0]
        # Convert them into the first layer of the dataframe:
        layer0_df = pd.DataFrame(layer0_nodes).rename(columns=lambda x: x + "_layer0")

        return (
            self._add_layers_to_forest_as_table(df=layer0_df)
            .dropna(axis="columns", how="all")
            .convert_dtypes()
        )

    def _add_layers_to_forest_as_table(self: Self, df: pd.DataFrame) -> pd.DataFrame:
        """Recursively add additional layers of nodes from the forest to the table.

        Given a dataframe with one or more set of columns with names corresponding to
        the components of a NodeId with suffixes of the form _layerN, identify the
        children of the nodes in the set of columns with the largest N, and merge them
        onto the table, recursively until there are no more children to add. Creating a
        tabular representation of the calculation forest that can be inspected in Excel.

        Include inter-layer calculation weights and tags associated with the nodes pre
        propagation.
        """
        # Identify the last layer of nodes present in the input dataframe.
        current_layer = df.rename(
            columns=lambda x: int(re.sub(r"^.*_layer(\d+)$", r"\1", x))
        ).columns.max()
        logger.info(f"{current_layer=}")
        suffix = f"_layer{current_layer}"
        parent_cols = [col + suffix for col in self.calc_cols]
        # Identify the list of nodes that are part of that last layer:
        parent_nodes = list(
            df[parent_cols]
            .drop_duplicates()
            .dropna(how="all")
            .rename(columns=lambda x: x.removesuffix(suffix))
            .itertuples(name="NodeId", index=False)
        )

        # Identify the successors (children), if any, of each node in the last layer:
        successor_dfs = []
        for node in parent_nodes:
            successor_nodes = list(self.forest.successors(node))
            # If this particular node has no successors, skip to the next one.
            if not successor_nodes:
                continue
            # Convert the list of successor nodes into a dataframe with layer = n+1
            successor_df = nodes_to_df(
                calc_forest=self.annotated_forest, nodes=successor_nodes
            ).rename(columns=lambda x: x + f"_layer{current_layer + 1}")
            # Add a set of parent columns that all have the same values so we can merge
            # this onto the previous layer
            successor_df[parent_cols] = node
            successor_dfs.append(successor_df)

        # If any child nodes were found, merge them onto the input dataframe creating
        # a new layer , and recurse:
        if successor_dfs:
            new_df = df.merge(pd.concat(successor_dfs), on=parent_cols, how="outer")
            df = self._add_layers_to_forest_as_table(df=new_df)

        # If no child nodes were found return the dataframe terminating the recursion.
        return df


def nodes_to_df(calc_forest: nx.DiGraph, nodes: list[NodeId]) -> pd.DataFrame:
    """Construct a dataframe from a list of nodes, including their annotations.

    NodeIds that are not present in the calculation forest will be ignored.

    Args:
        calc_forest: A calculation forest made of nodes with "weight" and "tags" data.
        nodes: List of :class:`NodeId` values to extract from the calculation forest.

    Returns:
        A tabular dataframe representation of the nodes, including their tags, extracted
        from the calculation forest.
    """
    node_dict = {
        k: v for k, v in dict(calc_forest.nodes(data=True)).items() if k in nodes
    }
    index = pd.DataFrame(node_dict.keys()).astype("string")
    data = pd.DataFrame(node_dict.values())
    try:
        tags = pd.json_normalize(data.tags).astype("string")
    except AttributeError:
        tags = pd.DataFrame()
    return pd.concat([index, tags], axis="columns")<|MERGE_RESOLUTION|>--- conflicted
+++ resolved
@@ -1295,19 +1295,11 @@
     explosion_args = [
         {
             "root_table": "income_statement_ferc1",
-<<<<<<< HEAD
-            "table_names_to_explode": [
+            "table_names": [
                 "core_ferc1__yearly_income_statements_sched114",
                 "core_ferc1__yearly_depreciation_summary_sched336",
                 "core_ferc1__yearly_operating_expenses_sched320",
                 "core_ferc1__yearly_operating_revenues_sched300",
-=======
-            "table_names": [
-                "income_statement_ferc1",
-                "depreciation_amortization_summary_ferc1",
-                "electric_operating_expenses_ferc1",
-                "electric_operating_revenues_ferc1",
->>>>>>> 71e77f96
             ],
             "group_metric_checks": EXPLOSION_CALCULATION_TOLERANCES[
                 "core_ferc1__yearly_income_statements_sched114"
@@ -1325,19 +1317,11 @@
         },
         {
             "root_table": "balance_sheet_assets_ferc1",
-<<<<<<< HEAD
-            "table_names_to_explode": [
+            "table_names": [
                 "core_ferc1__yearly_balance_sheet_assets_sched110",
                 "core_ferc1__yearly_utility_plant_summary_sched200",
                 "core_ferc1__yearly_plant_in_service_sched204",
                 "core_ferc1__yearly_depreciation_by_function_sched219",
-=======
-            "table_names": [
-                "balance_sheet_assets_ferc1",
-                "utility_plant_summary_ferc1",
-                "plant_in_service_ferc1",
-                "electric_plant_depreciation_functional_ferc1",
->>>>>>> 71e77f96
             ],
             "group_metric_checks": EXPLOSION_CALCULATION_TOLERANCES[
                 "core_ferc1__yearly_balance_sheet_assets_sched110"
@@ -1353,36 +1337,36 @@
             ],
             "off_by_facts": [
                 OffByFactoid(
-                    "utility_plant_summary_ferc1",
+                    "core_ferc1__yearly_utility_plant_summary_sched200",
                     "utility_plant_in_service_classified_and_property_under_capital_leases",
                     "electric",
                     pd.NA,
                     pd.NA,
-                    "utility_plant_summary_ferc1",
+                    "core_ferc1__yearly_utility_plant_summary_sched200",
                     "utility_plant_in_service_completed_construction_not_classified",
                     "electric",
                     pd.NA,
                     pd.NA,
                 ),
                 OffByFactoid(
-                    "utility_plant_summary_ferc1",
+                    "core_ferc1__yearly_utility_plant_summary_sched200",
                     "utility_plant_in_service_classified_and_property_under_capital_leases",
                     "electric",
                     pd.NA,
                     pd.NA,
-                    "utility_plant_summary_ferc1",
+                    "core_ferc1__yearly_utility_plant_summary_sched200",
                     "utility_plant_in_service_property_under_capital_leases",
                     "electric",
                     pd.NA,
                     pd.NA,
                 ),
                 OffByFactoid(
-                    "utility_plant_summary_ferc1",
+                    "core_ferc1__yearly_utility_plant_summary_sched200",
                     "depreciation_utility_plant_in_service",
                     "electric",
                     pd.NA,
                     pd.NA,
-                    "utility_plant_summary_ferc1",
+                    "core_ferc1__yearly_utility_plant_summary_sched200",
                     "amortization_of_other_utility_plant_utility_plant_in_service",
                     "electric",
                     pd.NA,
@@ -1392,15 +1376,9 @@
         },
         {
             "root_table": "balance_sheet_liabilities_ferc1",
-<<<<<<< HEAD
-            "table_names_to_explode": [
+            "table_names": [
                 "core_ferc1__yearly_balance_sheet_liabilities_sched110",
                 "core_ferc1__yearly_retained_earnings_sched118",
-=======
-            "table_names": [
-                "balance_sheet_liabilities_ferc1",
-                "retained_earnings_ferc1",
->>>>>>> 71e77f96
             ],
             "group_metric_checks": EXPLOSION_CALCULATION_TOLERANCES[
                 "core_ferc1__yearly_balance_sheet_liabilities_sched110"
