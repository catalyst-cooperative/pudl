--- conflicted
+++ resolved
@@ -1393,14 +1393,13 @@
             validate="many_to_one",
         )
 
-<<<<<<< HEAD
         # Add manual fixes for created factoids
         for factoid, fixes in MANUAL_DBF_METADATA_FIXES.items():
             for column, value in fixes.items():
                 exploded_metadata.loc[
                     exploded_metadata.xbrl_factoid == factoid, column
                 ] = value
-=======
+
         def handle_electric_plant_depreciation(
             dbf_row_metadata: pd.DataFrame, exploded_metadata: pd.DataFrame
         ) -> pd.DataFrame:
@@ -1442,7 +1441,6 @@
             exploded_metadata = handle_electric_plant_depreciation(
                 dbf_row_metadata, exploded_metadata
             )
->>>>>>> 651120af
 
         return exploded_metadata
 
@@ -1822,18 +1820,11 @@
         }
         node_attrs = (
             pd.DataFrame(
-<<<<<<< HEAD
                 index=pd.MultiIndex.from_tuples(
                     clean_tags_dict.keys(), names=self.calc_cols
                 ),
                 data={"tags": list(clean_tags_dict.values())},
-            )
-            .reset_index()
-=======
-                index=pd.MultiIndex.from_tuples(tags_dict.keys(), names=self.calc_cols),
-                data={"tags": list(tags_dict.values())},
             ).reset_index()
->>>>>>> 651120af
             # Type conversion is necessary to get pd.NA in the index:
             .astype({col: pd.StringDtype() for col in self.calc_cols})
             # We need a dictionary for *all* nodes, not just those with tags.
