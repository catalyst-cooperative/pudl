--- conflicted
+++ resolved
@@ -189,9 +189,6 @@
 """
 
 
-<<<<<<< HEAD
-@asset(io_manager_key="pudl_io_manager", compute_kind="Python")
-=======
 def get_core_ferc1_asset_description(asset_name: str) -> str:
     """Get the asset description portion of a core FERC FORM 1 asset.
 
@@ -217,8 +214,7 @@
     return asset_description
 
 
-@asset(io_manager_key="pudl_sqlite_io_manager", compute_kind="Python")
->>>>>>> 3e698dab
+@asset(io_manager_key="pudl_io_manager", compute_kind="Python")
 def _out_ferc1__yearly_plants_utilities(
     core_pudl__assn_ferc1_pudl_plants: pd.DataFrame,
     core_pudl__assn_ferc1_pudl_utilities: pd.DataFrame,
@@ -238,17 +234,16 @@
 ) -> pd.DataFrame:
     """Select and joins some useful fields from the FERC Form 1 steam table.
 
-    Select the FERC Form 1 steam plant table entries, add in the reporting
-    utility's name, and the PUDL ID for the plant and utility for readability
-    and integration with other tables that have PUDL IDs.
-    Also calculates ``capacity_factor`` (based on ``net_generation_mwh`` &
-    ``capacity_mw``)
+    Select the FERC Form 1 steam plant table entries, add in the reporting utility's
+    name, and the PUDL ID for the plant and utility for readability and integration with
+    other tables that have PUDL IDs.  Also calculates ``capacity_factor`` (based on
+    ``net_generation_mwh`` & ``capacity_mw``)
 
     Args:
-        _out_ferc1__yearly_plants_utilities: Denormalized dataframe of FERC Form 1 plants and
-            utilities data.
-        _out_ferc1__yearly_steam_plants_sched402_with_plant_ids: The FERC Form 1 steam table
-            with imputed plant IDs to group plants across report years.
+        _out_ferc1__yearly_plants_utilities: Denormalized dataframe of FERC Form 1
+            plants and utilities data.
+        _out_ferc1__yearly_steam_plants_sched402_with_plant_ids: The FERC Form 1 steam
+            table with imputed plant IDs to group plants across report years.
 
     Returns:
         A DataFrame containing useful fields from the FERC Form 1 steam table.
@@ -399,14 +394,6 @@
 
     * ``fuel_consumed_mmbtu`` (total fuel heat content consumed)
     * ``fuel_consumed_total_cost`` (total cost of that fuel)
-
-    Args:
-        pudl_engine (sqlalchemy.engine.Engine): Engine for connecting to the
-            PUDL database.
-
-    Returns:
-        A DataFrame containing useful FERC Form 1 fuel
-        information.
     """
     fuel_df = (
         core_ferc1__yearly_steam_plants_fuel_sched402.assign(
@@ -946,7 +933,8 @@
     Args:
         context: Dagster context object
         core_ferc1__yearly_steam_plants_fuel_sched402: Normalized FERC fuel table.
-        _out_ferc1__yearly_plants_utilities: Denormalized table of FERC1 plant & utility IDs.
+        _out_ferc1__yearly_plants_utilities: Denormalized table of FERC1 plant & utility
+            IDs.
 
     Returns:
         A DataFrame with fuel use summarized by plant.
