"""A collection of denormalized FERC assets and helper functions."""
import numpy as np
import pandas as pd
from dagster import Field, asset

import pudl

logger = pudl.logging_helpers.get_logger(__name__)


@asset(io_manager_key="pudl_sqlite_io_manager", compute_kind="Python")
<<<<<<< HEAD
def _out_ferc1__yearly_plants_utilities(
    plants_ferc1: pd.DataFrame,
    utilities_ferc1: pd.DataFrame,
=======
def denorm_plants_utilities_ferc1(
    core_pudl__assn_plants_ferc1: pd.DataFrame,
    core_pudl__assn_utilities_ferc1: pd.DataFrame,
>>>>>>> 2232577d
) -> pd.DataFrame:
    """A denormalized table containing FERC plant and utility names and IDs."""
    return pd.merge(
        core_pudl__assn_plants_ferc1,
        core_pudl__assn_utilities_ferc1,
        on="utility_id_ferc1",
    )


@asset(io_manager_key="pudl_sqlite_io_manager", compute_kind="Python")
def _out_ferc1__yearly_steam_plants(
    _out_ferc1__yearly_plants_utilities: pd.DataFrame,
    core_ferc1__yearly_plants_steam: pd.DataFrame,
) -> pd.DataFrame:
    """Select and joins some useful fields from the FERC Form 1 steam table.

    Select the FERC Form 1 steam plant table entries, add in the reporting
    utility's name, and the PUDL ID for the plant and utility for readability
    and integration with other tables that have PUDL IDs.
    Also calculates ``capacity_factor`` (based on ``net_generation_mwh`` &
    ``capacity_mw``)

    Args:
        _out_ferc1__yearly_plants_utilities: Denormalized dataframe of FERC Form 1 plants and
            utilities data.
        core_ferc1__yearly_plants_steam: The normalized FERC Form 1 steam table.

    Returns:
        A DataFrame containing useful fields from the FERC Form 1 steam table.
    """
    steam_df = (
        core_ferc1__yearly_plants_steam.merge(
            _out_ferc1__yearly_plants_utilities,
            on=["utility_id_ferc1", "plant_name_ferc1"],
            how="left",
        )
        .assign(
            capacity_factor=lambda x: x.net_generation_mwh / (8760 * x.capacity_mw),
            opex_fuel_per_mwh=lambda x: x.opex_fuel / x.net_generation_mwh,
            opex_total_nonfuel=lambda x: x.opex_production_total
            - x.opex_fuel.fillna(0),
            opex_nonfuel_per_mwh=lambda x: np.where(
                x.net_generation_mwh > 0,
                x.opex_total_nonfuel / x.net_generation_mwh,
                np.nan,
            ),
        )
        .pipe(calc_annual_capital_additions_ferc1)
        .pipe(
            pudl.helpers.organize_cols,
            [
                "report_year",
                "utility_id_ferc1",
                "utility_id_pudl",
                "utility_name_ferc1",
                "plant_id_pudl",
                "plant_id_ferc1",
                "plant_name_ferc1",
            ],
        )
    )
    return steam_df


@asset(io_manager_key="pudl_sqlite_io_manager", compute_kind="Python")
def _out_ferc1__yearly_small_plants(
    core_ferc1__yearly_plants_small: pd.DataFrame,
    _out_ferc1__yearly_plants_utilities: pd.DataFrame,
) -> pd.DataFrame:
    """Pull a useful dataframe related to the FERC Form 1 small plants."""
    plants_small_df = (
        core_ferc1__yearly_plants_small.merge(
            _out_ferc1__yearly_plants_utilities,
            on=["utility_id_ferc1", "plant_name_ferc1"],
            how="left",
        )
        .assign(
            opex_total=lambda x: (
                x[["opex_fuel", "opex_maintenance", "opex_operations"]]
                .fillna(0)
                .sum(axis=1)
            ),
            opex_total_nonfuel=lambda x: (x.opex_total - x.opex_fuel.fillna(0)),
        )
        .pipe(
            pudl.helpers.organize_cols,
            [
                "report_year",
                "utility_id_ferc1",
                "utility_id_pudl",
                "utility_name_ferc1",
                "plant_id_pudl",
                "plant_name_ferc1",
                "record_id",
            ],
        )
    )

    return plants_small_df


@asset(io_manager_key="pudl_sqlite_io_manager", compute_kind="Python")
def _out_ferc1__yearly_hydro_plants(
    core_ferc1__yearly_plants_hydro: pd.DataFrame,
    _out_ferc1__yearly_plants_utilities: pd.DataFrame,
) -> pd.DataFrame:
    """Pull a useful dataframe related to the FERC Form 1 hydro plants."""
    plants_hydro_df = (
        core_ferc1__yearly_plants_hydro.merge(
            _out_ferc1__yearly_plants_utilities,
            on=["utility_id_ferc1", "plant_name_ferc1"],
            how="left",
        )
        .assign(
            capacity_factor=lambda x: (x.net_generation_mwh / (8760 * x.capacity_mw)),
            opex_total_nonfuel=lambda x: x.opex_total,
        )
        .pipe(
            pudl.helpers.organize_cols,
            [
                "report_year",
                "utility_id_ferc1",
                "utility_id_pudl",
                "utility_name_ferc1",
                "plant_name_ferc1",
                "record_id",
            ],
        )
    )
    return plants_hydro_df


@asset(io_manager_key="pudl_sqlite_io_manager", compute_kind="Python")
def _out_ferc1__yearly_pumped_storage_plants(
    core_ferc1__yearly_plants_pumped_storage: pd.DataFrame,
    _out_ferc1__yearly_plants_utilities: pd.DataFrame,
) -> pd.DataFrame:
    """Pull a dataframe of FERC Form 1 Pumped Storage plant data."""
    pumped_storage_df = (
        core_ferc1__yearly_plants_pumped_storage.merge(
            _out_ferc1__yearly_plants_utilities,
            on=["utility_id_ferc1", "plant_name_ferc1"],
            how="left",
        )
        .assign(
            capacity_factor=lambda x: x.net_generation_mwh / (8760 * x.capacity_mw),
            opex_total_nonfuel=lambda x: x.opex_total,
        )
        .pipe(
            pudl.helpers.organize_cols,
            [
                "report_year",
                "utility_id_ferc1",
                "utility_id_pudl",
                "utility_name_ferc1",
                "plant_name_ferc1",
                "record_id",
            ],
        )
    )
    return pumped_storage_df


@asset(io_manager_key="pudl_sqlite_io_manager", compute_kind="Python")
def out_ferc1__yearly_fuel(
    core_ferc1__yearly_fuel: pd.DataFrame,
    _out_ferc1__yearly_plants_utilities: pd.DataFrame,
) -> pd.DataFrame:
    """Pull a useful dataframe related to FERC Form 1 fuel information.

    This function pulls the FERC Form 1 fuel data, and joins in the name of the
    reporting utility, as well as the PUDL IDs for that utility and the plant, allowing
    integration with other PUDL tables. Useful derived values include:

    * ``fuel_consumed_mmbtu`` (total fuel heat content consumed)
    * ``fuel_consumed_total_cost`` (total cost of that fuel)

    Args:
        pudl_engine (sqlalchemy.engine.Engine): Engine for connecting to the
            PUDL database.

    Returns:
        A DataFrame containing useful FERC Form 1 fuel
        information.
    """
    fuel_df = (
        core_ferc1__yearly_fuel.assign(
            fuel_consumed_mmbtu=lambda x: x["fuel_consumed_units"]
            * x["fuel_mmbtu_per_unit"],
            fuel_consumed_total_cost=lambda x: x["fuel_consumed_units"]
            * x["fuel_cost_per_unit_burned"],
        )
        .merge(
            _out_ferc1__yearly_plants_utilities,
            on=["utility_id_ferc1", "plant_name_ferc1"],
        )
        .pipe(
            pudl.helpers.organize_cols,
            [
                "report_year",
                "utility_id_ferc1",
                "utility_id_pudl",
                "utility_name_ferc1",
                "plant_id_pudl",
                "plant_name_ferc1",
            ],
        )
    )
    return fuel_df


@asset(io_manager_key="pudl_sqlite_io_manager", compute_kind="Python")
<<<<<<< HEAD
def out_ferc1__yearly_purchased_power(
    core_ferc1__yearly_purchased_power: pd.DataFrame, utilities_ferc1: pd.DataFrame
=======
def denorm_purchased_power_ferc1(
    core_ferc1__yearly_purchased_power: pd.DataFrame,
    core_pudl__assn_utilities_ferc1: pd.DataFrame,
>>>>>>> 2232577d
) -> pd.DataFrame:
    """Pull a useful dataframe of FERC Form 1 Purchased Power data."""
    purchased_power_df = core_ferc1__yearly_purchased_power.merge(
        core_pudl__assn_utilities_ferc1, on="utility_id_ferc1"
    ).pipe(
        pudl.helpers.organize_cols,
        [
            "report_year",
            "utility_id_ferc1",
            "utility_id_pudl",
            "utility_name_ferc1",
            "seller_name",
            "record_id",
        ],
    )
    return purchased_power_df


@asset(io_manager_key="pudl_sqlite_io_manager", compute_kind="Python")
<<<<<<< HEAD
def out_ferc1__yearly_plant_in_service(
    core_ferc1__yearly_plant_in_service: pd.DataFrame, utilities_ferc1: pd.DataFrame
=======
def denorm_plant_in_service_ferc1(
    core_ferc1__yearly_plant_in_service: pd.DataFrame,
    core_pudl__assn_utilities_ferc1: pd.DataFrame,
>>>>>>> 2232577d
) -> pd.DataFrame:
    """Pull a dataframe of FERC Form 1 Electric Plant in Service data."""
    pis_df = core_ferc1__yearly_plant_in_service.merge(
        core_pudl__assn_utilities_ferc1, on="utility_id_ferc1"
    ).pipe(
        pudl.helpers.organize_cols,
        [
            "report_year",
            "utility_id_ferc1",
            "utility_id_pudl",
            "utility_name_ferc1",
            "record_id",
        ],
    )
    return pis_df


@asset(io_manager_key="pudl_sqlite_io_manager", compute_kind="Python")
def out_ferc1__yearly_balance_sheet_assets(
    core_ferc1__yearly_balance_sheet_assets: pd.DataFrame,
    core_pudl__assn_utilities_ferc1: pd.DataFrame,
) -> pd.DataFrame:
    """Pull a useful dataframe of FERC Form 1 balance sheet assets data."""
<<<<<<< HEAD
    out_ferc1__yearly_balance_sheet_assets = (
        core_ferc1__yearly_balance_sheet_assets.merge(
            utilities_ferc1, on="utility_id_ferc1"
        ).pipe(
            pudl.helpers.organize_cols,
            [
                "report_year",
                "utility_id_ferc1",
                "utility_id_pudl",
                "utility_name_ferc1",
                "record_id",
                "asset_type",
            ],
        )
=======
    denorm_balance_sheet_assets_ferc1 = core_ferc1__yearly_balance_sheet_assets.merge(
        core_pudl__assn_utilities_ferc1, on="utility_id_ferc1"
    ).pipe(
        pudl.helpers.organize_cols,
        [
            "report_year",
            "utility_id_ferc1",
            "utility_id_pudl",
            "utility_name_ferc1",
            "record_id",
            "asset_type",
        ],
>>>>>>> 2232577d
    )
    return out_ferc1__yearly_balance_sheet_assets


@asset(io_manager_key="pudl_sqlite_io_manager", compute_kind="Python")
def out_ferc1__yearly_balance_sheet_liabilities(
    core_ferc1__yearly_balance_sheet_liabilities: pd.DataFrame,
    core_pudl__assn_utilities_ferc1: pd.DataFrame,
) -> pd.DataFrame:
    """Pull a useful dataframe of FERC Form 1 balance_sheet liabilities data."""
    out_ferc1__yearly_balance_sheet_liabilities = (
        core_ferc1__yearly_balance_sheet_liabilities.merge(
            core_pudl__assn_utilities_ferc1, on="utility_id_ferc1"
        ).pipe(
            pudl.helpers.organize_cols,
            [
                "report_year",
                "utility_id_ferc1",
                "utility_id_pudl",
                "utility_name_ferc1",
                "record_id",
                "liability_type",
            ],
        )
    )
    return out_ferc1__yearly_balance_sheet_liabilities


@asset(io_manager_key="pudl_sqlite_io_manager", compute_kind="Python")
<<<<<<< HEAD
def out_ferc1__yearly_cash_flow(
    core_ferc1__yearly_cash_flow: pd.DataFrame, utilities_ferc1: pd.DataFrame
) -> pd.DataFrame:
    """Pull a useful dataframe of FERC Form 1 cash flow data."""
    out_ferc1__yearly_cash_flow = core_ferc1__yearly_cash_flow.merge(
        utilities_ferc1, on="utility_id_ferc1"
=======
def denorm_cash_flow_ferc1(
    core_ferc1__yearly_cash_flow: pd.DataFrame,
    core_pudl__assn_utilities_ferc1: pd.DataFrame,
) -> pd.DataFrame:
    """Pull a useful dataframe of FERC Form 1 cash flow data."""
    denorm_cash_flow_ferc1 = core_ferc1__yearly_cash_flow.merge(
        core_pudl__assn_utilities_ferc1, on="utility_id_ferc1"
>>>>>>> 2232577d
    ).pipe(
        pudl.helpers.organize_cols,
        [
            "report_year",
            "utility_id_ferc1",
            "utility_id_pudl",
            "utility_name_ferc1",
            "record_id",
            "amount_type",
        ],
    )
    return out_ferc1__yearly_cash_flow


@asset(io_manager_key="pudl_sqlite_io_manager", compute_kind="Python")
def out_ferc1__yearly_depreciation_amortization_summary(
    core_ferc1__yearly_depreciation_amortization_summary: pd.DataFrame,
    core_pudl__assn_utilities_ferc1: pd.DataFrame,
) -> pd.DataFrame:
    """Pull a useful dataframe of FERC Form 1 depreciation amortization data."""
    out_ferc1__yearly_depreciation_amortization_summary = (
        core_ferc1__yearly_depreciation_amortization_summary.merge(
            core_pudl__assn_utilities_ferc1, on="utility_id_ferc1"
        ).pipe(
            pudl.helpers.organize_cols,
            [
                "report_year",
                "utility_id_ferc1",
                "utility_id_pudl",
                "utility_name_ferc1",
                "record_id",
                "plant_function",
                "ferc_account_label",
            ],
        )
    )
    return out_ferc1__yearly_depreciation_amortization_summary


@asset(io_manager_key="pudl_sqlite_io_manager", compute_kind="Python")
def out_ferc1__yearly_electric_energy_dispositions(
    core_ferc1__yearly_electric_energy_dispositions: pd.DataFrame,
    core_pudl__assn_utilities_ferc1: pd.DataFrame,
) -> pd.DataFrame:
    """Pull a useful dataframe of FERC Form 1 energy dispositions data."""
    out_ferc1__yearly_electric_energy_dispositions = (
        core_ferc1__yearly_electric_energy_dispositions.merge(
            core_pudl__assn_utilities_ferc1, on="utility_id_ferc1"
        ).pipe(
            pudl.helpers.organize_cols,
            [
                "report_year",
                "utility_id_ferc1",
                "utility_id_pudl",
                "utility_name_ferc1",
                "record_id",
                "energy_disposition_type",
            ],
        )
    )
    return out_ferc1__yearly_electric_energy_dispositions


@asset(io_manager_key="pudl_sqlite_io_manager", compute_kind="Python")
def out_ferc1__yearly_electric_energy_sources(
    core_ferc1__yearly_electric_energy_sources: pd.DataFrame,
    core_pudl__assn_utilities_ferc1: pd.DataFrame,
) -> pd.DataFrame:
    """Pull a useful dataframe of FERC Form 1 Purchased Power data."""
    out_ferc1__yearly_electric_energy_sources = (
        core_ferc1__yearly_electric_energy_sources.merge(
            core_pudl__assn_utilities_ferc1, on="utility_id_ferc1"
        ).pipe(
            pudl.helpers.organize_cols,
            [
                "report_year",
                "utility_id_ferc1",
                "utility_id_pudl",
                "utility_name_ferc1",
                "record_id",
                "energy_source_type",
            ],
        )
    )
    return out_ferc1__yearly_electric_energy_sources


@asset(io_manager_key="pudl_sqlite_io_manager", compute_kind="Python")
def out_ferc1__yearly_electric_operating_expenses(
    core_ferc1__yearly_electric_operating_expenses: pd.DataFrame,
    core_pudl__assn_utilities_ferc1: pd.DataFrame,
) -> pd.DataFrame:
    """Pull a useful dataframe of FERC Form 1 Purchased Power data."""
    out_ferc1__yearly_electric_operating_expenses = (
        core_ferc1__yearly_electric_operating_expenses.merge(
            core_pudl__assn_utilities_ferc1, on="utility_id_ferc1"
        ).pipe(
            pudl.helpers.organize_cols,
            [
                "report_year",
                "utility_id_ferc1",
                "utility_id_pudl",
                "utility_name_ferc1",
                "record_id",
                "expense_type",
            ],
        )
    )
    return out_ferc1__yearly_electric_operating_expenses


@asset(io_manager_key="pudl_sqlite_io_manager", compute_kind="Python")
def out_ferc1__yearly_electric_operating_revenues(
    core_ferc1__yearly_electric_operating_revenues: pd.DataFrame,
    core_pudl__assn_utilities_ferc1: pd.DataFrame,
) -> pd.DataFrame:
    """Pull a useful dataframe of FERC Form 1 Purchased Power data."""
    out_ferc1__yearly_electric_operating_revenues = (
        core_ferc1__yearly_electric_operating_revenues.merge(
            core_pudl__assn_utilities_ferc1, on="utility_id_ferc1"
        ).pipe(
            pudl.helpers.organize_cols,
            [
                "report_year",
                "utility_id_ferc1",
                "utility_id_pudl",
                "utility_name_ferc1",
                "record_id",
                "revenue_type",
            ],
        )
    )
    return out_ferc1__yearly_electric_operating_revenues


@asset(io_manager_key="pudl_sqlite_io_manager", compute_kind="Python")
def out_ferc1__yearly_electric_plant_depreciation_changes(
    core_ferc1__yearly_electric_plant_depreciation_changes: pd.DataFrame,
    core_pudl__assn_utilities_ferc1: pd.DataFrame,
) -> pd.DataFrame:
    """Pull a useful dataframe of FERC Form 1 Purchased Power data."""
    out_ferc1__yearly_electric_plant_depreciation_changes = (
        core_ferc1__yearly_electric_plant_depreciation_changes.merge(
            core_pudl__assn_utilities_ferc1, on="utility_id_ferc1"
        ).pipe(
            pudl.helpers.organize_cols,
            [
                "report_year",
                "utility_id_ferc1",
                "utility_id_pudl",
                "utility_name_ferc1",
                "record_id",
                "depreciation_type",
                "plant_status",
                "utility_type",
            ],
        )
    )
    return out_ferc1__yearly_electric_plant_depreciation_changes


@asset(io_manager_key="pudl_sqlite_io_manager", compute_kind="Python")
def out_ferc1__yearly_electric_plant_depreciation_functional(
    core_ferc1__yearly_electric_plant_depreciation_functional: pd.DataFrame,
    core_pudl__assn_utilities_ferc1: pd.DataFrame,
) -> pd.DataFrame:
    """Pull a useful dataframe of FERC Form 1 Purchased Power data."""
    out_ferc1__yearly_electric_plant_depreciation_functional = (
        core_ferc1__yearly_electric_plant_depreciation_functional.merge(
            core_pudl__assn_utilities_ferc1, on="utility_id_ferc1"
        ).pipe(
            pudl.helpers.organize_cols,
            [
                "report_year",
                "utility_id_ferc1",
                "utility_id_pudl",
                "utility_name_ferc1",
                "record_id",
                "plant_function",
                "plant_status",
                "utility_type",
            ],
        )
    )
    return out_ferc1__yearly_electric_plant_depreciation_functional


@asset(io_manager_key="pudl_sqlite_io_manager", compute_kind="Python")
def out_ferc1__yearly_electricity_sales_by_rate_schedule(
    core_ferc1__yearly_electricity_sales_by_rate_schedule: pd.DataFrame,
    core_pudl__assn_utilities_ferc1: pd.DataFrame,
) -> pd.DataFrame:
    """Pull a useful dataframe of FERC Form 1 Purchased Power data."""
    out_ferc1__yearly_electricity_sales_by_rate_schedule = (
        core_ferc1__yearly_electricity_sales_by_rate_schedule.merge(
            core_pudl__assn_utilities_ferc1, on="utility_id_ferc1"
        ).pipe(
            pudl.helpers.organize_cols,
            [
                "report_year",
                "utility_id_ferc1",
                "utility_id_pudl",
                "utility_name_ferc1",
                "record_id",
            ],
        )
    )
    return out_ferc1__yearly_electricity_sales_by_rate_schedule


@asset(io_manager_key="pudl_sqlite_io_manager", compute_kind="Python")
<<<<<<< HEAD
def out_ferc1__yearly_income_statement(
    core_ferc1__yearly_income_statement: pd.DataFrame, utilities_ferc1: pd.DataFrame
) -> pd.DataFrame:
    """Pull a useful dataframe of FERC Form 1 Purchased Power data."""
    out_ferc1__yearly_income_statement = core_ferc1__yearly_income_statement.merge(
        utilities_ferc1, on="utility_id_ferc1"
=======
def denorm_income_statement_ferc1(
    core_ferc1__yearly_income_statement: pd.DataFrame,
    core_pudl__assn_utilities_ferc1: pd.DataFrame,
) -> pd.DataFrame:
    """Pull a useful dataframe of FERC Form 1 Purchased Power data."""
    denorm_income_statement_ferc1 = core_ferc1__yearly_income_statement.merge(
        core_pudl__assn_utilities_ferc1, on="utility_id_ferc1"
>>>>>>> 2232577d
    ).pipe(
        pudl.helpers.organize_cols,
        [
            "report_year",
            "utility_id_ferc1",
            "utility_id_pudl",
            "utility_name_ferc1",
            "record_id",
            "utility_type",
            "income_type",
        ],
    )
    return out_ferc1__yearly_income_statement


@asset(io_manager_key="pudl_sqlite_io_manager", compute_kind="Python")
def out_ferc1__yearly_other_regulatory_liabilities(
    core_ferc1__yearly_other_regulatory_liabilities: pd.DataFrame,
    core_pudl__assn_utilities_ferc1: pd.DataFrame,
) -> pd.DataFrame:
    """Pull a useful dataframe of FERC Form 1 Purchased Power data."""
    out_ferc1__yearly_other_regulatory_liabilities = (
        core_ferc1__yearly_other_regulatory_liabilities.merge(
            core_pudl__assn_utilities_ferc1, on="utility_id_ferc1"
        ).pipe(
            pudl.helpers.organize_cols,
            [
                "report_year",
                "utility_id_ferc1",
                "utility_id_pudl",
                "utility_name_ferc1",
            ],
        )
    )
    return out_ferc1__yearly_other_regulatory_liabilities


@asset(io_manager_key="pudl_sqlite_io_manager", compute_kind="Python")
<<<<<<< HEAD
def out_ferc1__yearly_retained_earnings(
    core_ferc1__yearly_retained_earnings: pd.DataFrame, utilities_ferc1: pd.DataFrame
) -> pd.DataFrame:
    """Pull a useful dataframe of FERC Form 1 Purchased Power data."""
    out_ferc1__yearly_retained_earnings = core_ferc1__yearly_retained_earnings.merge(
        utilities_ferc1, on="utility_id_ferc1"
=======
def denorm_retained_earnings_ferc1(
    core_ferc1__yearly_retained_earnings: pd.DataFrame,
    core_pudl__assn_utilities_ferc1: pd.DataFrame,
) -> pd.DataFrame:
    """Pull a useful dataframe of FERC Form 1 Purchased Power data."""
    denorm_retained_earnings_ferc1 = core_ferc1__yearly_retained_earnings.merge(
        core_pudl__assn_utilities_ferc1, on="utility_id_ferc1"
>>>>>>> 2232577d
    ).pipe(
        pudl.helpers.organize_cols,
        [
            "report_year",
            "utility_id_ferc1",
            "utility_id_pudl",
            "utility_name_ferc1",
            "record_id",
            "earnings_type",
        ],
    )
    return out_ferc1__yearly_retained_earnings


@asset(io_manager_key="pudl_sqlite_io_manager", compute_kind="Python")
def out_ferc1__yearly_transmission_statistics(
    core_ferc1__yearly_transmission_statistics: pd.DataFrame,
    core_pudl__assn_utilities_ferc1: pd.DataFrame,
) -> pd.DataFrame:
    """Pull a useful dataframe of FERC Form 1 Purchased Power data."""
    out_ferc1__yearly_transmission_statistics = (
        core_ferc1__yearly_transmission_statistics.merge(
            core_pudl__assn_utilities_ferc1, on="utility_id_ferc1"
        ).pipe(
            pudl.helpers.organize_cols,
            [
                "report_year",
                "utility_id_ferc1",
                "utility_id_pudl",
                "utility_name_ferc1",
            ],
        )
    )
    return out_ferc1__yearly_transmission_statistics


@asset(io_manager_key="pudl_sqlite_io_manager", compute_kind="Python")
def out_ferc1__yearly_utility_plant_summary(
    core_ferc1__yearly_utility_plant_summary: pd.DataFrame,
    core_pudl__assn_utilities_ferc1: pd.DataFrame,
) -> pd.DataFrame:
    """Pull a useful dataframe of FERC Form 1 Purchased Power data."""
<<<<<<< HEAD
    out_ferc1__yearly_utility_plant_summary = (
        core_ferc1__yearly_utility_plant_summary.merge(
            utilities_ferc1, on="utility_id_ferc1"
        ).pipe(
            pudl.helpers.organize_cols,
            [
                "report_year",
                "utility_id_ferc1",
                "utility_id_pudl",
                "utility_name_ferc1",
                "record_id",
                "utility_type",
                "utility_plant_asset_type",
            ],
        )
=======
    denorm_utility_plant_summary_ferc1 = core_ferc1__yearly_utility_plant_summary.merge(
        core_pudl__assn_utilities_ferc1, on="utility_id_ferc1"
    ).pipe(
        pudl.helpers.organize_cols,
        [
            "report_year",
            "utility_id_ferc1",
            "utility_id_pudl",
            "utility_name_ferc1",
            "record_id",
            "utility_type",
            "utility_plant_asset_type",
        ],
>>>>>>> 2232577d
    )
    return out_ferc1__yearly_utility_plant_summary


@asset(io_manager_key="pudl_sqlite_io_manager", compute_kind="Python")
def out_ferc1__yearly_all_plants(
    _out_ferc1__yearly_steam_plants: pd.DataFrame,
    _out_ferc1__yearly_small_plants: pd.DataFrame,
    _out_ferc1__yearly_hydro_plants: pd.DataFrame,
    _out_ferc1__yearly_pumped_storage_plants: pd.DataFrame,
) -> pd.DataFrame:
    """Combine the steam, small generators, hydro, and pumped storage tables.

    While this table may have many purposes, the main one is to prepare it for
    integration with the EIA Master Unit List (MUL). All subtables included in this
    output table must have pudl ids. Table prepping involves ensuring that the
    individual tables can merge correctly (like columns have the same name) both with
    each other and the EIA MUL.
    """
    # Prep steam table
    logger.debug("prepping steam table")
    steam_df = _out_ferc1__yearly_steam_plants.rename(
        columns={"opex_plants": "opex_plant"}
    )

    # Prep hydro tables (Add this to the meta data later)
    logger.debug("prepping hydro tables")
    hydro_df = _out_ferc1__yearly_hydro_plants.rename(
        columns={"project_num": "ferc_license_id"}
    )
    pump_df = _out_ferc1__yearly_pumped_storage_plants.rename(
        columns={"project_num": "ferc_license_id"}
    )

    # Combine all the tables together
    logger.debug("combining all tables")
    all_df = (
        pd.concat([steam_df, _out_ferc1__yearly_small_plants, hydro_df, pump_df])
        .rename(
            columns={
                "fuel_cost": "total_fuel_cost",
                "fuel_mmbtu": "total_mmbtu",
                "opex_fuel_per_mwh": "fuel_cost_per_mwh",
                "primary_fuel_by_mmbtu": "fuel_type_code_pudl",
            }
        )
        .replace({"": np.nan})
    )

    return all_df


@asset(
    io_manager_key="pudl_sqlite_io_manager",
    config_schema={
        "thresh": Field(
            float,
            default_value=0.5,
            description=(
                "Minimum fraction of fuel (cost and mmbtu) required in order for a "
                "plant to be assigned a primary fuel. Must be between 0.5 and 1.0. "
                "Default value is 0.5."
            ),
        )
    },
    compute_kind="Python",
)
def out_ferc1__yearly_fuel_by_plant(
    context,
    core_ferc1__yearly_fuel: pd.DataFrame,
    _out_ferc1__yearly_plants_utilities: pd.DataFrame,
) -> pd.DataFrame:
    """Summarize FERC fuel data by plant for output.

    This is mostly a wrapper around
    :func:`pudl.analysis.classify_plants_ferc1.fuel_by_plant_ferc1`
    which calculates some summary values on a per-plant basis (as indicated
    by ``utility_id_ferc1`` and ``plant_name_ferc1``) related to fuel
    consumption.

    Args:
        context: Dagster context object
        core_ferc1__yearly_fuel: Normalized FERC fuel table.
        _out_ferc1__yearly_plants_utilities: Denormalized table of FERC1 plant & utility IDs.

    Returns:
        A DataFrame with fuel use summarized by plant.
    """

    def drop_other_fuel_types(df):
        """Internal function to drop other fuel type.

        Fuel type other indicates we didn't know how to categorize the reported fuel
        type, which leads to records with incomplete and unsable data.
        """
        return df[df.fuel_type_code_pudl != "other"].copy()

    thresh = context.op_config["thresh"]
    # The existing function expects `fuel_type_code_pudl` to be an object, rather than
    # a category. This is a legacy of pre-dagster code, and we convert here to prevent
    # further retooling in the code-base.
    core_ferc1__yearly_fuel["fuel_type_code_pudl"] = core_ferc1__yearly_fuel[
        "fuel_type_code_pudl"
    ].astype(str)

    fuel_categories = list(
        pudl.transform.ferc1.FuelFerc1TableTransformer()
        .params.categorize_strings["fuel_type_code_pudl"]
        .categories.keys()
    )

    fbp_df = (
        core_ferc1__yearly_fuel.pipe(drop_other_fuel_types)
        .pipe(
            pudl.analysis.classify_plants_ferc1.fuel_by_plant_ferc1,
            fuel_categories=fuel_categories,
            thresh=thresh,
        )
        .pipe(pudl.analysis.classify_plants_ferc1.revert_filled_in_float_nulls)
        .pipe(pudl.analysis.classify_plants_ferc1.revert_filled_in_string_nulls)
        .merge(
            _out_ferc1__yearly_plants_utilities,
            on=["utility_id_ferc1", "plant_name_ferc1"],
        )
        .pipe(
            pudl.helpers.organize_cols,
            [
                "report_year",
                "utility_id_ferc1",
                "utility_id_pudl",
                "utility_name_ferc1",
                "plant_id_pudl",
                "plant_name_ferc1",
            ],
        )
    )
    return fbp_df


###########################################################################
# HELPER FUNCTIONS
###########################################################################


def calc_annual_capital_additions_ferc1(
    steam_df: pd.DataFrame, window: int = 3
) -> pd.DataFrame:
    """Calculate annual capital additions for FERC1 steam records.

    Convert the capex_total column into annual capital additons the
    `capex_total` column is the cumulative capital poured into the plant over
    time. This function takes the annual difference should generate the annual
    capial additions. It also want generates a rolling average, to smooth out
    the big annual fluxuations.

    Args:
        steam_df: result of `prep_plants_ferc()`
        window: number of years for window to generate rolling average. Argument for
            :func:`pudl.helpers.generate_rolling_avg`

    Returns:
        Augemented version of steam_df with two additional columns:
        ``capex_annual_addition`` and ``capex_annual_addition_rolling``.
    """
    idx_steam_no_date = ["utility_id_ferc1", "plant_id_ferc1"]
    # we need to sort the df so it lines up w/ the groupby
    steam_df = steam_df.assign(
        report_date=lambda x: pd.to_datetime(x.report_year, format="%Y")
    ).sort_values(idx_steam_no_date + ["report_date"])
    steam_df = steam_df.assign(
        capex_wo_retirement_total=lambda x: x.capex_equipment.fillna(0)
        + x.capex_land.fillna(0)
        + x.capex_structures.fillna(0)
    )
    # we group on everything but the year so the groups are multi-year unique
    # plants the shift happens within these multi-year plant groups
    steam_df["capex_total_shifted"] = steam_df.groupby(idx_steam_no_date)[
        ["capex_wo_retirement_total"]
    ].shift()
    steam_df = steam_df.assign(
        capex_annual_addition=lambda x: x.capex_wo_retirement_total
        - x.capex_total_shifted
    )

    addts = pudl.helpers.generate_rolling_avg(
        steam_df,
        group_cols=idx_steam_no_date,
        data_col="capex_annual_addition",
        window=window,
    )
    steam_df_w_addts = pd.merge(
        steam_df,
        addts[
            idx_steam_no_date
            + [
                "report_date",
                "capex_wo_retirement_total",
                "capex_annual_addition_rolling",
            ]
        ],
        on=idx_steam_no_date + ["report_date", "capex_wo_retirement_total"],
        how="left",
    ).assign(
        capex_annual_per_mwh=lambda x: x.capex_annual_addition / x.net_generation_mwh,
        capex_annual_per_mw=lambda x: x.capex_annual_addition / x.capacity_mw,
        capex_annual_per_kw=lambda x: x.capex_annual_addition / x.capacity_mw / 1000,
        capex_annual_per_mwh_rolling=lambda x: x.capex_annual_addition_rolling
        / x.net_generation_mwh,
        capex_annual_per_mw_rolling=lambda x: x.capex_annual_addition_rolling
        / x.capacity_mw,
    )

    steam_df_w_addts = add_mean_cap_additions(steam_df_w_addts)
    # bb tests for volumne of negative annual capex
    neg_cap_addts = len(
        steam_df_w_addts[steam_df_w_addts.capex_annual_addition_rolling < 0]
    ) / len(steam_df_w_addts)
    neg_cap_addts_mw = (
        steam_df_w_addts[
            steam_df_w_addts.capex_annual_addition_rolling < 0
        ].net_generation_mwh.sum()
        / steam_df_w_addts.net_generation_mwh.sum()
    )
    message = (
        f"{neg_cap_addts:.02%} records have negative capitial additions"
        f": {neg_cap_addts_mw:.02%} of capacity"
    )
    if neg_cap_addts > 0.1:
        logger.warning(message)
    else:
        logger.info(message)
    return steam_df_w_addts.drop(
        columns=[
            "report_date",
            "capex_total_shifted",
            "capex_annual_addition_gen_mean",
            "capex_annual_addition_gen_std",
            "capex_annual_addition_diff_mean",
        ]
    )


def add_mean_cap_additions(steam_df):
    """Add mean capital additions over lifetime of plant."""
    idx_steam_no_date = ["utility_id_ferc1", "plant_id_ferc1"]
    gb_cap_an = steam_df.groupby(idx_steam_no_date)[["capex_annual_addition"]]
    # calcuate the standard deviatoin of each generator's capex over time
    df = (
        steam_df.merge(
            gb_cap_an.std()
            .add_suffix("_gen_std")
            .reset_index()
            .pipe(pudl.helpers.convert_cols_dtypes, "ferc1"),
            how="left",
            on=idx_steam_no_date,
            validate="m:1",
        )
        .merge(
            gb_cap_an.mean()
            .add_suffix("_gen_mean")
            .reset_index()
            .pipe(pudl.helpers.convert_cols_dtypes, "ferc1"),
            how="left",
            on=idx_steam_no_date,
            validate="m:1",
        )
        .assign(
            capex_annual_addition_diff_mean=lambda x: x.capex_annual_addition
            - x.capex_annual_addition_gen_mean,
        )
    )
    return df<|MERGE_RESOLUTION|>--- conflicted
+++ resolved
@@ -9,15 +9,9 @@
 
 
 @asset(io_manager_key="pudl_sqlite_io_manager", compute_kind="Python")
-<<<<<<< HEAD
 def _out_ferc1__yearly_plants_utilities(
-    plants_ferc1: pd.DataFrame,
-    utilities_ferc1: pd.DataFrame,
-=======
-def denorm_plants_utilities_ferc1(
     core_pudl__assn_plants_ferc1: pd.DataFrame,
     core_pudl__assn_utilities_ferc1: pd.DataFrame,
->>>>>>> 2232577d
 ) -> pd.DataFrame:
     """A denormalized table containing FERC plant and utility names and IDs."""
     return pd.merge(
@@ -230,14 +224,9 @@
 
 
 @asset(io_manager_key="pudl_sqlite_io_manager", compute_kind="Python")
-<<<<<<< HEAD
 def out_ferc1__yearly_purchased_power(
-    core_ferc1__yearly_purchased_power: pd.DataFrame, utilities_ferc1: pd.DataFrame
-=======
-def denorm_purchased_power_ferc1(
     core_ferc1__yearly_purchased_power: pd.DataFrame,
     core_pudl__assn_utilities_ferc1: pd.DataFrame,
->>>>>>> 2232577d
 ) -> pd.DataFrame:
     """Pull a useful dataframe of FERC Form 1 Purchased Power data."""
     purchased_power_df = core_ferc1__yearly_purchased_power.merge(
@@ -257,14 +246,9 @@
 
 
 @asset(io_manager_key="pudl_sqlite_io_manager", compute_kind="Python")
-<<<<<<< HEAD
 def out_ferc1__yearly_plant_in_service(
-    core_ferc1__yearly_plant_in_service: pd.DataFrame, utilities_ferc1: pd.DataFrame
-=======
-def denorm_plant_in_service_ferc1(
     core_ferc1__yearly_plant_in_service: pd.DataFrame,
     core_pudl__assn_utilities_ferc1: pd.DataFrame,
->>>>>>> 2232577d
 ) -> pd.DataFrame:
     """Pull a dataframe of FERC Form 1 Electric Plant in Service data."""
     pis_df = core_ferc1__yearly_plant_in_service.merge(
@@ -288,10 +272,9 @@
     core_pudl__assn_utilities_ferc1: pd.DataFrame,
 ) -> pd.DataFrame:
     """Pull a useful dataframe of FERC Form 1 balance sheet assets data."""
-<<<<<<< HEAD
     out_ferc1__yearly_balance_sheet_assets = (
         core_ferc1__yearly_balance_sheet_assets.merge(
-            utilities_ferc1, on="utility_id_ferc1"
+            core_pudl__assn_utilities_ferc1, on="utility_id_ferc1"
         ).pipe(
             pudl.helpers.organize_cols,
             [
@@ -303,20 +286,6 @@
                 "asset_type",
             ],
         )
-=======
-    denorm_balance_sheet_assets_ferc1 = core_ferc1__yearly_balance_sheet_assets.merge(
-        core_pudl__assn_utilities_ferc1, on="utility_id_ferc1"
-    ).pipe(
-        pudl.helpers.organize_cols,
-        [
-            "report_year",
-            "utility_id_ferc1",
-            "utility_id_pudl",
-            "utility_name_ferc1",
-            "record_id",
-            "asset_type",
-        ],
->>>>>>> 2232577d
     )
     return out_ferc1__yearly_balance_sheet_assets
 
@@ -346,22 +315,13 @@
 
 
 @asset(io_manager_key="pudl_sqlite_io_manager", compute_kind="Python")
-<<<<<<< HEAD
-def out_ferc1__yearly_cash_flow(
-    core_ferc1__yearly_cash_flow: pd.DataFrame, utilities_ferc1: pd.DataFrame
+def denorm_cash_flow_ferc1(
+    core_ferc1__yearly_cash_flow: pd.DataFrame,
+    core_pudl__assn_utilities_ferc1: pd.DataFrame,
 ) -> pd.DataFrame:
     """Pull a useful dataframe of FERC Form 1 cash flow data."""
     out_ferc1__yearly_cash_flow = core_ferc1__yearly_cash_flow.merge(
-        utilities_ferc1, on="utility_id_ferc1"
-=======
-def denorm_cash_flow_ferc1(
-    core_ferc1__yearly_cash_flow: pd.DataFrame,
-    core_pudl__assn_utilities_ferc1: pd.DataFrame,
-) -> pd.DataFrame:
-    """Pull a useful dataframe of FERC Form 1 cash flow data."""
-    denorm_cash_flow_ferc1 = core_ferc1__yearly_cash_flow.merge(
         core_pudl__assn_utilities_ferc1, on="utility_id_ferc1"
->>>>>>> 2232577d
     ).pipe(
         pudl.helpers.organize_cols,
         [
@@ -573,22 +533,13 @@
 
 
 @asset(io_manager_key="pudl_sqlite_io_manager", compute_kind="Python")
-<<<<<<< HEAD
-def out_ferc1__yearly_income_statement(
-    core_ferc1__yearly_income_statement: pd.DataFrame, utilities_ferc1: pd.DataFrame
-) -> pd.DataFrame:
-    """Pull a useful dataframe of FERC Form 1 Purchased Power data."""
-    out_ferc1__yearly_income_statement = core_ferc1__yearly_income_statement.merge(
-        utilities_ferc1, on="utility_id_ferc1"
-=======
 def denorm_income_statement_ferc1(
     core_ferc1__yearly_income_statement: pd.DataFrame,
     core_pudl__assn_utilities_ferc1: pd.DataFrame,
 ) -> pd.DataFrame:
     """Pull a useful dataframe of FERC Form 1 Purchased Power data."""
-    denorm_income_statement_ferc1 = core_ferc1__yearly_income_statement.merge(
+    out_ferc1__yearly_income_statement = core_ferc1__yearly_income_statement.merge(
         core_pudl__assn_utilities_ferc1, on="utility_id_ferc1"
->>>>>>> 2232577d
     ).pipe(
         pudl.helpers.organize_cols,
         [
@@ -627,22 +578,13 @@
 
 
 @asset(io_manager_key="pudl_sqlite_io_manager", compute_kind="Python")
-<<<<<<< HEAD
 def out_ferc1__yearly_retained_earnings(
-    core_ferc1__yearly_retained_earnings: pd.DataFrame, utilities_ferc1: pd.DataFrame
+    core_ferc1__yearly_retained_earnings: pd.DataFrame,
+    core_pudl__assn_utilities_ferc1: pd.DataFrame,
 ) -> pd.DataFrame:
     """Pull a useful dataframe of FERC Form 1 Purchased Power data."""
     out_ferc1__yearly_retained_earnings = core_ferc1__yearly_retained_earnings.merge(
-        utilities_ferc1, on="utility_id_ferc1"
-=======
-def denorm_retained_earnings_ferc1(
-    core_ferc1__yearly_retained_earnings: pd.DataFrame,
-    core_pudl__assn_utilities_ferc1: pd.DataFrame,
-) -> pd.DataFrame:
-    """Pull a useful dataframe of FERC Form 1 Purchased Power data."""
-    denorm_retained_earnings_ferc1 = core_ferc1__yearly_retained_earnings.merge(
         core_pudl__assn_utilities_ferc1, on="utility_id_ferc1"
->>>>>>> 2232577d
     ).pipe(
         pudl.helpers.organize_cols,
         [
@@ -685,10 +627,9 @@
     core_pudl__assn_utilities_ferc1: pd.DataFrame,
 ) -> pd.DataFrame:
     """Pull a useful dataframe of FERC Form 1 Purchased Power data."""
-<<<<<<< HEAD
     out_ferc1__yearly_utility_plant_summary = (
         core_ferc1__yearly_utility_plant_summary.merge(
-            utilities_ferc1, on="utility_id_ferc1"
+            core_pudl__assn_utilities_ferc1, on="utility_id_ferc1"
         ).pipe(
             pudl.helpers.organize_cols,
             [
@@ -701,21 +642,6 @@
                 "utility_plant_asset_type",
             ],
         )
-=======
-    denorm_utility_plant_summary_ferc1 = core_ferc1__yearly_utility_plant_summary.merge(
-        core_pudl__assn_utilities_ferc1, on="utility_id_ferc1"
-    ).pipe(
-        pudl.helpers.organize_cols,
-        [
-            "report_year",
-            "utility_id_ferc1",
-            "utility_id_pudl",
-            "utility_name_ferc1",
-            "record_id",
-            "utility_type",
-            "utility_plant_asset_type",
-        ],
->>>>>>> 2232577d
     )
     return out_ferc1__yearly_utility_plant_summary
 
