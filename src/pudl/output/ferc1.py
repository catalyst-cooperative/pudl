--- conflicted
+++ resolved
@@ -907,17 +907,11 @@
     io_manager_key: str | None = None,
 ) -> AssetsDefinition:
     """Create an exploded table based on a set of related input tables."""
-<<<<<<< HEAD
-    ins: Mapping[str, AssetIn] = {}
-    ins = {
+    ins: Mapping[str, AssetIn] = {
         "clean_xbrl_metadata_json": AssetIn("clean_xbrl_metadata_json"),
         "calculation_components_xbrl_ferc1": AssetIn(
             "calculation_components_xbrl_ferc1"
         ),
-=======
-    ins: Mapping[str, AssetIn] = {
-        "clean_xbrl_metadata_json": AssetIn("clean_xbrl_metadata_json")
->>>>>>> 3df9c88f
     }
     ins |= {table_name: AssetIn(table_name) for table_name in table_names_to_explode}
 
@@ -937,12 +931,9 @@
             table_names=tables_to_explode.keys(),
             root_table=root_table,
             clean_xbrl_metadata_json=clean_xbrl_metadata_json,
-<<<<<<< HEAD
             calculation_components_xbrl_ferc1=calculation_components_xbrl_ferc1,
-=======
             seed_nodes=seed_nodes,
             tags=tags,
->>>>>>> 3df9c88f
         ).boom(
             tables_to_explode=tables_to_explode,
             calculation_tolerance=calculation_tolerance,
@@ -1070,18 +1061,13 @@
         ].copy()
         return calc_explode
 
-<<<<<<< HEAD
     def boom(self):
         """Combine a set of inter-realted table's metatada for use in :class:`Exploder`.
-=======
-    def boom(self: Self, clean_xbrl_metadata_json: dict[str, Any]) -> pd.DataFrame:
-        """Combine a set of interrelated tables metadata for use in :class:`Exploder`.
 
         Any calculations containing components that are part of tables outside the
         set of exploded tables will be converted to reported values with an empty
         calculation. Then we verify that all referenced calculation components actually
         appear as their own records within the concatenated metadata dataframe.
->>>>>>> 3df9c88f
 
         Args:
             clean_xbrl_metadata_json: cleaned XRBL metadata.
@@ -1111,9 +1097,7 @@
         )
         # At this point all remaining calculation components should exist within the
         # exploded metadata.
-        calc_comps = convert_calculations_into_calculation_component_table(
-            exploded_metadata
-        ).explode("source_tables")
+        calc_comps = self.calculation_components_explosion
         calc_comps_index = calc_comps.set_index(["source_tables", "name"]).index
         meta_index = exploded_metadata.set_index(["table_name", "xbrl_factoid"]).index
         nodes_not_in_calculations = [
@@ -1138,8 +1122,12 @@
     def redefine_calculations_with_components_out_of_explosion(
         self: Self, meta_explode: pd.DataFrame
     ) -> pd.DataFrame:
-<<<<<<< HEAD
-        """Overwrite the calculations with calculation components not in explosion.
+        """Convert calculations referring to outside tables to reported values.
+
+        In the context of the exploded tables, we can only look at data and metadata
+        available from those tables. We treat any values coming from outside this set
+        of tables as if they were reported values, by setting their calculation to an
+        empty list.
 
         TODO: remove this method and the one call for it within boom once the
         Tree/Forest situation directly uses the calculation components instead of the
@@ -1149,35 +1137,11 @@
         calc_explode[
             "in_explosion"
         ] = calc_explode.table_name_calculation_component.apply(
-=======
-        """Convert calculations referring to outside tables to reported values.
-
-        In the context of the exploded tables, we can only look at data and metadata
-        available from those tables. We treat any values coming from outside this set
-        of tables as if they were reported values, by setting their calculation to an
-        empty list.
-        """
-        calc_explode = convert_calculations_into_calculation_component_table(
-            meta_explode
-        )
-        calc_explode["in_explosion"] = calc_explode.source_tables.apply(
->>>>>>> 3df9c88f
             in_explosion_tables, in_explosion_table_names=self.table_names
         )
         not_in_explosion_xbrl_factoids = list(
             calc_explode.loc[~calc_explode.in_explosion, "xbrl_factoid"].unique()
         )
-<<<<<<< HEAD
-        # this is a temporary variable. Remove when we migrate the pruning/leaf
-        # identification into the Tree/Forest builers. Right now this will be used in
-        # Exploder.remove_inter_table_calc_duplication. Because we are changing the
-        # metadata, this variable can only be generated BEFORE we reclassify these
-        # calculations.
-        self.inter_table_components_in_intra_table_calc = calc_explode.loc[
-            ~calc_explode.in_explosion, "xbrl_factoid_calculation_component"
-        ].unique()
-=======
->>>>>>> 3df9c88f
         meta_explode.loc[
             meta_explode.xbrl_factoid.isin(not_in_explosion_xbrl_factoids),
             ["calculations", "row_type_xbrl"],
@@ -1189,20 +1153,13 @@
     """Get unique, granular datapoints from a set of related, nested FERC1 tables."""
 
     def __init__(
-<<<<<<< HEAD
-        self,
-        table_names: list[str],
-        root_table: str,
-        clean_xbrl_metadata_json: dict,
-        calculation_components_xbrl_ferc1: pd.DataFrame,
-=======
         self: Self,
         table_names: list[str],
         root_table: str,
         clean_xbrl_metadata_json: dict[str, Any],
+        calculation_components_xbrl_ferc1: pd.DataFrame,
         seed_nodes: list[NodeId] = [],
         tags: pd.DataFrame = pd.DataFrame(),
->>>>>>> 3df9c88f
     ):
         """Instantiate an Exploder class.
 
@@ -1210,28 +1167,21 @@
             table_names: list of table names to explode.
             root_table: the table at the base of the tree of tables_to_explode.
             clean_xbrl_metadata_json: json version of the XBRL-metadata.
-<<<<<<< HEAD
             calculation_components_xbrl_ferc1: table of calculation components
-        """
-        self.table_names = table_names
-        self.root_table = root_table
-        self.meta_exploder = MetadataExploder(
-            self.table_names,
-            clean_xbrl_metadata_json,
-            calculation_components_xbrl_ferc1,
-        )
-        self.metadata_exploded = self.meta_exploder.boom()
-        self.calculation_components_explosion = (
-            self.meta_exploder.calculation_components_explosion
-=======
             seed_nodes: NodeIds to use as seeds for the calculation forest.
             tags: Additional metadata to merge onto the exploded dataframe.
         """
         self.table_names: list[str] = table_names
         self.root_table: str = root_table
-        self.metadata_exploded: pd.DataFrame = MetadataExploder(
-            table_names=table_names
-        ).boom(clean_xbrl_metadata_json)
+        self.meta_exploder = MetadataExploder(
+            self.table_names,
+            clean_xbrl_metadata_json,
+            calculation_components_xbrl_ferc1,
+        )
+        self.metadata_exploded: pd.DataFrame = self.meta_exploder.boom()
+        self.calculation_components_explosion = (
+            self.meta_exploder.calculation_components_explosion
+        )
 
         # If we don't get any explicit seed nodes, use all nodes from the root table
         # that have calculations associated with them:
@@ -1260,7 +1210,6 @@
             exploded_meta=self.metadata_exploded,
             seeds=self.seed_nodes,
             tags=self.tags,
->>>>>>> 3df9c88f
         )
 
     @property
@@ -1433,12 +1382,8 @@
             return exploded
         else:
             logger.info(
-<<<<<<< HEAD
-                f"{self.root_table}: Reconcile inter-table calculations: {list(self.calculation_components_explosion.xbrl_factoid.unique())}."
-=======
                 f"{self.root_table}: Reconcile inter-table calculations: "
-                f"{list(inter_table_calcs.xbrl_factoid.unique())}."
->>>>>>> 3df9c88f
+                f"{list(self.calculation_components_explosion.xbrl_factoid.unique())}."
             )
         # compile the lists of columns we are going to use later
         calc_component_idx = [
