--- conflicted
+++ resolved
@@ -1133,17 +1133,9 @@
 
 @asset
 def _out_ferc1__explosion_tags(table_dimensions_ferc1) -> pd.DataFrame:
-<<<<<<< HEAD
-    """Grab the stored table of tags and add infered dimension."""
-    # NOTE: there are a bunch of duplicate records in xbrl_factoid_rate_base_tags.csv
-    # Also, these tags are only applicable to the
-    # core_ferc1__yearly_balance_sheet_assets_sched110 table, but we need to pass in
-    # a dataframe with the right structure to all of the exploders,
-=======
     """Grab the stored tables of tags and add inferred dimension."""
     # Also, these tags may not be applicable to all exploded tables, but
     # we need to pass in a dataframe with the right structure to all of the exploders,
->>>>>>> 8c4e6401
     # so we're just re-using this one for the moment.
     rate_base_tags = _rate_base_tags(table_dimensions_ferc1=table_dimensions_ferc1)
     plant_status_tags = _aggregatable_dimension_tags(
