"""A collection of denormalized FERC assets and helper functions."""
import json

import numpy as np
import pandas as pd
from dagster import AssetIn, AssetsDefinition, Field, Mapping, asset

import pudl

logger = pudl.logging_helpers.get_logger(__name__)


@asset(io_manager_key="pudl_sqlite_io_manager", compute_kind="Python")
def denorm_plants_utilities_ferc1(
    plants_ferc1: pd.DataFrame,
    utilities_ferc1: pd.DataFrame,
) -> pd.DataFrame:
    """A denormalized table containing FERC plant and utility names and IDs."""
    return pd.merge(plants_ferc1, utilities_ferc1, on="utility_id_ferc1")


@asset(io_manager_key="pudl_sqlite_io_manager", compute_kind="Python")
def denorm_plants_steam_ferc1(
    denorm_plants_utilities_ferc1: pd.DataFrame, plants_steam_ferc1: pd.DataFrame
) -> pd.DataFrame:
    """Select and joins some useful fields from the FERC Form 1 steam table.

    Select the FERC Form 1 steam plant table entries, add in the reporting
    utility's name, and the PUDL ID for the plant and utility for readability
    and integration with other tables that have PUDL IDs.
    Also calculates ``capacity_factor`` (based on ``net_generation_mwh`` &
    ``capacity_mw``)

    Args:
        denorm_plants_utilities_ferc1: Denormalized dataframe of FERC Form 1 plants and
            utilities data.
        plants_steam_ferc1: The normalized FERC Form 1 steam table.

    Returns:
        A DataFrame containing useful fields from the FERC Form 1 steam table.
    """
    steam_df = (
        plants_steam_ferc1.merge(
            denorm_plants_utilities_ferc1,
            on=["utility_id_ferc1", "plant_name_ferc1"],
            how="left",
        )
        .assign(
            capacity_factor=lambda x: x.net_generation_mwh / (8760 * x.capacity_mw),
            opex_fuel_per_mwh=lambda x: x.opex_fuel / x.net_generation_mwh,
            opex_total_nonfuel=lambda x: x.opex_production_total
            - x.opex_fuel.fillna(0),
            opex_nonfuel_per_mwh=lambda x: np.where(
                x.net_generation_mwh > 0,
                x.opex_total_nonfuel / x.net_generation_mwh,
                np.nan,
            ),
        )
        .pipe(calc_annual_capital_additions_ferc1)
        .pipe(
            pudl.helpers.organize_cols,
            [
                "report_year",
                "utility_id_ferc1",
                "utility_id_pudl",
                "utility_name_ferc1",
                "plant_id_pudl",
                "plant_id_ferc1",
                "plant_name_ferc1",
            ],
        )
    )
    return steam_df


@asset(io_manager_key="pudl_sqlite_io_manager", compute_kind="Python")
def denorm_plants_small_ferc1(
    plants_small_ferc1: pd.DataFrame, denorm_plants_utilities_ferc1: pd.DataFrame
) -> pd.DataFrame:
    """Pull a useful dataframe related to the FERC Form 1 small plants."""
    plants_small_df = (
        plants_small_ferc1.merge(
            denorm_plants_utilities_ferc1,
            on=["utility_id_ferc1", "plant_name_ferc1"],
            how="left",
        )
        .assign(
            opex_total=lambda x: (
                x[["opex_fuel", "opex_maintenance", "opex_operations"]]
                .fillna(0)
                .sum(axis=1)
            ),
            opex_total_nonfuel=lambda x: (x.opex_total - x.opex_fuel.fillna(0)),
        )
        .pipe(
            pudl.helpers.organize_cols,
            [
                "report_year",
                "utility_id_ferc1",
                "utility_id_pudl",
                "utility_name_ferc1",
                "plant_id_pudl",
                "plant_name_ferc1",
                "record_id",
            ],
        )
    )

    return plants_small_df


@asset(io_manager_key="pudl_sqlite_io_manager", compute_kind="Python")
def denorm_plants_hydro_ferc1(
    plants_hydro_ferc1: pd.DataFrame, denorm_plants_utilities_ferc1: pd.DataFrame
) -> pd.DataFrame:
    """Pull a useful dataframe related to the FERC Form 1 hydro plants."""
    plants_hydro_df = (
        plants_hydro_ferc1.merge(
            denorm_plants_utilities_ferc1,
            on=["utility_id_ferc1", "plant_name_ferc1"],
            how="left",
        )
        .assign(
            capacity_factor=lambda x: (x.net_generation_mwh / (8760 * x.capacity_mw)),
            opex_total_nonfuel=lambda x: x.opex_total,
        )
        .pipe(
            pudl.helpers.organize_cols,
            [
                "report_year",
                "utility_id_ferc1",
                "utility_id_pudl",
                "utility_name_ferc1",
                "plant_name_ferc1",
                "record_id",
            ],
        )
    )
    return plants_hydro_df


@asset(io_manager_key="pudl_sqlite_io_manager", compute_kind="Python")
def denorm_plants_pumped_storage_ferc1(
    plants_pumped_storage_ferc1: pd.DataFrame,
    denorm_plants_utilities_ferc1: pd.DataFrame,
) -> pd.DataFrame:
    """Pull a dataframe of FERC Form 1 Pumped Storage plant data."""
    pumped_storage_df = (
        plants_pumped_storage_ferc1.merge(
            denorm_plants_utilities_ferc1,
            on=["utility_id_ferc1", "plant_name_ferc1"],
            how="left",
        )
        .assign(
            capacity_factor=lambda x: x.net_generation_mwh / (8760 * x.capacity_mw),
            opex_total_nonfuel=lambda x: x.opex_total,
        )
        .pipe(
            pudl.helpers.organize_cols,
            [
                "report_year",
                "utility_id_ferc1",
                "utility_id_pudl",
                "utility_name_ferc1",
                "plant_name_ferc1",
                "record_id",
            ],
        )
    )
    return pumped_storage_df


@asset(io_manager_key="pudl_sqlite_io_manager", compute_kind="Python")
def denorm_fuel_ferc1(
    fuel_ferc1: pd.DataFrame, denorm_plants_utilities_ferc1: pd.DataFrame
) -> pd.DataFrame:
    """Pull a useful dataframe related to FERC Form 1 fuel information.

    This function pulls the FERC Form 1 fuel data, and joins in the name of the
    reporting utility, as well as the PUDL IDs for that utility and the plant, allowing
    integration with other PUDL tables. Useful derived values include:

    * ``fuel_consumed_mmbtu`` (total fuel heat content consumed)
    * ``fuel_consumed_total_cost`` (total cost of that fuel)

    Args:
        pudl_engine (sqlalchemy.engine.Engine): Engine for connecting to the
            PUDL database.

    Returns:
        A DataFrame containing useful FERC Form 1 fuel
        information.
    """
    fuel_df = (
        fuel_ferc1.assign(
            fuel_consumed_mmbtu=lambda x: x["fuel_consumed_units"]
            * x["fuel_mmbtu_per_unit"],
            fuel_consumed_total_cost=lambda x: x["fuel_consumed_units"]
            * x["fuel_cost_per_unit_burned"],
        )
        .merge(
            denorm_plants_utilities_ferc1,
            on=["utility_id_ferc1", "plant_name_ferc1"],
        )
        .pipe(
            pudl.helpers.organize_cols,
            [
                "report_year",
                "utility_id_ferc1",
                "utility_id_pudl",
                "utility_name_ferc1",
                "plant_id_pudl",
                "plant_name_ferc1",
            ],
        )
    )
    return fuel_df


@asset(io_manager_key="pudl_sqlite_io_manager", compute_kind="Python")
def denorm_purchased_power_ferc1(
    purchased_power_ferc1: pd.DataFrame, utilities_ferc1: pd.DataFrame
) -> pd.DataFrame:
    """Pull a useful dataframe of FERC Form 1 Purchased Power data."""
    purchased_power_df = purchased_power_ferc1.merge(
        utilities_ferc1, on="utility_id_ferc1"
    ).pipe(
        pudl.helpers.organize_cols,
        [
            "report_year",
            "utility_id_ferc1",
            "utility_id_pudl",
            "utility_name_ferc1",
            "seller_name",
            "record_id",
        ],
    )
    return purchased_power_df


@asset(io_manager_key="pudl_sqlite_io_manager", compute_kind="Python")
def denorm_plant_in_service_ferc1(
    plant_in_service_ferc1: pd.DataFrame, utilities_ferc1: pd.DataFrame
) -> pd.DataFrame:
    """Pull a dataframe of FERC Form 1 Electric Plant in Service data."""
    pis_df = plant_in_service_ferc1.merge(utilities_ferc1, on="utility_id_ferc1").pipe(
        pudl.helpers.organize_cols,
        [
            "report_year",
            "utility_id_ferc1",
            "utility_id_pudl",
            "utility_name_ferc1",
            "record_id",
        ],
    )
    return pis_df


@asset(io_manager_key="pudl_sqlite_io_manager", compute_kind="Python")
def denorm_balance_sheet_assets_ferc1(
    balance_sheet_assets_ferc1: pd.DataFrame,
    utilities_ferc1: pd.DataFrame,
) -> pd.DataFrame:
    """Pull a useful dataframe of FERC Form 1 balance sheet assets data."""
    denorm_balance_sheet_assets_ferc1 = balance_sheet_assets_ferc1.merge(
        utilities_ferc1, on="utility_id_ferc1"
    ).pipe(
        pudl.helpers.organize_cols,
        [
            "report_year",
            "utility_id_ferc1",
            "utility_id_pudl",
            "utility_name_ferc1",
            "record_id",
            "asset_type",
        ],
    )
    return denorm_balance_sheet_assets_ferc1


@asset(io_manager_key="pudl_sqlite_io_manager", compute_kind="Python")
def denorm_balance_sheet_liabilities_ferc1(
    balance_sheet_liabilities_ferc1: pd.DataFrame, utilities_ferc1: pd.DataFrame
) -> pd.DataFrame:
    """Pull a useful dataframe of FERC Form 1 balance_sheet liabilities data."""
    denorm_balance_sheet_liabilities_ferc1 = balance_sheet_liabilities_ferc1.merge(
        utilities_ferc1, on="utility_id_ferc1"
    ).pipe(
        pudl.helpers.organize_cols,
        [
            "report_year",
            "utility_id_ferc1",
            "utility_id_pudl",
            "utility_name_ferc1",
            "record_id",
            "liability_type",
        ],
    )
    return denorm_balance_sheet_liabilities_ferc1


@asset(io_manager_key="pudl_sqlite_io_manager", compute_kind="Python")
def denorm_cash_flow_ferc1(
    cash_flow_ferc1: pd.DataFrame, utilities_ferc1: pd.DataFrame
) -> pd.DataFrame:
    """Pull a useful dataframe of FERC Form 1 cash flow data."""
    denorm_cash_flow_ferc1 = cash_flow_ferc1.merge(
        utilities_ferc1, on="utility_id_ferc1"
    ).pipe(
        pudl.helpers.organize_cols,
        [
            "report_year",
            "utility_id_ferc1",
            "utility_id_pudl",
            "utility_name_ferc1",
            "record_id",
            "amount_type",
        ],
    )
    return denorm_cash_flow_ferc1


@asset(io_manager_key="pudl_sqlite_io_manager", compute_kind="Python")
def denorm_depreciation_amortization_summary_ferc1(
    depreciation_amortization_summary_ferc1: pd.DataFrame, utilities_ferc1: pd.DataFrame
) -> pd.DataFrame:
    """Pull a useful dataframe of FERC Form 1 depreciation amortization data."""
    denorm_depreciation_amortization_summary_ferc1 = (
        depreciation_amortization_summary_ferc1.merge(
            utilities_ferc1, on="utility_id_ferc1"
        ).pipe(
            pudl.helpers.organize_cols,
            [
                "report_year",
                "utility_id_ferc1",
                "utility_id_pudl",
                "utility_name_ferc1",
                "record_id",
                "plant_function",
                "ferc_account_label",
            ],
        )
    )
    return denorm_depreciation_amortization_summary_ferc1


@asset(io_manager_key="pudl_sqlite_io_manager", compute_kind="Python")
def denorm_electric_energy_dispositions_ferc1(
    electric_energy_dispositions_ferc1: pd.DataFrame, utilities_ferc1: pd.DataFrame
) -> pd.DataFrame:
    """Pull a useful dataframe of FERC Form 1 energy dispositions data."""
    denorm_electric_energy_dispositions_ferc1 = (
        electric_energy_dispositions_ferc1.merge(
            utilities_ferc1, on="utility_id_ferc1"
        ).pipe(
            pudl.helpers.organize_cols,
            [
                "report_year",
                "utility_id_ferc1",
                "utility_id_pudl",
                "utility_name_ferc1",
                "record_id",
                "energy_disposition_type",
            ],
        )
    )
    return denorm_electric_energy_dispositions_ferc1


@asset(io_manager_key="pudl_sqlite_io_manager", compute_kind="Python")
def denorm_electric_energy_sources_ferc1(
    electric_energy_sources_ferc1: pd.DataFrame, utilities_ferc1: pd.DataFrame
) -> pd.DataFrame:
    """Pull a useful dataframe of FERC Form 1 Purchased Power data."""
    denorm_electric_energy_sources_ferc1 = electric_energy_sources_ferc1.merge(
        utilities_ferc1, on="utility_id_ferc1"
    ).pipe(
        pudl.helpers.organize_cols,
        [
            "report_year",
            "utility_id_ferc1",
            "utility_id_pudl",
            "utility_name_ferc1",
            "record_id",
            "energy_source_type",
        ],
    )
    return denorm_electric_energy_sources_ferc1


@asset(io_manager_key="pudl_sqlite_io_manager", compute_kind="Python")
def denorm_electric_operating_expenses_ferc1(
    electric_operating_expenses_ferc1: pd.DataFrame, utilities_ferc1: pd.DataFrame
) -> pd.DataFrame:
    """Pull a useful dataframe of FERC Form 1 Purchased Power data."""
    denorm_electric_operating_expenses_ferc1 = electric_operating_expenses_ferc1.merge(
        utilities_ferc1, on="utility_id_ferc1"
    ).pipe(
        pudl.helpers.organize_cols,
        [
            "report_year",
            "utility_id_ferc1",
            "utility_id_pudl",
            "utility_name_ferc1",
            "record_id",
            "expense_type",
        ],
    )
    return denorm_electric_operating_expenses_ferc1


@asset(io_manager_key="pudl_sqlite_io_manager", compute_kind="Python")
def denorm_electric_operating_revenues_ferc1(
    electric_operating_revenues_ferc1: pd.DataFrame, utilities_ferc1: pd.DataFrame
) -> pd.DataFrame:
    """Pull a useful dataframe of FERC Form 1 Purchased Power data."""
    denorm_electric_operating_revenues_ferc1 = electric_operating_revenues_ferc1.merge(
        utilities_ferc1, on="utility_id_ferc1"
    ).pipe(
        pudl.helpers.organize_cols,
        [
            "report_year",
            "utility_id_ferc1",
            "utility_id_pudl",
            "utility_name_ferc1",
            "record_id",
            "revenue_type",
        ],
    )
    return denorm_electric_operating_revenues_ferc1


@asset(io_manager_key="pudl_sqlite_io_manager", compute_kind="Python")
def denorm_electric_plant_depreciation_changes_ferc1(
    electric_plant_depreciation_changes_ferc1: pd.DataFrame,
    utilities_ferc1: pd.DataFrame,
) -> pd.DataFrame:
    """Pull a useful dataframe of FERC Form 1 Purchased Power data."""
    denorm_electric_plant_depreciation_changes_ferc1 = (
        electric_plant_depreciation_changes_ferc1.merge(
            utilities_ferc1, on="utility_id_ferc1"
        ).pipe(
            pudl.helpers.organize_cols,
            [
                "report_year",
                "utility_id_ferc1",
                "utility_id_pudl",
                "utility_name_ferc1",
                "record_id",
                "depreciation_type",
                "plant_status",
                "utility_type",
            ],
        )
    )
    return denorm_electric_plant_depreciation_changes_ferc1


@asset(io_manager_key="pudl_sqlite_io_manager", compute_kind="Python")
def denorm_electric_plant_depreciation_functional_ferc1(
    electric_plant_depreciation_functional_ferc1: pd.DataFrame,
    utilities_ferc1: pd.DataFrame,
) -> pd.DataFrame:
    """Pull a useful dataframe of FERC Form 1 Purchased Power data."""
    denorm_electric_plant_depreciation_functional_ferc1 = (
        electric_plant_depreciation_functional_ferc1.merge(
            utilities_ferc1, on="utility_id_ferc1"
        ).pipe(
            pudl.helpers.organize_cols,
            [
                "report_year",
                "utility_id_ferc1",
                "utility_id_pudl",
                "utility_name_ferc1",
                "record_id",
                "plant_function",
                "plant_status",
                "utility_type",
            ],
        )
    )
    return denorm_electric_plant_depreciation_functional_ferc1


@asset(io_manager_key="pudl_sqlite_io_manager", compute_kind="Python")
def denorm_electricity_sales_by_rate_schedule_ferc1(
    electricity_sales_by_rate_schedule_ferc1: pd.DataFrame,
    utilities_ferc1: pd.DataFrame,
) -> pd.DataFrame:
    """Pull a useful dataframe of FERC Form 1 Purchased Power data."""
    denorm_electricity_sales_by_rate_schedule_ferc1 = (
        electricity_sales_by_rate_schedule_ferc1.merge(
            utilities_ferc1, on="utility_id_ferc1"
        ).pipe(
            pudl.helpers.organize_cols,
            [
                "report_year",
                "utility_id_ferc1",
                "utility_id_pudl",
                "utility_name_ferc1",
                "record_id",
            ],
        )
    )
    return denorm_electricity_sales_by_rate_schedule_ferc1


@asset(io_manager_key="pudl_sqlite_io_manager", compute_kind="Python")
def denorm_income_statement_ferc1(
    income_statement_ferc1: pd.DataFrame, utilities_ferc1: pd.DataFrame
) -> pd.DataFrame:
    """Pull a useful dataframe of FERC Form 1 Purchased Power data."""
    denorm_income_statement_ferc1 = income_statement_ferc1.merge(
        utilities_ferc1, on="utility_id_ferc1"
    ).pipe(
        pudl.helpers.organize_cols,
        [
            "report_year",
            "utility_id_ferc1",
            "utility_id_pudl",
            "utility_name_ferc1",
            "record_id",
            "utility_type",
            "income_type",
        ],
    )
    return denorm_income_statement_ferc1


@asset(io_manager_key="pudl_sqlite_io_manager", compute_kind="Python")
def denorm_other_regulatory_liabilities_ferc1(
    other_regulatory_liabilities_ferc1: pd.DataFrame, utilities_ferc1: pd.DataFrame
) -> pd.DataFrame:
    """Pull a useful dataframe of FERC Form 1 Purchased Power data."""
    denorm_other_regulatory_liabilities_ferc1 = (
        other_regulatory_liabilities_ferc1.merge(
            utilities_ferc1, on="utility_id_ferc1"
        ).pipe(
            pudl.helpers.organize_cols,
            [
                "report_year",
                "utility_id_ferc1",
                "utility_id_pudl",
                "utility_name_ferc1",
            ],
        )
    )
    return denorm_other_regulatory_liabilities_ferc1


@asset(io_manager_key="pudl_sqlite_io_manager", compute_kind="Python")
def denorm_retained_earnings_ferc1(
    retained_earnings_ferc1: pd.DataFrame, utilities_ferc1: pd.DataFrame
) -> pd.DataFrame:
    """Pull a useful dataframe of FERC Form 1 Purchased Power data."""
    denorm_retained_earnings_ferc1 = retained_earnings_ferc1.merge(
        utilities_ferc1, on="utility_id_ferc1"
    ).pipe(
        pudl.helpers.organize_cols,
        [
            "report_year",
            "utility_id_ferc1",
            "utility_id_pudl",
            "utility_name_ferc1",
            "record_id",
            "earnings_type",
        ],
    )
    return denorm_retained_earnings_ferc1


@asset(io_manager_key="pudl_sqlite_io_manager", compute_kind="Python")
def denorm_transmission_statistics_ferc1(
    transmission_statistics_ferc1: pd.DataFrame, utilities_ferc1: pd.DataFrame
) -> pd.DataFrame:
    """Pull a useful dataframe of FERC Form 1 Purchased Power data."""
    denorm_transmission_statistics_ferc1 = transmission_statistics_ferc1.merge(
        utilities_ferc1, on="utility_id_ferc1"
    ).pipe(
        pudl.helpers.organize_cols,
        [
            "report_year",
            "utility_id_ferc1",
            "utility_id_pudl",
            "utility_name_ferc1",
        ],
    )
    return denorm_transmission_statistics_ferc1


@asset(io_manager_key="pudl_sqlite_io_manager", compute_kind="Python")
def denorm_utility_plant_summary_ferc1(
    utility_plant_summary_ferc1: pd.DataFrame, utilities_ferc1: pd.DataFrame
) -> pd.DataFrame:
    """Pull a useful dataframe of FERC Form 1 Purchased Power data."""
    denorm_utility_plant_summary_ferc1 = utility_plant_summary_ferc1.merge(
        utilities_ferc1, on="utility_id_ferc1"
    ).pipe(
        pudl.helpers.organize_cols,
        [
            "report_year",
            "utility_id_ferc1",
            "utility_id_pudl",
            "utility_name_ferc1",
            "record_id",
            "utility_type",
            "utility_plant_asset_type",
        ],
    )
    return denorm_utility_plant_summary_ferc1


@asset(io_manager_key="pudl_sqlite_io_manager", compute_kind="Python")
def denorm_plants_all_ferc1(
    denorm_plants_steam_ferc1: pd.DataFrame,
    denorm_plants_small_ferc1: pd.DataFrame,
    denorm_plants_hydro_ferc1: pd.DataFrame,
    denorm_plants_pumped_storage_ferc1: pd.DataFrame,
) -> pd.DataFrame:
    """Combine the steam, small generators, hydro, and pumped storage tables.

    While this table may have many purposes, the main one is to prepare it for
    integration with the EIA Master Unit List (MUL). All subtables included in this
    output table must have pudl ids. Table prepping involves ensuring that the
    individual tables can merge correctly (like columns have the same name) both with
    each other and the EIA MUL.
    """
    # Prep steam table
    logger.debug("prepping steam table")
    steam_df = denorm_plants_steam_ferc1.rename(columns={"opex_plants": "opex_plant"})

    # Prep hydro tables (Add this to the meta data later)
    logger.debug("prepping hydro tables")
    hydro_df = denorm_plants_hydro_ferc1.rename(
        columns={"project_num": "ferc_license_id"}
    )
    pump_df = denorm_plants_pumped_storage_ferc1.rename(
        columns={"project_num": "ferc_license_id"}
    )

    # Combine all the tables together
    logger.debug("combining all tables")
    all_df = (
        pd.concat([steam_df, denorm_plants_small_ferc1, hydro_df, pump_df])
        .rename(
            columns={
                "fuel_cost": "total_fuel_cost",
                "fuel_mmbtu": "total_mmbtu",
                "opex_fuel_per_mwh": "fuel_cost_per_mwh",
                "primary_fuel_by_mmbtu": "fuel_type_code_pudl",
            }
        )
        .replace({"": np.nan})
    )

    return all_df


@asset(
    io_manager_key="pudl_sqlite_io_manager",
    config_schema={
        "thresh": Field(
            float,
            default_value=0.5,
            description=(
                "Minimum fraction of fuel (cost and mmbtu) required in order for a "
                "plant to be assigned a primary fuel. Must be between 0.5 and 1.0. "
                "Default value is 0.5."
            ),
        )
    },
    compute_kind="Python",
)
def denorm_fuel_by_plant_ferc1(
    context,
    fuel_ferc1: pd.DataFrame,
    denorm_plants_utilities_ferc1: pd.DataFrame,
) -> pd.DataFrame:
    """Summarize FERC fuel data by plant for output.

    This is mostly a wrapper around
    :func:`pudl.analysis.classify_plants_ferc1.fuel_by_plant_ferc1`
    which calculates some summary values on a per-plant basis (as indicated
    by ``utility_id_ferc1`` and ``plant_name_ferc1``) related to fuel
    consumption.

    Args:
        context: Dagster context object
        fuel_ferc1: Normalized FERC fuel table.
        denorm_plants_utilities_ferc1: Denormalized table of FERC1 plant & utility IDs.

    Returns:
        A DataFrame with fuel use summarized by plant.
    """

    def drop_other_fuel_types(df):
        """Internal function to drop other fuel type.

        Fuel type other indicates we didn't know how to categorize the reported fuel
        type, which leads to records with incomplete and unsable data.
        """
        return df[df.fuel_type_code_pudl != "other"].copy()

    thresh = context.op_config["thresh"]
    # The existing function expects `fuel_type_code_pudl` to be an object, rather than
    # a category. This is a legacy of pre-dagster code, and we convert here to prevent
    # further retooling in the code-base.
    fuel_ferc1["fuel_type_code_pudl"] = fuel_ferc1["fuel_type_code_pudl"].astype(str)

    fuel_categories = list(
        pudl.transform.ferc1.FuelFerc1TableTransformer()
        .params.categorize_strings["fuel_type_code_pudl"]
        .categories.keys()
    )

    fbp_df = (
        fuel_ferc1.pipe(drop_other_fuel_types)
        .pipe(
            pudl.analysis.classify_plants_ferc1.fuel_by_plant_ferc1,
            fuel_categories=fuel_categories,
            thresh=thresh,
        )
        .pipe(pudl.analysis.classify_plants_ferc1.revert_filled_in_float_nulls)
        .pipe(pudl.analysis.classify_plants_ferc1.revert_filled_in_string_nulls)
        .merge(
            denorm_plants_utilities_ferc1, on=["utility_id_ferc1", "plant_name_ferc1"]
        )
        .pipe(
            pudl.helpers.organize_cols,
            [
                "report_year",
                "utility_id_ferc1",
                "utility_id_pudl",
                "utility_name_ferc1",
                "plant_id_pudl",
                "plant_name_ferc1",
            ],
        )
    )
    return fbp_df


###########################################################################
# HELPER FUNCTIONS
###########################################################################


def calc_annual_capital_additions_ferc1(
    steam_df: pd.DataFrame, window: int = 3
) -> pd.DataFrame:
    """Calculate annual capital additions for FERC1 steam records.

    Convert the capex_total column into annual capital additons the
    `capex_total` column is the cumulative capital poured into the plant over
    time. This function takes the annual difference should generate the annual
    capial additions. It also want generates a rolling average, to smooth out
    the big annual fluxuations.

    Args:
        steam_df: result of `prep_plants_ferc()`
        window: number of years for window to generate rolling average. Argument for
            :func:`pudl.helpers.generate_rolling_avg`

    Returns:
        Augemented version of steam_df with two additional columns:
        ``capex_annual_addition`` and ``capex_annual_addition_rolling``.
    """
    idx_steam_no_date = ["utility_id_ferc1", "plant_id_ferc1"]
    # we need to sort the df so it lines up w/ the groupby
    steam_df = steam_df.assign(
        report_date=lambda x: pd.to_datetime(x.report_year, format="%Y")
    ).sort_values(idx_steam_no_date + ["report_date"])
    steam_df = steam_df.assign(
        capex_wo_retirement_total=lambda x: x.capex_equipment.fillna(0)
        + x.capex_land.fillna(0)
        + x.capex_structures.fillna(0)
    )
    # we group on everything but the year so the groups are multi-year unique
    # plants the shift happens within these multi-year plant groups
    steam_df["capex_total_shifted"] = steam_df.groupby(idx_steam_no_date)[
        ["capex_wo_retirement_total"]
    ].shift()
    steam_df = steam_df.assign(
        capex_annual_addition=lambda x: x.capex_wo_retirement_total
        - x.capex_total_shifted
    )

    addts = pudl.helpers.generate_rolling_avg(
        steam_df,
        group_cols=idx_steam_no_date,
        data_col="capex_annual_addition",
        window=window,
    )
    steam_df_w_addts = pd.merge(
        steam_df,
        addts[
            idx_steam_no_date
            + [
                "report_date",
                "capex_wo_retirement_total",
                "capex_annual_addition_rolling",
            ]
        ],
        on=idx_steam_no_date + ["report_date", "capex_wo_retirement_total"],
        how="left",
    ).assign(
        capex_annual_per_mwh=lambda x: x.capex_annual_addition / x.net_generation_mwh,
        capex_annual_per_mw=lambda x: x.capex_annual_addition / x.capacity_mw,
        capex_annual_per_kw=lambda x: x.capex_annual_addition / x.capacity_mw / 1000,
        capex_annual_per_mwh_rolling=lambda x: x.capex_annual_addition_rolling
        / x.net_generation_mwh,
        capex_annual_per_mw_rolling=lambda x: x.capex_annual_addition_rolling
        / x.capacity_mw,
    )

    steam_df_w_addts = add_mean_cap_additions(steam_df_w_addts)
    # bb tests for volumne of negative annual capex
    neg_cap_addts = len(
        steam_df_w_addts[steam_df_w_addts.capex_annual_addition_rolling < 0]
    ) / len(steam_df_w_addts)
    neg_cap_addts_mw = (
        steam_df_w_addts[
            steam_df_w_addts.capex_annual_addition_rolling < 0
        ].net_generation_mwh.sum()
        / steam_df_w_addts.net_generation_mwh.sum()
    )
    message = (
        f"{neg_cap_addts:.02%} records have negative capitial additions"
        f": {neg_cap_addts_mw:.02%} of capacity"
    )
    if neg_cap_addts > 0.1:
        logger.warning(message)
    else:
        logger.info(message)
    return steam_df_w_addts.drop(
        columns=[
            "report_date",
            "capex_total_shifted",
            "capex_annual_addition_gen_mean",
            "capex_annual_addition_gen_std",
            "capex_annual_addition_diff_mean",
        ]
    )


def add_mean_cap_additions(steam_df):
    """Add mean capital additions over lifetime of plant."""
    idx_steam_no_date = ["utility_id_ferc1", "plant_id_ferc1"]
    gb_cap_an = steam_df.groupby(idx_steam_no_date)[["capex_annual_addition"]]
    # calcuate the standard deviatoin of each generator's capex over time
    df = (
        steam_df.merge(
            gb_cap_an.std()
            .add_suffix("_gen_std")
            .reset_index()
            .pipe(pudl.helpers.convert_cols_dtypes, "ferc1"),
            how="left",
            on=idx_steam_no_date,
            validate="m:1",
        )
        .merge(
            gb_cap_an.mean()
            .add_suffix("_gen_mean")
            .reset_index()
            .pipe(pudl.helpers.convert_cols_dtypes, "ferc1"),
            how="left",
            on=idx_steam_no_date,
            validate="m:1",
        )
        .assign(
            capex_annual_addition_diff_mean=lambda x: x.capex_annual_addition
            - x.capex_annual_addition_gen_mean,
        )
    )
    return df


#########
# Explode
#########
def exploded_table_asset_factory(
    root_table: str,
    table_names_to_explode: list[str],
    calculation_tolerance: float = 0.05,
    io_manager_key: str | None = None,  # TODO: Add metadata for tables
) -> AssetsDefinition:
    """Create an exploded table based on a set of related input tables."""
    ins: Mapping[str, AssetIn] = {}
    ins = {"clean_xbrl_metadata_json": AssetIn("clean_xbrl_metadata_json")}
    ins |= {table_name: AssetIn(table_name) for table_name in table_names_to_explode}

    @asset(name=f"exploded_{root_table}", ins=ins, io_manager_key=io_manager_key)
    def exploded_tables_asset(
        **kwargs: dict[str, pd.DataFrame],
    ) -> pd.DataFrame:
        clean_xbrl_metadata_json = kwargs["clean_xbrl_metadata_json"]
        tables_to_explode = {
            name: df
            for (name, df) in kwargs.items()
            if name != "clean_xbrl_metadata_json"
        }
        return Exploder(
            table_names=tables_to_explode.keys(),
            root_table=root_table,
            clean_xbrl_metadata_json=clean_xbrl_metadata_json,
        ).boom(
            tables_to_explode=tables_to_explode,
            calculation_tolerance=calculation_tolerance,
        )

    return exploded_tables_asset


def create_exploded_table_assets() -> list[AssetsDefinition]:
    """Create a list of exploded FERC1 assets.

    Returns:
        A list of AssetsDefinitions where each asset is a clean ferc form 1 table.
    """
    explosion_tables = {
        "income_statement_ferc1": {
            "table_names_to_explode": [
                "income_statement_ferc1",
                "depreciation_amortization_summary_ferc1",
                "electric_operating_expenses_ferc1",
                "electric_operating_revenues_ferc1",
            ],
            "calculation_tolerance": 0.22,
        },
        "balance_sheet_assets_ferc1": {
            "table_names_to_explode": [
                "balance_sheet_assets_ferc1",
                "utility_plant_summary_ferc1",
                "plant_in_service_ferc1",
                "electric_plant_depreciation_functional_ferc1",
            ],
<<<<<<< HEAD
=======
            "calculation_tolerance": 0.18,
>>>>>>> d1afd9c4
        },
        "balance_sheet_liabilities_ferc1": {
            "table_names_to_explode": [
                "balance_sheet_liabilities_ferc1",
                "retained_earnings_ferc1",
            ],
            "calculation_tolerance": 0.08,
        },
    }
    assets = []
    for root_table, dictionary in explosion_tables.items():
        table_names_to_explode = dictionary["table_names_to_explode"]
        calculation_tolerance = dictionary.get(
            "calculation_tolerance"
        )  # Allows for this key to not always exist.
        if calculation_tolerance:
            assets.append(
                exploded_table_asset_factory(
                    root_table, table_names_to_explode, calculation_tolerance
                )
            )
        else:
            assets.append(
                exploded_table_asset_factory(root_table, table_names_to_explode)
            )
    return assets


exploded_ferc1_assets = create_exploded_table_assets()


class MetadataExploder:
    """Combine a set of inter-related, nested table's metadata."""

    def __init__(self, table_names: list[str]):
        """Instantiate MetadataExploder."""
        self.table_names = table_names

    def boom(self, clean_xbrl_metadata_json: dict):
        """Combine a set of inter-realted table's metatada for use in :class:`Exploder`.

        Args:
            clean_xbrl_metadata_json: cleaned XRBL metadata.
        """
        tbl_metas = []
        for table_name in self.table_names:
            tbl_meta = (
                pudl.transform.ferc1.FERC1_TFR_CLASSES[table_name](
                    xbrl_metadata_json=clean_xbrl_metadata_json[table_name]
                )
                .xbrl_metadata[
                    [
                        "xbrl_factoid",
                        "calculations",
                        "row_type_xbrl",
                        "xbrl_factoid_original",
                        "intra_table_calc_flag",
                    ]
                ]
                .assign(table_name=table_name)
            )
            tbl_metas.append(tbl_meta)
        return (
            pd.concat(tbl_metas)
            .reset_index(drop=True)
            .pipe(self.redefine_calculations_with_components_out_of_explosion)
        )

    def redefine_calculations_with_components_out_of_explosion(
        self, meta_explode: pd.DataFrame
    ) -> pd.DataFrame:
        """Overwrite the calculations with calculation components not in explosion."""
        calc_explode = convert_calculations_into_calculation_component_table(
            meta_explode
        )
        calc_explode["in_explosion"] = calc_explode.source_tables.apply(
            in_explosion_tables, in_explosion_table_names=self.table_names
        )
        not_in_explosion_xbrl_factoids = list(
            calc_explode.loc[~calc_explode.in_explosion, "xbrl_factoid"].unique()
        )
        # this is a temporary variable. Remove when we migrate the pruning/leaf
        # identification into the Tree/Forest builers. Right now this will be used in
        # Exploder.remove_inter_table_calc_duplication. Because we are changing the
        # metadata, this variable can only be generated BEFORE we reclassify these
        # calculations.
        self.inter_table_components_in_intra_table_calc = calc_explode.loc[
            ~calc_explode.in_explosion, "name"
        ].unique()
        meta_explode.loc[
            meta_explode.xbrl_factoid.isin(not_in_explosion_xbrl_factoids),
            ["calculations", "row_type_xbrl"],
        ] = ("[]", "reported_value")
        return meta_explode


class Exploder:
    """Get unique, granular datapoints from a set of related, nested FERC1 tables."""

    def __init__(
        self, table_names: list[str], root_table: str, clean_xbrl_metadata_json: dict
    ):
        """Instantiate an Exploder class.

        Args:
            table_names: list of table names to explode.
            root_table: the table at the base of the tree of tables_to_explode.
            clean_xbrl_metadata_json: json version of the XBRL-metadata.
        """
        self.table_names = table_names
        self.root_table = root_table
        self.meta_exploder = MetadataExploder(self.table_names)
        self.metadata_exploded = self.meta_exploder.boom(clean_xbrl_metadata_json)

    @property
    def other_dimensions(self) -> list[str]:
        """Get all of the column names for the other dimensions."""
        other_dimensions = []
        for table_name in self.table_names:
            other_dimensions.append(
                pudl.transform.ferc1.FERC1_TFR_CLASSES[
                    table_name
                ]().params.reconcile_table_calculations.subtotal_column
            )
        other_dimensions = [sub for sub in other_dimensions if sub]
        return other_dimensions

    @property
    def exploded_pks(self) -> list[str]:
        """Get the joint primary keys of the exploded tables."""
        pks = []
        for table_name in self.table_names:
            xbrl_factoid_name = pudl.transform.ferc1.FERC1_TFR_CLASSES[
                table_name
            ]().params.xbrl_factoid_name
            pks.append(
                [
                    col
                    for col in pudl.metadata.classes.Resource.from_id(
                        table_name
                    ).schema.primary_key
                    if col != xbrl_factoid_name
                ]
            )
        # Some xbrl_factoid names are the same in more than one table, so we also add
        # table_name here.
        pks = (
            pudl.helpers.dedupe_n_flatten_list_of_lists(pks)
            + ["xbrl_factoid"]
            + ["table_name"]
        )
        return pks

    @property
    def value_col(self) -> str:
        """Get the value column for the exploded tables."""
        value_cols = []
        for table_name in self.table_names:
            value_cols.append(
                pudl.transform.ferc1.FERC1_TFR_CLASSES[
                    table_name
                ]().params.reconcile_table_calculations.column_to_check
            )
        if len(set(value_cols)) != 1:
            raise ValueError(
                "Exploding FERC tables requires tables with only one value column. Got: "
                f"{set(value_cols)}"
            )
        value_col = list(set(value_cols))[0]
        return value_col

    def boom(
        self,
        tables_to_explode: dict[str, pd.DataFrame],
        calculation_tolerance: float = 0.05,
    ) -> pd.DataFrame:
        """Explode a set of nested tables.

        There are five main stages of this process:

        #. Prep all of the individual tables for explosion.
        #. Concatenate all of the tabels together.
        #. Remove duplication in the concatenated exploded table.
        #. Add in metadata for the remaining ``xbrl_factoid`` s regarding linage (not
           implemented yet).
        #. Validate (not implemented yet).

        Args:
            tables_to_explode: dictionary of table name (key) to transfomed table (value).
            calculation_tolerance: What proportion (0-1) of calculated values are
              allowed to be incorrect without raising an AssertionError.
        """
        exploded = (
            self.initial_explosion_concatenation(tables_to_explode)
            .pipe(self.generate_intertable_calculations)
            .pipe(self.reconcile_intertable_calculations, calculation_tolerance)
            # REMOVE THE DUPLICATION
            .pipe(self.remove_factoids_from_mutliple_tables, tables_to_explode)
            .pipe(self.remove_totals_from_other_dimensions)
            .pipe(self.remove_inter_table_calc_duplication)
            .pipe(remove_intra_table_calculated_values)
        )
        return exploded

    def initial_explosion_concatenation(
        self, tables_to_explode: dict[str, pd.DataFrame]
    ) -> pd.DataFrame:
        """Concatenate all of the tables for the explosion.

        Merge in some basic pieces of the each table's metadata and add ``table_name``. At
        this point in the explosion, there will be a lot of duplicaiton in the output.
        """
        logger.info("Explode: CONCAT!")
        explosion_tables = []
        # GRAB/PREP EACH TABLE
        for table_name, table_df in tables_to_explode.items():
            xbrl_factoid_name = pudl.transform.ferc1.FERC1_TFR_CLASSES[
                table_name
            ]().params.xbrl_factoid_name
            tbl = table_df.assign(table_name=table_name).rename(
                columns={xbrl_factoid_name: "xbrl_factoid"}
            )
            explosion_tables.append(tbl)

        exploded = pd.concat(explosion_tables)
        # drop any metadata columns coming from the tbls bc we may have edited the
        # metadata df so we want to grab that directly
        meta_idx = ["xbrl_factoid", "table_name"]
        meta_columns = [
            col
            for col in exploded
            if col
            in [
                meta_col
                for meta_col in self.metadata_exploded
                if meta_col not in meta_idx
            ]
        ]
        exploded = exploded.drop(columns=meta_columns).merge(
            self.metadata_exploded,
            how="left",
            on=meta_idx,
            validate="m:1",
        )
        return exploded

    def generate_intertable_calculations(self, exploded: pd.DataFrame) -> pd.DataFrame:
        """Generate calculated values for inter-table calculated factoids.

        This function sums components of calculations for a given factoid when the
        components originate entirely or partially outside of the table. It also
        accounts for components that only sum to a factoid within a particular dimension
        (e.g., for an electric utility or for plants whose plant_function is
        "in_service"). This returns a dataframe with a "calculated_amount" column.

        Args:
            exploded: concatenated tables for table explosion.
        """
        pks_wo_factoid = [col for col in self.exploded_pks if col != "xbrl_factoid"]
        metadata_exploded = self.metadata_exploded
        inter_table_calcs = metadata_exploded[
            (~metadata_exploded.intra_table_calc_flag)
            & (metadata_exploded.row_type_xbrl == "calculated_value")
        ]
        if inter_table_calcs.empty:
            return exploded
        else:
            logger.info(
                f"{self.root_table}: Reconcile inter-table calculations: {list(inter_table_calcs.xbrl_factoid.unique())}."
            )

<<<<<<< HEAD
        left_pks = ["xbrl_factoid"]
        right_pks = ["name"]
        pks_merge = [
            pk for pk in self.exploded_pks if pk != "source_tables"
        ]  # Make PKs to merge calculated values
        pks_wo_factoid = [col for col in pks_merge if col != "xbrl_factoid"]
        # Make PK for component calculations

=======
        inter_table_calc_components = (
            convert_calculations_into_calculation_component_table(inter_table_calcs)
            .set_index(["table_name", "xbrl_factoid"])
            .sort_index()
        )
>>>>>>> d1afd9c4
        calculated_dfs = []
        for calc_idx in set(inter_table_calc_components.index):
            parent_table = calc_idx[0]
            calculated_factoid = calc_idx[1]
            logger.info(f"Reconcile calculation for {calculated_factoid}")
            calculation_df = inter_table_calc_components.loc[calc_idx]
            # Remove the correction
            # TODO: check if we can remove this step?
            calculation_df = calculation_df.loc[
                ~calculation_df.name.str.contains("correction")
            ]
            # If each component has one source table (they all should)
            if calculation_df["source_tables"].str.len().all() == 1:
                calculation_df = calculation_df.explode(
                    "source_tables"
                )  # Unpack the list
            subdimension = [
                dim for dim in self.other_dimensions if dim != "utility_type"
            ]
            if len(subdimension) == 1:
                subdimension = subdimension[0]
            elif len(subdimension) > 1:
                raise AssertionError(
                    "Multiple other subdimensions not yet implemented!"
                )

            calc_comp_to_data_rename = {
                "name": "xbrl_factoid",
                "source_tables": "table_name",
                "utility_type": "utility_type",
                "subdimension": subdimension,
            }

            calc_idx_cols = ["name", "source_tables"]
            dim_cols = ["utility_type", "subdimension"]
            for dim in dim_cols:
                if calculation_df[dim].notnull().all():
                    calc_idx_cols.append(dim)
            data_idx_cols = [
                data_col
                for (calc_col, data_col) in calc_comp_to_data_rename.items()
                if calc_col in calc_idx_cols
            ]
            calc_comp_idx = (
                calculation_df.reset_index()
                .set_index(calc_idx_cols)
                .index.rename(calc_comp_to_data_rename)
            )
            # SELECT ONLY THE COMPONENTS
            components = exploded.set_index(data_idx_cols).loc[calc_comp_idx]
            # CALC THE STUFF
            calc_df = (
                pd.merge(
                    components.reset_index(),
                    calculation_df.reset_index()[
                        ["name", "source_tables", "weight"]
                    ].rename(columns=calc_comp_to_data_rename),
                    on=["xbrl_factoid", "table_name"],
                )
                # apply the weight from the calc to convey the sign before summing.
                .assign(calculated_amount=lambda x: x[self.value_col] * x.weight)
                .groupby(pks_wo_factoid, as_index=False, dropna=False)[
                    "calculated_amount"
                ]
                .sum(min_count=1)
                # Assign the name of the 'total' factoid and associate with its parent table.
                .assign(xbrl_factoid=calculated_factoid)
                .assign(table_name=parent_table)
            )
            calculated_dfs.append(calc_df)

        calculated_df = pd.merge(
            exploded,
            pd.concat(calculated_dfs),
            on=self.exploded_pks,
            how="outer",
            validate="1:1",
            indicator=True,
        )

        assert calculated_df[
            (calculated_df._merge == "right_only")
            & (calculated_df[self.value_col].notnull())
        ].empty

        calculated_df = calculated_df.drop(columns=["_merge"])
        # # Force value_col to be a float to prevent any hijinks with calculating differences.
        calculated_df[self.value_col] = calculated_df[self.value_col].astype(float)

        return calculated_df

    def reconcile_intertable_calculations(
        self, calculated_df, calculation_tolerance: float = 0.05
    ):
        """Ensure inter-table calculated values match reported values within a tolerance.

        In addition to checking whether all reported "calculated" values match the output
        of our repaired calculations, this function adds a correction record to the
        dataframe that is included in the calculations so that after the fact the
        calculations match exactly. This is only done when the fraction of records that
        don't match within the tolerances of :func:`numpy.isclose` is below a set
        threshold.

        Note that only calculations which are off by a significant amount result in the
        creation of a correction record. Many calculations are off from the reported values
        by exaclty one dollar, presumably due to rounding errrors. These records typically
        do not fail the :func:`numpy.isclose()` test and so are not corrected.

        Args:
            calculated_df: table with calculated fields
            calculation_tolerance: What proportion (0-1) of calculated values are
              allowed to be incorrect without raising an AssertionError.
        """
        if "calculated_amount" in calculated_df.columns:
            calculated_df = calculated_df.assign(
                abs_diff=lambda x: abs(x[self.value_col] - x.calculated_amount),
                rel_diff=lambda x: np.where(
                    (x[self.value_col] != 0.0),
                    abs(x.abs_diff / x[self.value_col]),
                    np.nan,
                ),
            )

            off_df = calculated_df[
                ~np.isclose(
                    calculated_df.calculated_amount, calculated_df[self.value_col]
                )
                & (calculated_df["abs_diff"].notnull())
            ]
            calculated_values = calculated_df[(calculated_df.abs_diff.notnull())]
            off_ratio = len(off_df) / len(calculated_values)

            if off_ratio > calculation_tolerance:
                raise AssertionError(
                    f"Calculations in {self.root_table} are off by {off_ratio}. Expected tolerance "
                    f"of {calculation_tolerance}."
                )

            # # We'll only get here if the proportion of calculations that are off is acceptable
            if off_ratio > 0:
                logger.info(
                    f"{self.root_table}: has {len(off_df)} ({off_ratio:.02%}) records whose "
                    "calculations don't match. Adding correction records to make calculations "
                    "match reported values."
                )
                corrections = off_df.copy()

                corrections[self.value_col] = (
                    corrections[self.value_col].fillna(0.0)
                    - corrections["calculated_amount"]
                )
                corrections["original_factoid"] = corrections["xbrl_factoid"]
                corrections["xbrl_factoid"] = (
                    corrections["xbrl_factoid"] + "_correction"
                )
                corrections["row_type_xbrl"] = "correction"
                corrections["intra_table_calc_flag"] = False
                corrections["record_id"] = pd.NA

                calculated_df = pd.concat(
                    [calculated_df, corrections], axis="index"
                ).reset_index()
        return calculated_df

    def remove_factoids_from_mutliple_tables(
        self, exploded, tables_to_explode
    ) -> pd.DataFrame:
        """Remove duplicate factoids that have references in multiple tables."""
        # add the table-level so we know which inter-table duped factoid is downstream
        logger.info("Explode: Remove factoids from multiple tables.")
        exploded = pd.merge(
            exploded,
            get_table_levels(tables_to_explode, self.root_table),
            on="table_name",
            how="left",
            validate="m:1",
        )
        # ensure all tbls have level references
        assert ~exploded.table_level.isnull().any()

        # deal w/ factoids that show up in
        inter_table_facts = (
            exploded[
                [
                    "xbrl_factoid_original",
                    "table_name",
                    "row_type_xbrl",
                    "intra_table_calc_flag",
                    "table_level",
                ]
            ]
            .dropna(subset=["xbrl_factoid_original"])
            .drop_duplicates(["xbrl_factoid_original", "table_name"])
            .sort_values(["xbrl_factoid_original", "table_level"], ascending=False)
        )
        # its the combo of xbrl_factoid_original and table_name that we really care about
        # in terms of dropping bc we want to drop the higher-level/less granular table.
        inter_table_facts_to_drop = inter_table_facts[
            inter_table_facts.duplicated(["xbrl_factoid_original"], keep="first")
        ]
        logger.info(
            f"Explode: Preparing to drop: {inter_table_facts_to_drop.xbrl_factoid_original}"
        )
        # TODO: We need to fill in the other_dimensions columns before doing this check.
        # check to see if there are different values in the values that show up in two tables
        inter_table_ref_check = (
            # these are all the dupes not just the ones we are axing
            exploded[
                exploded.xbrl_factoid_original.isin(
                    inter_table_facts_to_drop.xbrl_factoid_original
                )
            ]
            .groupby(
                [col for col in self.exploded_pks if col != "xbrl_factoid"]
                + ["xbrl_factoid_original"],
                dropna=False,
            )[[self.value_col]]
            .nunique()
        )
        assert inter_table_ref_check[inter_table_ref_check[self.value_col] > 1].empty

        factoid_idx = ["xbrl_factoid_original", "table_name"]
        exploded = exploded.set_index(factoid_idx)
        inter_table_refs = exploded.loc[
            inter_table_facts_to_drop.set_index(factoid_idx).index
        ]
        if len(inter_table_refs) > 1:
            logger.info(
                f"Explode: Dropping {len(inter_table_refs)} ({len(inter_table_refs)/len(exploded):.01%}) inter-table references."
            )
            exploded = exploded.loc[
                exploded.index.difference(
                    inter_table_facts_to_drop.set_index(factoid_idx).index
                )
            ].reset_index()
        else:
            logger.info("Explode: Found no inter-table references. Dropping nothing.")
            # reset the index bc our index rn is tbl name and factoid name og.
            exploded = exploded.reset_index()
        return exploded

    def remove_totals_from_other_dimensions(
        self, exploded: pd.DataFrame
    ) -> pd.DataFrame:
        """Remove the totals from the other dimensions."""
        logger.info("Explode: Interdimensional time.")
        # bc we fill in some of the other dimension columns for
        # ensure we are only taking totals from table_name's that have more than one value
        # for their other dimensions.
        # find the totals from the other dimensions
        exploded = exploded.assign(
            **{
                f"{dim}_nunique": exploded.groupby(["table_name"])[dim].transform(
                    "nunique"
                )
                for dim in self.other_dimensions
            }
        )
        exploded = exploded.assign(
            **{
                f"{dim}_total": (exploded[dim] == "total")
                & (exploded[f"{dim}_nunique"] != 1)
                for dim in self.other_dimensions
            }
        )
        total_mask = (exploded[[f"{dim}_total" for dim in self.other_dimensions]]).any(
            axis=1
        )
        total_len = len(exploded[total_mask])
        logger.info(
            f"Removing {total_len} ({total_len/len(exploded):.1%}) of records which are "
            f"totals of the following dimensions {self.other_dimensions}"
        )
        # remove the totals & drop the cols we used to make em
        drop_cols = [
            f"{dim}{suff}"
            for suff in ["_nunique", "_total"]
            for dim in self.other_dimensions
        ]
        exploded = exploded[~total_mask].drop(columns=drop_cols)
        return exploded

    def remove_inter_table_calc_duplication(
        self, exploded: pd.DataFrame
    ) -> pd.DataFrame:
        """Treat the duplication in the inter-table calculations.

        There are several possible ways to remove the duplication in the inter table calcs.
        See issue #2622. Right now we are doing the simplest option which removes some level
        of detail.
        """
        logger.info("Explode: Doing inter-table calc deduplications stuff.")
        inter_table_components_in_intra_table_calc = list(
            self.meta_exploder.inter_table_components_in_intra_table_calc
        )
        if inter_table_components_in_intra_table_calc:
            logger.info(
                "Explode: Removing intra-table calculation components in inter-table "
                f"calcution ({inter_table_components_in_intra_table_calc})."
            )
            # remove the calcuation components that are a part of an inter-table calculation
            exploded = exploded[
                ~exploded.xbrl_factoid.isin(inter_table_components_in_intra_table_calc)
            ]
        return exploded


def in_explosion_tables(
    source_tables: list[str], in_explosion_table_names: list[str]
) -> bool:
    """Determine if any of a list of source_tables in the list of thre explosion tables.

    Args:
        source_tables: the list of tables. Typically from the ``source_tables`` element
            from an xbrl calculation component
        in_explosion_table_names: list of tables involved in a particular set of
            exploded tables.
    """
    return any([True for tbl in source_tables if tbl in in_explosion_table_names])


def convert_calculations_into_calculation_component_table(
    metadata: pd.DataFrame,
) -> pd.DataFrame:
    """Convert xbrl metadata calculations into a table of calculation components."""
    calc_dfs = []
    for calc, tbl, factoid in zip(
        metadata.calculations, metadata.table_name, metadata.xbrl_factoid
    ):
        calc_dfs.append(
            pd.DataFrame(json.loads(calc)).assign(table_name=tbl, xbrl_factoid=factoid)
        )
    calcs = pd.concat(calc_dfs).reset_index(drop=True)

    return calcs.merge(
        metadata.drop(columns=["calculations"]),
        on=["xbrl_factoid", "table_name"],
        how="left",
    )


def get_table_level(table_name: str, top_table: str) -> int:
    """Get a table level."""
    # we may be able to infer this nesting from the metadata
    table_nesting = {
        "balance_sheet_assets_ferc1": {
            "utility_plant_summary_ferc1": {
                "plant_in_service_ferc1": None,
                "electric_plant_depreciation_functional_ferc1": None,
            },
        },
        "balance_sheet_liabilities_ferc1": {"retained_earnings_ferc1": None},
        "income_statement_ferc1": {
            "depreciation_amortization_summary_ferc1": None,
            "electric_operating_expenses_ferc1": None,
            "electric_operating_revenues_ferc1": None,
        },
    }
    if table_name == top_table:
        level = 1
    elif table_name in table_nesting[top_table].keys():
        level = 2
    elif table_name in pudl.helpers.dedupe_n_flatten_list_of_lists(
        [values.keys() for values in table_nesting[top_table].values()]
    ):
        level = 3
    else:
        raise AssertionError(
            f"AH we didn't find yer table name {table_name} in the nested group of "
            "tables. Be sure all the tables you are trying to explode are related."
        )
    return level


def get_table_levels(tables_to_explode: list[str], top_table: str) -> pd.DataFrame:
    """Get a set of table's level in the explosion.

    Level in this context means where it sits in the tree of the relationship of these
    tables. Level 1 is at the root while the higher numbers are towards the leaves of
    the trees.
    """
    table_levels = {"table_name": [], "table_level": []}
    for table_name in tables_to_explode:
        table_levels["table_name"].append(table_name)
        table_levels["table_level"].append(get_table_level(table_name, top_table))
    return pd.DataFrame(table_levels)


def find_intra_table_components_to_remove(
    inter_table_calc: str, table_name: str
) -> list[str]:
    """Find all xbrl_factoid's within a calc which are native to the source table.

    For all calculations which contain any component's that are natively reported in a
    different table than the calculated factoid, we label those as "inter-table"
    calculations. Sometimes those calculations have components with mix sources - from
    the native table and from other tables. For those mixed-source inter-table
    calculated values, we are going to remove all of the components which are native to
    the source table. This removes some detail but enables us to keep the calculated
    value in the table without any duplication.

    Returns:
        a list of ``xbrl_factoid`` names.
    """
    return [
        component["name"]
        for component in json.loads(inter_table_calc)
        if len(component.get("source_tables")) == 1
        and component.get("source_tables")[0] == table_name
    ]


def remove_intra_table_calculated_values(exploded: pd.DataFrame) -> pd.DataFrame:
    """Remove all of the intra-table calculated values.

    This is assuming that all of these calculated values have been validated as a part
    of the table transform step.
    """
    exploded = exploded[
        (exploded.row_type_xbrl != "calculated_value")
        | (exploded.row_type_xbrl.isnull())
        # keep in the inter-table calced value
        | (
            (exploded.row_type_xbrl == "calculated_value")
            & (~exploded.intra_table_calc_flag)
        )
    ]
    return exploded<|MERGE_RESOLUTION|>--- conflicted
+++ resolved
@@ -930,17 +930,15 @@
         "balance_sheet_assets_ferc1": {
             "table_names_to_explode": [
                 "balance_sheet_assets_ferc1",
+                "balance_sheet_assets_ferc1",
                 "utility_plant_summary_ferc1",
                 "plant_in_service_ferc1",
                 "electric_plant_depreciation_functional_ferc1",
             ],
-<<<<<<< HEAD
-=======
-            "calculation_tolerance": 0.18,
->>>>>>> d1afd9c4
         },
         "balance_sheet_liabilities_ferc1": {
             "table_names_to_explode": [
+                "balance_sheet_liabilities_ferc1",
                 "balance_sheet_liabilities_ferc1",
                 "retained_earnings_ferc1",
             ],
@@ -1209,22 +1207,11 @@
                 f"{self.root_table}: Reconcile inter-table calculations: {list(inter_table_calcs.xbrl_factoid.unique())}."
             )
 
-<<<<<<< HEAD
-        left_pks = ["xbrl_factoid"]
-        right_pks = ["name"]
-        pks_merge = [
-            pk for pk in self.exploded_pks if pk != "source_tables"
-        ]  # Make PKs to merge calculated values
-        pks_wo_factoid = [col for col in pks_merge if col != "xbrl_factoid"]
-        # Make PK for component calculations
-
-=======
         inter_table_calc_components = (
             convert_calculations_into_calculation_component_table(inter_table_calcs)
             .set_index(["table_name", "xbrl_factoid"])
             .sort_index()
         )
->>>>>>> d1afd9c4
         calculated_dfs = []
         for calc_idx in set(inter_table_calc_components.index):
             parent_table = calc_idx[0]
