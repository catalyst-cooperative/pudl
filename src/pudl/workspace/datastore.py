--- conflicted
+++ resolved
@@ -208,11 +208,7 @@
     gridpathratoolkit: ZenodoDoi = "10.5281/zenodo.10892394"
     phmsagas: ZenodoDoi = "10.5281/zenodo.10493790"
     nrelatb: ZenodoDoi = "10.5281/zenodo.12658647"
-<<<<<<< HEAD
-    vceregen: ZenodoDoi = "10.5072/zenodo.116832"  # TODO: UPDATE TEMP SANDBOX DOI
-=======
     vcerare: ZenodoDoi = "10.5281/zenodo.13937523"
->>>>>>> adfff81f
 
     model_config = SettingsConfigDict(
         env_prefix="pudl_zenodo_doi_", env_file=".env", extra="ignore"
