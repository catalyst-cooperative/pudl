"""Datastore manages file retrieval for PUDL datasets."""

import argparse
import hashlib
import io
import json
import logging
import re
import sys
import zipfile
from pathlib import Path
from typing import Any, Dict, Iterator, List, Optional, Tuple

import coloredlogs
import datapackage
import prefect
import requests
import yaml
from requests.adapters import HTTPAdapter
from requests.packages.urllib3.util.retry import Retry

from pudl.workspace import resource_cache
from pudl.workspace.resource_cache import PudlResourceKey

logger = logging.getLogger(__name__)

<<<<<<< HEAD
=======
# The Zenodo tokens recorded here should have read-only access to our archives.
# Including them here is correct in order to allow public use of this tool, so
# long as we stick to read-only keys.

>>>>>>> dd90d2b1

PUDL_YML = Path.home() / ".pudl.yml"


class ChecksumMismatch(ValueError):
    """Resource checksum (md5) does not match."""

    pass


class DatapackageDescriptor:
    """A simple wrapper providing access to datapackage.json contents."""

    def __init__(self, datapackage_json: dict, dataset: str, doi: str):
        """
        Constructs DatapackageDescriptor.

        Args:
          datapackage_json (dict): parsed datapackage.json describing this datapackage.
          dataset (str): name of the dataset.
          doi (str): DOI (aka version) of the dataset.
        """
        self.datapackage_json = datapackage_json
        self.dataset = dataset
        self.doi = doi
        self._validate_datapackage(datapackage_json)

    def get_resource_path(self, name: str) -> str:
        """Returns zenodo url that holds contents of given named resource."""
        res = self._get_resource_metadata(name)
        # remote_url is sometimes set on the local cached version of datapackage.json
        # so we should be using that if it exists.
        return res.get("remote_url") or res.get("path")

    def _get_resource_metadata(self, name: str) -> dict:
        for res in self.datapackage_json["resources"]:
            if res["name"] == name:
                return res
        raise KeyError(f"Resource {name} not found for {self.dataset}/{self.doi}")

    def validate_checksum(self, name: str, content: str) -> bool:
        """Returns True if content matches checksum for given named resource."""
        expected_checksum = self._get_resource_metadata(name)["hash"]
        m = hashlib.md5()  # nosec
        m.update(content)
        if m.hexdigest() != expected_checksum:
            raise ChecksumMismatch(
                f'Checksum for resource {name} does not match.'
                f'Expected {expected_checksum}, got {m.hexdigest()}')

    def _matches(self, res: dict, **filters: Any):
        parts = res.get('parts', {})
        return all(str(parts.get(k)) == str(v) for k, v in filters.items())

    def get_resources(self, name: str = None, **filters: Any) -> Iterator[PudlResourceKey]:
        """Returns series of PudlResourceKey identifiers for matching resources.

        Args:
          name (str): if specified, find resource(s) with this name.
          filters (dict): if specified, find resoure(s) matching these key=value constraints.
            The constraints are matched against the 'parts' field of the resource
            entry in the datapackage.json.
        """
        for res in self.datapackage_json["resources"]:
            if name and res["name"] != name:
                continue
            if self._matches(res, **filters):
                yield PudlResourceKey(
                    dataset=self.dataset,
                    doi=self.doi,
                    name=res["name"])

    def _validate_datapackage(self, datapackage_json: dict):
        """Checks the correctness of datapackage.json metadata. Throws ValueError if invalid."""
        dp = datapackage.Package(datapackage_json)
        if not dp.valid:
            msg = f"Found {len(dp.errors)} datapackage validation errors:\n"
            for e in dp.errors:
                msg = msg + f"  * {e}\n"
            raise ValueError(msg)

    def get_json_string(self) -> str:
        """Exports the underlying json as normalized (sorted, indented) json string."""
        return json.dumps(self.datapackage_json, sort_keys=True, indent=4)
<<<<<<< HEAD


class ZenodoFetcher:
    """API for fetching datapackage descriptors and resource contents from zenodo."""

=======


class ZenodoFetcher:
    """API for fetching datapackage descriptors and resource contents from zenodo."""

>>>>>>> dd90d2b1
    # Zenodo tokens recorded here should have read-only access to our archives.
    # Including them here is correct in order to allow public use of this tool, so
    # long as we stick to read-only keys.
    TOKEN = {
        # Read-only personal access tokens for pudl@catalyst.coop:
        "sandbox": "qyPC29wGPaflUUVAv1oGw99ytwBqwEEdwi4NuUrpwc3xUcEwbmuB4emwysco",
        "production": "KXcG5s9TqeuPh1Ukt5QYbzhCElp9LxuqAuiwdqHP0WS4qGIQiydHn6FBtdJ5"
    }

    DOI = {
        "sandbox": {
            "censusdp1tract": "10.5072/zenodo.674992",
            "eia860": "10.5072/zenodo.672210",
            "eia860m": "10.5072/zenodo.692655",
            "eia861": "10.5072/zenodo.687052",
            "eia923": "10.5072/zenodo.687071",
            "epacems": "10.5072/zenodo.672963",
            "ferc1": "10.5072/zenodo.687072",
            "ferc714": "10.5072/zenodo.672224",
        },
        "production": {
            "censusdp1tract": "10.5281/zenodo.4127049",
            "eia860": "10.5281/zenodo.4127027",
            "eia860m": "10.5281/zenodo.4281337",
            "eia861": "10.5281/zenodo.4127029",
            "eia923": "10.5281/zenodo.4127040",
            "epacems": "10.5281/zenodo.4127055",
            "ferc1": "10.5281/zenodo.4127044",
            "ferc714": "10.5281/zenodo.4127101",
        },
    }
    API_ROOT = {
        "sandbox": "https://sandbox.zenodo.org/api",
        "production": "https://zenodo.org/api",
    }

    def __init__(self, sandbox: bool = False, timeout: float = 15.0):
        """Constructs ZenodoFetcher instance.

        Args:
            sandbox (bool): controls whether production or sandbox zenodo backends
                and associated DOIs should be used.
            timeout (float): timeout (in seconds) for http requests.
        """
        backend = "sandbox" if sandbox else "production"
        self._api_root = self.API_ROOT[backend]
        self._token = self.TOKEN[backend]
        self._dataset_to_doi = self.DOI[backend]
        self._descriptor_cache = {}  # type: Dict[str, DatapackageDescriptor]

        self.timeout = timeout
        retries = Retry(backoff_factor=2, total=3,
                        status_forcelist=[429, 500, 502, 503, 504])
        adapter = HTTPAdapter(max_retries=retries)

        self.http = requests.Session()
        self.http.mount("http://", adapter)
        self.http.mount("https://", adapter)

    def _fetch_from_url(self, url: str) -> requests.Response:
        # logger.info(f"Retrieving {url} from zenodo")
        response = self.http.get(
            url,
            params={"access_token": self._token},
            timeout=self.timeout)
        if response.status_code == requests.codes.ok:
            # logger.info(f"Successfully downloaded {url}")
            return response
        else:
            raise ValueError(f"Could not download {url}: {response.text}")

    def _doi_to_url(self, doi: str) -> str:
        """Returns url that holds the datapackage for given doi."""
        match = re.search(r"zenodo.([\d]+)", doi)
        if match is None:
            raise ValueError(f"Invalid doi {doi}")

        zen_id = int(match.groups()[0])
        return f"{self._api_root}/deposit/depositions/{zen_id}"

    def get_descriptor(self, dataset: str) -> DatapackageDescriptor:
        """Returns DatapackageDescriptor for given dataset."""
        doi = self._dataset_to_doi.get(dataset)
        if not doi:
            raise KeyError(f"No doi found for dataset {dataset}")
        if doi not in self._descriptor_cache:
            dpkg = self._fetch_from_url(self._doi_to_url(doi))
            for f in dpkg.json()["files"]:
                if f["filename"] == "datapackage.json":
                    resp = self._fetch_from_url(f["links"]["download"])
                    self._descriptor_cache[doi] = DatapackageDescriptor(
                        resp.json(), dataset=dataset, doi=doi)
                    break
            else:
                raise RuntimeError(
                    f"Zenodo datapackage for {dataset}/{doi} does not contain valid datapackage.json")
        return self._descriptor_cache[doi]

    def get_resource_key(self, dataset: str, name: str) -> PudlResourceKey:
        """Returns PudlResourceKey for given resource."""
        return PudlResourceKey(dataset, self._dataset_to_doi[dataset], name)

    def get_doi(self, dataset: str) -> str:
        """Returns DOI for given dataset."""
        return self._dataset_to_doi[dataset]

    def get_resource(self, res: PudlResourceKey) -> bytes:
        """Given resource key, retrieve contents of the file from zenodo."""
        desc = self.get_descriptor(res.dataset)
        url = desc.get_resource_path(res.name)
        content = self._fetch_from_url(url).content
        desc.validate_checksum(res.name, content)
        return content

    def get_known_datasets(self) -> List[str]:
        """Returns list of supported datasets."""
        return sorted(self._dataset_to_doi)


class Datastore:
    """Handle connections and downloading of Zenodo Source archives."""

    def __init__(
        self,
        local_cache_path: Optional[Path] = None,
        gcs_cache_path: Optional[str] = None,
<<<<<<< HEAD
        gcs_cache_readonly: bool = False,
=======
>>>>>>> dd90d2b1
        sandbox: bool = False,
        timeout: float = 15
    ):
        # TODO(rousik): figure out an efficient way to configure datastore caching
        """
        Datastore manages file retrieval for PUDL datasets.

        Args:
            local_cache_path (Path): if provided, LocalFileCache pointed at the data
              subdirectory of this path will be used with this Datastore.
            gcs_cache_path (str): if provided, GoogleCloudStorageCache will be used
              to retrieve data files. The path is expected to have the following
              format: gs://bucket[/path_prefix]
            sandbox (bool): if True, use sandbox zenodo backend when retrieving files,
              otherwise use production. This affects which zenodo servers are contacted
              as well as dois used for each dataset.
            timeout (floaTR): connection timeouts (in seconds) to use when connecting
              to Zenodo servers.

        """
        self._cache = resource_cache.LayeredCache()
        self._datapackage_descriptors = {}  # type: Dict[str, DatapackageDescriptor]

        if local_cache_path:
            self._cache.add_cache_layer(
                resource_cache.LocalFileCache(local_cache_path))
        if gcs_cache_path:
            self._cache.add_cache_layer(
                resource_cache.GoogleCloudStorageCache(gcs_cache_path))

        self._zenodo_fetcher = ZenodoFetcher(
            sandbox=sandbox,
            timeout=timeout)

<<<<<<< HEAD
    @classmethod
    def from_prefect_context(cls):
        """Returns Datastore instance constructed with the configuration stored in prefect.context."""
        kwargs = prefect.context.get("datastore_config", {})
        logger.debug(f"Instantiating Datastore with the following arguments: {kwargs}")
        return cls(**kwargs)

=======
>>>>>>> dd90d2b1
    def get_known_datasets(self) -> List[str]:
        """Returns list of supported datasets."""
        return self._zenodo_fetcher.get_known_datasets()

    def get_datapackage_descriptor(self, dataset: str) -> DatapackageDescriptor:
        """Fetch datapackage descriptor for given dataset either from cache or from zenodo."""
        doi = self._zenodo_fetcher.get_doi(dataset)
        if doi not in self._datapackage_descriptors:
            res = PudlResourceKey(dataset, doi, "datapackage.json")
            if self._cache.contains(res):
                self._datapackage_descriptors[doi] = DatapackageDescriptor(
                    json.loads(self._cache.get(res).decode('utf-8')),
                    dataset=dataset,
                    doi=doi)
            else:
                desc = self._zenodo_fetcher.get_descriptor(dataset)
                self._datapackage_descriptors[doi] = desc
                self._cache.add(res, bytes(desc.get_json_string(), "utf-8"))
        return self._datapackage_descriptors[doi]

    def get_resources(self, dataset: str, cached_only: bool = False, **filters: Any) -> Iterator[Tuple[PudlResourceKey, bytes]]:
        """Return content of the matching resources.

        Args:
            dataset (str): name of the dataset to query.
            cached_only (bool): if True, only retrieve resources that are present in the cache.
            filters (key=val): only return resources that match the key-value mapping in their
            metadata["parts"].

        Yields:
            (PudlResourceKey, io.BytesIO) holding content for each matching resource
        """
        desc = self.get_datapackage_descriptor(dataset)
        for res in desc.get_resources(**filters):
            if self._cache.contains(res):
                logger.debug(f"Retrieved {res} from cache.")
                yield (res, self._cache.get(res))
            elif not cached_only:
                logger.debug(f"Retrieved {res} from zenodo.")
                contents = self._zenodo_fetcher.get_resource(res)
                self._cache.add(res, contents)
                yield (res, contents)

    def remove_from_cache(self, res: PudlResourceKey):
        """Remove given resource from the associated cache."""
        self._cache.delete(res)

    def get_unique_resource(self, dataset: str, **filters: Any) -> bytes:
        """Returns content of a resource assuming there is exactly one that matches."""
        res = self.get_resources(dataset, **filters)
        try:
            _, content = next(res)
        except StopIteration:
            raise KeyError(f"No resources found for {dataset}: {filters}")
        try:
            next(res)
        except StopIteration:
            return content
        raise KeyError(f"Multiple resources found for {dataset}: {filters}")

    def get_zipfile_resource(self, dataset: str, **filters: Any) -> zipfile.ZipFile:
        """Retrieves unique resource and opens it as a ZipFile."""
        return zipfile.ZipFile(io.BytesIO(self.get_unique_resource(dataset, **filters)))


class ParseKeyValues(argparse.Action):
    """Transforms k1=v1,k2=v2,... into dict(k1=v1, k2=v2, ...)."""

    def __call__(self, parser, namespace, values, option_string=None):
        """Parses the argument value into dict."""
        d = getattr(namespace, self.dest, {})
        if isinstance(values, str):
            values = [values]
        for val in values:
            for kv in val.split(','):
                k, v = kv.split('=')
            d[k] = v
        setattr(namespace, self.dest, d)


def parse_command_line():
    """Collect the command line arguments."""
<<<<<<< HEAD
    prod_dois = "\n".join([f"    - {x}" for x in ZenodoFetcher.DOI["production"]])
    sand_dois = "\n".join([f"    - {x}" for x in ZenodoFetcher.DOI["sandbox"]])
=======
    prod_dois = "\n".join(
        [f"    - {x}" for x in ZenodoFetcher.DOI["production"].keys()])
    sand_dois = "\n".join([f"    - {x}" for x in ZenodoFetcher.DOI["sandbox"].keys()])
>>>>>>> dd90d2b1

    dataset_msg = f"""
Available Production Datasets:
{prod_dois}

Available Sandbox Datasets:
{sand_dois}"""

    parser = argparse.ArgumentParser(
        description="Download and cache ETL source data from Zenodo.",
        epilog=dataset_msg,
        formatter_class=argparse.RawTextHelpFormatter
    )

    parser.add_argument(
        "--dataset",
        help="Download the specified dataset only. See below for available options. "
        "The default is to download all, which may take an hour or more."
        "speed."
    )
    parser.add_argument(
        "--pudl_in",
        help="Override pudl_in directory, defaults to setting in ~/.pudl.yml",
    )
    parser.add_argument(
        "--validate",
        help="Validate locally cached datapackages, but don't download anything.",
        action="store_true",
        default=False,
    )
    parser.add_argument(
        "--sandbox",
        help="Download data from Zenodo sandbox server. For testing purposes only.",
        action="store_true",
        default=False,
    )
    parser.add_argument(
        "--loglevel",
        help="Set logging level (DEBUG, INFO, WARNING, ERROR, or CRITICAL).",
        default="INFO",
    )
    parser.add_argument(
        "--quiet",
        help="Do not send logging messages to stdout.",
        action="store_true",
        default=False,
    )
    parser.add_argument(
        "--populate-gcs-cache",
        default=None,
        help="If specified, upload data resources to this GCS bucket"
    )
    parser.add_argument(
        "--partition",
        default={},
        action=ParseKeyValues,
        metavar="KEY=VALUE,...",
        help="Only retrieve resources matching these conditions.")

    return parser.parse_args()


def _get_pudl_in(args: dict) -> Path:
    """Figure out what pudl_in path should be used."""
    if args.pudl_in:
        return Path(args.pudl_in)
    else:
        cfg = yaml.safe_load(PUDL_YML.open())
        return Path(cfg["pudl_in"])


def _create_datastore(args: dict) -> Datastore:
    """Constructs datastore instance."""
    local_cache_path = None
    if not args.populate_gcs_cache:
        local_cache_path = _get_pudl_in(args) / "data"
    return Datastore(
        sandbox=args.sandbox,
        local_cache_path=local_cache_path,
        gcs_cache_path=args.populate_gcs_cache)


def main():
    """Cache datasets."""
    args = parse_command_line()

    # logger = logging.getLogger(pudl.__name__)
    log_format = '%(asctime)s [%(levelname)8s] %(name)s:%(lineno)s %(message)s'
    coloredlogs.install(fmt=log_format, level='INFO', logger=logger)

    logger.setLevel(args.loglevel)

    dstore = _create_datastore(args)

    datasets = []
    if args.dataset:
        datasets.append(args.dataset)
    else:
        datasets = dstore.get_known_datasets()

    if args.partition:
        logger.info(f"Only retrieving resources for partition: {args.partition}")

    for selection in datasets:
        if args.validate:
            descriptor = dstore.get_datapackage_descriptor(selection)
            for res, content in dstore.get_resources(selection, cached_only=True, **args.partition):
                try:
                    descriptor.validate_checksum(res.name, content)
                except ChecksumMismatch:
                    logger.warning(
                        f"Resource {res} has invalid checksum. Removing from cache.")
                    dstore.remove_from_cache(res)
        else:
            for res, _ in dstore.get_resources(selection, **args.partition):
                logger.info(f"Retrieved {res}.")


if __name__ == "__main__":
    sys.exit(main())<|MERGE_RESOLUTION|>--- conflicted
+++ resolved
@@ -24,14 +24,6 @@
 
 logger = logging.getLogger(__name__)
 
-<<<<<<< HEAD
-=======
-# The Zenodo tokens recorded here should have read-only access to our archives.
-# Including them here is correct in order to allow public use of this tool, so
-# long as we stick to read-only keys.
-
->>>>>>> dd90d2b1
-
 PUDL_YML = Path.home() / ".pudl.yml"
 
 
@@ -115,19 +107,11 @@
     def get_json_string(self) -> str:
         """Exports the underlying json as normalized (sorted, indented) json string."""
         return json.dumps(self.datapackage_json, sort_keys=True, indent=4)
-<<<<<<< HEAD
 
 
 class ZenodoFetcher:
     """API for fetching datapackage descriptors and resource contents from zenodo."""
 
-=======
-
-
-class ZenodoFetcher:
-    """API for fetching datapackage descriptors and resource contents from zenodo."""
-
->>>>>>> dd90d2b1
     # Zenodo tokens recorded here should have read-only access to our archives.
     # Including them here is correct in order to allow public use of this tool, so
     # long as we stick to read-only keys.
@@ -254,10 +238,7 @@
         self,
         local_cache_path: Optional[Path] = None,
         gcs_cache_path: Optional[str] = None,
-<<<<<<< HEAD
         gcs_cache_readonly: bool = False,
-=======
->>>>>>> dd90d2b1
         sandbox: bool = False,
         timeout: float = 15
     ):
@@ -271,6 +252,8 @@
             gcs_cache_path (str): if provided, GoogleCloudStorageCache will be used
               to retrieve data files. The path is expected to have the following
               format: gs://bucket[/path_prefix]
+            gcs_cache_readonly (bool): controls whether GCS cache should be treated
+              as read-only layer and should not be modified.
             sandbox (bool): if True, use sandbox zenodo backend when retrieving files,
               otherwise use production. This affects which zenodo servers are contacted
               as well as dois used for each dataset.
@@ -292,7 +275,6 @@
             sandbox=sandbox,
             timeout=timeout)
 
-<<<<<<< HEAD
     @classmethod
     def from_prefect_context(cls):
         """Returns Datastore instance constructed with the configuration stored in prefect.context."""
@@ -300,8 +282,6 @@
         logger.debug(f"Instantiating Datastore with the following arguments: {kwargs}")
         return cls(**kwargs)
 
-=======
->>>>>>> dd90d2b1
     def get_known_datasets(self) -> List[str]:
         """Returns list of supported datasets."""
         return self._zenodo_fetcher.get_known_datasets()
@@ -384,14 +364,9 @@
 
 def parse_command_line():
     """Collect the command line arguments."""
-<<<<<<< HEAD
-    prod_dois = "\n".join([f"    - {x}" for x in ZenodoFetcher.DOI["production"]])
-    sand_dois = "\n".join([f"    - {x}" for x in ZenodoFetcher.DOI["sandbox"]])
-=======
     prod_dois = "\n".join(
         [f"    - {x}" for x in ZenodoFetcher.DOI["production"].keys()])
     sand_dois = "\n".join([f"    - {x}" for x in ZenodoFetcher.DOI["sandbox"].keys()])
->>>>>>> dd90d2b1
 
     dataset_msg = f"""
 Available Production Datasets:
