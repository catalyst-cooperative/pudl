"""Datastore manages file retrieval for PUDL datasets."""

import hashlib
import io
import json
import pathlib
import re
import sys
import zipfile
from collections import defaultdict
from collections.abc import Iterator
from pathlib import Path
from typing import Annotated, Any, Self
from urllib.parse import ParseResult, urlparse

import click
import frictionless
import requests
from google.auth.exceptions import DefaultCredentialsError
from pydantic import HttpUrl, StringConstraints
from pydantic_settings import BaseSettings, SettingsConfigDict
from requests.adapters import HTTPAdapter
from urllib3.util.retry import Retry

import pudl
from pudl.helpers import retry
from pudl.workspace import resource_cache
from pudl.workspace.resource_cache import PudlResourceKey
from pudl.workspace.setup import PudlPaths

logger = pudl.logging_helpers.get_logger(__name__)

ZenodoDoi = Annotated[
    str,
    StringConstraints(
        strict=True, min_length=16, pattern=r"(10\.5072|10\.5281)/zenodo.([\d]+)"
    ),
]


class ChecksumMismatchError(ValueError):
    """Resource checksum (md5) does not match."""


class DatapackageDescriptor:
    """A simple wrapper providing access to datapackage.json contents."""

    def __init__(self, datapackage_json: dict, dataset: str, doi: ZenodoDoi):
        """Constructs DatapackageDescriptor.

        Args:
          datapackage_json: parsed datapackage.json describing this datapackage.
          dataset: The name (an identifying string) of the dataset.
          doi: A versioned Digital Object Identifier for the dataset.
        """
        self.datapackage_json = datapackage_json
        self.dataset = dataset
        self.doi = doi
        self._validate_datapackage(datapackage_json)

    def get_resource_path(self, name: str) -> str:
        """Returns zenodo url that holds contents of given named resource."""
        res = self._get_resource_metadata(name)
        # In older cached archives, "remote_url" was used to refer to the original path
        # to the file, while the canonical "path" field was updated by the datastore
        # to refer to the local path to the associated file relative to the location of
        # datapackage.json. This behavior is deprecated and no longer used, but we need
        # to retain this logic to support older cached archives, e.g. censusdp1tract
        # which hasn't changed since 2020.
        resource_path = res.get("remote_url") or res.get("path")
        parsed_path = urlparse(resource_path)
        if parsed_path.path.startswith("/api/files"):
            record_number = self.doi.lower().rsplit("zenodo.", 1)[-1]
            new_path = f"/records/{record_number}/files/{name}"
            new_url = ParseResult(**(parsed_path._asdict() | {"path": new_path}))

            return new_url.geturl()
        return resource_path

    def _get_resource_metadata(self, name: str) -> dict:
        for res in self.datapackage_json["resources"]:
            if res["name"] == name:
                return res
        raise KeyError(f"Resource {name} not found for {self.dataset}/{self.doi}")

    def get_download_size(self) -> int:
        """Returns the total download size of all the resources in MB."""
        total_bytes = 0
        for res in self.datapackage_json["resources"]:
            total_bytes += res["bytes"]
        return int(total_bytes / 1000000)

    def validate_checksum(self, name: str, content: str) -> bool:
        """Returns True if content matches checksum for given named resource."""
        expected_checksum = self._get_resource_metadata(name)["hash"]
        m = hashlib.md5()  # noqa: S324 Unfortunately md5 is required by Zenodo
        m.update(content)
        if m.hexdigest() != expected_checksum:
            raise ChecksumMismatchError(
                f"Checksum for resource {name} does not match."
                f"Expected {expected_checksum}, got {m.hexdigest()}"
            )

    def _matches(self, res: dict, **filters: Any):
        for k, v in filters.items():
            if str(v) != str(v).lower():
                logger.warning(
                    f"Resource filter values should be all lowercase: {k}={v}"
                )
        parts = res.get("parts", {})
        # Each selected file should match for all partitions specified.
        matches = [self._match_from_partition(parts, k, v) for k, v in filters.items()]
        return all(matches)

    def _match_from_partition(
        self, parts: dict[str, str], k: str, v: str | list[str, str]
    ):
        if isinstance(
            parts.get(k), list
        ):  # If partitions are list, match whole list if it contains desired element
            return any(str(part).lower() == str(v).lower() for part in parts.get(k))
        return str(parts.get(k)).lower() == str(v).lower()

    def get_resources(
        self: Self, name: str = None, **filters: Any
    ) -> Iterator[PudlResourceKey]:
        """Returns series of PudlResourceKey identifiers for matching resources.

        Args:
            name: if specified, find resource(s) with this name.
            filters (dict): if specified, find resource(s) matching these key=value
                constraints. The constraints are matched against the 'parts' field of
                the resource entry in the datapackage.json.
        """
        for res in self.datapackage_json["resources"]:
            if name and res["name"] != name:
                continue
            if self._matches(res, **filters):
                yield PudlResourceKey(
                    dataset=self.dataset, doi=self.doi, name=res["name"]
                )

    def get_partitions(self, name: str = None) -> dict[str, set[str]]:
        """Return mapping of known partition keys to their allowed known values."""
        partitions: dict[str, set[str]] = defaultdict(set)
        for res in self.datapackage_json["resources"]:
            if name and res["name"] != name:
                continue
            for k, v in res.get("parts", {}).items():
                if isinstance(v, list):
                    partitions[k] |= set(v)  # Add all items from list
                else:
                    partitions[k].add(v)
        return partitions

    def get_partition_filters(self, **filters: Any) -> Iterator[dict[str, str]]:
        """Returns list of all known partition mappings.

        This can be used to iterate over all resources as the mappings can be directly
        used as filters and should map to unique resource.

        Args:
            filters: additional constraints for selecting relevant partitions.
        """
        for res in self.datapackage_json["resources"]:
            if self._matches(res, **filters):
                yield dict(res.get("parts", {}))

    def _validate_datapackage(self, datapackage_json: dict):
        """Checks the correctness of datapackage.json metadata.

        Throws ValueError if invalid.
        """
        report = frictionless.Package.validate_descriptor(datapackage_json)
        if not report.valid:
            msg = f"Found {len(report.errors)} datapackage validation errors:\n"
            for e in report.errors:
                msg = msg + f"  * {e}\n"
            raise ValueError(msg)

    def get_json_string(self) -> str:
        """Exports the underlying json as normalized (sorted, indented) json string."""
        return json.dumps(self.datapackage_json, sort_keys=True, indent=4)


class ZenodoDoiSettings(BaseSettings):
    """Digital Object Identifiers pointing to currently used Zenodo archives."""

    censusdp1tract: ZenodoDoi = "10.5281/zenodo.4127049"
    censuspep: ZenodoDoi = "10.5281/zenodo.14648211"
    eia176: ZenodoDoi = "10.5281/zenodo.14589676"
    eia191: ZenodoDoi = "10.5281/zenodo.10607837"
    eia757a: ZenodoDoi = "10.5281/zenodo.10607839"
    eia860: ZenodoDoi = "10.5281/zenodo.13682785"
    eia860m: ZenodoDoi = "10.5281/zenodo.14842914"
    eia861: ZenodoDoi = "10.5281/zenodo.13907096"
    eia923: ZenodoDoi = "10.5281/zenodo.14745188"
    eia930: ZenodoDoi = "10.5281/zenodo.14842901"
    eiawater: ZenodoDoi = "10.5281/zenodo.10806016"
    eiaaeo: ZenodoDoi = "10.5281/zenodo.10838488"
    eia_bulk_elec: ZenodoDoi = "10.5281/zenodo.14745186"
    epacamd_eia: ZenodoDoi = "10.5281/zenodo.14834878"
    epacems: ZenodoDoi = "10.5281/zenodo.14792708"
    ferc1: ZenodoDoi = "10.5281/zenodo.13149094"
    ferc2: ZenodoDoi = "10.5281/zenodo.13149082"
    ferc6: ZenodoDoi = "10.5281/zenodo.13149089"
    ferc60: ZenodoDoi = "10.5281/zenodo.13149090"
    ferc714: ZenodoDoi = "10.5281/zenodo.13149091"
    gridpathratoolkit: ZenodoDoi = "10.5281/zenodo.10892394"
<<<<<<< HEAD
    phmsagas: ZenodoDoi = "10.5281/zenodo.14589677"
=======
>>>>>>> af8256a4
    nrelatb: ZenodoDoi = "10.5281/zenodo.12658647"
    phmsagas: ZenodoDoi = "10.5281/zenodo.10493790"
    sec10k: ZenodoDoi = "10.5281/zenodo.15161694"
    vcerare: ZenodoDoi = "10.5281/zenodo.13937523"

    model_config = SettingsConfigDict(
        env_prefix="pudl_zenodo_doi_", env_file=".env", extra="ignore"
    )


class ZenodoFetcher:
    """API for fetching datapackage descriptors and resource contents from zenodo."""

    _descriptor_cache: dict[str, DatapackageDescriptor]
    zenodo_dois: ZenodoDoiSettings
    timeout: float

    def __init__(
        self: Self, zenodo_dois: ZenodoDoiSettings | None = None, timeout: float = 15.0
    ):
        """Constructs ZenodoFetcher instance."""
        if not zenodo_dois:
            self.zenodo_dois = ZenodoDoiSettings()

        self.timeout = timeout

        retries = Retry(
            backoff_factor=2, total=3, status_forcelist=[429, 500, 502, 503, 504]
        )
        adapter = HTTPAdapter(max_retries=retries)
        self.http = requests.Session()
        self.http.mount("http://", adapter)
        self.http.mount("https://", adapter)
        self._descriptor_cache = {}

    def get_doi(self: Self, dataset: str) -> ZenodoDoi:
        """Returns DOI for given dataset."""
        try:
            doi = self.zenodo_dois.__getattribute__(dataset)
        except AttributeError as err:
            raise AttributeError(f"No Zenodo DOI found for dataset {dataset}.") from err
        return doi

    def get_known_datasets(self: Self) -> list[str]:
        """Returns list of supported datasets."""
        return [name for name, doi in sorted(self.zenodo_dois)]

    def _get_url(self: Self, doi: ZenodoDoi) -> HttpUrl:
        """Construct a Zenodo depsition URL based on its Zenodo DOI."""
        match = re.search(r"(10\.5072|10\.5281)/zenodo.([\d]+)", doi)

        if match is None:
            raise ValueError(f"Invalid Zenodo DOI: {doi}")

        doi_prefix = match.groups()[0]
        zenodo_id = match.groups()[1]
        if doi_prefix == "10.5072":
            api_root = "https://sandbox.zenodo.org/api"
        elif doi_prefix == "10.5281":
            api_root = "https://zenodo.org/api"
        else:
            raise ValueError(f"Invalid Zenodo DOI: {doi}")
        return f"{api_root}/records/{zenodo_id}/files"

    def _fetch_from_url(self: Self, url: HttpUrl) -> requests.Response:
        logger.info(f"Retrieving {url} from zenodo")
        response = self.http.get(url, timeout=self.timeout)
        if response.status_code == requests.codes.ok:
            logger.debug(f"Successfully downloaded {url}")
            return response
        raise ValueError(f"Could not download {url}: {response.text}")

    def get_descriptor(self: Self, dataset: str) -> DatapackageDescriptor:
        """Returns class:`DatapackageDescriptor` for given dataset."""
        doi = self.get_doi(dataset)
        if doi not in self._descriptor_cache:
            dpkg = self._fetch_from_url(self._get_url(doi))
            for f in dpkg.json()["entries"]:
                if f["key"] == "datapackage.json":
                    resp = self._fetch_from_url(f["links"]["content"])
                    self._descriptor_cache[doi] = DatapackageDescriptor(
                        resp.json(), dataset=dataset, doi=doi
                    )
                    break
            else:
                raise RuntimeError(
                    f"Zenodo datapackage for {dataset}/{doi} does not contain valid datapackage.json"
                )
        return self._descriptor_cache[doi]

    def get_resource(self: Self, res: PudlResourceKey) -> bytes:
        """Given resource key, retrieve contents of the file from zenodo."""
        desc = self.get_descriptor(res.dataset)
        url = desc.get_resource_path(res.name)
        content = self._fetch_from_url(url).content
        desc.validate_checksum(res.name, content)
        return content


class Datastore:
    """Handle connections and downloading of Zenodo Source archives."""

    def __init__(
        self,
        local_cache_path: Path | None = None,
        gcs_cache_path: str | None = None,
        timeout: float = 15.0,
    ):
        # TODO(rousik): figure out an efficient way to configure datastore caching
        """Datastore manages file retrieval for PUDL datasets.

        Args:
            local_cache_path: if provided, LocalFileCache pointed at the data
                subdirectory of this path will be used with this Datastore.
            gcs_cache_path: if provided, GoogleCloudStorageCache will be used
                to retrieve data files. The path is expected to have the following
                format: gs://bucket[/path_prefix]
            timeout: connection timeouts (in seconds) to use when connecting
                to Zenodo servers.
        """
        self._cache = resource_cache.LayeredCache()
        self._datapackage_descriptors: dict[str, DatapackageDescriptor] = {}

        if local_cache_path:
            logger.info(f"Adding local cache layer at {local_cache_path}")
            self._cache.add_cache_layer(resource_cache.LocalFileCache(local_cache_path))
        if gcs_cache_path:
            try:
                logger.info(f"Adding GCS cache layer at {gcs_cache_path}")
                self._cache.add_cache_layer(
                    resource_cache.GoogleCloudStorageCache(gcs_cache_path)
                )
            except (DefaultCredentialsError, OSError) as e:
                logger.info(
                    f"Unable to obtain credentials for GCS Cache at {gcs_cache_path}. "
                    f"Falling back to Zenodo if necessary. Error was: {e}"
                )

        self._zenodo_fetcher = ZenodoFetcher(timeout=timeout)

    def get_known_datasets(self) -> list[str]:
        """Returns list of supported datasets."""
        return self._zenodo_fetcher.get_known_datasets()

    def get_datapackage_descriptor(self, dataset: str) -> DatapackageDescriptor:
        """Fetch datapackage descriptor for dataset either from cache or Zenodo."""
        doi = self._zenodo_fetcher.get_doi(dataset)
        if doi not in self._datapackage_descriptors:
            res = PudlResourceKey(dataset, doi, "datapackage.json")
            if self._cache.contains(res):
                self._datapackage_descriptors[doi] = DatapackageDescriptor(
                    json.loads(self._cache.get(res).decode("utf-8")),
                    dataset=dataset,
                    doi=doi,
                )
            else:
                desc = self._zenodo_fetcher.get_descriptor(dataset)
                self._datapackage_descriptors[doi] = desc
                self._cache.add(res, bytes(desc.get_json_string(), "utf-8"))
        return self._datapackage_descriptors[doi]

    def get_resources(
        self,
        dataset: str,
        cached_only: bool = False,
        skip_optimally_cached: bool = False,
        **filters: Any,
    ) -> Iterator[tuple[PudlResourceKey, bytes]]:
        """Return content of the matching resources.

        Args:
            dataset: name of the dataset to query.
            cached_only: if True, only retrieve resources that are present in the cache.
            skip_optimally_cached: if True, only retrieve resources that are not optimally
                cached. This triggers attempt to optimally cache these resources.
            filters (key=val): only return resources that match the key-value mapping in their
            metadata["parts"].

        Yields:
            (PudlResourceKey, io.BytesIO) holding content for each matching resource
        """
        desc = self.get_datapackage_descriptor(dataset)
        for res in desc.get_resources(**filters):
            if self._cache.is_optimally_cached(res) and skip_optimally_cached:
                logger.info(f"{res} is already optimally cached.")
                continue
            if self._cache.contains(res):
                contents = self._cache.get(res)
                logger.info(f"Retrieved {res} from cache.")
                if not self._cache.is_optimally_cached(res):
                    logger.info(f"{res} was not optimally cached yet, adding.")
                    self._cache.add(res, contents)
                yield (res, contents)
            elif not cached_only:
                logger.info(f"Retrieved {res} from zenodo.")
                contents = self._zenodo_fetcher.get_resource(res)
                self._cache.add(res, contents)
                yield (res, contents)

    def remove_from_cache(self, res: PudlResourceKey) -> None:
        """Remove given resource from the associated cache."""
        self._cache.delete(res)

    def get_unique_resource(self, dataset: str, **filters: Any) -> bytes:
        """Returns content of a resource assuming there is exactly one that matches."""
        res = self.get_resources(dataset, **filters)
        try:
            _, content = next(res)
        except StopIteration as err:
            raise KeyError(f"No resources found for {dataset}: {filters}") from err
        try:
            next(res)
        except StopIteration:
            return content
        raise KeyError(f"Multiple resources found for {dataset}: {filters}")

    def get_zipfile_resource(self, dataset: str, **filters: Any) -> zipfile.ZipFile:
        """Retrieves unique resource and opens it as a ZipFile."""
        resource_bytes = self.get_unique_resource(dataset, **filters)
        resource = io.BytesIO(resource_bytes)
        md5sum = hashlib.file_digest(resource, "md5").hexdigest()
        logger.info(
            f"Got resource {dataset=}, {filters=}, {md5sum=}, "
            f"{len(resource_bytes)} bytes; turning into ZipFile"
        )
        return retry(zipfile.ZipFile, retry_on=(zipfile.BadZipFile), file=resource)

    def get_zipfile_resources(
        self, dataset: str, **filters: Any
    ) -> Iterator[tuple[PudlResourceKey, zipfile.ZipFile]]:
        """Iterates over resources that match filters and opens each as ZipFile."""
        for resource_key, content in self.get_resources(dataset, **filters):
            yield (
                resource_key,
                retry(zipfile.ZipFile, retry_on=(zipfile.BadZipFile), file=content),
            )

    def get_zipfile_file_names(self, zip_file: zipfile.ZipFile):
        """Given a zipfile, return a list of the file names in it."""
        return zipfile.ZipFile.namelist(zip_file)


def print_partitions(dstore: Datastore, datasets: list[str]) -> None:
    """Prints known partition keys and its values for each of the datasets."""
    for single_ds in datasets:
        partitions = dstore.get_datapackage_descriptor(single_ds).get_partitions()

        print(f"\nPartitions for {single_ds} ({ZenodoFetcher().get_doi(single_ds)}):")
        for partition_key in sorted(partitions):
            # try-except required because ferc2 has parts with heterogenous types that
            # therefore can't be sorted: [1, 2, None]
            try:
                parts = sorted(partitions[partition_key])
            except TypeError:
                parts = partitions[partition_key]
            print(f"  {partition_key}: {', '.join(str(x) for x in parts)}")
        if not partitions:
            print("  -- no known partitions --")


def validate_cache(
    dstore: Datastore, datasets: list[str], partition: dict[str, str]
) -> None:
    """Validate elements in the datastore cache.

    Delete invalid entires from cache.
    """
    for single_ds in datasets:
        num_total = 0
        num_invalid = 0
        descriptor = dstore.get_datapackage_descriptor(single_ds)
        for res, content in dstore.get_resources(
            single_ds, cached_only=True, **partition
        ):
            try:
                num_total += 1
                descriptor.validate_checksum(res.name, content)
            except ChecksumMismatchError:
                num_invalid += 1
                logger.warning(
                    f"Resource {res} has invalid checksum. Removing from cache."
                )
                dstore.remove_from_cache(res)
        logger.info(
            f"Checked {num_total} resources for {single_ds}. Removed {num_invalid}."
        )


def fetch_resources(
    dstore: Datastore,
    datasets: list[str],
    partition: dict[str, int | str],
    gcs_cache_path: str,
    bypass_local_cache: bool,
) -> None:
    """Retrieve all matching resources and store them in the cache."""
    for single_ds in datasets:
        for res, contents in dstore.get_resources(
            single_ds, skip_optimally_cached=True, **partition
        ):
            logger.info(f"Retrieved {res}.")
            # If the gcs_cache_path is specified and we don't want
            # to bypass the local cache, populate the local cache.
            if gcs_cache_path and not bypass_local_cache:
                dstore._cache.add(res, contents)


def _parse_key_values(
    ctx: click.core.Context,
    param: click.Option,
    values: str,
) -> dict[str, str]:
    """Parse key-value pairs into a Python dictionary.

    Transforms a command line argument of the form: k1=v1,k2=v2,k3=v3...
    into: {k1:v1, k2:v2, k3:v3, ...}
    """
    out_dict = {}
    for val in values:
        for key_value in val.split(","):
            key, value = key_value.split("=")
            out_dict[key] = value
    return out_dict


@click.command(
    context_settings={"help_option_names": ["-h", "--help"]},
)
@click.option(
    "--dataset",
    "-d",
    type=click.Choice(ZenodoFetcher().get_known_datasets()),
    default=list(ZenodoFetcher().get_known_datasets()),
    multiple=True,
    help=(
        "Specifies what dataset to work with. The default is to download all datasets. "
        "Note that downloading all datasets may take hours depending on network speed. "
        "This option may be applied multiple times to specify multiple datasets."
    ),
)
@click.option(
    "--validate",
    is_flag=True,
    default=False,
    help="Validate the contents of locally cached data, but don't download anything.",
)
@click.option(
    "--list-partitions",
    help=(
        "List the available partition keys and values for each dataset specified "
        "using the --dataset argument, or all datasets if --dataset is not used."
    ),
    is_flag=True,
    default=False,
)
@click.option(
    "--partition",
    "-p",
    multiple=True,
    help=(
        "Only operate on dataset partitions matching these conditions. The argument "
        "should have the form: key1=val1,key2=val2,... Conditions are combined with "
        "a boolean AND, functionally meaning each key can only appear once. "
        "If a key is repeated, only the last value is used. "
        "So state=ca,year=2022 will retrieve all California data for 2022, and "
        "state=ca,year=2021,year=2022 will also retrieve California data for 2022, "
        "while state=ca by itself will retrieve all years of California data."
    ),
    callback=_parse_key_values,
)
@click.option(
    "--bypass-local-cache",
    is_flag=True,
    default=False,
    help=(
        "If enabled, locally cached data will not be used. Instead, a new copy will be "
        "downloaded from Zenodo or the GCS cache if specified."
    ),
)
@click.option(
    "--gcs-cache-path",
    type=str,
    help=(
        "Load cached inputs from Google Cloud Storage if possible. This is usually "
        "much faster and more reliable than downloading from Zenodo directly. The "
        "path should be a URL of the form gs://bucket[/path_prefix]. Internally we use "
        "gs://internal-zenodo-cache.catalyst.coop. A public cache is available at "
        "gs://zenodo-cache.catalyst.coop but requires GCS authentication and a billing "
        "project to pay data egress costs."
    ),
)
@click.option(
    "--logfile",
    help="If specified, write logs to this file.",
    type=click.Path(
        exists=False,
        resolve_path=True,
        path_type=pathlib.Path,
    ),
)
@click.option(
    "--loglevel",
    default="INFO",
    type=click.Choice(
        ["DEBUG", "INFO", "WARNING", "ERROR", "CRITICAL"], case_sensitive=False
    ),
)
def pudl_datastore(
    dataset: list[str],
    validate: bool,
    list_partitions: bool,
    partition: dict[str, int | str],
    gcs_cache_path: str,
    bypass_local_cache: bool,
    logfile: pathlib.Path,
    loglevel: str,
):
    """Manage the raw data inputs to the PUDL data processing pipeline.

    Download all the raw FERC Form 2 data:

    pudl_datastore --dataset ferc2

    Download the raw FERC Form 2 data only for 2021

    pudl_datastore --dataset ferc2 --partition year=2021

    Re-download the raw FERC Form 2 data for 2021 even if you already have it:

    pudl_datastore --dataset ferc2 --partition year=2021 --bypass-local-cache

    Validate all California EPA CEMS data in the local datastore:

    pudl_datastore --dataset epacems --validate --partition state=ca

    List the available partitions in the EIA-860 and EIA-923 datasets:

    pudl_datastore --dataset eia860 --dataset eia923 --list-partitions
    """
    pudl.logging_helpers.configure_root_logger(logfile=logfile, loglevel=loglevel)

    cache_path = None
    if not bypass_local_cache:
        cache_path = PudlPaths().input_dir

    dstore = Datastore(
        gcs_cache_path=gcs_cache_path,
        local_cache_path=cache_path,
    )

    if partition:
        logger.info(f"Only considering resource partitions: {partition}")

    if list_partitions:
        print_partitions(dstore, dataset)
    elif validate:
        validate_cache(dstore, dataset, partition)
    else:
        fetch_resources(
            dstore=dstore,
            datasets=dataset,
            partition=partition,
            gcs_cache_path=gcs_cache_path,
            bypass_local_cache=bypass_local_cache,
        )

    return 0


if __name__ == "__main__":
    sys.exit(pudl_datastore())<|MERGE_RESOLUTION|>--- conflicted
+++ resolved
@@ -207,12 +207,8 @@
     ferc60: ZenodoDoi = "10.5281/zenodo.13149090"
     ferc714: ZenodoDoi = "10.5281/zenodo.13149091"
     gridpathratoolkit: ZenodoDoi = "10.5281/zenodo.10892394"
-<<<<<<< HEAD
+    nrelatb: ZenodoDoi = "10.5281/zenodo.12658647"
     phmsagas: ZenodoDoi = "10.5281/zenodo.14589677"
-=======
->>>>>>> af8256a4
-    nrelatb: ZenodoDoi = "10.5281/zenodo.12658647"
-    phmsagas: ZenodoDoi = "10.5281/zenodo.10493790"
     sec10k: ZenodoDoi = "10.5281/zenodo.15161694"
     vcerare: ZenodoDoi = "10.5281/zenodo.13937523"
 
