--- conflicted
+++ resolved
@@ -192,13 +192,8 @@
     eia757a: ZenodoDoi = "10.5281/zenodo.10607839"
     eia860: ZenodoDoi = "10.5281/zenodo.13682785"
     eia860m: ZenodoDoi = "10.5281/zenodo.12656895"
-<<<<<<< HEAD
     eia861: ZenodoDoi = "10.5281/zenodo.13907096"
-    eia923: ZenodoDoi = "10.5281/zenodo.12721286"
-=======
-    eia861: ZenodoDoi = "10.5281/zenodo.10204708"
     eia923: ZenodoDoi = "10.5281/zenodo.13884405"
->>>>>>> 40dd5cc0
     eia930: ZenodoDoi = "10.5281/zenodo.13149087"
     eiawater: ZenodoDoi = "10.5281/zenodo.10806016"
     eiaaeo: ZenodoDoi = "10.5281/zenodo.10838488"
