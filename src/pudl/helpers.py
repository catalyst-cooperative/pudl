--- conflicted
+++ resolved
@@ -949,20 +949,15 @@
     bool_cols = {col: col_dtype for col, col_dtype
                  in col_dtypes.items()
                  if col_dtype == pd.BooleanDtype()}
-<<<<<<< HEAD
-=======
     # grab all of the non boolean columns
     non_bool_cols = {col: col_dtype for col, col_dtype
                      in col_dtypes.items()
                      if col_dtype != pd.BooleanDtype()}
->>>>>>> 7c981417
     # Grab only the string columns...
     string_cols = {col: col_dtype for col, col_dtype
                    in col_dtypes.items()
                    if col_dtype == pd.StringDtype()}
 
-<<<<<<< HEAD
-=======
     # If/when we have the columns exhaustively typed, we can do it like this,
     # but right now we don't have the FERC columns done, so we can't:
     # get me all of the columns for the table in the constants dtype dict
@@ -976,7 +971,6 @@
     #    col: col_types[col] for col in col_types if col_types[col] is not bool
     # }
 
->>>>>>> 7c981417
     for col in bool_cols:
         # Bc the og bool values were sometimes coming across as actual bools or
         # strings, for some reason we need to map both types (I'm not sure
@@ -996,16 +990,10 @@
         df = df.astype({c: float for c in cols_to_fix})
 
     df = (
-<<<<<<< HEAD
-        df.replace(to_replace="<NA>", value={
-                   col: pd.NA for col in string_cols})
-        .replace(to_replace="nan", value={col: pd.NA for col in string_cols})
-=======
         df.astype(non_bool_cols)
         .astype(bool_cols)
         .replace(to_replace="nan", value={col: pd.NA for col in string_cols})
         .replace(to_replace="<NA>", value={col: pd.NA for col in string_cols})
->>>>>>> 7c981417
     )
 
     # Zip codes are highly coorelated with datatype. If they datatype gets
