"""General utility functions that are used in a variety of contexts.

The functions in this module are used in various stages of the ETL and post-etl
processes. They are usually not dataset specific, but not always. If a function is
designed to be used as a general purpose tool, applicable in multiple scenarios, it
should probably live here. There are lost of transform type functions in here that help
with cleaning and restructing dataframes.
"""
import itertools
import logging
import pathlib
import re
import shutil
from collections import defaultdict
from functools import partial
from importlib import resources
from io import BytesIO
from typing import Any, Literal

import addfips
import coloredlogs
import numpy as np
import pandas as pd
import requests
import sqlalchemy as sa
<<<<<<< HEAD
from openpyxl import load_workbook
=======
from pandas._libs.missing import NAType
>>>>>>> 8844ab90

from pudl.metadata.fields import get_pudl_dtypes

sum_na = partial(pd.Series.sum, skipna=False)
"""A sum function that returns NA if the Series includes any NA values.

In many of our aggregations we need to override the default behavior of treating
NA values as if they were zero. E.g. when calculating the heat rates of
generation units, if there are some months where fuel consumption is reported
as NA, but electricity generation is reported normally, then the fuel
consumption for the year needs to be NA, otherwise we'll get unrealistic heat
rates.
"""


def get_logger(name: str):
    """Helper function to append 'catalystcoop' to logger name and return logger."""
    return logging.getLogger(f"catalystcoop.{name}")


logger = get_logger(__name__)


def label_map(
    df: pd.DataFrame,
    from_col: str = "code",
    to_col: str = "label",
    null_value: str | NAType = pd.NA,
) -> defaultdict[str, str | NAType]:
    """Build a mapping dictionary from two columns of a labeling / coding dataframe.

    These dataframes document the meanings of the codes that show up in much of the
    originally reported data. They're defined in :mod:`pudl.metadata.codes`.  This
    function is mostly used to build maps that can translate the hard to understand
    short codes into longer human-readable codes.

    Args:
        df: The coding / labeling dataframe. Must contain columns ``from_col``
            and ``to_col``.
        from_col: Label of column containing the existing codes to be replaced.
        to_col: Label of column containing the new codes to be swapped in.
        null_value: Defualt (Null) value to map to when a value which doesn't
            appear in ``from_col`` is encountered.


    Returns:
        A mapping dictionary suitable for use with :meth:`pandas.Series.map`.
    """
    return defaultdict(
        lambda: null_value,
        df.loc[:, [from_col, to_col]]
        .drop_duplicates(subset=[from_col])
        .to_records(index=False),
    )


def find_new_ferc1_strings(
    table: str,
    field: str,
    strdict: dict[str, list[str]],
    ferc1_engine: sa.engine.Engine,
) -> set[str]:
    """Identify as-of-yet uncategorized freeform strings in FERC Form 1.

    Args:
        table: Name of the FERC Form 1 DB to search.
        field: Name of the column in that table to search.
        strdict: A string cleaning dictionary. See
            e.g. `pudl.transform.ferc1.FUEL_UNIT_STRINGS`
        ferc1_engine: SQL Alchemy DB connection engine for the FERC Form 1 DB.

    Returns:
        Any string found in the searched table + field that was not part of any of
        categories enumerated in strdict.
    """
    all_strings = set(
        pd.read_sql(f"SELECT {field} FROM {table};", ferc1_engine).pipe(  # nosec
            simplify_strings, columns=[field]
        )[field]
    )
    old_strings = set.union(*[set(strings) for strings in strdict.values()])
    return all_strings.difference(old_strings)


def find_foreign_key_errors(dfs: dict[str, pd.DataFrame]) -> list[dict[str, Any]]:
    """Report foreign key violations from a dictionary of dataframes.

    The database schema to check against is generated based on the names of the
    dataframes (keys of the dictionary) and the PUDL metadata structures.

    Args:
        dfs: Keys are table names, and values are dataframes ready for loading
            into the SQLite database.

    Returns:
        A list of dictionaries, each one pertains to a single database table
        in which a foreign key constraint violation was found, and it includes
        the table name, foreign key definition, and the elements of the
        dataframe that violated the foreign key constraint.
    """
    import pudl.metadata.classes

    package = pudl.metadata.classes.Package.from_resource_ids(
        resource_ids=tuple(sorted(dfs))
    )
    errors = []
    for resource in package.resources:
        for foreign_key in resource.schema.foreign_keys:
            x = dfs[resource.name][foreign_key.fields]
            y = dfs[foreign_key.reference.resource][foreign_key.reference.fields]
            ncols = x.shape[1]
            idx = range(ncols)
            xx, yy = x.set_axis(idx, axis=1), y.set_axis(idx, axis=1)
            if ncols == 1:
                # Faster check for single-field foreign key
                invalid = ~(xx[0].isin(yy[0]) | xx[0].isna())
            else:
                invalid = ~(
                    pd.concat([yy, xx]).duplicated().iloc[len(yy) :]
                    | xx.isna().any(axis=1)
                )
            if invalid.any():
                errors.append(
                    {
                        "resource": resource.name,
                        "foreign_key": foreign_key,
                        "invalid": x[invalid],
                    }
                )
    return errors


def download_zip_url(url, save_path, chunk_size=128):
    """Download and save a Zipfile locally.

    Useful for acquiring and storing non-PUDL data locally.

    Args:
        url (str): The URL from which to download the Zipfile
        save_path (pathlib.Path): The location to save the file.
        chunk_size (int): Data chunk in bytes to use while downloading.

    Returns:
        None
    """
    # This is a temporary hack to avoid being filtered as a bot:
    headers = {
        "User-Agent": "Mozilla/5.0 (Macintosh; Intel Mac OS X 10.15; rv:77.0) Gecko/20100101 Firefox/77.0",
        "Accept": "text/html,application/xhtml+xml,application/xml;q=0.9,image/webp,*/*;q=0.8",
        "Accept-Language": "en-US,en;q=0.5",
        "DNT": "1",
        "Connection": "keep-alive",
        "Upgrade-Insecure-Requests": "1",
    }
    r = requests.get(url, stream=True, headers=headers)
    with save_path.open(mode="wb") as fd:
        for chunk in r.iter_content(chunk_size=chunk_size):
            fd.write(chunk)


def add_fips_ids(df, state_col="state", county_col="county", vintage=2015):
    """Add State and County FIPS IDs to a dataframe.

    To just add State FIPS IDs, make county_col = None.
    """
    # force the columns to be the nullable string types so we have a consistent
    # null value to filter out before feeding to addfips
    df = df.astype({state_col: pd.StringDtype()})
    if county_col:
        df = df.astype({county_col: pd.StringDtype()})
    af = addfips.AddFIPS(vintage=vintage)
    # Lookup the state and county FIPS IDs and add them to the dataframe:
    df["state_id_fips"] = df.apply(
        lambda x: (
            af.get_state_fips(state=x[state_col]) if pd.notnull(x[state_col]) else pd.NA
        ),
        axis=1,
    )

    # force the code columns to be nullable strings - the leading zeros are
    # important
    df = df.astype({"state_id_fips": pd.StringDtype()})

    logger.info(
        f"Assigned state FIPS codes for "
        f"{len(df[df.state_id_fips.notnull()])/len(df):.2%} of records."
    )
    if county_col:
        df["county_id_fips"] = df.apply(
            lambda x: (
                af.get_county_fips(state=x[state_col], county=x[county_col])
                if pd.notnull(x[county_col]) and pd.notnull(x[state_col])
                else pd.NA
            ),
            axis=1,
        )
        # force the code columns to be nullable strings - the leading zeros are
        # important
        df = df.astype({"county_id_fips": pd.StringDtype()})
        logger.info(
            f"Assigned county FIPS codes for "
            f"{len(df[df.county_id_fips.notnull()])/len(df):.2%} of records."
        )
    return df


def clean_eia_counties(df, fixes, state_col="state", county_col="county"):
    """Replace non-standard county names with county nmes from US Census."""
    df = df.copy()
    df[county_col] = (
        df[county_col]
        .str.strip()
        # Condense multiple whitespace chars.
        .str.replace(r"\s+", " ", regex=True)
        .str.replace(r"^St ", "St. ", regex=True)  # Standardize abbreviation.
        # Standardize abbreviation.
        .str.replace(r"^Ste ", "Ste. ", regex=True)
        .str.replace("Kent & New Castle", "Kent, New Castle")  # Two counties
        # Fix ordering, remove comma
        .str.replace("Borough, Kodiak Island", "Kodiak Island Borough")
        # Turn comma-separated counties into lists
        .str.replace(r",$", "", regex=True)
        .str.split(",")
    )
    # Create new records for each county in a multi-valued record
    df = df.explode(county_col)
    df[county_col] = df[county_col].str.strip()
    # Yellowstone county is in MT, not WY
    df.loc[
        (df[state_col] == "WY") & (df[county_col] == "Yellowstone"), state_col
    ] = "MT"
    # Replace individual bad county names with identified correct names in fixes:
    for fix in fixes.itertuples():
        state_mask = df[state_col] == fix.state
        county_mask = df[county_col] == fix.eia_county
        df.loc[state_mask & county_mask, county_col] = fix.fips_county
    return df


def oob_to_nan(df, cols, lb=None, ub=None):
    """Set non-numeric values and those outside of a given rage to NaN.

    Args:
        df (pandas.DataFrame): The dataframe containing values to be altered.
        cols (iterable): Labels of the columns whose values are to be changed.
        lb: (number): Lower bound, below which values are set to NaN. If None,
            don't use a lower bound.
        ub: (number): Upper bound, below which values are set to NaN. If None,
            don't use an upper bound.

    Returns:
        pandas.DataFrame: The altered DataFrame.
    """
    out_df = df.copy()
    for col in cols:
        # Force column to be numeric if possible, NaN otherwise:
        out_df.loc[:, col] = pd.to_numeric(out_df[col], errors="coerce")
        if lb is not None:
            out_df.loc[out_df[col] < lb, col] = np.nan
        if ub is not None:
            out_df.loc[out_df[col] > ub, col] = np.nan

    return out_df


def prep_dir(dir_path, clobber=False):
    """Create (or delete and recreate) a directory.

    Args:
        dir_path (path-like): path to the directory that you are trying to
            clean and prepare.
        clobber (bool): If True and dir_path exists, it will be removed and
            replaced with a new, empty directory.

    Raises:
        FileExistsError: if a file or directory already exists at dir_path.

    Returns:
        pathlib.Path: Path to the created directory.
    """
    dir_path = pathlib.Path(dir_path)
    if dir_path.exists():
        if clobber:
            shutil.rmtree(dir_path)
        else:
            raise FileExistsError(f"{dir_path} exists and clobber is {clobber}")
    dir_path.mkdir(parents=True)
    return dir_path


def is_doi(doi):
    """Determine if a string is a valid digital object identifier (DOI).

    Function simply checks whether the offered string matches a regular
    expresssion -- it doesn't check whether the DOI is actually registered
    with the relevant authority.

    Args:
        doi (str): String to validate.

    Returns:
        bool: True if doi matches the regex for valid DOIs, False otherwise.
    """
    doi_regex = re.compile(
        r"(doi:\s*|(?:https?://)?(?:dx\.)?doi\.org/)?(10\.\d+(.\d+)*/.+)$",
        re.IGNORECASE | re.UNICODE,
    )

    return bool(re.match(doi_regex, doi))


def convert_col_to_datetime(df, date_col_name):
    """Convert a column in a dataframe to a datetime.

    If the column isn't a datetime, it needs to be converted to a string type
    first so that integer years are formatted correctly.

    Args:
        df (pandas.DataFrame): Dataframe with column to convert.
        date_col_name (string): name of the column to convert.

    Returns:
        Dataframe with the converted datetime column.
    """
    if pd.api.types.is_datetime64_ns_dtype(df[date_col_name]) is False:
        logger.warning(
            f"{date_col_name} is {df[date_col_name].dtype} column. Converting to datetime."
        )
        df[date_col_name] = pd.to_datetime(df[date_col_name].astype("string"))
    return df


def full_timeseries_date_merge(
    left: pd.DataFrame,
    right: pd.DataFrame,
    on: list[str],
    left_date_col: str = "report_date",
    right_date_col: str = "report_date",
    new_date_col: str = "report_date",
    date_on: list[str] = ["year"],
    how: Literal["inner", "outer", "left", "right", "cross"] = "inner",
    report_at_start: bool = True,
    freq: str = "MS",
    **kwargs,
):
    """Merge dataframes with different date frequencies and expand to a full timeseries.

    Arguments: see arguments for ``date_merge`` and ``expand_timeseries``
    """
    out = date_merge(
        left=left,
        right=right,
        left_date_col=left_date_col,
        right_date_col=right_date_col,
        new_date_col=new_date_col,
        on=on,
        date_on=date_on,
        how=how,
        report_at_start=report_at_start,
        **kwargs,
    )
    out = expand_timeseries(
        df=out,
        date_col=new_date_col,
        freq=freq,
        key_cols=on,
    )
    return out


def _add_suffix_to_date_on(date_on):
    """Check date_on list is valid and add _temp_for_merge suffix."""
    if date_on is None:
        date_on = ["year"]
    date_on_suffix = []
    for col in date_on:
        if col not in ["year", "month", "quarter", "day"]:
            raise AssertionError(
                logger.error(f"{col} is not a valid string in date_on column list.")
            )
        date_on_suffix.append(col + "_temp_for_merge")
    return date_on_suffix


def date_merge(
    left: pd.DataFrame,
    right: pd.DataFrame,
    on: list[str],
    left_date_col: str = "report_date",
    right_date_col: str = "report_date",
    new_date_col: str = "report_date",
    date_on: list[str] = None,
    how: Literal["inner", "outer", "left", "right", "cross"] = "inner",
    report_at_start: bool = True,
    **kwargs,
) -> pd.DataFrame:
    """Merge two dataframes that have different report date frequencies.

    We often need to bring together data that is reported at different
    temporal granularities e.g. monthly basis versus annual basis. This function
    acts as a wrapper on a pandas merge to allow merging at different temporal
    granularities. The date columns of both dataframes are separated into
    year, quarter, month, and day columns. Then, the dataframes are merged according
    to ``how`` on the columns specified by the ``on`` and ``date_on`` argument,
    which list the new temporal columns to merge on as well any additional shared columns.
    Finally, the datetime column is reconstructed in the output dataframe and
    named according to the ``new_date_col`` parameter.

    Args:
        left: The left dataframe in the merge. Typically monthly in our use
            cases if doing a left merge E.g. ``generation_eia923``.
            Must contain columns specified by ``left_date_col`` and
            ``on`` argument.
        right: The right dataframe in the merge. Typically annual in our uses
            cases if doing a left merge E.g. ``generators_eia860``.
            Must contain columns specified by ``right_date_col`` and ``on`` argument.
        on: The columns to merge on that are shared between both
            dataframes. Typically ID columns like ``plant_id_eia``, ``generator_id``
            or ``boiler_id``.
        left_date_col: Column in ``left`` containing datetime like data. Default is
            ``report_date``. Must be a Datetime or convertible to a Datetime using
            :func:`pandas.to_datetime`
        right_date_col: Column in ``right`` containing datetime like data. Default is
            ``report_date``. Must be a Datetime or convertible to a Datetime using
            :func:`pandas.to_datetime`.
        new_date_col: Name of the reconstructed datetime column in the output dataframe.
        date_on: The temporal columns to merge on. Values in this list
            of columns must be [``year``, ``quarter``, ``month``, ``day``].
            E.g. if a monthly reported dataframe is being merged onto a daily reported
            dataframe, then the merge would be performed on ``["year", "month"]``.
            If one of these temporal columns already exists in the dataframe it will not
            be clobbered by the merge, as the suffix "_temp_for_merge" is added when
            expanding the datetime column into year, quarter, month, and day. By default,
            `date_on` will just include year.
        how: How the dataframes should be merged. See :func:`pandas.DataFrame.merge`.
        report_at_start: Whether the data in the dataframe whose report date is not being
            kept in the merged output (in most cases the less frequently reported dataframe)
            is reported at the start or end of the time period e.g. January 1st
            for annual data.
        kwargs : Additional arguments to pass to :func:`pandas.DataFrame.merge`.


    Returns:
        Merged contents of left and right input dataframes.

    Raises:
        ValueError: if ``left_date_col`` or ``right_date_col`` columns are missing from their
            respective input dataframes.
        ValueError: if any of the labels referenced in ``on`` are missing from either
            the left or right dataframes.
    """

    def separate_date_cols(df, date_col_name, date_on):
        df[date_col_name] = pd.to_datetime(df[date_col_name])
        if "year_temp_for_merge" in date_on:
            df.loc[:, "year_temp_for_merge"] = df[date_col_name].dt.year
        if "quarter_temp_for_merge" in date_on:
            df.loc[:, "quarter_temp_for_merge"] = df[date_col_name].dt.quarter
        if "month_temp_for_merge" in date_on:
            df.loc[:, "month_temp_for_merge"] = df[date_col_name].dt.month
        if "day_temp_for_merge" in date_on:
            df.loc[:, "day_temp_for_merge"] = df[date_col_name].dt.day
        return df

    right = convert_col_to_datetime(right, right_date_col)
    left = convert_col_to_datetime(left, left_date_col)
    date_on = _add_suffix_to_date_on(date_on)
    right = separate_date_cols(right, right_date_col, date_on)
    left = separate_date_cols(left, left_date_col, date_on)
    merge_cols = date_on + on
    out = pd.merge(left, right, on=merge_cols, how=how, **kwargs)

    suffixes = ["", ""]
    if left_date_col == right_date_col:
        if "suffixes" in kwargs:
            suffixes = kwargs["suffixes"]
        else:
            suffixes = ["_x", "_y"]
    # reconstruct the new report date column and clean up columns
    left_right_date_col = [left_date_col + suffixes[0], right_date_col + suffixes[1]]
    if report_at_start:
        # keep the later of the two report dates when determining
        # the new report date for each row
        reconstructed_date = out[left_right_date_col].max(axis=1)
    else:
        # keep the earlier of the two report dates
        reconstructed_date = out[left_right_date_col].min(axis=1)
    out = out.drop(left_right_date_col + date_on, axis=1)
    out.insert(loc=0, column=new_date_col, value=reconstructed_date)
    return out


def expand_timeseries(
    df: pd.DataFrame,
    key_cols: list[str],
    date_col: str = "report_date",
    freq: str = "MS",
    fill_through_freq: Literal["year", "month", "day"] = "year",
) -> pd.DataFrame:
    """Expand a dataframe to a include a full time series at a given frequency.

    This function adds a full timeseries to the given dataframe for each group
    of columns specified by ``key_cols``. The data in the timeseries will be filled
    with the next previous chronological observation for a group of primary key columns
    specified by ``key_cols``.

    Arguments:
        df: The dataframe to expand. Must have ``date_col`` in columns.
        key_cols: Column names of the non-date primary key columns in the dataframe.
            The resulting dataframe will have a full timeseries expanded for each
            unique group of these ID columns that are present in the dataframe.
        date_col: Name of the datetime column being expanded into a full timeseries.
        freq: The frequency of the time series to expand the data to.
            See :ref:`here <timeseries.offset_aliases>` for a list of
            frequency aliases.
        fill_through_freq: The frequency in which to fill in the data through. For
            example, if equal to "year" the data will be filled in through the end of
            the last reported year for each grouping of `key_cols`. Valid frequencies
            are only year, month, or day.
    """
    try:
        pd.tseries.frequencies.to_offset(freq)
    except ValueError:
        logger.exception(
            f"Frequency string {freq} is not valid. \
            See Pandas Timeseries Offset Aliases docs for valid strings."
        )

    # For each group of ID columns add a dummy record with the date column
    # equal to one increment higher than the last record in the group for the
    # desired fill_through_freq.
    # This allows records to be filled through the end of the last reported period
    # and then this dummy record is dropped
    df = convert_col_to_datetime(df, date_col)
    end_dates = df.groupby(key_cols).agg({date_col: "max"})
    if fill_through_freq == "year":
        end_dates.loc[:, date_col] = pd.to_datetime(
            {
                "year": end_dates[date_col].dt.year + 1,
                "month": 1,
                "day": 1,
            }
        )
    elif fill_through_freq == "month":
        end_dates.loc[:, date_col] = pd.to_datetime(
            {
                "year": end_dates[date_col].dt.year,
                "month": end_dates[date_col].dt.month + 1,
                "day": 1,
            }
        )
    elif fill_through_freq == "day":
        end_dates.loc[:, date_col] = pd.to_datetime(
            {
                "year": end_dates[date_col].dt.year,
                "month": end_dates[date_col].dt.month,
                "day": end_dates[date_col].dt.day + 1,
            }
        )
    else:
        raise AssertionError(
            f"{fill_through_freq} is not a valid frequency to fill through."
        )
    end_dates["drop_row"] = True
    df = pd.concat([df, end_dates.reset_index()])
    df = (
        df.set_index(date_col)
        .groupby(key_cols)
        .resample(freq)
        .ffill()
        .drop(key_cols, axis=1)
        .reset_index()
    )
    df = df[df.drop_row.isnull()].drop("drop_row", axis=1).reset_index(drop=True)
    return df


def organize_cols(df, cols):
    """Organize columns into key ID & name fields & alphabetical data columns.

    For readability, it's nice to group a few key columns at the beginning
    of the dataframe (e.g. report_year or report_date, plant_id...) and then
    put all the rest of the data columns in alphabetical order.

    Args:
        df: The DataFrame to be re-organized.
        cols: The columns to put first, in their desired output ordering.

    Returns:
        pandas.DataFrame: A dataframe with the same columns as the input
        DataFrame df, but with cols first, in the same order as they
        were passed in, and the remaining columns sorted alphabetically.
    """
    # Generate a list of all the columns in the dataframe that are not
    # included in cols
    data_cols = sorted(c for c in df.columns.tolist() if c not in cols)
    organized_cols = cols + data_cols
    return df[organized_cols]


def simplify_strings(df, columns):
    """Simplify the strings contained in a set of dataframe columns.

    Performs several operations to simplify strings for comparison and parsing purposes.
    These include removing Unicode control characters, stripping leading and trailing
    whitespace, using lowercase characters, and compacting all internal whitespace to a
    single space.

    Leaves null values unaltered. Casts other values with astype(str).

    Args:
        df (pandas.DataFrame): DataFrame whose columns are being cleaned up.
        columns (iterable): The labels of the string columns to be simplified.

    Returns:
        pandas.DataFrame: The whole DataFrame that was passed in, with
        the string columns cleaned up.
    """
    out_df = df.copy()
    for col in columns:
        if col in out_df.columns:
            out_df.loc[out_df[col].notnull(), col] = (
                out_df.loc[out_df[col].notnull(), col]
                .astype(str)
                .str.replace(r"[\x00-\x1f\x7f-\x9f]", "", regex=True)
                .str.strip()
                .str.lower()
                .str.replace(r"\s+", " ", regex=True)
            )
    return out_df


def cleanstrings_series(col, str_map, unmapped=None, simplify=True):
    """Clean up the strings in a single column/Series.

    Args:
        col (pandas.Series): A pandas Series, typically a single column of a
            dataframe, containing the freeform strings that are to be cleaned.
        str_map (dict): A dictionary of lists of strings, in which the keys are
            the simplified canonical strings, witch which each string found in
            the corresponding list will be replaced.
        unmapped (str): A value with which to replace any string found in col
            that is not found in one of the lists of strings in map. Typically
            the null string ''. If None, these strings will not be replaced.
        simplify (bool): If True, strip and compact whitespace, and lowercase
            all strings in both the list of values to be replaced, and the
            values found in col. This can reduce the number of strings that
            need to be kept track of.

    Returns:
        pandas.Series: The cleaned up Series / column, suitable for
        replacing the original messy column in a :class:`pandas.DataFrame`.
    """
    if simplify:
        col = (
            col.astype(str).str.strip().str.lower().str.replace(r"\s+", " ", regex=True)
        )
        for k in str_map:
            str_map[k] = [re.sub(r"\s+", " ", s.lower().strip()) for s in str_map[k]]

    for k in str_map:
        if str_map[k]:
            col = col.replace(str_map[k], k)

    if unmapped is not None:
        badstrings = np.setdiff1d(col.unique(), list(str_map.keys()))
        # This call to replace can only work if there are actually some
        # leftover strings to fix -- otherwise it runs forever because we
        # are replacing nothing with nothing.
        if len(badstrings) > 0:
            col = col.replace(badstrings, unmapped)

    return col


def cleanstrings(df, columns, stringmaps, unmapped=None, simplify=True):
    """Consolidate freeform strings in several dataframe columns.

    This function will consolidate freeform strings found in `columns` into
    simplified categories, as defined by `stringmaps`. This is useful when
    a field contains many different strings that are really meant to represent
    a finite number of categories, e.g. a type of fuel. It can also be used to
    create simplified categories that apply to similar attributes that are
    reported in various data sources from different agencies that use their own
    taxonomies.

    The function takes and returns a pandas.DataFrame, making it suitable for
    use with the :func:`pandas.DataFrame.pipe` method in a chain.

    Args:
        df (pandas.DataFrame): the DataFrame containing the string columns to
            be cleaned up.
        columns (list): a list of string column labels found in the column
            index of df. These are the columns that will be cleaned.
        stringmaps (list): a list of dictionaries. The keys of these
            dictionaries are strings, and the values are lists of strings. Each
            dictionary in the list corresponds to a column in columns. The
            keys of the dictionaries are the values with which every string in
            the list of values will be replaced.
        unmapped (str, None): the value with which strings not found in the
            stringmap dictionary will be replaced. Typically the null string
            ''. If None, then strings found in the columns but not in the
            stringmap will be left unchanged.
        simplify (bool): If true, strip whitespace, remove duplicate
            whitespace, and force lower-case on both the string map and the
            values found in the columns to be cleaned. This can reduce the
            overall number of string values that need to be tracked.

    Returns:
        pandas.DataFrame: The function returns a new DataFrame containing the
        cleaned strings.
    """
    out_df = df.copy()
    for col, str_map in zip(columns, stringmaps):
        out_df[col] = cleanstrings_series(
            out_df[col], str_map, unmapped=unmapped, simplify=simplify
        )

    return out_df


def fix_int_na(df, columns, float_na=np.nan, int_na=-1, str_na=""):
    """Convert NA containing integer columns from float to string.

    Numpy doesn't have a real NA value for integers. When pandas stores integer
    data which has NA values, it thus upcasts integers to floating point
    values, using np.nan values for NA. However, in order to dump some of our
    dataframes to CSV files for use in data packages, we need to write out
    integer formatted numbers, with empty strings as the NA value. This
    function replaces np.nan values with a sentinel value, converts the column
    to integers, and then to strings, finally replacing the sentinel value with
    the desired NA string.

    This is an interim solution -- now that pandas extension arrays have been
    implemented, we need to go back through and convert all of these integer
    columns that contain NA values to Nullable Integer types like Int64.

    Args:
        df (pandas.DataFrame): The dataframe to be fixed. This argument allows
            method chaining with the pipe() method.
        columns (iterable of strings): A list of DataFrame column labels
            indicating which columns need to be reformatted for output.
        float_na (float): The floating point value to be interpreted as NA and
            replaced in col.
        int_na (int): Sentinel value to substitute for float_na prior to
            conversion of the column to integers.
        str_na (str): sa.String value to substitute for int_na after the column
            has been converted to strings.

    Returns:
        df (pandas.DataFrame): a new DataFrame, with the selected columns
        converted to strings that look like integers, compatible with
        the postgresql COPY FROM command.
    """
    return (
        df.replace({c: float_na for c in columns}, int_na)
        .astype({c: int for c in columns})
        .astype({c: str for c in columns})
        .replace({c: str(int_na) for c in columns}, str_na)
    )


def month_year_to_date(df):
    """Convert all pairs of year/month fields in a dataframe into Date fields.

    This function finds all column names within a dataframe that match the
    regular expression '_month$' and '_year$', and looks for pairs that have
    identical prefixes before the underscore. These fields are assumed to
    describe a date, accurate to the month.  The two fields are used to
    construct a new _date column (having the same prefix) and the month/year
    columns are then dropped.

    Todo:
        This function needs to be combined with convert_to_date, and improved:
        * find and use a _day$ column as well
        * allow specification of default month & day values, if none are found.
        * allow specification of lists of year, month, and day columns to be
        combined, rather than automataically finding all the matching ones.
        * Do the Right Thing when invalid or NA values are encountered.

    Args:
        df (pandas.DataFrame): The DataFrame in which to convert year/months
            fields to Date fields.

    Returns:
        pandas.DataFrame: A DataFrame in which the year/month fields have been
        converted into Date fields.
    """
    df = df.copy()
    month_regex = "_month$"
    year_regex = "_year$"
    # Columns that match our month or year patterns.
    month_cols = list(df.filter(regex=month_regex).columns)
    year_cols = list(df.filter(regex=year_regex).columns)

    # Base column names that don't include the month or year pattern
    months_base = [re.sub(month_regex, "", m) for m in month_cols]
    years_base = [re.sub(year_regex, "", y) for y in year_cols]

    # We only want to retain columns that have BOTH month and year
    # matches -- otherwise there's no point in creating a Date.
    date_base = [base for base in months_base if base in years_base]

    # For each base column that DOES have both a month and year,
    # We need to grab the real column names corresponding to each,
    # so we can access the values in the data frame, and use them
    # to create a corresponding Date column named [BASE]_date
    month_year_date = []
    for base in date_base:
        base_month_regex = f"^{base}{month_regex}"
        month_col = list(df.filter(regex=base_month_regex).columns)
        if not len(month_col) == 1:
            raise AssertionError()
        month_col = month_col[0]
        base_year_regex = f"^{base}{year_regex}"
        year_col = list(df.filter(regex=base_year_regex).columns)
        if not len(year_col) == 1:
            raise AssertionError()
        year_col = year_col[0]
        date_col = f"{base}_date"
        month_year_date.append((month_col, year_col, date_col))

    for month_col, year_col, date_col in month_year_date:
        df = fix_int_na(df, columns=[year_col, month_col])

        date_mask = (df[year_col] != "") & (df[month_col] != "")
        years = df.loc[date_mask, year_col]
        months = df.loc[date_mask, month_col]

        df.loc[date_mask, date_col] = pd.to_datetime(
            {"year": years, "month": months, "day": 1}, errors="coerce"
        )

        # Now that we've replaced these fields with a date, we drop them.
        df = df.drop([month_col, year_col], axis=1)

    return df


def remove_leading_zeros_from_numeric_strings(
    df: pd.DataFrame, col_name: str
) -> pd.DataFrame:
    """Remove leading zeros frame column values that are numeric strings.

    Sometimes an ID column (like generator_id or unit_id) will be reported with leading
    zeros and sometimes it won't. For example, in the Excel spreadsheets published by
    EIA, the same generator may show up with the ID "0001" and "1" in different years
    This function strips the leading zeros from those numeric strings so the data can
    be mapped accross years and datasets more reliably.

    Alphanumeric generator IDs with leadings zeroes are not affected, as we
    found no instances in which an alphanumeric ID appeared both with
    and without leading zeroes. The ID "0A1" will stay "0A1".

    Args:
        df: A DataFrame containing the column you'd like to remove numeric leading zeros
            from.
        col_name: The name of the column you'd like to remove numeric leading zeros
            from.

    Returns:
        A DataFrame without leading zeros for numeric string values in the desired
        column.
    """
    leading_zeros = df[col_name].str.contains(r"^0+\d+$").fillna(False)
    if leading_zeros.any():
        logger.debug(f"Fixing leading zeros in {col_name} column")
        df.loc[leading_zeros, col_name] = df[col_name].str.replace(
            r"^0+", "", regex=True
        )
    else:
        logger.debug(f"Found no numeric leading zeros in {col_name}")
    return df


def convert_to_date(
    df,
    date_col="report_date",
    year_col="report_year",
    month_col="report_month",
    day_col="report_day",
    month_value=1,
    day_value=1,
):
    """Convert specified year, month or day columns into a datetime object.

    If the input ``date_col`` already exists in the input dataframe, then no
    conversion is applied, and the original dataframe is returned unchanged.
    Otherwise the constructed date is placed in that column, and the columns
    which were used to create the date are dropped.

    Args:
        df (pandas.DataFrame): dataframe to convert
        date_col (str): the name of the column you want in the output.
        year_col (str): the name of the year column in the original table.
        month_col (str): the name of the month column in the original table.
        day_col: the name of the day column in the original table.
        month_value (int): generated month if no month exists.
        day_value (int): generated day if no month exists.

    Returns:
        pandas.DataFrame: A DataFrame in which the year, month, day columns
        values have been converted into datetime objects.

    Todo:
        Update docstring.
    """
    df = df.copy()
    if date_col in df.columns:
        return df

    year = df[year_col]

    if month_col not in df.columns:
        month = month_value
    else:
        month = df[month_col]

    if day_col not in df.columns:
        day = day_value
    else:
        day = df[day_col]

    df[date_col] = pd.to_datetime({"year": year, "month": month, "day": day})
    cols_to_drop = [x for x in [day_col, year_col, month_col] if x in df.columns]
    df.drop(cols_to_drop, axis="columns", inplace=True)

    return df


def fix_eia_na(df):
    """Replace common ill-posed EIA NA spreadsheet values with np.nan.

    Currently replaces empty string, single decimal points with no numbers,
    and any single whitespace character with np.nan.

    Args:
        df (pandas.DataFrame): The DataFrame to clean.

    Returns:
        pandas.DataFrame: The cleaned DataFrame.
    """
    return df.replace(
        to_replace=[
            r"^\.$",  # Nothing but a decimal point
            r"^\s*$",  # The empty string and entirely whitespace strings
        ],
        value=np.nan,
        regex=True,
    )


def simplify_columns(df):
    """Simplify column labels for use as snake_case database fields.

    All columns will be re-labeled by:
    * Replacing all non-alphanumeric characters with spaces.
    * Forcing all letters to be lower case.
    * Compacting internal whitespace to a single " ".
    * Stripping leading and trailing whitespace.
    * Replacing all remaining whitespace with underscores.

    Args:
        df (pandas.DataFrame): The DataFrame to clean.

    Returns:
        pandas.DataFrame: The cleaned DataFrame.

    Todo:
        Update docstring.
    """
    df.columns = (
        df.columns.str.replace(r"[^0-9a-zA-Z]+", " ", regex=True)
        .str.strip()
        .str.lower()
        .str.replace(r"\s+", " ", regex=True)
        .str.replace(" ", "_")
    )
    return df


def drop_tables(engine, clobber=False):
    """Drops all tables from a SQLite database.

    Creates an sa.schema.MetaData object reflecting the structure of the
    database that the passed in ``engine`` refers to, and uses that schema to
    drop all existing tables.

    Todo:
        Treat DB connection as a context manager (with/as).

    Args:
        engine (sa.engine.Engine): An SQL Alchemy SQLite database Engine
            pointing at an exising SQLite database to be deleted.

    Returns:
        None
    """
    md = sa.MetaData()
    md.reflect(engine)
    insp = sa.inspect(engine)
    if len(insp.get_table_names()) > 0 and not clobber:
        raise AssertionError(
            f"You are attempting to drop your database without setting clobber to {clobber}"
        )
    md.drop_all(engine)
    conn = engine.connect()
    conn.exec_driver_sql("VACUUM")
    conn.close()


def merge_dicts(list_of_dicts):
    """Merge multipe dictionaries together.

    Given any number of dicts, shallow copy and merge into a new dict,
    precedence goes to key value pairs in latter dicts.

    Args:
        dict_args (list): a list of dictionaries.

    Returns:
        dict
    """
    merge_dict = {}
    for dictionary in list_of_dicts:
        merge_dict.update(dictionary)
    return merge_dict


def convert_cols_dtypes(
    df: pd.DataFrame,
    data_source: str | None = None,
    name: str | None = None,
) -> pd.DataFrame:
    """Convert a PUDL dataframe's columns to the correct data type.

    Boolean type conversions created a special problem, because null values in
    boolean columns get converted to True (which is bonkers!)... we generally
    want to preserve the null values and definitely don't want them to be True,
    so we are keeping those columns as objects and preforming a simple mask for
    the boolean columns.

    The other exception in here is with the `utility_id_eia` column. It is
    often an object column of strings. All of the strings are numbers, so it
    should be possible to convert to :func:`pandas.Int32Dtype` directly, but it
    is requiring us to convert to int first. There will probably be other
    columns that have this problem... and hopefully pandas just enables this
    direct conversion.

    Args:
        df: dataframe with columns that appear in the PUDL tables.
        data_source: the name of the datasource (eia, ferc1, etc.)
        name: name of the table (for logging only!)

    Returns:
        Input dataframe, but with column types as specified by
        :py:const:`pudl.metadata.fields.FIELD_METADATA`
    """
    # get me all of the columns for the table in the constants dtype dict
    dtypes = {
        col: dtype
        for col, dtype in get_pudl_dtypes(group=data_source).items()
        if col in df.columns
    }

    # grab only the boolean columns (we only need their names)
    bool_cols = [col for col in dtypes if dtypes[col] == "boolean"]
    # grab all of the non boolean columns
    non_bool_cols = {col: dtypes[col] for col in dtypes if col not in bool_cols}
    # Grab only the string columns...
    string_cols = [col for col in dtypes if dtypes[col] == "string"]

    for col in bool_cols:
        # Bc the og bool values were sometimes coming across as actual bools or
        # strings, for some reason we need to map both types (I'm not sure
        # why!). We use na_action to preserve the og NaN's. I've also added in
        # the string version of a null value bc I am sure it will exist.
        df[col] = df[col].map(
            {
                "False": False,
                "True": True,
                False: False,
                True: True,
                "nan": pd.NA,
            }
        )

    if name:
        logger.debug(f"Converting the dtypes of: {name}")
    # unfortunately, the pd.Int32Dtype() doesn't allow a conversion from object
    # columns to this nullable int type column. `utility_id_eia` shows up as a
    # column of strings (!) of numbers so it is an object column, and therefor
    # needs to be converted beforehand.
    if "utility_id_eia" in df.columns:
        # we want to be able to use this dtype cleaning at many stages, and
        # sometimes this column has been converted to a float and therefor
        # we need to skip this conversion
        if df.utility_id_eia.dtypes is np.dtype("object"):
            df = df.astype({"utility_id_eia": "float"})
    df = (
        df.astype(non_bool_cols)
        .astype({col: "boolean" for col in bool_cols})
        .replace(to_replace="nan", value={col: pd.NA for col in string_cols})
        .replace(to_replace="<NA>", value={col: pd.NA for col in string_cols})
    )

    # Zip codes are highly correlated with datatype. If they datatype gets
    # converted at any point it may mess up the accuracy of the data. For
    # example: 08401.0 or 8401 are both incorrect versions of 08401 that a
    # simple datatype conversion cannot fix. For this reason, we use the
    # zero_pad_numeric_string function.
    if any("zip_code" for col in df.columns):
        zip_cols = [col for col in df.columns if "zip_code" in col]
        for col in zip_cols:
            if "4" in col:
                df.loc[:, col] = zero_pad_numeric_string(df[col], n_digits=4)
            else:
                df.loc[:, col] = zero_pad_numeric_string(df[col], n_digits=5)

    return df


def generate_rolling_avg(df, group_cols, data_col, window, **kwargs):
    """Generate a rolling average.

    For a given dataframe with a ``report_date`` column, generate a monthly
    rolling average and use this rolling average to impute missing values.

    Args:
        df (pandas.DataFrame): Original dataframe. Must have group_cols
            column, a data_col column and a ``report_date`` column.
        group_cols (iterable): a list of columns to groupby.
        data_col (str): the name of the data column.
        window (int): window from :func:`pandas.Series.rolling`.
        kwargs : Additional arguments to pass to
            :func:`pandas.Series.rolling`.

    Returns:
        pandas.DataFrame
    """
    df = df.astype({"report_date": "datetime64[ns]"})
    # create a full date range for this df
    date_range = pd.DataFrame(
        pd.date_range(
            start=min(df["report_date"]),
            end=max(df["report_date"]),
            freq="MS",
            name="report_date",
        )
    ).assign(
        tmp=1
    )  # assiging a temp column to merge on
    groups = (
        df[group_cols + ["report_date"]]
        .drop_duplicates()
        .assign(tmp=1)  # assiging a temp column to merge on
    )
    # merge the date range and the groups together
    # to get the backbone/complete date range/groups
    bones = (
        date_range.merge(groups)
        .drop("tmp", axis=1)  # drop the temp column
        .merge(df, on=group_cols + ["report_date"])
        .set_index(group_cols + ["report_date"])
        .groupby(by=group_cols + ["report_date"])
        .mean()
    )
    # with the aggregated data, get a rolling average
    roll = bones.rolling(window=window, center=True, **kwargs).agg({data_col: "mean"})
    # return the merged
    return bones.merge(
        roll, on=group_cols + ["report_date"], suffixes=("", "_rolling")
    ).reset_index()


def fillna_w_rolling_avg(df_og, group_cols, data_col, window=12, **kwargs):
    """Filling NaNs with a rolling average.

    Imputes null values from a dataframe on a rolling monthly average. To note,
    this was designed to work with the PudlTabl object's tables.

    Args:
        df_og (pandas.DataFrame): Original dataframe. Must have group_cols
            column, a data_col column and a 'report_date' column.
        group_cols (iterable): a list of columns to groupby.
        data_col (str): the name of the data column.
        window (int): window from pandas.Series.rolling
        kwargs : Additional arguments to pass to
            :class:`pandas.Series.rolling`.

    Returns:
        pandas.DataFrame: dataframe with nulls filled in.
    """
    df_og = df_og.astype({"report_date": "datetime64[ns]"})
    df_roll = generate_rolling_avg(df_og, group_cols, data_col, window, **kwargs)
    df_roll[data_col] = df_roll[data_col].fillna(df_roll[f"{data_col}_rolling"])
    df_new = df_og.merge(
        df_roll,
        how="left",
        on=group_cols + ["report_date"],
        suffixes=("", "_rollfilled"),
    )
    df_new[data_col] = df_new[data_col].fillna(df_new[f"{data_col}_rollfilled"])
    return df_new.drop(columns=[f"{data_col}_rollfilled", f"{data_col}_rolling"])


def count_records(df, cols, new_count_col_name):
    """Count the number of unique records in group in a dataframe.

    Args:
        df (panda.DataFrame) : dataframe you would like to groupby and count.
        cols (iterable) : list of columns to group and count by.
        new_count_col_name (string) : the name that will be assigned to the
            column that will contain the count.

    Returns:
        pandas.DataFrame: dataframe containing only ``cols`` and
        ``new_count_col_name``.
    """
    return (
        df.assign(count_me=1)
        .groupby(cols, observed=True)
        .count_me.count()
        .reset_index()
        .rename(columns={"count_me": new_count_col_name})
    )


def cleanstrings_snake(df, cols):
    """Clean the strings in a columns in a dataframe with snake case.

    Args:
        df (panda.DataFrame) : original dataframe.
        cols (list): list of columns in `df` to apply snake case to.
    """
    for col in cols:
        df.loc[:, col] = (
            df[col]
            .astype(str)
            .str.strip()
            .str.lower()
            .str.replace(r"\s+", "_", regex=True)
        )
    return df


def zero_pad_numeric_string(
    col: pd.Series,
    n_digits: int,
) -> pd.Series:
    """Clean up fixed-width leading zero padded numeric (e.g. ZIP, FIPS) codes.

    Often values like ZIP and FIPS codes are stored as integers, or get
    converted to floating point numbers because there are NA values in the
    column. Sometimes other non-digit strings are included like Canadian
    postal codes mixed in with ZIP codes, or IMP (imported) instead of a
    FIPS county code. This function attempts to manage these irregularities
    and produce either fixed-width leading zero padded strings of digits
    having a specified length (n_digits) or NA.

    * Convert the Series to a nullable string.
    * Remove any decimal point and all digits following it.
    * Remove any non-digit characters.
    * Replace any empty strings with NA.
    * Replace any strings longer than n_digits with NA.
    * Pad remaining digit-only strings to n_digits length.
    * Replace (invalid) all-zero codes with NA.

    Args:
        col: The Series to clean. May be numeric, string, object, etc.
        n_digits: the desired length of the output strings.

    Returns:
        A Series of nullable strings, containing only all-numeric strings
        having length n_digits, padded with leading zeroes if necessary.
    """
    out_col = (
        col.astype("string")
        # Remove decimal points and any digits following them.
        # This turns floating point strings into integer strings
        .replace(r"[\.]+\d*", "", regex=True)
        # Remove any whitespace
        .replace(r"\s+", "", regex=True)
        # Replace anything that's not entirely digits with NA
        .replace(r"[^\d]+", pd.NA, regex=True)
        # Set any string longer than n_digits to NA
        .replace(f"[\\d]{{{n_digits+1},}}", pd.NA, regex=True)
        # Pad the numeric string with leading zeroes to n_digits length
        .str.zfill(n_digits)
        # All-zero ZIP & FIPS codes are invalid.
        # Also catches empty strings that were zero padded.
        .replace({n_digits * "0": pd.NA})
    )
    if not out_col.str.match(f"^[\\d]{{{n_digits}}}$").all():
        raise ValueError(
            f"Failed to generate zero-padded numeric strings of length {n_digits}."
        )
    return out_col


def iterate_multivalue_dict(**kwargs):
    """Make dicts from dict with main dict key and one value of main dict."""
    single_valued = {
        k: v
        for k, v in kwargs.items()
        if not (isinstance(v, list) or isinstance(v, tuple))
    }

    # Transform multi-valued {k: vlist} into {k1: [{k1: v1}, {k1: v2}, ...], k2: [...], ...}
    multi_valued = {
        k: [{k: v} for v in vlist]
        for k, vlist in kwargs.items()
        if (isinstance(vlist, list) or isinstance(vlist, tuple))
    }

    for value_assignments in itertools.product(*multi_valued.values()):
        result = dict(single_valued)
        for k_v in value_assignments:
            result.update(k_v)
        yield result


def get_working_eia_dates():
    """Get all working EIA dates as a DatetimeIndex."""
    import pudl.metadata.classes

    dates = pd.DatetimeIndex([])
    for data_source in pudl.metadata.classes.DataSource.from_field_namespace("eia"):
        working_partitions = data_source.working_partitions
        if "years" in working_partitions:
            dates = dates.append(
                pd.to_datetime(working_partitions["years"], format="%Y")
            )
        if "year_month" in working_partitions:
            dates = dates.append(
                pd.DatetimeIndex([pd.to_datetime(working_partitions["year_month"])])
            )
    return dates


def dedupe_on_category(
    dedup_df: pd.DataFrame, base_cols: list[str], category_name: str, sorter: list[str]
) -> pd.DataFrame:
    """Deduplicate a df using a sorted category to retain prefered values.

    Use a sorted category column to retain your prefered values when a
    dataframe is deduplicated.

    Args:
        dedup_df: the dataframe with the records to deduplicate.
        base_cols: list of columns which must not be duplicated.
        category_name: name of the categorical column to order values for deduplication.
        sorter: sorted list of categorical values found in the ``category_name`` column.

    Returns:
        The deduplicated dataframe.
    """
    dedup_df[category_name] = dedup_df[category_name].astype(
        pd.CategoricalDtype(categories=sorter, ordered=True)
    )

    return dedup_df.drop_duplicates(subset=base_cols, keep="first")


def calc_capacity_factor(df, freq, min_cap_fact=None, max_cap_fact=None):
    """Calculate capacity factor.

    Capacity factor is calcuated from the capcity, the net generation over a
    time period and the hours in that same time period. The dates from that
    dataframe are pulled out to determine the hours in each period based on
    the frequency. The number of hours is used in calculating the capacity
    factor. Then records with capacity factors outside the range specified by
    `min_cap_fact` and `max_cap_fact` are dropped.

    Args:
        df (pandas.DataFrame): table with components of capacity factor (
            `report_date`, `net_generation_mwh` and `capacity_mw`)
        min_cap_fact (float): Lower bound, below which values are set to NaN.
            If None, don't use a lower bound. Default is None.
        max_cap_fact (float): Upper bound, below which values are set to NaN.
            If None, don't use an upper bound. Default is None.
        freq (str): String describing time frequency at which to aggregate
            the reported data, such as 'MS' (month start) or 'AS' (annual
            start).

    Returns:
        pandas.DataFrame: modified version of input `df` with one additional
        column (`capacity_factor`).
    """
    # get a unique set of dates to generate the number of hours
    dates = df["report_date"].drop_duplicates()
    dates_to_hours = pd.DataFrame(
        data={
            "report_date": dates,
            "hours": dates.apply(
                lambda d: (
                    pd.date_range(d, periods=2, freq=freq)[1]
                    - pd.date_range(d, periods=2, freq=freq)[0]
                )
                / pd.Timedelta(hours=1)
            ),
        }
    )

    df = (
        # merge in the hours for the calculation
        df.merge(dates_to_hours, on=["report_date"])
        # actually calculate capacity factor wooo!
        .assign(
            capacity_factor=lambda x: x.net_generation_mwh / (x.capacity_mw * x.hours)
        )
        # Replace unrealistic capacity factors with NaN
        .pipe(oob_to_nan, ["capacity_factor"], lb=min_cap_fact, ub=max_cap_fact).drop(
            ["hours"], axis=1
        )
    )
    return df


def weighted_average(df, data_col, weight_col, by):
    """Generate a weighted average.

    Args:
        df (pandas.DataFrame): A DataFrame containing, at minimum, the columns
            specified in the other parameters data_col and weight_col.
        data_col (string): column name of data column to average
        weight_col (string): column name to weight on
        by (list): A list of the columns to group by when calcuating
            the weighted average value.

    Returns:
        pandas.DataFrame: a table with ``by`` columns as the index and the
        weighted ``data_col``.
    """
    df["_data_times_weight"] = df[data_col] * df[weight_col]
    df["_weight_where_notnull"] = df.loc[df[data_col].notnull(), weight_col]
    g = df.groupby(by, observed=True)
    result = g["_data_times_weight"].sum(min_count=1) / g["_weight_where_notnull"].sum(
        min_count=1
    )
    del df["_data_times_weight"], df["_weight_where_notnull"]
    return result.to_frame(name=data_col)  # .reset_index()


def sum_and_weighted_average_agg(
    df_in: pd.DataFrame,
    by: list,
    sum_cols: list,
    wtavg_dict: dict[str, str],
) -> pd.DataFrame:
    """Aggregate dataframe by summing and using weighted averages.

    Many times we want to aggreate a data table using the same groupby columns
    but with different aggregation methods. This function combines two of our
    most common aggregation methods (summing and applying a weighted average)
    into one function. Because pandas does not have a built-in weighted average
    method for groupby we use :func:``weighted_average``.

    Args:
        df_in (pandas.DataFrame): input table to aggregate. Must have columns
            in ``id_cols``, ``sum_cols`` and keys from ``wtavg_dict``.
        by (list): columns to group/aggregate based on. These columns
            will be passed as an argument into grouby as ``by`` arg.
        sum_cols (list): columns to sum.
        wtavg_dict (dictionary): dictionary of columns to average (keys) and
            columns to weight by (values).

    Returns:
        table with join of columns from ``by``, ``sum_cols`` and keys of
        ``wtavg_dict``. Primary key of table will be ``by``.
    """
    logger.debug(f"grouping by {by}")
    # we are keeping the index here for easy merging of the weighted cols below
    df_out = df_in.groupby(by=by, as_index=True, observed=True)[sum_cols].sum(
        min_count=1
    )
    for data_col, weight_col in wtavg_dict.items():
        df_out.loc[:, data_col] = weighted_average(
            df_in, data_col=data_col, weight_col=weight_col, by=by
        )[data_col]
    return df_out.reset_index()


def get_eia_ferc_acct_map():
    """Get map of EIA technology_description/pm codes <> ferc accounts.

    Returns:
        pandas.DataFrame: table which maps the combination of EIA's technology
            description and prime mover code to FERC Uniform System of Accounts
            (USOA) accouting names. Read more about USOA
            `here
            <https://www.ferc.gov/enforcement-legal/enforcement/accounting-matters>`__
            The output table has the following columns: `['technology_description',
            'prime_mover_code', 'ferc_acct_name']`
    """
    eia_ferc_acct_map = pd.read_csv(
        resources.open_text("pudl.package_data.glue", "ferc_acct_to_pm_tech_map.csv")
    )
    return eia_ferc_acct_map


def dedupe_n_flatten_list_of_lists(mega_list):
    """Flatten a list of lists and remove duplicates."""
    return list({item for sublist in mega_list for item in sublist})


def convert_df_to_excel_file(df: pd.DataFrame, **kwargs) -> pd.ExcelFile:
    """Converts a pandas dataframe to a pandas ExcelFile object.

    You can pass parameters for pandas.to_excel() function.
    """
    bio = BytesIO()

    writer = pd.ExcelWriter(bio, engine="xlsxwriter")
    df.to_excel(writer, **kwargs)

    writer.save()

    bio.seek(0)
    workbook = bio.read()

    return pd.ExcelFile(workbook)


def configure_root_logger(logfile: str | None = None):
    """Configure the root catalystcoop logger.

    Args:
        logfile: Path to logfile or None.
    """
    logger = logging.getLogger("catalystcoop")
    log_format = "%(asctime)s [%(levelname)8s] %(name)s:%(lineno)s %(message)s"
    coloredlogs.install(fmt=log_format, level="INFO", logger=logger)

    if logfile is not None:
        file_logger = logging.FileHandler(logfile)
        file_logger.setFormatter(logging.Formatter(log_format))
        logger.addHandler(file_logger)


def save_to_workbook(file_path: pathlib.Path, sheets_df_dict: dict[str, pd.DataFrame]):
    """Save dataframes to sheets in an existing workbook.

    This method enables us to save multiple dataframes into differnt tabs in
    the same excel workbook. If those tabs already exist, the default process
    is to make save a new tab with a suffix, so we remove the tab if it exists
    before saving.

    Args:
        file_path: the location of the excel workbook.
        sheets_df_dict: dictionary of the names of sheets (keys) of where their
            corresponding dataframes (values) should end up in the workbook.
    """
    logger.info(f"Saving dataframe to {file_path}")
    if not file_path.exists():
        raise AssertionError(f"file path {file_path} does not exist")
    workbook1 = load_workbook(file_path)
    writer = pd.ExcelWriter(file_path, engine="openpyxl")
    writer.book = workbook1
    for sheet_name, df in sheets_df_dict.items():
        if sheet_name in workbook1.sheetnames:
            logger.info(f"Removing {sheet_name} from {file_path}")
            workbook1.remove(workbook1[sheet_name])
            if sheet_name in workbook1.sheetnames:
                raise AssertionError(f"{sheet_name} was not removed")
        df.to_excel(writer, sheet_name=sheet_name, index=False)

    writer.save()
    writer.close()<|MERGE_RESOLUTION|>--- conflicted
+++ resolved
@@ -23,11 +23,8 @@
 import pandas as pd
 import requests
 import sqlalchemy as sa
-<<<<<<< HEAD
 from openpyxl import load_workbook
-=======
 from pandas._libs.missing import NAType
->>>>>>> 8844ab90
 
 from pudl.metadata.fields import get_pudl_dtypes
 
