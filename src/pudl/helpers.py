--- conflicted
+++ resolved
@@ -14,12 +14,9 @@
 import re
 import shutil
 from functools import partial
-<<<<<<< HEAD
 from importlib import resources
+from io import BytesIO
 from warnings import warn
-=======
-from io import BytesIO
->>>>>>> 6a75069b
 
 import addfips
 import numpy as np
@@ -1175,7 +1172,6 @@
     return dates
 
 
-<<<<<<< HEAD
 def dedupe_on_category(dedup_df, base_cols, category_name, sorter):
     """
     Deduplicate a df using a sorted category to retain prefered values.
@@ -1341,7 +1337,8 @@
     """Flatten a list of lists and remove duplicates."""
     return list(set(
         [item for sublist in mega_list for item in sublist]))
-=======
+
+
 def convert_df_to_excel_file(df: pd.DataFrame, **kwargs) -> pd.ExcelFile:
     """
     Converts a pandas dataframe to a pandas ExcelFile object.
@@ -1358,5 +1355,4 @@
     bio.seek(0)
     workbook = bio.read()
 
-    return pd.ExcelFile(workbook)
->>>>>>> 6a75069b
+    return pd.ExcelFile(workbook)