"""General utility functions that are used in a variety of contexts.

The functions in this module are used in various stages of the ETL and post-etl
processes. They are usually not dataset specific, but not always. If a function is
designed to be used as a general purpose tool, applicable in multiple scenarios, it
should probably live here. There are lost of transform type functions in here that help
with cleaning and restructuring dataframes.
"""

import importlib.resources
import itertools
import pathlib
import re
import shutil
import tempfile
import time
from collections import defaultdict
from collections.abc import Callable, Generator, Iterable
from contextlib import contextmanager
from functools import partial
from io import BytesIO
from pathlib import Path
from typing import Any, Literal, NamedTuple

import duckdb
import geopandas as gpd
import numpy as np
import pandas as pd
import polars as pl
import requests
import sqlalchemy as sa
from dagster import AssetKey, AssetsDefinition, AssetSelection, AssetSpec
from pandas._libs.missing import NAType
from pydantic import BaseModel

import pudl.logging_helpers
from pudl.metadata.fields import apply_pudl_dtypes, get_pudl_dtypes
from pudl.workspace.setup import PudlPaths

sum_na = partial(pd.Series.sum, skipna=False)
"""A sum function that returns NA if the Series includes any NA values.

In many of our aggregations we need to override the default behavior of treating NA
values as if they were zero. E.g. when calculating the heat rates of generation units,
if there are some months where fuel consumption is reported as NA, but electricity
generation is reported normally, then the fuel consumption for the year needs to be NA,
otherwise we'll get unrealistic heat rates.
"""

logger = pudl.logging_helpers.get_logger(__name__)


def label_map(
    df: pd.DataFrame,
    from_col: str = "code",
    to_col: str = "label",
    null_value: str | NAType = pd.NA,
) -> defaultdict[str, str | NAType]:
    """Build a mapping dictionary from two columns of a labeling / coding dataframe.

    These dataframes document the meanings of the codes that show up in much of the
    originally reported data. They're defined in :mod:`pudl.metadata.codes`.  This
    function is mostly used to build maps that can translate the hard to understand
    short codes into longer human-readable codes.

    Args:
        df: The coding / labeling dataframe. Must contain columns ``from_col``
            and ``to_col``.
        from_col: Label of column containing the existing codes to be replaced.
        to_col: Label of column containing the new codes to be swapped in.
        null_value: Default (Null) value to map to when a value which doesn't
            appear in ``from_col`` is encountered.


    Returns:
        A mapping dictionary suitable for use with :meth:`pandas.Series.map`.
    """
    return defaultdict(
        lambda: null_value,
        df.loc[:, [from_col, to_col]]
        .drop_duplicates(subset=[from_col])
        .to_records(index=False),
    )


def find_new_ferc1_strings(
    table: str,
    field: str,
    strdict: dict[str, list[str]],
    ferc1_engine: sa.Engine,
) -> set[str]:
    """Identify as-of-yet uncategorized freeform strings in FERC Form 1.

    Args:
        table: Name of the FERC Form 1 DB to search.
        field: Name of the column in that table to search.
        strdict: A string cleaning dictionary. See
            e.g. `pudl.transform.ferc1.FUEL_UNIT_STRINGS`
        ferc1_engine: SQL Alchemy DB connection engine for the FERC Form 1 DB.

    Returns:
        Any string found in the searched table + field that was not part of any of
        categories enumerated in strdict.
    """
    all_strings = set(
        pd.read_sql(f"SELECT {field} FROM {table};", ferc1_engine).pipe(  # noqa: S608
            simplify_strings, columns=[field]
        )[field]
    )
    old_strings = set.union(*[set(strings) for strings in strdict.values()])
    return all_strings.difference(old_strings)


def find_foreign_key_errors(dfs: dict[str, pd.DataFrame]) -> list[dict[str, Any]]:
    """Report foreign key violations from a dictionary of dataframes.

    The database schema to check against is generated based on the names of the
    dataframes (keys of the dictionary) and the PUDL metadata structures.

    Args:
        dfs: Keys are table names, and values are dataframes ready for loading
            into the SQLite database.

    Returns:
        A list of dictionaries, each one pertains to a single database table
        in which a foreign key constraint violation was found, and it includes
        the table name, foreign key definition, and the elements of the
        dataframe that violated the foreign key constraint.
    """
    import pudl.metadata.classes

    package = pudl.metadata.classes.Package.from_resource_ids(
        resource_ids=tuple(sorted(dfs))
    )
    errors = []
    for resource in package.resources:
        for foreign_key in resource.schema.foreign_keys:
            x = dfs[resource.name][foreign_key.fields]
            y = dfs[foreign_key.reference.resource][foreign_key.reference.fields]
            ncols = x.shape[1]
            idx = range(ncols)
            xx, yy = x.set_axis(idx, axis=1), y.set_axis(idx, axis=1)
            if ncols == 1:
                # Faster check for single-field foreign key
                invalid = ~(xx[0].isin(yy[0]) | xx[0].isna())
            else:
                invalid = ~(
                    pd.concat([yy, xx]).duplicated().iloc[len(yy) :]
                    | xx.isna().any(axis=1)
                )
            if invalid.any():
                errors.append(
                    {
                        "resource": resource.name,
                        "foreign_key": foreign_key,
                        "invalid": x[invalid],
                    }
                )
    return errors


def download_zip_url(
    url: str, save_path: pathlib.Path, chunk_size: int = 128, timeout: float = 9.05
) -> None:
    """Download and save a Zipfile locally.

    Useful for acquiring and storing non-PUDL data locally.

    Args:
        url: The URL from which to download the Zipfile
        save_path: The location to save the file.
        chunk_size: Data chunk in bytes to use while downloading.
        timeout: Time to wait for the server to accept a connection.
            See https://requests.readthedocs.io/en/latest/user/advanced/#timeouts

    Returns:
        None
    """
    # This is a temporary hack to avoid being filtered as a bot:
    headers = {
        "User-Agent": "Mozilla/5.0 (Macintosh; Intel Mac OS X 10.15; rv:77.0) Gecko/20100101 Firefox/77.0",
        "Accept": "text/html,application/xhtml+xml,application/xml;q=0.9,image/webp,*/*;q=0.8",
        "Accept-Language": "en-US,en;q=0.5",
        "DNT": "1",
        "Connection": "keep-alive",
        "Upgrade-Insecure-Requests": "1",
    }
    r = requests.get(url, stream=True, headers=headers, timeout=timeout)
    with save_path.open(mode="wb") as fd:
        for chunk in r.iter_content(chunk_size=chunk_size):
            fd.write(chunk)


def add_fips_ids(
    df: pd.DataFrame,
    geocodes: pd.DataFrame,
    state_col: str = "state",
    county_col: str = "county",
) -> pd.DataFrame:
    """Add State and County FIPS IDs to a dataframe.

    To just add State FIPS IDs, make county_col = None.
    """
    df = add_state_id_fips(df, geocodes, state_col)
    if county_col:
        df = add_county_fips_id(df, geocodes, county_col)
    return df


def add_state_id_fips(
    df: pd.DataFrame, geocodes: pd.DataFrame, state_col: str
) -> pd.DataFrame:
    """Add the State FIPS codes."""
    states = (
        geocodes.loc[geocodes["fips_level"] == "040", ["state", "state_id_fips"]]
        .rename(columns={"state": state_col})
        .drop_duplicates()
    )
    df = df.merge(states, on=state_col, how="left", validate="m:1")
    logger.info(
        f"Assigned state FIPS codes for "
        f"{len(df[df.state_id_fips.notnull()]) / len(df):.2%} of records."
    )
    return df


def add_county_fips_id(
    df: pd.DataFrame, geocodes: pd.DataFrame, county_col: str
) -> pd.DataFrame:
    """Add the County FIPS codes to a table with State FIPS codes."""

    def _clean_area_name_col(area_name_col: pd.Series, replace_dict: dict):
        """Clean a area name column - meant for use in FIPS code adding."""
        return area_name_col.str.lower().replace(to_replace=replace_dict, regex=True)

    diacritics = {
        r"ñ": "n",
        r"'": "",
        r"ó": "o",
        r"í": "i",
        r"á": "a",
        r"ü": "u",
        r"é": "e",
        r"î": "i",
        r"è": "e",
        r"à": "a",
        r"ì": "i",
        r"å": "a",
    }
    abbrevs = {"ft. ": "fort ", "st. ": "saint ", "ste. ": "sainte "}

    county_types = {
        r" (county|city|city and borough|borough|census area|municipio|municipality|district|parish|island)$": ""
    }

    # compile the counties.
    counties = geocodes.loc[
        geocodes["fips_level"] == "050",
        ["area_name", "state_id_fips", "county_id_fips"],
    ]  # compile all of the many possible ways these county columns could show up.
    counties = pd.concat(
        [
            counties.assign(
                county_tmp=_clean_area_name_col(counties["area_name"], replace_dict)
            )
            for replace_dict in [
                {},
                diacritics | abbrevs,
                county_types,
                diacritics | abbrevs | county_types,
                county_types | {"'s": "s"},
            ]
        ]
    ).drop_duplicates()

    # see assertion note below. we keep the city records because all instances
    # of the city as county reported we've seen always note lone city as county
    # name instead of lone county. There is one exception which is Bedford.. #3531
    city_county_dupe_mask = counties.duplicated(
        ["state_id_fips", "county_tmp"], keep=False
    ) & (
        (
            counties.area_name.str.lower().str.contains("county|borough")
            & ~counties.area_name.str.lower().str.contains("bedford")
        )
        | (counties.area_name.str.lower() == "bedford city")
    )
    if len(city_county_dupes := counties[city_county_dupe_mask]) > 9:
        raise AssertionError(
            "We expect there to be 9 county records that have the same name and state "
            "but have different county fips codes. This is due to pair counties that have "
            "a city jurisdiction and a corresponding county jurisdiction (ex. Baltimore "
            "County and Baltimore City which is also a county). We found "
            f"{len(city_county_dupes)}:\n{city_county_dupes.sort_values('county_tmp')}"
        )
    counties = counties[~city_county_dupe_mask]

    df = (
        df.astype({county_col: pd.StringDtype()})
        .assign(county_tmp=lambda x: _clean_area_name_col(x[county_col], {}))
        .merge(counties, on=["state_id_fips", "county_tmp"], how="left", validate="m:1")
        .drop(columns=["county_tmp", "area_name"])
    )

    logger.info(
        f"Assigned county FIPS codes for "
        f"{len(df[df.county_id_fips.notnull()]) / len(df):.2%} of records."
    )
    return df


def clean_eia_counties(
    df: pd.DataFrame,
    fixes: pd.DataFrame,
    state_col: str = "state",
    county_col: str = "county",
) -> pd.DataFrame:
    """Replace non-standard county names with county names from US Census."""
    df = df.copy()
    df[county_col] = (
        df[county_col]
        .str.strip()
        # Condense multiple whitespace chars.
        .str.replace(r"\s+", " ", regex=True)
        .str.replace(r"^St ", "St. ", regex=True)  # Standardize abbreviation.
        # Standardize abbreviation.
        .str.replace(r"^Ste ", "Ste. ", regex=True)
        .str.replace("Kent & New Castle", "Kent, New Castle")  # Two counties
        # Fix ordering, remove comma
        .str.replace("Borough, Kodiak Island", "Kodiak Island Borough")
        # Turn comma-separated counties into lists
        .str.replace(r",$", "", regex=True)
        .str.split(",")
    )
    # Create new records for each county in a multi-valued record
    df = df.explode(county_col)
    df[county_col] = df[county_col].str.strip()
    # Yellowstone county is in MT, not WY
    df.loc[(df[state_col] == "WY") & (df[county_col] == "Yellowstone"), state_col] = (
        "MT"
    )
    # Replace individual bad county names with identified correct names in fixes:
    for fix in fixes.itertuples():
        state_mask = df[state_col] == fix.state
        county_mask = df[county_col] == fix.eia_county
        df.loc[state_mask & county_mask, county_col] = fix.fips_county
    return df


def oob_to_nan(
    df: pd.DataFrame,
    cols: list[str],
    lb: float | None = None,
    ub: float | None = None,
) -> pd.DataFrame:
    """Set non-numeric values and those outside of a given range to NaN.

    Args:
        df: The dataframe containing values to be altered.
        cols: Labels of the columns whose values are to be changed.
        lb: Lower bound, below which values are set to NaN. If None, don't use a lower
            bound.
        ub: Upper bound, below which values are set to NaN. If None, don't use an upper
            bound.

    Returns:
        The altered DataFrame.
    """
    out_df = df.copy()
    for col in cols:
        # Force column to be numeric if possible, NaN otherwise:
        out_df.loc[:, col] = pd.to_numeric(out_df[col], errors="coerce")
        if lb is not None:
            out_df.loc[out_df[col] < lb, col] = np.nan
        if ub is not None:
            out_df.loc[out_df[col] > ub, col] = np.nan

    return out_df


def oob_to_nan_with_dependent_cols(
    df: pd.DataFrame,
    cols: list[str],
    dependent_cols: list[str],
    lb: float | None = None,
    ub: float | None = None,
) -> pd.DataFrame:
    """Call :func:`oob_to_nan` and additionally nullify any derived columns.

    Set values in ``cols`` to NaN if values are non-numeric or outside of a
    given range. The corresponding values in ``dependent_cols`` are then set
    to NaN. ``dependent_cols`` should be columns derived from one or multiple
    of the columns in ``cols``.

    Args:
        df: The dataframe containing values to be altered.
        cols: Labels of the columns whose values are to be changed.
        dependent_cols: Labels of the columns whose corresponding values should also be
            nullified. Columns are derived from one or multiple of the columns in
            ``cols``.
        lb: Lower bound, below which values are set to NaN. If None, don't use a lower
            bound.
        ub: Upper bound, below which values are set to NaN. If None, don't use an upper
            bound.

    Returns:
        The altered DataFrame.
    """
    out_df = oob_to_nan(df, cols, lb, ub)
    out_df.loc[out_df[cols].isnull().any(axis=1), dependent_cols] = np.nan
    return out_df


def prep_dir(dir_path: str | pathlib.Path, clobber: bool = False) -> pathlib.Path:
    """Create (or delete and recreate) a directory.

    Args:
        dir_path: path to the directory that you are trying to clean and prepare.
        clobber: If True and dir_path exists, it will be removed and replaced with a
            new, empty directory.

    Raises:
        FileExistsError: if a file or directory already exists at dir_path.

    Returns:
        Path to the created directory.
    """
    dir_path = pathlib.Path(dir_path)
    if dir_path.exists():
        if clobber:
            shutil.rmtree(dir_path)
        else:
            raise FileExistsError(f"{dir_path} exists and clobber is {clobber}")
    dir_path.mkdir(parents=True)
    return dir_path


def is_doi(doi: str) -> bool:
    """Determine if a string is a valid digital object identifier (DOI).

    Function simply checks whether the offered string matches a regular
    expression -- it doesn't check whether the DOI is actually registered
    with the relevant authority.

    Args:
        doi: String to validate.

    Returns:
        True if doi matches the regex for valid DOIs, False otherwise.
    """
    doi_regex = re.compile(
        r"(doi:\s*|(?:https?://)?(?:dx\.)?doi\.org/)?(10\.\d+(.\d+)*/.+)$",
        re.IGNORECASE | re.UNICODE,
    )

    return bool(re.match(doi_regex, doi))


def convert_col_to_datetime(df: pd.DataFrame, date_col_name: str) -> pd.DataFrame:
    """Convert a non-datetime column in a dataframe to a datetime64[s].

    If the column isn't a datetime, it needs to be converted to a string type
    first so that integer years are formatted correctly.

    Args:
        df: Dataframe with column to convert.
        date_col_name: name of the datetime column to convert.

    Returns:
        Dataframe with the converted datetime column.
    """
    if not pd.api.types.is_datetime64_dtype(df[date_col_name]):
        logger.warning(
            f"{date_col_name} is {df[date_col_name].dtype} column. "
            "Converting to datetime64[ns]."
        )
        df[date_col_name] = pd.to_datetime(df[date_col_name].astype("string"))
    return df


def full_timeseries_date_merge(
    left: pd.DataFrame,
    right: pd.DataFrame,
    on: list[str],
    left_date_col: str = "report_date",
    right_date_col: str = "report_date",
    new_date_col: str = "report_date",
    date_on: list[str] = ["year"],
    how: Literal["inner", "outer", "left", "right", "cross"] = "inner",
    report_at_start: bool = True,
    freq: str = "MS",
    **kwargs,
) -> pd.DataFrame:
    """Merge dataframes with different date frequencies and expand to a full timeseries.

    Arguments: see arguments for ``date_merge`` and ``expand_timeseries``
    """
    out = date_merge(
        left=left,
        right=right,
        left_date_col=left_date_col,
        right_date_col=right_date_col,
        new_date_col=new_date_col,
        on=on,
        date_on=date_on,
        how=how,
        report_at_start=report_at_start,
        **kwargs,
    )
    out = expand_timeseries(
        df=out,
        date_col=new_date_col,
        freq=freq,
        key_cols=on,
    )
    return out


def _add_suffix_to_date_on(date_on):
    """Check date_on list is valid and add _temp_for_merge suffix."""
    if date_on is None:
        date_on = ["year"]
    date_on_suffix = []
    for col in date_on:
        if col not in ["year", "month", "quarter", "day"]:
            raise AssertionError(
                logger.error(f"{col} is not a valid string in date_on column list.")
            )
        date_on_suffix.append(col + "_temp_for_merge")
    return date_on_suffix


def date_merge(
    left: pd.DataFrame,
    right: pd.DataFrame,
    on: list[str],
    left_date_col: str = "report_date",
    right_date_col: str = "report_date",
    new_date_col: str = "report_date",
    date_on: list[str] = None,
    how: Literal["inner", "outer", "left", "right", "cross"] = "inner",
    report_at_start: bool = True,
    **kwargs,
) -> pd.DataFrame:
    """Merge two dataframes that have different report date frequencies.

    We often need to bring together data that is reported at different
    temporal granularities e.g. monthly basis versus annual basis. This function
    acts as a wrapper on a pandas merge to allow merging at different temporal
    granularities. The date columns of both dataframes are separated into
    year, quarter, month, and day columns. Then, the dataframes are merged according
    to ``how`` on the columns specified by the ``on`` and ``date_on`` argument,
    which list the new temporal columns to merge on as well any additional shared columns.
    Finally, the datetime column is reconstructed in the output dataframe and
    named according to the ``new_date_col`` parameter.

    Args:
        left: The left dataframe in the merge. Typically monthly in our use
            cases if doing a left merge E.g. ``core_eia923__monthly_generation``.
            Must contain columns specified by ``left_date_col`` and
            ``on`` argument.
        right: The right dataframe in the merge. Typically annual in our uses
            cases if doing a left merge E.g. ``core_eia860__scd_generators``.
            Must contain columns specified by ``right_date_col`` and
            ``on`` argument.
        on: The columns to merge on that are shared between both
            dataframes. Typically ID columns like ``plant_id_eia``, ``generator_id``
            or ``boiler_id``.
        left_date_col: Column in ``left`` containing datetime like data. Default is
            ``report_date``. Must be a Datetime or convertible to a Datetime using
            :func:`pandas.to_datetime`
        right_date_col: Column in ``right`` containing datetime like data. Default is
            ``report_date``. Must be a Datetime or convertible to a Datetime using
            :func:`pandas.to_datetime`.
        new_date_col: Name of the reconstructed datetime column in the output dataframe.
        date_on: The temporal columns to merge on. Values in this list
            of columns must be [``year``, ``quarter``, ``month``, ``day``].
            E.g. if a monthly reported dataframe is being merged onto a daily reported
            dataframe, then the merge would be performed on ``["year", "month"]``.
            If one of these temporal columns already exists in the dataframe it will not
            be clobbered by the merge, as the suffix "_temp_for_merge" is added when
            expanding the datetime column into year, quarter, month, and day. By default,
            `date_on` will just include year.
        how: How the dataframes should be merged. See :func:`pandas.DataFrame.merge`.
        report_at_start: Whether the data in the dataframe whose report date is not being
            kept in the merged output (in most cases the less frequently reported dataframe)
            is reported at the start or end of the time period e.g. January 1st
            for annual data.
        kwargs : Additional arguments to pass to :func:`pandas.DataFrame.merge`.


    Returns:
        Merged contents of left and right input dataframes.

    Raises:
        ValueError: if ``left_date_col`` or ``right_date_col`` columns are missing from their
            respective input dataframes.
        ValueError: if any of the labels referenced in ``on`` are missing from either
            the left or right dataframes.
    """

    def separate_date_cols(df, date_col_name, date_on):
        out_df = df.copy()
        out_df.loc[:, date_col_name] = pd.to_datetime(out_df[date_col_name])
        if "year_temp_for_merge" in date_on:
            out_df.loc[:, "year_temp_for_merge"] = out_df[date_col_name].dt.year
        if "quarter_temp_for_merge" in date_on:
            out_df.loc[:, "quarter_temp_for_merge"] = out_df[date_col_name].dt.quarter
        if "month_temp_for_merge" in date_on:
            out_df.loc[:, "month_temp_for_merge"] = out_df[date_col_name].dt.month
        if "day_temp_for_merge" in date_on:
            out_df.loc[:, "day_temp_for_merge"] = out_df[date_col_name].dt.day
        return out_df

    right = convert_col_to_datetime(right, right_date_col)
    left = convert_col_to_datetime(left, left_date_col)
    date_on = _add_suffix_to_date_on(date_on)
    right = separate_date_cols(right, right_date_col, date_on)
    left = separate_date_cols(left, left_date_col, date_on)
    merge_cols = date_on + on
    out = pd.merge(left, right, on=merge_cols, how=how, **kwargs)

    suffixes = ["", ""]
    if left_date_col == right_date_col:
        suffixes = kwargs.get("suffixes", ["_x", "_y"])
    # reconstruct the new report date column and clean up columns
    left_right_date_col = [left_date_col + suffixes[0], right_date_col + suffixes[1]]
    if report_at_start:
        # keep the later of the two report dates when determining
        # the new report date for each row
        reconstructed_date = out[left_right_date_col].max(axis=1)
    else:
        # keep the earlier of the two report dates
        reconstructed_date = out[left_right_date_col].min(axis=1)
    out = out.drop(left_right_date_col + date_on, axis=1)
    out.insert(loc=0, column=new_date_col, value=reconstructed_date)
    return out


def expand_timeseries(
    df: pd.DataFrame,
    key_cols: list[str],
    date_col: str = "report_date",
    freq: str = "MS",
    fill_through_freq: Literal["year", "month", "day"] = "year",
) -> pd.DataFrame:
    """Expand a dataframe to a include a full time series at a given frequency.

    This function adds a full timeseries to the given dataframe for each group
    of columns specified by ``key_cols``. The data in the timeseries will be filled
    with the next previous chronological observation for a group of primary key columns
    specified by ``key_cols``.

    Args:
        df: The dataframe to expand. Must have ``date_col`` in columns.
        key_cols: Column names of the non-date primary key columns in the dataframe.
            The resulting dataframe will have a full timeseries expanded for each
            unique group of these ID columns that are present in the dataframe.
        date_col: Name of the datetime column being expanded into a full timeseries.
        freq: The frequency of the time series to expand the data to.
            See :ref:`here <timeseries.offset_aliases>` for a list of
            frequency aliases.
        fill_through_freq: The frequency in which to fill in the data through. For
            example, if equal to "year" the data will be filled in through the end of
            the last reported year for each grouping of `key_cols`. Valid frequencies
            are only "year", "month", or "day".

    Raises:
        ValueError: if ``fill_through_freq`` is not one of "year", "month" or "day".
    """
    try:
        pd.tseries.frequencies.to_offset(freq)
    except ValueError:
        logger.exception(
            f"Frequency string {freq} is not valid. \
            See Pandas Timeseries Offset Aliases docs for valid strings."
        )

    # For each group of ID columns add a dummy record with the date column
    # equal to one increment higher than the last record in the group for the
    # desired fill_through_freq.
    # This allows records to be filled through the end of the last reported period
    # and then this dummy record is dropped
    df = convert_col_to_datetime(df, date_col)
    end_dates = df.groupby(key_cols).agg({date_col: "max"})
    if fill_through_freq == "year":
        end_dates.loc[:, date_col] = pd.to_datetime(
            {
                "year": end_dates[date_col].dt.year + 1,
                "month": 1,
                "day": 1,
            }
        )
    elif fill_through_freq == "month":
        end_dates.loc[:, date_col] = end_dates[
            date_col
        ] + pd.tseries.offsets.DateOffset(months=1)
        end_dates.loc[:, date_col] = pd.to_datetime(
            {
                "year": end_dates[date_col].dt.year,
                "month": end_dates[date_col].dt.month,
                "day": 1,
            }
        )
    elif fill_through_freq == "day":
        end_dates.loc[:, date_col] = end_dates[
            date_col
        ] + pd.tseries.offsets.DateOffset(days=1)

    end_dates["drop_row"] = True
    df = (
        pd.concat([df, end_dates.reset_index()])
        .set_index(date_col)
        .groupby(key_cols)
        .resample(freq)
        .ffill()
        .drop(key_cols, axis=1)
        .reset_index()
    )
    return (
        df[df.drop_row.isnull()]
        .drop(columns="drop_row")
        .reset_index(drop=True)
        .pipe(apply_pudl_dtypes)
    )


def organize_cols(df: pd.DataFrame, cols: list[str]) -> pd.DataFrame:
    """Organize columns into key ID & name fields & alphabetical data columns.

    For readability, it's nice to group a few key columns at the beginning
    of the dataframe (e.g. report_year or report_date, plant_id...) and then
    put all the rest of the data columns in alphabetical order.

    Args:
        df: The DataFrame to be re-organized.
        cols: The columns to put first, in their desired output ordering.

    Returns:
        pandas.DataFrame: A dataframe with the same columns as the input
        DataFrame df, but with cols first, in the same order as they
        were passed in, and the remaining columns sorted alphabetically.
    """
    # Generate a list of all the columns in the dataframe that are not included in cols
    data_cols = sorted(c for c in df.columns.tolist() if c not in cols)
    organized_cols = cols + data_cols
    return df[organized_cols]


def simplify_strings(
    df: pd.DataFrame, columns: list[str], copy: bool = True
) -> pd.DataFrame:
    """Simplify the strings contained in a set of dataframe columns.

    Performs several operations to simplify strings for comparison and parsing purposes.
    These include removing Unicode control characters, stripping leading and trailing
    whitespace, using lowercase characters, and compacting all internal whitespace to a
    single space.

    Leaves null values unaltered. Casts other values with astype(str).

    Running with ``copy=False`` is intended for memory-intensive data frames where no
    upstream process retains a reference to the data. Use care with this option,
    and keep an eye out for spooky data changes showing up in unexpected places.

    Args:
        df: DataFrame whose columns are being cleaned up.
        columns: The labels of the string columns to be simplified.
        copy: (Default True) Return a copy, making no changes to the original data.

    Returns:
        The whole DataFrame that was passed in, with the string columns cleaned up.
    """
    out_df = df.copy() if copy else df
    for col in columns:
        if col in out_df.columns:
            mask = out_df[col].notnull()
            if mask.sum() > 0:
                out_df.loc[mask, col] = (
                    out_df.loc[mask, col]
                    .astype(str)
                    .str.replace(r"[\x00-\x1f\x7f-\x9f]", "", regex=True)
                    .str.strip()
                    .str.lower()
                    .str.replace(r"\s+", " ", regex=True)
                )
    return out_df


def cleanstrings_series(
    col: pd.Series,
    str_map: dict[str, list[str]],
    unmapped: str | None = None,
    simplify: bool = True,
) -> pd.Series:
    """Clean up the strings in a single column/Series.

    Args:
        col: A pandas Series, typically a single column of a
            dataframe, containing the freeform strings that are to be cleaned.
        str_map: A dictionary of lists of strings, in which the keys are
            the simplified canonical strings, with which each string found in
            the corresponding list will be replaced.
        unmapped: A value with which to replace any string found in col
            that is not found in one of the lists of strings in map. Typically
            the null string ''. If None, these strings will not be replaced.
        simplify: If True, strip and compact whitespace, and lowercase
            all strings in both the list of values to be replaced, and the
            values found in col. This can reduce the number of strings that
            need to be kept track of.

    Returns:
        The cleaned up Series / column, suitable for replacing the original messy column
        in a :class:`pandas.DataFrame`.
    """
    if simplify:
        col = (
            col.astype(str).str.strip().str.lower().str.replace(r"\s+", " ", regex=True)
        )
        for k in str_map:
            str_map[k] = [re.sub(r"\s+", " ", s.lower().strip()) for s in str_map[k]]

    for k in str_map:
        if str_map[k]:
            col = col.replace(str_map[k], k)

    if unmapped is not None:
        badstrings = np.setdiff1d(col.unique(), list(str_map.keys()))
        # This call to replace can only work if there are actually some
        # leftover strings to fix -- otherwise it runs forever because we
        # are replacing nothing with nothing.
        if len(badstrings) > 0:
            col = col.replace(badstrings, unmapped)

    return col


def cleanstrings(
    df: pd.DataFrame,
    columns: list[str],
    stringmaps: list[dict[str, list[str]]],
    unmapped: str | None = None,
    simplify: bool = True,
) -> pd.DataFrame:
    """Consolidate freeform strings in several dataframe columns.

    This function will consolidate freeform strings found in `columns` into simplified
    categories, as defined by `stringmaps`. This is useful when a field contains many
    different strings that are really meant to represent a finite number of categories,
    e.g. a type of fuel. It can also be used to create simplified categories that apply
    to similar attributes that are reported in various data sources from different
    agencies that use their own taxonomies.

    The function takes and returns a pandas.DataFrame, making it suitable for use with
    the :func:`pandas.DataFrame.pipe` method in a chain.

    Args:
        df: the DataFrame containing the string columns to be cleaned up.
        columns: a list of string column labels found in the column index of df. These
            are the columns that will be cleaned.
        stringmaps: a list of dictionaries. The keys of these dictionaries are strings,
            and the values are lists of strings. Each dictionary in the list corresponds
            to a column in columns. The keys of the dictionaries are the values with
            which every string in the list of values will be replaced.
        unmapped: the value with which strings not found in the stringmap dictionary
            will be replaced. Typically the null string ''. If None, then strings found
            in the columns but not in the stringmap will be left unchanged.
        simplify: If true, strip whitespace, remove duplicate whitespace, and force
            lower-case on both the string map and the values found in the columns to be
            cleaned. This can reduce the overall number of string values that need to be
            tracked.

    Returns:
        The function returns a new DataFrame containing the cleaned strings.
    """
    out_df = df.copy()
    for col, str_map in zip(columns, stringmaps, strict=True):
        out_df[col] = cleanstrings_series(
            out_df[col], str_map, unmapped=unmapped, simplify=simplify
        )

    return out_df


def fix_int_na(
    df: pd.DataFrame,
    columns: list[str],
    float_na: float = np.nan,
    int_na: int = -1,
    str_na: str = "",
) -> pd.DataFrame:
    """Convert NA containing integer columns from float to string.

    Numpy doesn't have a real NA value for integers. When pandas stores integer data
    which has NA values, it thus upcasts integers to floating point values, using np.nan
    values for NA. However, in order to dump some of our dataframes to CSV files for use
    in data packages, we need to write out integer formatted numbers, with empty strings
    as the NA value. This function replaces np.nan values with a sentinel value,
    converts the column to integers, and then to strings, finally replacing the sentinel
    value with the desired NA string.

    This is an interim solution -- now that pandas extension arrays have been
    implemented, we need to go back through and convert all of these integer columns
    that contain NA values to Nullable Integer types like Int64.

    Args:
        df: The dataframe to be fixed. This argument allows method chaining with the
            pipe() method.
        columns: A list of DataFrame column labels indicating which columns need to be
            reformatted for output.
        float_na: The floating point value to be interpreted as NA and replaced in col.
        int_na: Sentinel value to substitute for float_na prior to conversion of the
            column to integers.
        str_na: String value to substitute for int_na after the column has been
            converted to strings.

    Returns:
        A new DataFrame, with the selected columns converted to strings that look like
        integers, compatible with the postgresql COPY FROM command.

    """
    return (
        df.replace(dict.fromkeys(columns, float_na), int_na)
        .astype(dict.fromkeys(columns, int))
        .astype(dict.fromkeys(columns, str))
        .replace({c: str(int_na) for c in columns}, str_na)
    )


def month_year_to_date(df: pd.DataFrame) -> pd.DataFrame:
    """Convert all pairs of year/month fields in a dataframe into Date fields.

    This function finds all column names within a dataframe that match the
    regular expression '_month$' and '_year$', and looks for pairs that have
    identical prefixes before the underscore. These fields are assumed to
    describe a date, accurate to the month.  The two fields are used to
    construct a new _date column (having the same prefix) and the month/year
    columns are then dropped.

    Todo:
        This function needs to be combined with convert_to_date, and improved:
        * find and use a _day$ column as well
        * allow specification of default month & day values, if none are found.
        * allow specification of lists of year, month, and day columns to be
        combined, rather than automataically finding all the matching ones.
        * Do the Right Thing when invalid or NA values are encountered.

    Args:
        The DataFrame in which to convert year/months fields to Date fields.

    Returns:
        A DataFrame in which the year/month fields have been converted into Date fields.
    """
    df = df.copy()
    month_regex = "_month$"
    year_regex = "_year$"
    # Columns that match our month or year patterns.
    month_cols = list(df.filter(regex=month_regex).columns)
    year_cols = list(df.filter(regex=year_regex).columns)

    # Base column names that don't include the month or year pattern
    months_base = [re.sub(month_regex, "", m) for m in month_cols]
    years_base = [re.sub(year_regex, "", y) for y in year_cols]

    # We only want to retain columns that have BOTH month and year
    # matches -- otherwise there's no point in creating a Date.
    date_base = [base for base in months_base if base in years_base]

    # For each base column that DOES have both a month and year,
    # We need to grab the real column names corresponding to each,
    # so we can access the values in the data frame, and use them
    # to create a corresponding Date column named [BASE]_date
    month_year_date = []
    for base in date_base:
        base_month_regex = f"^{base}{month_regex}"
        month_col = list(df.filter(regex=base_month_regex).columns)
        if not len(month_col) == 1:
            raise AssertionError
        month_col = month_col[0]
        base_year_regex = f"^{base}{year_regex}"
        year_col = list(df.filter(regex=base_year_regex).columns)
        if not len(year_col) == 1:
            raise AssertionError
        year_col = year_col[0]
        date_col = f"{base}_date"
        month_year_date.append((month_col, year_col, date_col))

    for month_col, year_col, date_col in month_year_date:
        date_mask = df[[year_col, month_col]].notna().all(axis="columns")
        years = df.loc[date_mask, year_col]
        months = df.loc[date_mask, month_col]

        df.loc[date_mask, date_col] = pd.to_datetime(
            {"year": years, "month": months, "day": 1}, errors="coerce"
        )

        # Now that we've replaced these fields with a date, we drop them.
        df = df.drop([month_col, year_col], axis=1)

    return df


def convert_to_date(
    df: pd.DataFrame,
    date_col: str = "report_date",
    year_col: str = "report_year",
    month_col: str = "report_month",
    day_col: str = "report_day",
    month_na_value: int = 1,
    day_na_value: int = 1,
    copy: bool = True,
) -> pd.DataFrame:
    """Convert specified year, month or day columns into a datetime object.

    If the input ``date_col`` already exists in the input dataframe, then no
    conversion is applied, and the original dataframe is returned unchanged.
    Otherwise the constructed date is placed in that column, and the columns
    which were used to create the date are dropped.

    Running with ``copy=False`` is intended for memory-intensive data frames where no
    upstream process retains a reference to the data. Use care with this option,
    and keep an eye out for spooky data changes showing up in unexpected places.

    Args:
        df: dataframe to convert
        date_col: the name of the column you want in the output.
        year_col: the name of the year column in the original table.
        month_col: the name of the month column in the original table.
        day_col: the name of the day column in the original table.
        month_na_value: generated month if no month exists or if the month
            value is NA.
        day_na_value: generated day if no day exists or if the day value is NA.
        copy: (default True) return a copy, making no changes to the original data.

    Returns:
        A DataFrame in which the year, month, day columns values have been converted
        into datetime objects.
    """
    if copy:
        df = df.copy()
    if date_col in df.columns:
        return df

    year = df[year_col]

    month = (
        month_na_value
        if month_col not in df.columns
        else df[month_col].fillna(month_na_value)
    )

    day = day_na_value if day_col not in df.columns else df[day_col]

    df[date_col] = pd.to_datetime({"year": year, "month": month, "day": day})
    cols_to_drop = [x for x in [day_col, year_col, month_col] if x in df.columns]

    if copy:
        return df.drop(cols_to_drop, axis="columns")
    df.drop(cols_to_drop, axis="columns", inplace=True)  # noqa: PD002
    return df


def remove_leading_zeros_from_numeric_strings(
    df: pd.DataFrame, col_name: str
) -> pd.DataFrame:
    """Remove leading zeros frame column values that are numeric strings.

    Sometimes an ID column (like generator_id or unit_id) will be reported with leading
    zeros and sometimes it won't. For example, in the Excel spreadsheets published by
    EIA, the same generator may show up with the ID "0001" and "1" in different years
    This function strips the leading zeros from those numeric strings so the data can
    be mapped across years and datasets more reliably.

    Alphanumeric generator IDs with leadings zeroes are not affected, as we found no
    instances in which an alphanumeric ID appeared both with and without leading zeroes.
    The ID "0A1" will stay "0A1".

    Args:
        df: A DataFrame containing the column you'd like to remove numeric leading zeros
            from.
        col_name: The name of the column you'd like to remove numeric leading zeros
            from.

    Returns:
        A DataFrame without leading zeros for numeric string values in the desired
        column.
    """
    leading_zeros = df[col_name].str.contains(r"^0+\d+$").fillna(False)
    if leading_zeros.any():
        logger.debug(f"Fixing leading zeros in {col_name} column")
        df.loc[leading_zeros, col_name] = df[col_name].str.replace(
            r"^0+", "", regex=True
        )
    else:
        logger.debug(f"Found no numeric leading zeros in {col_name}")
    return df


def standardize_na_values(df: pd.DataFrame) -> pd.DataFrame:
    """Replace common apparently NA values in numerical columns with the floating point np.nan.

    Currently replaces the empty string, any string entirely composed of whitespace,
    bare decimal points, and any string entirely composed of hyphens, all of which are
    common stand-ins for NA in spreadsheets. Note that this function should only be
    applied to columns whose true type is expected to be numeric.

    Args:
        df: The DataFrame to clean.

    Returns:
        DataFrame with regularized NA values.
    """
    # Define a regex pattern to match ill-posed NA values
    na_patterns = r"(^\.$|^\s*$|^-+$)"

    # Replace matching patterns in all object columns with np.nan
    df = df.replace(na_patterns, np.nan, regex=True)

    return df


def simplify_columns(df: pd.DataFrame) -> pd.DataFrame:
    """Simplify column labels for use as snake_case database fields.

    All column labels will be simplified by:

    * Replacing all non-alphanumeric characters with spaces.
    * Forcing all letters to be lower case.
    * Compacting internal whitespace to a single " ".
    * Stripping leading and trailing whitespace.
    * Replacing all remaining whitespace with underscores.

    Args:
        df: The DataFrame whose column labels to simplify.

    Returns:
        A dataframe with simplified column names.
    """
    # Do nothing, if empty dataframe (e.g. mocked for tests)
    if df.shape[0] == 0:
        return df
    df.columns = (
        df.columns.str.replace(r"[^0-9a-zA-Z]+", " ", regex=True)
        .str.strip()
        .str.lower()
        .str.replace(r"\s+", " ", regex=True)
        .str.replace(" ", "_")
    )
    return df


def drop_tables(engine: sa.Engine, clobber: bool = False) -> None:
    """Drops all tables from a SQLite database.

    Creates an sa.schema.MetaData object reflecting the structure of the
    database that the passed in ``engine`` refers to, and uses that schema to
    drop all existing tables.

    Args:
        engine: An SQL Alchemy SQLite database Engine pointing at an existing SQLite
            database to be deleted.
        clobber: Whether or not to allow a non-empty DB to be removed.

    Raises:
        AssertionError: if clobber is False and there are any tables in the database.

    Returns:
        None
    """
    md = sa.MetaData()
    with engine.connect() as conn:
        md.reflect(conn)
        insp = sa.inspect(conn)
        if len(insp.get_table_names()) > 0 and not clobber:
            raise AssertionError(
                f"Attempting to drop database at {engine} while clobber is {clobber}."
            )
        md.drop_all(conn)
        conn.exec_driver_sql("VACUUM")


def merge_dicts(lods: list[dict[Any, Any]]) -> dict[Any, Any]:
    """Merge multiple dictionaries together.

    Given any number of dicts, shallow copy and merge into a new dict, precedence goes
    to key value pairs in latter dicts within the input list.

    Args:
        lods: a list of dictionaries.

    Returns:
        A single merged dictionary.

    """
    merged = {}
    for d in lods:
        merged |= d
    return merged


def convert_cols_dtypes(
    df: pd.DataFrame,
    data_source: str | None = None,
    name: str | None = None,
) -> pd.DataFrame:
    """Convert a PUDL dataframe's columns to the correct data type.

    Boolean type conversions created a special problem, because null values in
    boolean columns get converted to True (which is bonkers!)... we generally
    want to preserve the null values and definitely don't want them to be True,
    so we are keeping those columns as objects and preforming a simple mask for
    the boolean columns.

    The other exception in here is with the `utility_id_eia` column. It is
    often an object column of strings. All of the strings are numbers, so it
    should be possible to convert to :func:`pandas.Int32Dtype` directly, but it
    is requiring us to convert to int first. There will probably be other
    columns that have this problem... and hopefully pandas just enables this
    direct conversion.

    Args:
        df: dataframe with columns that appear in the PUDL tables.
        data_source: the name of the datasource (eia, ferc1, etc.)
        name: name of the table (for logging only!)

    Returns:
        Input dataframe, but with column types as specified by
        :py:const:`pudl.metadata.fields.FIELD_METADATA`
    """
    # get me all of the columns for the table in the constants dtype dict
    dtypes = {
        col: dtype
        for col, dtype in get_pudl_dtypes(group=data_source).items()
        if col in df.columns
    }

    # grab only the boolean columns (we only need their names)
    bool_cols = [col for col in dtypes if dtypes[col] == "boolean"]
    # grab all of the non boolean columns
    non_bool_cols = {col: dtypes[col] for col in dtypes if col not in bool_cols}
    # Grab only the string columns...
    string_cols = [col for col in dtypes if dtypes[col] == "string"]

    for col in bool_cols:
        # Bc the og bool values were sometimes coming across as actual bools or
        # strings, for some reason we need to map both types (I'm not sure
        # why!). We use na_action to preserve the og NaN's. I've also added in
        # the string version of a null value bc I am sure it will exist.
        df[col] = df[col].map(
            {
                "False": False,
                "True": True,
                False: False,
                True: True,
                "nan": pd.NA,
            }
        )

    if name:
        logger.debug(f"Converting the dtypes of: {name}")
    # unfortunately, the pd.Int32Dtype() doesn't allow a conversion from object
    # columns to this nullable int type column. `utility_id_eia` shows up as a
    # column of strings (!) of numbers so it is an object column, and therefor
    # needs to be converted beforehand.
    # we want to be able to use this dtype cleaning at many stages, and
    # sometimes this column has been converted to a float and therefore
    # we need to skip this conversion
    if "utility_id_eia" in df.columns and df.utility_id_eia.dtypes is np.dtype(
        "object"
    ):
        df = df.astype({"utility_id_eia": "float"})
    df = (
        df.astype(non_bool_cols)
        .astype(dict.fromkeys(bool_cols, "boolean"))
        .replace(to_replace="nan", value=dict.fromkeys(string_cols, pd.NA))
        .replace(to_replace="<NA>", value=dict.fromkeys(string_cols, pd.NA))
    )

    # Zip codes are highly correlated with datatype. If they datatype gets
    # converted at any point it may mess up the accuracy of the data. For
    # example: 08401.0 or 8401 are both incorrect versions of 08401 that a
    # simple datatype conversion cannot fix. For this reason, we use the
    # zero_pad_numeric_string function.
    if any("zip_code" for col in df.columns):
        zip_cols = [col for col in df.columns if "zip_code" in col]
        for col in zip_cols:
            if "4" in col:
                df.loc[:, col] = zero_pad_numeric_string(df[col], n_digits=4)
            else:
                df.loc[:, col] = zero_pad_numeric_string(df[col], n_digits=5)

    return df


def generate_rolling_avg(
    df: pd.DataFrame, group_cols: list[str], data_col: str, window: int, **kwargs
) -> pd.DataFrame:
    """Generate a rolling average.

    For a given dataframe with a ``report_date`` column, generate a monthly
    rolling average and use this rolling average to impute missing values.

    Args:
        df: Original dataframe. Must have group_cols column, a data_col column and a
            ``report_date`` column.
        group_cols: a list of columns to groupby.
        data_col: the name of the data column.
        window: rolling window argument to pass to :meth:`pandas.Series.rolling`.
        kwargs: Additional arguments to pass to :meth:`pandas.Series.rolling`.

    Returns:
        DataFrame with an additional rolling average column.
    """
    df = df.astype({"report_date": "datetime64[ns]"})
    # create a full date range for this df
    date_range = pd.DataFrame(
        pd.date_range(
            start=min(df["report_date"]),
            end=max(df["report_date"]),
            freq="MS",
            name="report_date",
        )
    ).assign(tmp=1)  # assigning a temp column to merge on
    groups = (
        df[group_cols + ["report_date"]]
        .drop_duplicates()
        .assign(tmp=1)  # assigning a temp column to merge on
    )
    # merge the date range and the groups together
    # to get the backbone/complete date range/groups
    bones = (
        date_range.merge(groups)
        .drop(columns="tmp")  # drop the temp column
        .merge(df, on=group_cols + ["report_date"])
        .groupby(by=group_cols + ["report_date"])
        .mean(numeric_only=True)
        .sort_index()
    )
    # with the aggregated data, get a rolling average
    bones[f"{data_col}_rolling"] = bones.groupby(by=group_cols)[data_col].transform(
        lambda x: x.rolling(window=window, center=True, **kwargs).mean()
    )
    return bones.reset_index()


def fillna_w_rolling_avg(
    df_og: pd.DataFrame,
    group_cols: list[str],
    data_col: str,
    window: int = 12,
    **kwargs,
) -> pd.DataFrame:
    """Fill NA values with a rolling average.

    Imputes null values from a dataframe using a rolling monthly average.

    Args:
        df_og: Original dataframe. Must have ``group_cols`` columns, a ``data_col``
            column and a ``report_date`` column.
        group_cols: a list of columns to groupby.
        data_col: the name of the data column we're trying to fill.
        window: rolling window to pass to :meth:`pandas.Series.rolling`.
        kwargs: Additional arguments to pass to :meth:`pandas.Series.rolling`.

    Returns:
        pandas.DataFrame: dataframe with nulls filled in.
    """
    df_og = df_og.astype({"report_date": "datetime64[ns]"})
    df_roll = generate_rolling_avg(df_og, group_cols, data_col, window, **kwargs)
    df_roll[data_col] = df_roll[data_col].fillna(df_roll[f"{data_col}_rolling"])
    df_new = df_og.merge(
        df_roll[group_cols + ["report_date", data_col]],
        how="left",
        on=group_cols + ["report_date"],
        suffixes=("", "_rollfilled"),
    )
    df_new[data_col] = df_new[data_col].fillna(df_new[f"{data_col}_rollfilled"])
    return df_new.drop(columns=f"{data_col}_rollfilled")


def groupby_agg_label_unique_source_or_mixed(x: pd.Series) -> str | None:
    """Get either the unique source in a group or return mixed.

    Custom function for groupby.agg. Written specifically for
    aggregating records with fuel_cost_per_mmbtu_source.
    """
    sources = [source for source in x.tolist() if isinstance(source, str)]
    if len(sources) > 1:
        source = "mixed"
    elif len(sources) == 1:
        source = sources[0]
    else:
        source = pd.NA
    return source


def count_records(
    df: pd.DataFrame, cols: list[str], new_count_col_name: str
) -> pd.DataFrame:
    """Count the number of unique records in group in a dataframe.

    Args:
        df: dataframe you would like to groupby and count.
        cols: list of columns to group and count by.
        new_count_col_name: the name that will be assigned to the column that will
            contain the count.

    Returns:
        DataFrame containing only ``cols`` and ``new_count_col_name``.
    """
    return (
        df.assign(count_me=1)
        .groupby(cols, observed=True)
        .count_me.count()
        .reset_index()
        .rename(columns={"count_me": new_count_col_name})
    )


def cleanstrings_snake(df: pd.DataFrame, cols: list[str]) -> pd.DataFrame:
    """Clean the strings in a columns in a dataframe with snake case.

    Args:
        df: original dataframe.
        cols: list of columns in to apply snake case to.
    """
    for col in cols:
        df.loc[:, col] = (
            df[col]
            .astype(str)
            .str.strip()
            .str.lower()
            .str.replace(r"\s+", "_", regex=True)
        )
    return df


def zero_pad_numeric_string(col: pd.Series, n_digits: int) -> pd.Series:
    """Clean up fixed-width leading zero padded numeric (e.g. ZIP, FIPS) codes.

    Often values like ZIP and FIPS codes are stored as integers, or get
    converted to floating point numbers because there are NA values in the
    column. Sometimes other non-digit strings are included like Canadian
    postal codes mixed in with ZIP codes, or IMP (imported) instead of a
    FIPS county code. This function attempts to manage these irregularities
    and produce either fixed-width leading zero padded strings of digits
    having a specified length (n_digits) or NA.

    * Convert the Series to a nullable string.
    * Remove any decimal point and all digits following it.
    * Remove any non-digit characters.
    * Replace any empty strings with NA.
    * Replace any strings longer than n_digits with NA.
    * Pad remaining digit-only strings to n_digits length.
    * Replace (invalid) all-zero codes with NA.

    Args:
        col: The Series to clean. May be numeric, string, object, etc.
        n_digits: the desired length of the output strings.

    Returns:
        A Series of nullable strings, containing only all-numeric strings
        having length n_digits, padded with leading zeroes if necessary.
    """
    out_col = (
        col.astype("string")
        # Remove decimal points and any digits following them.
        # This turns floating point strings into integer strings
        .replace(r"[\.]+\d*", "", regex=True)
        # Remove any whitespace
        .replace(r"\s+", "", regex=True)
        # Replace anything that's not entirely digits with NA
        .replace(r"[^\d]+", pd.NA, regex=True)
        # Set any string longer than n_digits to NA
        .replace(f"[\\d]{{{n_digits + 1},}}", pd.NA, regex=True)
        # Pad the numeric string with leading zeroes to n_digits length
        .str.zfill(n_digits)
        # All-zero ZIP & FIPS codes are invalid.
        # Also catches empty strings that were zero padded.
        .replace({n_digits * "0": pd.NA})
    )
    if not out_col.str.match(f"^[\\d]{{{n_digits}}}$").all():
        raise ValueError(
            f"Failed to generate zero-padded numeric strings of length {n_digits}."
        )
    return out_col


def iterate_multivalue_dict(**kwargs):
    """Make dicts from dict with main dict key and one value of main dict.

    If kwargs is {'form;: 'gas_distribution', 'years': [2019, 2020]}, it will yield these results:
        {'form': 'gas_distribution', 'years': 2019}
        {'form': 'gas_distribution', 'years': 2020}
    """
    single_valued = {
        k: v for k, v in kwargs.items() if not (isinstance(v, list | tuple))
    }

    # Transform multi-valued {k: vlist} into {k1: [{k1: v1}, {k1: v2}, ...], k2: [...], ...}
    multi_valued = {
        k: [{k: v} for v in vlist]
        for k, vlist in kwargs.items()
        if (isinstance(vlist, list | tuple))
    }

    for value_assignments in itertools.product(*multi_valued.values()):
        result = dict(single_valued)
        for k_v in value_assignments:
            result.update(k_v)
        yield result


def get_working_dates_by_datasource(datasource: str) -> pd.DatetimeIndex:
    """Get all working dates of a datasource as a DatetimeIndex."""
    import pudl.metadata.classes

    dates = pd.DatetimeIndex([])
    for data_source in pudl.metadata.classes.DataSource.from_field_namespace(
        datasource
    ):
        working_partitions = data_source.working_partitions
        if "years" in working_partitions:
            dates = dates.append(
                pd.to_datetime(working_partitions["years"], format="%Y")
            )
        if "year_months" in working_partitions:
            dates = dates.append(
                pd.DatetimeIndex(pd.to_datetime(working_partitions["year_months"]))
            )
    return dates


def dedupe_on_category(
    dedup_df: pd.DataFrame, base_cols: list[str], category_name: str, sorter: list[str]
) -> pd.DataFrame:
    """Deduplicate a df using a sorted category to retain preferred values.

    Use a sorted category column to retain your preferred values when a
    dataframe is deduplicated.

    Args:
        dedup_df: the dataframe with the records to deduplicate.
        base_cols: list of columns which must not be duplicated.
        category_name: name of the categorical column to order values for deduplication.
        sorter: sorted list of categorical values found in the ``category_name`` column.

    Returns:
        The deduplicated dataframe.
    """
    dedup_df[category_name] = dedup_df[category_name].astype(
        pd.CategoricalDtype(categories=sorter, ordered=True)
    )

    return dedup_df.drop_duplicates(subset=base_cols, keep="first")


def dedupe_and_drop_nas(
    dedup_df: pd.DataFrame,
    primary_key_cols: list[str],
) -> pd.DataFrame:
    """Deduplicate a df by comparing primary key columns and dropping null rows.

    When a primary key appears twice in a dataframe, and one record is all null other
    than the primary keys, drop the null row.

    Args:
        dedup_df: the dataframe with the records to deduplicate.
        primary_key_cols: list of columns which must not be duplicated.

    Returns:
        The deduplicated dataframe.
    """
    dupes = dedup_df.loc[dedup_df.duplicated(subset=primary_key_cols, keep=False)]
    dupe_groups = dupes.groupby(primary_key_cols)
    if (dupe_groups.nunique() > 1).any().any():  # noqa: PD101
        raise AssertionError(
            f"Duplicate records with disagreeing data: {dupes[dupes.set_index(primary_key_cols).index.duplicated(keep=False)]}"
        )
    deduped = dupe_groups.first().reset_index()
    # replace the duplicated rows with the deduped versions
    return pd.concat(
        [dedup_df.drop_duplicates(subset=primary_key_cols, keep=False), deduped],
        ignore_index=True,
    )


def drop_records_with_null_in_column(
    df: pd.DataFrame, column: str, num_of_expected_nulls: int
) -> pd.DataFrame:
    """Drop a prescribed number of records with null values in a column.

    Args:
        df: table with column to check.
        column: name of column with potential null values.
        num_of_expected_nulls: the number of records with null values in the column

    Raises:
        AssertionError: If there are more nulls in the df then the
            num_of_expected_nulls.
    """
    # ensure there isn't more than the expected number of nulls before dropping
    if len(null_records := df[df[column].isnull()]) > num_of_expected_nulls:
        raise AssertionError(
            f"Expected {num_of_expected_nulls} or less records with a null values {column} but found {null_records}"
        )
    return df.dropna(subset=[column])


def standardize_percentages_ratio(
    frac_df: pd.DataFrame,
    mixed_cols: list[str],
    years_to_standardize: list[int],
) -> pd.DataFrame:
    """Standardize year-to-year changes in mixed percentage/ratio reporting in a column.

    When a column uses both 0-1 and 0-100 scales to describe percentages, standardize
    the years using 0-100 scales to 0-1 ratios/fractions.

    Args:
        frac_df: the dataframe with the columns to standardize.
        mixed_cols: list of columns which should get standardized to the 0-1 scale.
        years_to_standardize: range of dates over which the standardization should occur.

    Returns:
        The standardized dataframe.
    """
    logger.info(f"Standardizing ratios and percentages for {mixed_cols}")
    for col in mixed_cols:
        if not pd.api.types.is_numeric_dtype(frac_df[col]):
            raise AssertionError(
                f"{col}: Standardization method requires numeric dtype."
            )
        if "report_year" in frac_df:
            dates = (frac_df.report_year >= min(years_to_standardize)) & (
                frac_df.report_year <= max(years_to_standardize)
            )
        elif "report_date" in frac_df:
            dates = (frac_df.report_date.dt.year >= min(years_to_standardize)) & (
                frac_df.report_date.dt.year <= max(years_to_standardize)
            )
        frac_df.loc[dates, col] /= 100
        if frac_df[col].max() > 1:
            raise AssertionError(
                f"{col}: Values >100pct observed: {frac_df.loc[frac_df[col] > 1][col].unique()}"
            )
    return frac_df


def calc_capacity_factor(
    df: pd.DataFrame,
    freq: Literal["YS", "MS"],
    min_cap_fact: float | None = None,
    max_cap_fact: float | None = None,
) -> pd.DataFrame:
    """Calculate capacity factor.

    Capacity factor is calculated from the capacity, the net generation over a
    time period and the hours in that same time period. The dates from that
    dataframe are pulled out to determine the hours in each period based on
    the frequency. The number of hours is used in calculating the capacity
    factor. Then records with capacity factors outside the range specified by
    `min_cap_fact` and `max_cap_fact` are dropped.

    Args:
        df: table with required inputs for capacity factor (``report_date``,
            ``net_generation_mwh`` and ``capacity_mw``).
        freq: String describing time frequency at which to aggregate the reported data,
            such as ``MS`` (month start) or ``YS`` (annual start).
        min_cap_fact: Lower bound, below which values are set to NaN. If None, don't use
            a lower bound. Default is None.
        max_cap_fact: Upper bound, below which values are set to NaN.  If None, don't
            use an upper bound. Default is None.

    Returns:
        Modified version of the input DataFrame with an additional ``capacity_factor``
        column.
    """
    # get a unique set of dates to generate the number of hours
    dates = df["report_date"].drop_duplicates()
    dates_to_hours = pd.DataFrame(
        data={
            "report_date": dates,
            "hours": dates.apply(
                lambda d: (
                    pd.date_range(d, periods=2, freq=freq)[1]
                    - pd.date_range(d, periods=2, freq=freq)[0]
                )
                / pd.Timedelta(hours=1)
            ),
        }
    )

    df = (
        # merge in the hours for the calculation
        df.merge(dates_to_hours, on=["report_date"])
        # actually calculate capacity factor wooo!
        .assign(
            capacity_factor=lambda x: x.net_generation_mwh / (x.capacity_mw * x.hours)
        )
        # Replace unrealistic capacity factors with NaN
        .pipe(oob_to_nan, ["capacity_factor"], lb=min_cap_fact, ub=max_cap_fact)
        .drop(["hours"], axis=1)
    )
    return df


def weighted_average(
    df: pd.DataFrame, data_col: str, weight_col: str, by: list[str]
) -> pd.DataFrame:
    """Generate a weighted average.

    Args:
        df: A DataFrame containing, at minimum, the columns specified in the other
            parameters data_col and weight_col.
        data_col: column name of data column to average
        weight_col: column name to weight on
        by: List of columns to group by when calculating the weighted average value.

    Returns:
        A table with ``by`` columns as the index and the weighted ``data_col``.
    """
    df["_data_times_weight"] = df[data_col] * df[weight_col]
    df["_weight_where_notnull"] = df[weight_col].where(df[data_col].notnull())
    g = df.groupby(by, observed=True)
    result = g["_data_times_weight"].sum(min_count=1) / g["_weight_where_notnull"].sum(
        min_count=1
    )
    del df["_data_times_weight"], df["_weight_where_notnull"]
    return result.to_frame(name=data_col)  # .reset_index()


def sum_and_weighted_average_agg(
    df_in: pd.DataFrame,
    by: list[str],
    sum_cols: list[str],
    wtavg_dict: dict[str, str],
) -> pd.DataFrame:
    """Aggregate dataframe by summing and using weighted averages.

    Many times we want to aggregate a data table using the same groupby columns but with
    different aggregation methods. This function combines two of our most common
    aggregation methods (summing and applying a weighted average) into one function.
    Because pandas does not have a built-in weighted average method for groupby we use
    :func:``weighted_average``.

    Args:
        df_in: input table to aggregate. Must have columns in ``id_cols``, ``sum_cols``
            and keys from ``wtavg_dict``.
        by: columns to group/aggregate based on. These columns will be passed as an
            argument into grouby as ``by`` arg.
        sum_cols: columns to sum.
        wtavg_dict: dictionary of columns to average (keys) and columns to weight by
           (values).

    Returns:
        table with join of columns from ``by``, ``sum_cols`` and keys of ``wtavg_dict``.
        Primary key of table will be ``by``.
    """
    logger.debug(f"grouping by {by}")
    # we are keeping the index here for easy merging of the weighted cols below
    df_out = df_in.groupby(by=by, as_index=True, observed=True)[sum_cols].sum(
        min_count=1
    )
    for data_col, weight_col in wtavg_dict.items():
        df_out.loc[:, data_col] = weighted_average(
            df_in, data_col=data_col, weight_col=weight_col, by=by
        )[data_col]
    return df_out.reset_index()


def get_eia_ferc_acct_map() -> pd.DataFrame:
    """Get map of EIA technology_description/pm codes <> ferc accounts.

    Returns:
        pandas.DataFrame: table which maps the combination of EIA's technology
            description and prime mover code to FERC Uniform System of Accounts
            (USOA) accounting names. Read more about USOA
            `here
            <https://www.ferc.gov/enforcement-legal/enforcement/accounting-matters>`__
            The output table has the following columns: ``['technology_description',
            'prime_mover_code', 'ferc_acct_name']``
    """
    eia_ferc_acct_map = pd.read_csv(
        importlib.resources.files("pudl.package_data.glue")
        / "ferc_acct_to_pm_tech_map.csv"
    )
    return eia_ferc_acct_map


def dedupe_n_flatten_list_of_lists(mega_list: list) -> list:
    """Flatten a list of lists and remove duplicates."""
    return list({item for sublist in mega_list for item in sublist})


def flatten_list(xs: Iterable) -> Generator:
    """Flatten an irregular (arbitrarily nested) list of lists (or sets).

    Inspiration from
    `here <https://stackoverflow.com/questions/2158395/flatten-an-irregular-arbitrarily-nested-list-of-lists>`__
    """
    for x in xs:
        if isinstance(x, Iterable) and not isinstance(x, str | bytes):
            yield from flatten_list(x)
        else:
            yield x


def convert_df_to_excel_file(df: pd.DataFrame, **kwargs) -> pd.ExcelFile:
    """Convert a :class:`pandas.DataFrame` into a :class:`pandas.ExcelFile`.

    Args:
        df: The DataFrame to convert.
        kwargs: Additional arguments to pass into :meth:`pandas.to_excel`.

    Returns:
        The contents of the input DataFrame, represented as an ExcelFile.
    """
    bio = BytesIO()
    with pd.ExcelWriter(bio, engine="xlsxwriter") as writer:
        df.to_excel(writer, **kwargs)
    bio.seek(0)
    return pd.ExcelFile(bio, engine="calamine")


def get_asset_keys(
    assets: list[AssetsDefinition], exclude_asset_specs: bool = True
) -> set[AssetKey]:
    """Get a set of asset keys from a list of asset definitions.

    Args:
        assets: list of asset definitions.
        exclude_asset_specs: exclude AssetSpecs in the returned list.
            Some selection operations don't allow AssetSpec keys.

    Returns:
        A set of asset keys.
    """
    asset_keys = set()
    for asset in assets:
        if isinstance(asset, AssetSpec):
            if not exclude_asset_specs:
                asset_keys = asset_keys.union(asset.key)
        else:
            asset_keys = asset_keys.union(asset.keys)
    return asset_keys


def get_asset_group_keys(
    asset_group: str, all_assets: list[AssetsDefinition]
) -> list[str]:
    """Get a list of asset names in a given asset group.

    Args:
        asset_group: the name of the asset group.
        all_assets: the collection of assets to select the group from.

    Return:
        A list of asset names in the asset_group.
    """
    asset_keys = AssetSelection.groups(asset_group).resolve(all_assets)
    return [asset.to_python_identifier() for asset in list(asset_keys)]


def convert_col_to_bool(
    df: pd.DataFrame, col_name: str, true_values: list, false_values: list
) -> pd.DataFrame:
    """Turn a column into a boolean while preserving NA values.

    You don't have to specify NA as true or false - it will preserve it's NA-ness unless
    you add it to one of the input true/false lists.

    Args:
        df: The dataframe containing the column you want to change.
        col_name: The name of the column you want to turn into a boolean (must be an
            existing column, not a new column name).
        true_values: The list of values in col_name that you want to be marked as True.
        false_values: The list of values appearing in col_name that you want to be
            False.

    Raises:
        AssertionError: if there are non-NA values in col_name that aren't specified in
            true_values or false_values.
        AssertionError: if there are values that appear in both true_values and
            false_values.

    Returns:
        pd.DataFrame: The original dataframe with col_name as a boolean column.
    """
    # Make sure inputs are valid
    if unspecified_values := [
        x for x in df[col_name].dropna().unique() if x not in true_values + false_values
    ]:
        raise AssertionError(
            "Found values besides NA that are not categorized as True or False: "
            f"{unspecified_values}"
        )
    if [x for x in true_values if x in false_values]:
        raise AssertionError(
            "Duplicate values in true and false! You can only pick one."
        )
    # Set values as true or value. Astype boolean should preserve NA values.
    # This is easier than building an input dictionary for pandas map or replace
    # functions.
    df = df.copy()
    df.loc[df[col_name].isin(true_values), col_name] = True
    df.loc[df[col_name].isin(false_values), col_name] = False
    df[col_name] = df[col_name].astype("boolean")

    return df


def fix_boolean_columns(
    df: pd.DataFrame,
    boolean_columns_to_fix: list[str],
    inplace: bool = False,
) -> pd.DataFrame:
    """Fix standard issues with EIA boolean columns.

    Most boolean columns have either "Y" for True or "N" for False. A subset of the
    columns have "X" values which represents a False value. A subset of the columns
    have "U" values, presumably for "Unknown," which must be set to null in order to
    convert the columns to datatype Boolean.

    If running with ``inplace=True``, will run in-place versions of the fill and
    replace operations instead of returning a copy of the data frame. This mode is
    useful for memory-intensive data frames, but be aware that upstream processes
    retaining a reference to the data will see the changes made here.
    """
    fillna_cols = dict.fromkeys(boolean_columns_to_fix, pd.NA)
    boolean_replace_cols = {
        col: {"Y": True, "N": False, "X": False, "U": pd.NA}
        for col in boolean_columns_to_fix
    }
    if inplace:
        df.fillna(fillna_cols, inplace=True)  # noqa: PD002
        df.replace(to_replace=boolean_replace_cols, inplace=True)  # noqa: PD002
        return df
    return df.fillna(fillna_cols).replace(to_replace=boolean_replace_cols)


def scale_by_ownership(
    gens: pd.DataFrame,
    own_eia860: pd.DataFrame,
    scale_cols: list,
    validate: str = "1:m",
) -> pd.DataFrame:
    """Generate proportional data by ownership %s.

    Why do we have to do this at all? Sometimes generators are owned by
    many different utility owners that own slices of that generator. EIA
    reports which portion of each generator is owned by which utility
    relatively clearly in their ownership table. On the other hand, in
    FERC1, sometimes a partial owner reports the full plant-part, sometimes
    they report only their ownership portion of the plant-part. And of
    course it is not labeled in FERC1. Because of this, we need to compile
    all of the possible ownership slices of the EIA generators.

    In order to accumulate every possible version of how a generator could
    be reported, this method generates two records for each generator's
    reported owners: one of the portion of the plant part they own and one
    for the plant-part as a whole. The portion records are labeled in the
    ``ownership_record_type`` column as "owned" and the total records are labeled as
    "total".

    In this function we merge in the ownership table so that generators
    with multiple owners then have one record per owner with the
    ownership fraction (in column ``fraction_owned``). Because the ownership
    table only contains records for generators that have multiple owners,
    we assume that all other generators are owned 100% by their operator.
    Then we generate the "total" records by duplicating the "owned" records
    but assigning the ``fraction_owned`` to be 1 (i.e. 100%).

    Arguments:
        gens: table with records at the generator level and generator attributes
            to be scaled by ownership, must have columns ``plant_id_eia``,
            ``generator_id``, and ``report_date``
        own_eia860: the ``core_eia860__scd_ownership`` table
        scale_cols: a list of columns in the generator table to slice by ownership
            fraction
        validate: how to validate merging the ownership table onto the
            generators table
    Returns:
        Table of generator records with ``scale_cols`` sliced by ownership fraction
        such that there is a "total" and "owned" record for each generator owner.
        The "owned" records have the generator's data scaled to the ownership
        percentage (e.g. if a 200 MW generator has a 75% stake owner and a 25%
        stake owner, this will result in two "owned" records with 150 MW and 50 MW).
        The "total" records correspond to the full plant for every owner (e.g. using
        the same 2-owner 200 MW generator as above, each owner will have a
        records with 200 MW).
    """
    # grab the ownership table, and reduce it to only the columns we need
    own860 = own_eia860[
        [
            "plant_id_eia",
            "generator_id",
            "report_date",
            "fraction_owned",
            "owner_utility_id_eia",
        ]
    ].pipe(pudl.helpers.convert_cols_dtypes, "eia")
    # we're left merging BC we've removed the retired gens, which are
    # reported in the ownership table
    gens = (
        gens.merge(
            own860,
            how="left",
            on=["plant_id_eia", "generator_id", "report_date"],
            validate=validate,
        )
        .assign(  # assume gens that don't show up in the own table have one 100% owner
            fraction_owned=lambda x: x.fraction_owned.fillna(value=1),
            # assign the operator id as the owner if null bc if a gen isn't
            # reported in the own_eia860 table we can assume the operator
            # is the owner
            owner_utility_id_eia=lambda x: x.owner_utility_id_eia.fillna(
                x.utility_id_eia
            ),
            ownership_record_type="owned",
        )  # swap in the owner as the utility
        .drop(columns=["utility_id_eia"])
        .rename(columns={"owner_utility_id_eia": "utility_id_eia"})
    )

    # duplicate all of these "owned" records, assign 1 to all of the
    # fraction_owned column to indicate 100% ownership, and add these new
    # "total" records to the "owned"
    gens = pd.concat(
        [
            gens,
            gens.copy().assign(fraction_owned=1, ownership_record_type="total"),
        ]
    )
    gens.loc[:, scale_cols] = gens.loc[:, scale_cols].multiply(
        gens["fraction_owned"], axis="index"
    )
    return gens


def get_dagster_execution_config(
    num_workers: int = 0, tag_concurrency_limits: list[dict] = []
):
    """Get the dagster execution config for a given number of workers.

    If num_workers is 0, then the dagster execution config will not include
    any limits. With num_workers set to 1, we will use in-process serial
    executor, otherwise multi-process executor with maximum of num_workers
    will be used.

    Args:
        num_workers: The number of workers to use for the dagster execution config.
            If 0, then the dagster execution config will not include a multiprocess
            executor.
        tag_concurrency_limits: A set of limits that are applied to steps with
            particular tags. This is helpful for applying concurrency limits to
            highly concurrent and memory intensive portions of the ETL like CEMS.

            Dagster description: If a value is set, the limit is applied to
            only that key-value pair. If no value is set, the limit is applied
            across all values of that key. If the value is set to a dict with
            `applyLimitPerUniqueValue: true`, the limit will apply to the
            number of unique values for that key. Note that these limits are
            per run, not global.

    Returns:
        A dagster execution config.
    """
    if num_workers == 1:
        return {
            "execution": {
                "config": {
                    "in_process": {},
                },
            },
        }

    return {
        "execution": {
            "config": {
                "multiprocess": {
                    "max_concurrent": num_workers,
                    "tag_concurrency_limits": tag_concurrency_limits,
                },
            },
        },
    }


def assert_cols_areclose(
    df: pd.DataFrame,
    a_cols: list[str],
    b_cols: list[str],
    mismatch_threshold: float,
    message: str,
):
    """Check if two column sets of a dataframe are close to each other.

    Ignores NANs and raises if there are too many mismatches.
    """
    # we use df.loc, so if we use a debugger in here we can see the actual data
    # instead of just whether or not there are matches.
    mismatch = df.loc[
        ~np.isclose(
            np.ma.masked_where(np.isnan(df[a_cols]), df[a_cols]),
            np.ma.masked_where(np.isnan(df[b_cols]), df[b_cols]),
            equal_nan=True,
        ).filled()
    ]
    mismatch_ratio = len(mismatch) / len(df)
    if mismatch_ratio > mismatch_threshold:
        raise AssertionError(
            f"{message} Mismatch ratio {mismatch_ratio:.01%} > "
            f"threshold {mismatch_threshold:.01%}."
        )


class TableDiff(NamedTuple):
    """Represent a diff between two versions of the same table."""

    deleted: pd.DataFrame
    added: pd.DataFrame
    changed: pd.DataFrame
    old_df: pd.DataFrame
    new_df: pd.DataFrame


def diff_wide_tables(
    primary_key: Iterable[str], old: pd.DataFrame, new: pd.DataFrame
) -> TableDiff:
    """Diff values across multiple iterations of the same wide table.

    We often have tables with many value columns; a straightforward comparison of two
    versions of the same table will show you that two rows are different, but
    won't show which of the many values changed.

    So we melt the table based on some sort of primary key columns then diff
    the old and new values.
    """
    old_melted = old.melt(id_vars=primary_key, var_name="field").set_index(
        primary_key + ["field"]
    )
    new_melted = new.melt(id_vars=primary_key, var_name="field").set_index(
        primary_key + ["field"]
    )
    old_aligned, new_aligned = old_melted.align(new_melted)
    comparison = old_aligned.compare(new_aligned, result_names=("old", "new"))
    if comparison.empty:
        return TableDiff(
            deleted=pd.DataFrame(),
            added=pd.DataFrame(),
            changed=pd.DataFrame(),
            old_df=old,
            new_df=new,
        )

    old_values = comparison[("value", "old")]
    new_values = comparison[("value", "new")]
    added = comparison[old_values.isna() & new_values.notna()]
    deleted = comparison[old_values.notna() & new_values.isna()]
    changed = comparison[old_values.notna() & new_values.notna()]
    return TableDiff(
        deleted=deleted, added=added, changed=changed, old_df=old, new_df=new
    )


def retry(
    func: Callable,
    retry_on: tuple[type[BaseException], ...],
    max_retries=5,
    base_delay_sec=1,
    **kwargs,
):
    """Retry a function with a short sleep between each try.

    Sleeps twice as long before each retry as the last one, e.g. 1/2/4/8/16
    seconds.

    Args:
        func: the function to retry
        retry_on: the errors to catch.
        base_delay_sec: how much time to sleep for the first retry.
        kwargs: keyword arguments to pass to the wrapped function. Pass non-kwargs as
            kwargs too.
    """
    for try_count in range(max_retries):
        delay = 2**try_count * base_delay_sec
        try:
            return func(**kwargs)
        except retry_on as e:
            logger.info(
                f"{e}: retry in {delay}s. {try_count}/{max_retries} retries used."
            )
            time.sleep(delay)
    return func(**kwargs)


def get_parquet_table_polars(table_name: str, parquet_path: Path) -> pl.LazyFrame:
    """Read a table from a parquet file and return as a polars LazyFrame."""
    # Import here to avoid circular imports
    from pudl.metadata.classes import Resource

    resource = Resource.from_id(table_name)
    schema = resource.to_polars_dtypes()

    # Scan Parquet file
    return pl.scan_parquet(parquet_path).cast(schema, strict=False)


def get_parquet_table(
    table_name: str,
    parquet_path: Path,
    columns: list[str] | None = None,
    filters: list[tuple[str, str, Any]]
    | list[list[tuple[str, str, Any]]]
    | None = None,
) -> pd.DataFrame | gpd.GeoDataFrame:
    """Read a table from Parquet files with optional column selection and filtering.

    This function provides a general-purpose interface for reading PUDL tables from
    Parquet files. It supports selective column reading for performance, optional
    filters for data subsetting, and automatic schema validation.

    Args:
        table_name: Name of the table to read.
        parquet_path: Path to parquet file on disk.
        columns: List of columns to read. If None, all columns are read.
        filters: Optional filters to apply when reading the Parquet file. See the
            :func:`pyarrow.parquet.read_table` documentation for details on filter
            syntax. If None, no filters are applied.

    Returns:
        DataFrame with the requested data, with PUDL schema validation applied.

    Raises:
        FileNotFoundError: If the Parquet file for the table doesn't exist.
        ValueError: If the table_name is not a valid PUDL resource.
    """
    # Import here to avoid circular imports
    from pudl.metadata.classes import Resource

    resource = Resource.from_id(table_name)
    if columns is None:
        columns = resource.get_field_names()
    # Get the schema for validation
    pyarrow_schema = resource.to_pyarrow()

    is_geospatial = any(resource.get_field(col).type == "geometry" for col in columns)

    if is_geospatial:
        df = gpd.read_parquet(
            path=parquet_path,
            columns=columns,
            filters=filters,
            schema=pyarrow_schema,
            use_threads=True,
            memory_map=True,
        )
    else:
        df = pd.read_parquet(
            path=parquet_path,
            columns=columns,
            filters=filters,
            schema=pyarrow_schema,
            use_threads=True,
            memory_map=True,
        )

    # Only enforce schema if we're reading all columns
    if set(columns) == set(resource.get_field_names()):
        return resource.enforce_schema(df)
    # For specific columns, apply PUDL dtypes for the columns we have
    return apply_pudl_dtypes(df, group=resource.field_namespace)


def standardize_phone_column(df: pd.DataFrame, columns: list[str]) -> pd.DataFrame:
    """Standardize phone numbers in the specified columns of the DataFrame.

    US numbers: ###-###-####
    International numbers with the international code at the beginning.
    Numbers with extensions will be appended with "x#".
    Non-numeric entries will be returned as np.nan. Entries with fewer than
    10 digits will be returned with no hyphens.

    Args:
        df: The DataFrame to modify.
        columns: A list of the names of the columns that need to be standardized.

    Returns:
        The modified DataFrame with standardized phone numbers in the same column.
    """
    # Define a regex pattern to identify and separate extensions
    extension_pattern = r"[xX](\d+)$"

    # Standardize each specified column
    for column in columns:
        # Convert column to string type for consistent processing
        df[column] = df[column].astype("string")

        # Remove ".0" from the end of phone numbers, if present
        df[column] = df[column].str.replace(r"\.0$", "", regex=True)

        # Separate phone number from extension, if present
        phone_main = df[column].str.extract(r"^(.*?)(?:[xX].*)?$")[0]
        extension = df[column].str.extract(extension_pattern)[0]

        # Remove non-digit characters from the main phone number
        phone_main = phone_main.str.replace(r"[^\d]", "", regex=True)

        # Handle numbers with exactly 10 digits (US format)
        df[column] = phone_main.where(
            phone_main.str.len() != 10,
            phone_main.str.slice(0, 3)
            + "-"
            + phone_main.str.slice(3, 6)
            + "-"
            + phone_main.str.slice(6, 10),
        )

        # For numbers with an extension, append it back
        df[column] = df[column].where(extension.isna(), df[column] + "x" + extension)

        # Replace invalid or empty phone numbers with NaN
        invalid_mask = (
            (phone_main.isna()) | (phone_main.str.fullmatch(r"0+")) | (phone_main == "")
        )
        df[column] = df[column].mask(invalid_mask, pd.NA)

    return df


class ParquetData(BaseModel):
    """Wrap table data offloaded as parquet file(s) on disk.

    Writing data to disk as parquet files enables the use of highly efficient
    processing/transforms with tools like Polars or duckdb. This class provides
    helpers for managing paths to parquet data on disk.
    """

    table_name: str
    partitions: dict[str, Any] = {}
<<<<<<< HEAD
    use_output_dir: bool = False
=======
>>>>>>> 556d465d

    @property
    def parquet_directory(self) -> Path:
        """Get path to directory for writing/reading parquet files."""
<<<<<<< HEAD
        if self.use_output_dir:
            parquet_path = PudlPaths().parquet_path() / self.table_name
        else:
            parquet_path = PudlPaths().parquet_transform_dir / self.table_name
=======
        parquet_path = PudlPaths().parquet_transform_dir / self.table_name
>>>>>>> 556d465d
        parquet_path.mkdir(exist_ok=True, parents=True)
        return parquet_path

    @property
    def parquet_path(self) -> Path:
        """Get name of an individual parquet file corresponding to a single partition of data."""
        if self.partitions != {}:
            filename = "_".join(map(str, self.partitions.values())) + ".parquet"
        else:
            filename = f"{self.table_name}.parquet"
        return self.parquet_directory / filename


def persist_table_as_parquet(
    table_data: pd.DataFrame | pl.LazyFrame | duckdb.DuckDBPyRelation,
    table_name: str,
    partitions: dict = {},
<<<<<<< HEAD
    use_output_dir: bool = False,
=======
>>>>>>> 556d465d
) -> ParquetData:
    """Write data from DataFrame or LazyFrame to disk as a parquet file.

    Offloading data to disk allows Polars and duckdb to perform highly efficient
    transforms.

    Args:
        table_data: Data to write to disk as either a Pandas DataFrame, Polars LazyFrame, or duckdb relation.
        table_name: Table name used to construct path to/name of parquet file.
        partitions: Partitions which correspond to the table_data. If passed
            ``{'years': 1995}`` then this method will produce a parquet file at the path
            ``PudlPaths().parquet_transform_dir / table_name / '1995.parquet'``.
    """
    # Create ParquetData class to get path to write parquet file
<<<<<<< HEAD
    parquet_data = ParquetData(
        table_name=table_name, partitions=partitions, use_output_dir=use_output_dir
    )
=======
    parquet_data = ParquetData(table_name=table_name, partitions=partitions)
>>>>>>> 556d465d
    if isinstance(table_data, pd.DataFrame):
        table_data.to_parquet(parquet_data.parquet_path)
    elif isinstance(table_data, pl.LazyFrame):
        table_data.sink_parquet(parquet_data.parquet_path, engine="streaming")
    elif isinstance(table_data, duckdb.DuckDBPyRelation):
        table_data.to_parquet(str(parquet_data.parquet_path), overwrite=True)
    else:
        raise TypeError(
            "table_data must be of type pd.DataFrame, pl.LazyFrame or duckdb.DuckDBPyRelation."
            f" Got {type(table_data)}."
        )
    return parquet_data


def lf_from_parquet(
    parquet_data: ParquetData, use_all_partitions: bool = False
) -> pl.LazyFrame:
    """Scan parquet file(s) from disk and return Polars LazyFrame.

    Args:
        parquet_data: Points to parquet data on disk.
        use_all_partitions: If true read the entire directory of parquet files.
            Otherwise only read data from the partition specified in parquet_data.
    """
    if use_all_partitions:
        return pl.scan_parquet(parquet_data.parquet_directory)
    return pl.scan_parquet(parquet_data.parquet_path)


def df_from_parquet(
    parquet_data: ParquetData, use_all_partitions: bool = False
) -> pd.DataFrame:
    """Read data from a set of parquet files and return a pandas DataFrame.

    Args:
        parquet_data: Points to parquet data on disk.
        use_all_partitions: If true read the entire directory of parquet files.
            Otherwise only read data from the partition specified in parquet_data.
    """
    if use_all_partitions:
        return pd.read_parquet(parquet_data.parquet_directory)
    return pd.read_parquet(parquet_data.parquet_path)


@contextmanager
def duckdb_relation_from_parquet(
    parquet_data: ParquetData, use_all_partitions: bool = False
<<<<<<< HEAD
) -> tuple[duckdb.DuckDBPyRelation, duckdb.DuckDBPyConnection]:
=======
) -> duckdb.DuckDBPyRelation:
>>>>>>> 556d465d
    """Create a duckdb relation to read from parquet files.

    This method is intended to be used as a context manager to keep the duckdb
    connection open while the relation is in use.

    Args:
        parquet_data: Points to parquet data on disk.
        use_all_partitions: If true read the entire directory of parquet files.
            Otherwise only read data from the partition specified in parquet_data.
    """
    with duckdb.connect() as conn:
        if use_all_partitions:
<<<<<<< HEAD
            yield conn.read_parquet(f"{parquet_data.parquet_directory}/*.parquet"), conn
        else:
            yield conn.read_parquet(str(parquet_data.parquet_path)), conn
=======
            yield conn.read_parquet(f"{parquet_data.parquet_directory}/*.parquet")
        yield conn.read_parquet(str(parquet_data.parquet_path))
>>>>>>> 556d465d


def duckdb_extract_zipped_csv(
    dataset: str,
    partitions: dict[str, Any],
    pages: list[str],
    datasore,
    zip_path: Path = Path(),
) -> tuple[str, ParquetData]:
    """Extract data from zipped CSV page(s) in a data archive.

    A common pattern for raw PUDL data is a set of zipfiles with one zipfile per
    partition, and one or more CSV files within each zipfile. This function provides
    a highly efficient way to extract data from archives that conform to this pattern
    using duckdb. This function is a generator, which will yield a duckdb relation for
    each CSV file within a zipfile, allowing the caller to perform transforms using
    the relation before writing to disk with the ``offload_table`` function.

    Args:
        dataset: Name of dataset (required to get archive from datastore).
        partition: Partitions of resource to extract data from.
        pages: List of csv files to extract from archive.
        datastore: Instance of PUDL datastore to get raw data.
        zip_path: Base path within zipfile that points to where CSV files are stored.
            If not explicitly set, assume CSV files are at the top level of the zipfile.
    """
    with (
        duckdb.connect() as conn,
        datasore.get_zipfile_resource(dataset=dataset, **partitions) as zf,
        tempfile.TemporaryDirectory() as tmp_dir,
    ):
        tmp_dir = Path(tmp_dir)
        zf.extractall(tmp_dir)

        for page in pages:
            yield page, conn.read_csv(str(tmp_dir / zip_path / page))<|MERGE_RESOLUTION|>--- conflicted
+++ resolved
@@ -2339,22 +2339,15 @@
 
     table_name: str
     partitions: dict[str, Any] = {}
-<<<<<<< HEAD
     use_output_dir: bool = False
-=======
->>>>>>> 556d465d
 
     @property
     def parquet_directory(self) -> Path:
         """Get path to directory for writing/reading parquet files."""
-<<<<<<< HEAD
         if self.use_output_dir:
             parquet_path = PudlPaths().parquet_path() / self.table_name
         else:
             parquet_path = PudlPaths().parquet_transform_dir / self.table_name
-=======
-        parquet_path = PudlPaths().parquet_transform_dir / self.table_name
->>>>>>> 556d465d
         parquet_path.mkdir(exist_ok=True, parents=True)
         return parquet_path
 
@@ -2372,10 +2365,7 @@
     table_data: pd.DataFrame | pl.LazyFrame | duckdb.DuckDBPyRelation,
     table_name: str,
     partitions: dict = {},
-<<<<<<< HEAD
     use_output_dir: bool = False,
-=======
->>>>>>> 556d465d
 ) -> ParquetData:
     """Write data from DataFrame or LazyFrame to disk as a parquet file.
 
@@ -2388,15 +2378,12 @@
         partitions: Partitions which correspond to the table_data. If passed
             ``{'years': 1995}`` then this method will produce a parquet file at the path
             ``PudlPaths().parquet_transform_dir / table_name / '1995.parquet'``.
+        use_output_dir: If true, write parquet files to output directory instead of transform directory.
     """
     # Create ParquetData class to get path to write parquet file
-<<<<<<< HEAD
     parquet_data = ParquetData(
         table_name=table_name, partitions=partitions, use_output_dir=use_output_dir
     )
-=======
-    parquet_data = ParquetData(table_name=table_name, partitions=partitions)
->>>>>>> 556d465d
     if isinstance(table_data, pd.DataFrame):
         table_data.to_parquet(parquet_data.parquet_path)
     elif isinstance(table_data, pl.LazyFrame):
@@ -2444,11 +2431,7 @@
 @contextmanager
 def duckdb_relation_from_parquet(
     parquet_data: ParquetData, use_all_partitions: bool = False
-<<<<<<< HEAD
 ) -> tuple[duckdb.DuckDBPyRelation, duckdb.DuckDBPyConnection]:
-=======
-) -> duckdb.DuckDBPyRelation:
->>>>>>> 556d465d
     """Create a duckdb relation to read from parquet files.
 
     This method is intended to be used as a context manager to keep the duckdb
@@ -2461,14 +2444,9 @@
     """
     with duckdb.connect() as conn:
         if use_all_partitions:
-<<<<<<< HEAD
             yield conn.read_parquet(f"{parquet_data.parquet_directory}/*.parquet"), conn
         else:
             yield conn.read_parquet(str(parquet_data.parquet_path)), conn
-=======
-            yield conn.read_parquet(f"{parquet_data.parquet_directory}/*.parquet")
-        yield conn.read_parquet(str(parquet_data.parquet_path))
->>>>>>> 556d465d
 
 
 def duckdb_extract_zipped_csv(
