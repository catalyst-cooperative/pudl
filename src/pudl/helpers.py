"""
General utility functions that are used in a variety of contexts.

The functions in this module are used in various stages of the ETL and post-etl
processes. They are usually not dataset specific, but not always. If a function
is designed to be used as a general purpose tool, applicable in multiple
scenarios, it should probably live here. There are lost of transform type
functions in here that help with cleaning and restructing dataframes.

"""
import itertools
import logging
import pathlib
import re
import shutil
from collections import defaultdict
from functools import partial
from io import BytesIO
<<<<<<< HEAD
from typing import Any, DefaultDict, Dict, List, Literal, Union
=======
from typing import Any, Dict, List, Set
>>>>>>> 9b8a672d

import addfips
import numpy as np
import pandas as pd
import requests
import sqlalchemy as sa

from pudl import constants as pc
from pudl.metadata.classes import Package

logger = logging.getLogger(__name__)

sum_na = partial(pd.Series.sum, skipna=False)
"""
A sum function that returns NA if the Series includes any NA values.

In many of our aggregations we need to override the default behavior of treating
NA values as if they were zero. E.g. when calculating the heat rates of
generation units, if there are some months where fuel consumption is reported
as NA, but electricity generation is reported normally, then the fuel
consumption for the year needs to be NA, otherwise we'll get unrealistic heat
rates.
"""


<<<<<<< HEAD
def standardize_codes(
    col: pd.Series,
    good_codes: List[str],
    fix_codes: Dict[str, str],
    bad_codes: List[str],
) -> pd.Series:
    """
    Set all codes in a column to a known standard value or NA.

    Args:
        col: the Series whose values are to be standardized.
        good_codes: known, standard codes which are expected in ``col``.
        fix_codes: a mapping from known non-standard codes to standard values.
        bad_codes: known non-standard codes which can't be mapped to a standard
            value, and so will be replaced with NA.

    Returns:
        A Series of the same dtype as the input ``col`` containing only values
        from ``good_codes``, and NA.

    Raises:
        ValueError: if there is any intersection between ``good_codes``,
            ``bad_codes``, or the keys of ``fix_codes``.
        ValueError: if any of the values in ``fix_codes`` don't also appear in
            ``good_codes``.
        ValueError: if there are any values which appear in the input ``col``
            that do **not** appear in ``good_codes``, ``fix_codes``, or
            ``bad_codes``.

    """
    # There should be no overlap betwteen good, bad, and fixable codes:
    if (
        set(good_codes).intersection(bad_codes)
        or set(good_codes).intersection(fix_codes)
        or set(fix_codes).intersection(bad_codes)
    ):
        raise ValueError(
            "Overlap found between good, bad, and fixable codes:\n"
            f"{good_codes=} \n"
            f"{bad_codes=} \n"
            f"fix_codes.keys()={list(fix_codes.keys())} \n"
        )

    # Every fixed code value should be part of good codes
    if set(fix_codes.values()).difference(good_codes):
        raise ValueError(
            "Some fixed codes aren't in the list of good codes:\n"
            f"{good_codes=} \n"
            f"fix_codes.values()={list(fix_codes.values())} \n"
        )
    # Set missing values to pd.NA. Map good codes to themselves
    code_map = {code: code for code in good_codes}
    # Add the fixable codes to the map
    code_map.update(fix_codes)
    # Map the bad codes to NA
    code_map.update({code: pd.NA for code in bad_codes})
    # Every value in the Series should now appear in the map.
    # If not we want to know about it so we don't wipe out unknown codes.
    unknown_codes = set(col.dropna()).difference(code_map)
    if unknown_codes:
        raise ValueError(
            f"Unknown codes found in {col.name}:\n"
            f"{unknown_codes=}"
        )
    # Re-map values, and make sure we retain the same dtype as input col:
    return col.map(code_map).astype(col.dtype)


def label_map(
    df: pd.DataFrame,
    from_col: str = "code",
    to_col: str = "label",
    null_value=pd.NA
) -> DefaultDict[str, Union[str, Literal[pd.NA]]]:
    """
    Build a mapping dictionary from two columns of a labeling / coding dataframe.

    These dataframes document the meanings of the codes that show up in much of the
    originall reported data. They're defined in :mod:`pudl.metadata.codes`.  This
    function is mostly used to build maps that can translate the hard to understand
    short codes into longer human-readable codes.

    Args:
        df: The coding / labeling dataframe. Must contain columns ``from_col``
            and ``to_col``.
        from_col: Label of column containing the existing codes to be replaced.
        to_col: Label of column containing the new codes to be swapped in.
        null_value: Defualt (Null) value to map to when a value which doesn't
            appear in ``from_col`` is encountered.


    Returns:
        A mapping dictionary suitable for use with :meth:`pandas.Series.map`.

    """
    return defaultdict(
        lambda: null_value,
        df.loc[:, [from_col, to_col]]
        .drop_duplicates(subset=[from_col])
        .to_records(index=False),
    )
=======
def find_new_ferc1_strings(
    table: str,
    field: str,
    strdict: Dict[str, List[str]],
    ferc1_engine: sa.engine.Engine,
) -> Set[str]:
    """
    Identify as-of-yet uncategorized freeform strings in FERC Form 1.

    Args:
        table: Name of the FERC Form 1 DB to search.
        field: Name of the column in that table to search.
        strdict: A string cleaning dictionary. See
            e.g. `pudl.transform.ferc1.FUEL_UNIT_STRINGS`
        ferc1_engine: SQL Alchemy DB connection engine for the FERC Form 1 DB.

    Returns:
        Any string found in the searched table + field that was not part of any of
        categories enumerated in strdict.

    """
    all_strings = set(
        pd.read_sql(f"SELECT {field} FROM {table};", ferc1_engine)  # nosec
        .pipe(simplify_strings, columns=[field])[field]
    )
    old_strings = set.union(*[set(strings) for strings in strdict.values()])
    return all_strings.difference(old_strings)
>>>>>>> 9b8a672d


def find_foreign_key_errors(dfs: Dict[str, pd.DataFrame]) -> List[Dict[str, Any]]:
    """
    Report foreign key violations from a dictionary of dataframes.

    The database schema to check against is generated based on the names of the
    dataframes (keys of the dictionary) and the PUDL metadata structures.

    Args:
        dfs: Keys are table names, and values are dataframes ready for loading
            into the SQLite database.

    Returns:
        A list of dictionaries, each one pertains to a single database table
        in which a foreign key constraint violation was found, and it includes
        the table name, foreign key definition, and the elements of the
        dataframe that violated the foreign key constraint.

    """
    package = Package.from_resource_ids(dfs)
    errors = []
    for resource in package.resources:
        for foreign_key in resource.schema.foreign_keys:
            x = dfs[resource.name][foreign_key.fields]
            y = dfs[foreign_key.reference.resource][foreign_key.reference.fields]
            ncols = x.shape[1]
            idx = range(ncols)
            xx, yy = x.set_axis(idx, axis=1), y.set_axis(idx, axis=1)
            if ncols == 1:
                # Faster check for single-field foreign key
                invalid = ~(xx[0].isin(yy[0]) | xx[0].isna())
            else:
                invalid = ~(
                    pd.concat([yy, xx]).duplicated().iloc[len(yy):] |
                    xx.isna().any(axis=1)
                )
            if invalid.any():
                errors.append({
                    'resource': resource.name,
                    'foreign_key': foreign_key,
                    'invalid': x[invalid]
                })
    return errors


def download_zip_url(url, save_path, chunk_size=128):
    """
    Download and save a Zipfile locally.

    Useful for acquiring and storing non-PUDL data locally.

    Args:
        url (str): The URL from which to download the Zipfile
        save_path (pathlib.Path): The location to save the file.
        chunk_size (int): Data chunk in bytes to use while downloading.

    Returns:
        None

    """
    # This is a temporary hack to avoid being filtered as a bot:
    headers = {
        'User-Agent': 'Mozilla/5.0 (Macintosh; Intel Mac OS X 10.15; rv:77.0) Gecko/20100101 Firefox/77.0',
        'Accept': 'text/html,application/xhtml+xml,application/xml;q=0.9,image/webp,*/*;q=0.8',
        'Accept-Language': 'en-US,en;q=0.5',
        'DNT': '1',
        'Connection': 'keep-alive',
        'Upgrade-Insecure-Requests': '1',
    }
    r = requests.get(url, stream=True, headers=headers)
    with save_path.open(mode='wb') as fd:
        for chunk in r.iter_content(chunk_size=chunk_size):
            fd.write(chunk)


def add_fips_ids(df, state_col="state", county_col="county", vintage=2015):
    """Add State and County FIPS IDs to a dataframe."""
    # force the columns to be the nullable string types so we have a consistent
    # null value to filter out before feeding to addfips
    df = df.astype({
        state_col: pd.StringDtype(),
        county_col: pd.StringDtype(),
    })
    af = addfips.AddFIPS(vintage=vintage)
    # Lookup the state and county FIPS IDs and add them to the dataframe:
    df["state_id_fips"] = df.apply(
        lambda x: (af.get_state_fips(state=x[state_col])
                   if pd.notnull(x[state_col]) else pd.NA),
        axis=1)

    logger.info(
        f"Assigned state FIPS codes for "
        f"{len(df[df.state_id_fips.notnull()])/len(df):.2%} of records."
    )
    df["county_id_fips"] = df.apply(
        lambda x: (af.get_county_fips(state=x[state_col], county=x[county_col])
                   if pd.notnull(x[county_col]) else pd.NA),
        axis=1)
    # force the code columns to be nullable strings - the leading zeros are
    # important
    df = df.astype({
        "county_id_fips": pd.StringDtype(),
        "state_id_fips": pd.StringDtype(),
    })
    logger.info(
        f"Assigned county FIPS codes for "
        f"{len(df[df.county_id_fips.notnull()])/len(df):.2%} of records."
    )
    return df


def clean_eia_counties(df, fixes, state_col="state", county_col="county"):
    """Replace non-standard county names with county nmes from US Census."""
    df = df.copy()
    df[county_col] = (
        df[county_col].str.strip()
        # Condense multiple whitespace chars.
        .str.replace(r"\s+", " ", regex=True)
        .str.replace(r"^St ", "St. ", regex=True)  # Standardize abbreviation.
        # Standardize abbreviation.
        .str.replace(r"^Ste ", "Ste. ", regex=True)
        .str.replace("Kent & New Castle", "Kent, New Castle")  # Two counties
        # Fix ordering, remove comma
        .str.replace("Borough, Kodiak Island", "Kodiak Island Borough")
        # Turn comma-separated counties into lists
        .str.replace(r",$", "", regex=True).str.split(',')
    )
    # Create new records for each county in a multi-valued record
    df = df.explode(county_col)
    df[county_col] = df[county_col].str.strip()
    # Yellowstone county is in MT, not WY
    df.loc[(df[state_col] == "WY") &
           (df[county_col] == "Yellowstone"), state_col] = "MT"
    # Replace individual bad county names with identified correct names in fixes:
    for fix in fixes.itertuples():
        state_mask = df[state_col] == fix.state
        county_mask = df[county_col] == fix.eia_county
        df.loc[state_mask & county_mask, county_col] = fix.fips_county
    return df


def oob_to_nan(df, cols, lb=None, ub=None):
    """
    Set non-numeric values and those outside of a given rage to NaN.

    Args:
        df (pandas.DataFrame): The dataframe containing values to be altered.
        cols (iterable): Labels of the columns whose values are to be changed.
        lb: (number): Lower bound, below which values are set to NaN. If None,
            don't use a lower bound.
        ub: (number): Upper bound, below which values are set to NaN. If None,
            don't use an upper bound.

    Returns:
        pandas.DataFrame: The altered DataFrame.

    """
    out_df = df.copy()
    for col in cols:
        # Force column to be numeric if possible, NaN otherwise:
        out_df.loc[:, col] = pd.to_numeric(out_df[col], errors="coerce")
        if lb is not None:
            out_df.loc[out_df[col] < lb, col] = np.nan
        if ub is not None:
            out_df.loc[out_df[col] > ub, col] = np.nan

    return out_df


def prep_dir(dir_path, clobber=False):
    """
    Create (or delete and recreate) a directory.

    Args:
        dir_path (path-like): path to the directory that you are trying to
            clean and prepare.
        clobber (bool): If True and dir_path exists, it will be removed and
            replaced with a new, empty directory.

    Raises:
        FileExistsError: if a file or directory already exists at dir_path.

    Returns:
        pathlib.Path: Path to the created directory.

    """
    dir_path = pathlib.Path(dir_path)
    if dir_path.exists():
        if clobber:
            shutil.rmtree(dir_path)
        else:
            raise FileExistsError(
                f'{dir_path} exists and clobber is {clobber}')
    dir_path.mkdir(parents=True)
    return dir_path


def is_doi(doi):
    """
    Determine if a string is a valid digital object identifier (DOI).

    Function simply checks whether the offered string matches a regular
    expresssion -- it doesn't check whether the DOI is actually registered
    with the relevant authority.

    Args:
        doi (str): String to validate.

    Returns:
        bool: True if doi matches the regex for valid DOIs, False otherwise.

    """
    doi_regex = re.compile(
        r'(doi:\s*|(?:https?://)?(?:dx\.)?doi\.org/)?(10\.\d+(.\d+)*/.+)$',
        re.IGNORECASE | re.UNICODE)

    return bool(re.match(doi_regex, doi))


def clean_merge_asof(
    left,
    right,
    left_on="report_date",
    right_on="report_date",
    by={},
):
    """
    Merge two dataframes having different time report_date frequencies.

    We often need to bring together data which is reported on a monthly basis,
    and entity attributes that are reported on an annual basis.  The
    :func:`pandas.merge_asof` is designed to do this, but requires that
    dataframes are sorted by the merge keys (``left_on``, ``right_on``, and
    ``by.keys()`` here). We also need to make sure that all merge keys have
    identical data types in the two dataframes (e.g. ``plant_id_eia`` needs to
    be a nullable integer in both dataframes, not a python int in one, and a
    nullable :func:`pandas.Int64Dtype` in the other).  Note that
    :func:`pandas.merge_asof` performs a left merge, so the higher frequency
    dataframe **must** be the left dataframe.

    We also force both ``left_on`` and ``right_on`` to be a Datetime using
    :func:`pandas.to_datetime` to allow merging dataframes having integer years
    with those having datetime columns.

    Because :func:`pandas.merge_asof` searches backwards for the first matching
    date, this function only works if the less granular dataframe uses the
    convention of reporting the first date in the time period for which it
    reports. E.g. annual dataframes need to have January 1st as the date. This
    is what happens by defualt if only a year or year-month are provided to
    :func:`pandas.to_datetime` as strings.

    Args:
        left (pandas.DataFrame): The higher frequency "data" dataframe.
            Typically monthly in our use cases. E.g. ``generation_eia923``. Must
            contain ``report_date`` and any columns specified in the ``by``
            argument.
        right (pandas.DataFrame): The lower frequency "attribute" dataframe.
            Typically annual in our uses cases. E.g. ``generators_eia860``. Must
            contain ``report_date`` and any columns specified in the ``by``
            argument.
        left_on (str): Column in ``left`` to merge on using merge_asof. Default
            is ``report_date``. Must be convertible to a Datetime using
            :func:`pandas.to_datetime`
        right_on (str): Column in ``right`` to merge on using merge_asof.
            Default is ``report_date``. Must be convertible to a Datetime using
            :func:`pandas.to_datetime`
        by (dict): A dictionary enumerating any columns to merge on other than
            ``report_date``. Typically ID columns like ``plant_id_eia``,
            ``generator_id`` or ``boiler_id``. The keys of the dictionary are
            the names of the columns, and the values are their data source, as
            defined in :mod:`pudl.constants` (e.g. ``ferc1`` or ``eia``). The
            data source is used to look up the column's canonical data type.

    Returns:
        pandas.DataFrame: Merged contents of left and right input dataframes.
        Will be sorted by ``left_on`` and any columns specified in ``by``. See
        documentation for :func:`pandas.merge_asof` to understand how this kind
        of merge works.

    Raises:
        ValueError: if ``left_on`` or ``right_on`` columns are missing from
            their respective input dataframes.
        ValueError: if any of the labels referenced in ``by`` are missing from
            either the left or right dataframes.

    """
    # Make sure we've got all the required inputs...
    if left_on not in left.columns:
        raise ValueError(f"Left dataframe has no column {left_on}.")
    if right_on not in right.columns:
        raise ValueError(f"Right dataframe has no {right_on}.")
    missing_left_cols = [col for col in by if col not in left.columns]
    if missing_left_cols:
        raise ValueError(f"Left dataframe is missing {missing_left_cols}.")
    missing_right_cols = [col for col in by if col not in right.columns]
    if missing_right_cols:
        raise ValueError(f"Left dataframe is missing {missing_right_cols}.")

    def cleanup(df, on, by):
        df = df.astype(get_pudl_dtypes(by))
        df.loc[:, on] = pd.to_datetime(df[on])
        df = df.sort_values([on] + list(by.keys()))
        return df

    return pd.merge_asof(
        cleanup(df=left, on=left_on, by=by),
        cleanup(df=right, on=right_on, by=by),
        left_on=left_on,
        right_on=right_on,
        by=list(by.keys()),
        tolerance=pd.Timedelta("365 days")  # Should never match across years.
    )


def get_pudl_dtype(col, data_source):
    """Look up a column's canonical data type based on its PUDL data source."""
    return pc.COLUMN_DTYPES[data_source][col]


def get_pudl_dtypes(col_source_dict):
    """Look up canonical PUDL data types for columns based on data sources."""
    return {
        col: get_pudl_dtype(col, col_source_dict[col])
        for col in col_source_dict
    }


def organize_cols(df, cols):
    """
    Organize columns into key ID & name fields & alphabetical data columns.

    For readability, it's nice to group a few key columns at the beginning
    of the dataframe (e.g. report_year or report_date, plant_id...) and then
    put all the rest of the data columns in alphabetical order.

    Args:
        df: The DataFrame to be re-organized.
        cols: The columns to put first, in their desired output ordering.

    Returns:
        pandas.DataFrame: A dataframe with the same columns as the input
        DataFrame df, but with cols first, in the same order as they
        were passed in, and the remaining columns sorted alphabetically.

    """
    # Generate a list of all the columns in the dataframe that are not
    # included in cols
    data_cols = sorted([c for c in df.columns.tolist() if c not in cols])
    organized_cols = cols + data_cols
    return df[organized_cols]


def simplify_strings(df, columns):
    """
    Simplify the strings contained in a set of dataframe columns.

    Performs several operations to simplify strings for comparison and parsing purposes.
    These include removing Unicode control characters, stripping leading and trailing
    whitespace, using lowercase characters, and compacting all internal whitespace to a
    single space.

    Leaves null values unaltered. Casts other values with astype(str).

    Args:
        df (pandas.DataFrame): DataFrame whose columns are being cleaned up.
        columns (iterable): The labels of the string columns to be simplified.

    Returns:
        pandas.DataFrame: The whole DataFrame that was passed in, with
        the string columns cleaned up.

    """
    out_df = df.copy()
    for col in columns:
        if col in out_df.columns:
            out_df.loc[out_df[col].notnull(), col] = (
                out_df.loc[out_df[col].notnull(), col]
                .astype(str)
                .str.replace(r"[\x00-\x1f\x7f-\x9f]", "", regex=True)
                .str.strip()
                .str.lower()
                .str.replace(r'\s+', ' ', regex=True)
            )
    return out_df


def cleanstrings_series(col, str_map, unmapped=None, simplify=True):
    """Clean up the strings in a single column/Series.

    Args:
        col (pandas.Series): A pandas Series, typically a single column of a
            dataframe, containing the freeform strings that are to be cleaned.
        str_map (dict): A dictionary of lists of strings, in which the keys are
            the simplified canonical strings, witch which each string found in
            the corresponding list will be replaced.
        unmapped (str): A value with which to replace any string found in col
            that is not found in one of the lists of strings in map. Typically
            the null string ''. If None, these strings will not be replaced.
        simplify (bool): If True, strip and compact whitespace, and lowercase
            all strings in both the list of values to be replaced, and the
            values found in col. This can reduce the number of strings that
            need to be kept track of.

    Returns:
        pandas.Series: The cleaned up Series / column, suitable for
        replacing the original messy column in a :class:`pandas.DataFrame`.

    """
    if simplify:
        col = (
            col.astype(str).
            str.strip().
            str.lower().
            str.replace(r'\s+', ' ', regex=True)
        )
        for k in str_map:
            str_map[k] = [re.sub(r'\s+', ' ', s.lower().strip())
                          for s in str_map[k]]

    for k in str_map:
        if str_map[k]:
            col = col.replace(str_map[k], k)

    if unmapped is not None:
        badstrings = np.setdiff1d(col.unique(), list(str_map.keys()))
        # This call to replace can only work if there are actually some
        # leftover strings to fix -- otherwise it runs forever because we
        # are replacing nothing with nothing.
        if len(badstrings) > 0:
            col = col.replace(badstrings, unmapped)

    return col


def cleanstrings(df, columns, stringmaps, unmapped=None, simplify=True):
    """Consolidate freeform strings in several dataframe columns.

    This function will consolidate freeform strings found in `columns` into
    simplified categories, as defined by `stringmaps`. This is useful when
    a field contains many different strings that are really meant to represent
    a finite number of categories, e.g. a type of fuel. It can also be used to
    create simplified categories that apply to similar attributes that are
    reported in various data sources from different agencies that use their own
    taxonomies.

    The function takes and returns a pandas.DataFrame, making it suitable for
    use with the :func:`pandas.DataFrame.pipe` method in a chain.

    Args:
        df (pandas.DataFrame): the DataFrame containing the string columns to
            be cleaned up.
        columns (list): a list of string column labels found in the column
            index of df. These are the columns that will be cleaned.
        stringmaps (list): a list of dictionaries. The keys of these
            dictionaries are strings, and the values are lists of strings. Each
            dictionary in the list corresponds to a column in columns. The
            keys of the dictionaries are the values with which every string in
            the list of values will be replaced.
        unmapped (str, None): the value with which strings not found in the
            stringmap dictionary will be replaced. Typically the null string
            ''. If None, then strings found in the columns but not in the
            stringmap will be left unchanged.
        simplify (bool): If true, strip whitespace, remove duplicate
            whitespace, and force lower-case on both the string map and the
            values found in the columns to be cleaned. This can reduce the
            overall number of string values that need to be tracked.

    Returns:
        pandas.DataFrame: The function returns a new DataFrame containing the
        cleaned strings.

    """
    out_df = df.copy()
    for col, str_map in zip(columns, stringmaps):
        out_df[col] = cleanstrings_series(
            out_df[col], str_map, unmapped=unmapped, simplify=simplify)

    return out_df


def fix_int_na(df, columns, float_na=np.nan, int_na=-1, str_na=''):
    """Convert NA containing integer columns from float to string.

    Numpy doesn't have a real NA value for integers. When pandas stores integer
    data which has NA values, it thus upcasts integers to floating point
    values, using np.nan values for NA. However, in order to dump some of our
    dataframes to CSV files for use in data packages, we need to write out
    integer formatted numbers, with empty strings as the NA value. This
    function replaces np.nan values with a sentinel value, converts the column
    to integers, and then to strings, finally replacing the sentinel value with
    the desired NA string.

    This is an interim solution -- now that pandas extension arrays have been
    implemented, we need to go back through and convert all of these integer
    columns that contain NA values to Nullable Integer types like Int64.

    Args:
        df (pandas.DataFrame): The dataframe to be fixed. This argument allows
            method chaining with the pipe() method.
        columns (iterable of strings): A list of DataFrame column labels
            indicating which columns need to be reformatted for output.
        float_na (float): The floating point value to be interpreted as NA and
            replaced in col.
        int_na (int): Sentinel value to substitute for float_na prior to
            conversion of the column to integers.
        str_na (str): sa.String value to substitute for int_na after the column
            has been converted to strings.

    Returns:
        df (pandas.DataFrame): a new DataFrame, with the selected columns
        converted to strings that look like integers, compatible with
        the postgresql COPY FROM command.

    """
    return (
        df.replace({c: float_na for c in columns}, int_na)
          .astype({c: int for c in columns})
          .astype({c: str for c in columns})
          .replace({c: str(int_na) for c in columns}, str_na)
    )


def month_year_to_date(df):
    """Convert all pairs of year/month fields in a dataframe into Date fields.

    This function finds all column names within a dataframe that match the
    regular expression '_month$' and '_year$', and looks for pairs that have
    identical prefixes before the underscore. These fields are assumed to
    describe a date, accurate to the month.  The two fields are used to
    construct a new _date column (having the same prefix) and the month/year
    columns are then dropped.

    Todo:
        This function needs to be combined with convert_to_date, and improved:
        * find and use a _day$ column as well
        * allow specification of default month & day values, if none are found.
        * allow specification of lists of year, month, and day columns to be
        combined, rather than automataically finding all the matching ones.
        * Do the Right Thing when invalid or NA values are encountered.

    Args:
        df (pandas.DataFrame): The DataFrame in which to convert year/months
            fields to Date fields.

    Returns:
        pandas.DataFrame: A DataFrame in which the year/month fields have been
        converted into Date fields.

    """
    df = df.copy()
    month_regex = "_month$"
    year_regex = "_year$"
    # Columns that match our month or year patterns.
    month_cols = list(df.filter(regex=month_regex).columns)
    year_cols = list(df.filter(regex=year_regex).columns)

    # Base column names that don't include the month or year pattern
    months_base = [re.sub(month_regex, '', m) for m in month_cols]
    years_base = [re.sub(year_regex, '', y) for y in year_cols]

    # We only want to retain columns that have BOTH month and year
    # matches -- otherwise there's no point in creating a Date.
    date_base = [base for base in months_base if base in years_base]

    # For each base column that DOES have both a month and year,
    # We need to grab the real column names corresponding to each,
    # so we can access the values in the data frame, and use them
    # to create a corresponding Date column named [BASE]_date
    month_year_date = []
    for base in date_base:
        base_month_regex = f'^{base}{month_regex}'
        month_col = list(df.filter(regex=base_month_regex).columns)
        if not len(month_col) == 1:
            raise AssertionError()
        month_col = month_col[0]
        base_year_regex = f'^{base}{year_regex}'
        year_col = list(df.filter(regex=base_year_regex).columns)
        if not len(year_col) == 1:
            raise AssertionError()
        year_col = year_col[0]
        date_col = f'{base}_date'
        month_year_date.append((month_col, year_col, date_col))

    for month_col, year_col, date_col in month_year_date:
        df = fix_int_na(df, columns=[year_col, month_col])

        date_mask = (df[year_col] != '') & (df[month_col] != '')
        years = df.loc[date_mask, year_col]
        months = df.loc[date_mask, month_col]

        df.loc[date_mask, date_col] = pd.to_datetime({
            'year': years,
            'month': months,
            'day': 1}, errors='coerce')

        # Now that we've replaced these fields with a date, we drop them.
        df = df.drop([month_col, year_col], axis=1)

    return df


def fix_leading_zero_gen_ids(df):
    """
    Remove leading zeros from EIA generator IDs which are numeric strings.

    If the DataFrame contains a column named ``generator_id`` then that column
    will be cast to a string, and any all numeric value with leading zeroes
    will have the leading zeroes removed. This is necessary because in some
    but not all years of data, some of the generator IDs are treated as integers
    in the Excel spreadsheets published by EIA, so the same generator may show
    up with the ID "0001" and "1" in different years.

    Alphanumeric generator IDs with leadings zeroes are not affected, as we
    found no instances in which an alphanumeric generator ID appeared both with
    and without leading zeroes.

    Args:
        df (pandas.DataFrame): DataFrame, presumably containing a column named
            generator_id (otherwise no action will be taken.)

    Returns:
        pandas.DataFrame

    """
    if "generator_id" in df.columns:
        fixed_generator_id = (
            df["generator_id"]
            .astype(str)
            .apply(lambda x: re.sub(r'^0+(\d+$)', r'\1', x))
        )
        num_fixes = len(
            df.loc[df["generator_id"].astype(str) != fixed_generator_id])
        logger.debug("Fixed %s EIA generator IDs with leading zeros.", num_fixes)
        df = (
            df.drop("generator_id", axis="columns")
            .assign(generator_id=fixed_generator_id)
        )
    return df


def convert_to_date(df,
                    date_col="report_date",
                    year_col="report_year",
                    month_col="report_month",
                    day_col="report_day",
                    month_value=1,
                    day_value=1):
    """
    Convert specified year, month or day columns into a datetime object.

    If the input ``date_col`` already exists in the input dataframe, then no
    conversion is applied, and the original dataframe is returned unchanged.
    Otherwise the constructed date is placed in that column, and the columns
    which were used to create the date are dropped.

    Args:
        df (pandas.DataFrame): dataframe to convert
        date_col (str): the name of the column you want in the output.
        year_col (str): the name of the year column in the original table.
        month_col (str): the name of the month column in the original table.
        day_col: the name of the day column in the original table.
        month_value (int): generated month if no month exists.
        day_value (int): generated day if no month exists.

    Returns:
        pandas.DataFrame: A DataFrame in which the year, month, day columns
        values have been converted into datetime objects.

    Todo:
        Update docstring.

    """
    df = df.copy()
    if date_col in df.columns:
        return df

    year = df[year_col]

    if month_col not in df.columns:
        month = month_value
    else:
        month = df[month_col]

    if day_col not in df.columns:
        day = day_value
    else:
        day = df[day_col]

    df[date_col] = pd.to_datetime({'year': year,
                                   'month': month,
                                   'day': day})
    cols_to_drop = [x for x in [
        day_col, year_col, month_col] if x in df.columns]
    df.drop(cols_to_drop, axis="columns", inplace=True)

    return df


def fix_eia_na(df):
    """
    Replace common ill-posed EIA NA spreadsheet values with np.nan.

    Currently replaces empty string, single decimal points with no numbers,
    and any single whitespace character with np.nan.

    Args:
        df (pandas.DataFrame): The DataFrame to clean.

    Returns:
        pandas.DataFrame: The cleaned DataFrame.

    """
    return df.replace(
        to_replace=[
            r'^\.$',  # Nothing but a decimal point
            r'^\s*$',  # The empty string and entirely whitespace strings
        ],
        value=np.nan,
        regex=True
    )


def simplify_columns(df):
    """
    Simplify column labels for use as snake_case database fields.

    All columns will be re-labeled by:
    * Replacing all non-alphanumeric characters with spaces.
    * Forcing all letters to be lower case.
    * Compacting internal whitespace to a single " ".
    * Stripping leading and trailing whitespace.
    * Replacing all remaining whitespace with underscores.

    Args:
        df (pandas.DataFrame): The DataFrame to clean.

    Returns:
        pandas.DataFrame: The cleaned DataFrame.

    Todo:
        Update docstring.

    """
    df.columns = (
        df.columns.
        str.replace(r'[^0-9a-zA-Z]+', ' ', regex=True).
        str.strip().
        str.lower().
        str.replace(r'\s+', ' ', regex=True).
        str.replace(' ', '_')
    )
    return df


def drop_tables(engine, clobber=False):
    """Drops all tables from a SQLite database.

    Creates an sa.schema.MetaData object reflecting the structure of the
    database that the passed in ``engine`` refers to, and uses that schema to
    drop all existing tables.

    Todo:
        Treat DB connection as a context manager (with/as).

    Args:
        engine (sa.engine.Engine): An SQL Alchemy SQLite database Engine
            pointing at an exising SQLite database to be deleted.

    Returns:
        None

    """
    md = sa.MetaData()
    md.reflect(engine)
    insp = sa.inspect(engine)
    if len(insp.get_table_names()) > 0 and not clobber:
        raise AssertionError(
            f'You are attempting to drop your database without setting clobber to {clobber}')
    md.drop_all(engine)
    conn = engine.connect()
    conn.exec_driver_sql("VACUUM")
    conn.close()


def merge_dicts(list_of_dicts):
    """
    Merge multipe dictionaries together.

    Given any number of dicts, shallow copy and merge into a new dict,
    precedence goes to key value pairs in latter dicts.

    Args:
        dict_args (list): a list of dictionaries.

    Returns:
        dict

    """
    merge_dict = {}
    for dictionary in list_of_dicts:
        merge_dict.update(dictionary)
    return merge_dict


def convert_cols_dtypes(df, data_source, name=None):
    """
    Convert the data types for a dataframe.

    This function will convert a PUDL dataframe's columns to the correct data
    type. It uses a dictionary in constants.py called COLUMN_DTYPES to assign
    the right type. Within a given data source (e.g. eia923, ferc1) each column
    name is assumed to *always* have the same data type whenever it is found.

    Boolean type conversions created a special problem, because null values in
    boolean columns get converted to True (which is bonkers!)... we generally
    want to preserve the null values and definitely don't want them to be True,
    so we are keeping those columns as objects and preforming a simple mask for
    the boolean columns.

    The other exception in here is with the `utility_id_eia` column. It is
    often an object column of strings. All of the strings are numbers, so it
    should be possible to convert to :func:`pandas.Int32Dtype` directly, but it
    is requiring us to convert to int first. There will probably be other
    columns that have this problem... and hopefully pandas just enables this
    direct conversion.

    Args:
        df (pandas.DataFrame): dataframe with columns that appear in the PUDL
            tables.
        data_source (str): the name of the datasource (eia, ferc1, etc.)
        name (str): name of the table (for logging only!)

    Returns:
        pandas.DataFrame: a dataframe with columns as specified by the
        :mod:`pudl.constants` ``COLUMN_DTYPES`` dictionary.

    """
    # get me all of the columns for the table in the constants dtype dict
    col_dtypes = {col: col_dtype for col, col_dtype
                  in pc.COLUMN_DTYPES[data_source].items()
                  if col in list(df.columns)}

    # grab only the boolean columns (we only need their names)
    bool_cols = {col: col_dtype for col, col_dtype
                 in col_dtypes.items()
                 if col_dtype == pd.BooleanDtype()}
    # grab all of the non boolean columns
    non_bool_cols = {col: col_dtype for col, col_dtype
                     in col_dtypes.items()
                     if col_dtype != pd.BooleanDtype()}
    # Grab only the string columns...
    string_cols = {col: col_dtype for col, col_dtype
                   in col_dtypes.items()
                   if col_dtype == pd.StringDtype()}

    # If/when we have the columns exhaustively typed, we can do it like this,
    # but right now we don't have the FERC columns done, so we can't:
    # get me all of the columns for the table in the constants dtype dict
    # col_types = {
    #    col: pc.COLUMN_DTYPES[data_source][col] for col in df.columns
    # }
    # grab only the boolean columns (we only need their names)
    # bool_cols = {col for col in col_types if col_types[col] is bool}
    # grab all of the non boolean columns
    # non_bool_cols = {
    #    col: col_types[col] for col in col_types if col_types[col] is not bool
    # }

    for col in bool_cols:
        # Bc the og bool values were sometimes coming across as actual bools or
        # strings, for some reason we need to map both types (I'm not sure
        # why!). We use na_action to preserve the og NaN's. I've also added in
        # the string version of a null value bc I am sure it will exist.
        df[col] = df[col].map({'False': False,
                               'True': True,
                               False: False,
                               True: True,
                               'nan': pd.NA})

    if name:
        logger.debug(f'Converting the dtypes of: {name}')
    # unfortunately, the pd.Int32Dtype() doesn't allow a conversion from object
    # columns to this nullable int type column. `utility_id_eia` shows up as a
    # column of strings (!) of numbers so it is an object column, and therefor
    # needs to be converted beforehand.
    if 'utility_id_eia' in df.columns:
        # we want to be able to use this dtype cleaning at many stages, and
        # sometimes this column has been converted to a float and therefor
        # we need to skip this conversion
        if df.utility_id_eia.dtypes is np.dtype('object'):
            df = df.astype({'utility_id_eia': 'float'})
    df = (
        df.astype(non_bool_cols)
        .astype(bool_cols)
        .replace(to_replace="nan", value={col: pd.NA for col in string_cols})
        .replace(to_replace="<NA>", value={col: pd.NA for col in string_cols})
    )

    # Zip codes are highly coorelated with datatype. If they datatype gets
    # converted at any point it may mess up the accuracy of the data. For
    # example: 08401.0 or 8401 are both incorrect versions of 080401 that a
    # simple datatype conversion cannot fix. For this reason, we use the
    # zero_pad_zips function.
    if any('zip_code' for col in df.columns):
        zip_cols = [col for col in df.columns if 'zip_code' in col]
        for col in zip_cols:
            if '4' in col:
                df.loc[:, col] = zero_pad_zips(df[col], 4)
            else:
                df.loc[:, col] = zero_pad_zips(df[col], 5)

    return df


def convert_dfs_dict_dtypes(dfs_dict, data_source):
    """Convert the data types of a dictionary of dataframes.

    This is a wrapper for :func:`pudl.helpers.convert_cols_dtypes` which loops
    over an entire dictionary of dataframes, assuming they are all from the
    specified data source, and appropriately assigning data types to each
    column based on the data source specific type map stored in pudl.constants

    """
    cleaned_dfs_dict = {}
    for name, df in dfs_dict.items():
        cleaned_dfs_dict[name] = convert_cols_dtypes(df, data_source, name)
    return cleaned_dfs_dict


def generate_rolling_avg(df, group_cols, data_col, window, **kwargs):
    """
    Generate a rolling average.

    For a given dataframe with a ``report_date`` column, generate a monthly
    rolling average and use this rolling average to impute missing values.

    Args:
        df (pandas.DataFrame): Original dataframe. Must have group_cols
            column, a data_col column and a ``report_date`` column.
        group_cols (iterable): a list of columns to groupby.
        data_col (str): the name of the data column.
        window (int): window from :func:`pandas.Series.rolling`.
        kwargs : Additional arguments to pass to
            :func:`pandas.Series.rolling`.

    Returns:
        pandas.DataFrame

    """
    df = df.astype({'report_date': 'datetime64[ns]'})
    # create a full date range for this df
    date_range = (pd.DataFrame(pd.date_range(
        start=min(df['report_date']),
        end=max(df['report_date']), freq='MS',
        name='report_date')).
        # assiging a temp column to merge on
        assign(tmp=1))
    groups = (df[group_cols + ['report_date']].
              drop_duplicates().
              # assiging a temp column to merge on
              assign(tmp=1))
    # merge the date range and the groups together
    # to get the backbone/complete date range/groups
    bones = (date_range.merge(groups).
             # drop the temp column
             drop('tmp', axis=1).
             # then merge the actual data onto the
             merge(df, on=group_cols + ['report_date']).
             set_index(group_cols + ['report_date']).
             groupby(by=group_cols + ['report_date']).
             mean())
    # with the aggregated data, get a rolling average
    roll = (bones.rolling(window=window, center=True, **kwargs).
            agg({data_col: 'mean'})
            )
    # return the merged
    return bones.merge(roll,
                       on=group_cols + ['report_date'],
                       suffixes=('', '_rolling')).reset_index()


def fillna_w_rolling_avg(df_og, group_cols, data_col, window=12, **kwargs):
    """
    Filling NaNs with a rolling average.

    Imputes null values from a dataframe on a rolling monthly average. To note,
    this was designed to work with the PudlTabl object's tables.

    Args:
        df_og (pandas.DataFrame): Original dataframe. Must have group_cols
            column, a data_col column and a 'report_date' column.
        group_cols (iterable): a list of columns to groupby.
        data_col (str): the name of the data column.
        window (int): window from pandas.Series.rolling
        kwargs : Additional arguments to pass to
            :class:`pandas.Series.rolling`.

    Returns:
        pandas.DataFrame: dataframe with nulls filled in.

    """
    df_og = df_og.astype({'report_date': 'datetime64[ns]'})
    df_roll = generate_rolling_avg(df_og, group_cols, data_col,
                                   window, **kwargs)
    df_roll[data_col] = df_roll[data_col].fillna(
        df_roll[f'{data_col}_rolling'])
    df_new = df_og.merge(df_roll,
                         how='left',
                         on=group_cols + ['report_date'],
                         suffixes=('', '_rollfilled'))
    df_new[data_col] = df_new[data_col].fillna(
        df_new[f'{data_col}_rollfilled'])
    return df_new.drop(columns=[f'{data_col}_rollfilled', f'{data_col}_rolling'])


def count_records(df, cols, new_count_col_name):
    """
    Count the number of unique records in group in a dataframe.

    Args:
        df (panda.DataFrame) : dataframe you would like to groupby and count.
        cols (iterable) : list of columns to group and count by.
        new_count_col_name (string) : the name that will be assigned to the
            column that will contain the count.

    Returns:
        pandas.DataFrame: dataframe containing only ``cols`` and
        ``new_count_col_name``.

    """
    return (
        df.assign(count_me=1)
        .groupby(cols)
        .count_me.count()
        .reset_index()
        .rename(columns={'count_me': new_count_col_name})
    )


def cleanstrings_snake(df, cols):
    """
    Clean the strings in a columns in a dataframe with snake case.

    Args:
        df (panda.DataFrame) : original dataframe.
        cols (list): list of columns in `df` to apply snake case to.

    """
    for col in cols:
        df.loc[:, col] = (
            df[col].astype(str).
            str.strip().
            str.lower().
            str.replace(r'\s+', '_', regex=True)
        )
    return df


def zero_pad_zips(zip_series, n_digits):
    """
    Retain prefix zeros in zipcodes.

    Args:
        zip_series (pd.Series) : series containing the zipcode values.
        n_digits(int) : zipcode length (likely 4 or 5 digits).

    Returns:
        pandas.Series: a series containing zipcodes with their prefix zeros
        intact and invalid zipcodes rendered as na.

    """
    # Add preceeding zeros where necessary and get rid of decimal zeros
    def get_rid_of_decimal(series):
        return series.str.replace(r'[\.]+\d*', '', regex=True)

    zip_series = (
        zip_series
        .astype(pd.StringDtype())
        .replace('nan', np.nan)
        .fillna("0")
        .pipe(get_rid_of_decimal)
        .str.zfill(n_digits)
        .replace({n_digits * "0": pd.NA})  # All-zero Zip codes aren't valid.
    )
    return zip_series


def iterate_multivalue_dict(**kwargs):
    """Make dicts from dict with main dict key and one value of main dict."""
    single_valued = {k: v for k,
                     v in kwargs.items()
                     if not (isinstance(v, list) or isinstance(v, tuple))}

    # Transform multi-valued {k: vlist} into {k1: [{k1: v1}, {k1: v2}, ...], k2: [...], ...}
    multi_valued = {k: [{k: v} for v in vlist]
                    for k, vlist in kwargs.items()
                    if (isinstance(vlist, list) or isinstance(vlist, tuple))}

    for value_assignments in itertools.product(*multi_valued.values()):
        result = dict(single_valued)
        for k_v in value_assignments:
            result.update(k_v)
        yield result


def get_working_eia_dates():
    """Get all working EIA dates as a DatetimeIndex."""
    dates = pd.DatetimeIndex([])
    for dataset_name, dataset in pc.WORKING_PARTITIONS.items():
        if 'eia' in dataset_name:
            for name, partition in dataset.items():
                if name == 'years':
                    dates = dates.append(
                        pd.to_datetime(partition, format='%Y'))
                if name == 'year_month':
                    dates = dates.append(pd.DatetimeIndex(
                        [pd.to_datetime(partition)]))
    return dates


def convert_df_to_excel_file(df: pd.DataFrame, **kwargs) -> pd.ExcelFile:
    """
    Converts a pandas dataframe to a pandas ExcelFile object.

    You can pass parameters for pandas.to_excel() function.
    """
    bio = BytesIO()

    writer = pd.ExcelWriter(bio, engine='xlsxwriter')
    df.to_excel(writer, **kwargs)

    writer.save()

    bio.seek(0)
    workbook = bio.read()

    return pd.ExcelFile(workbook)<|MERGE_RESOLUTION|>--- conflicted
+++ resolved
@@ -16,11 +16,7 @@
 from collections import defaultdict
 from functools import partial
 from io import BytesIO
-<<<<<<< HEAD
-from typing import Any, DefaultDict, Dict, List, Literal, Union
-=======
-from typing import Any, Dict, List, Set
->>>>>>> 9b8a672d
+from typing import Any, DefaultDict, Dict, List, Literal, Set, Union
 
 import addfips
 import numpy as np
@@ -46,7 +42,6 @@
 """
 
 
-<<<<<<< HEAD
 def standardize_codes(
     col: pd.Series,
     good_codes: List[str],
@@ -148,7 +143,8 @@
         .drop_duplicates(subset=[from_col])
         .to_records(index=False),
     )
-=======
+
+
 def find_new_ferc1_strings(
     table: str,
     field: str,
@@ -176,7 +172,6 @@
     )
     old_strings = set.union(*[set(strings) for strings in strdict.values()])
     return all_strings.difference(old_strings)
->>>>>>> 9b8a672d
 
 
 def find_foreign_key_errors(dfs: Dict[str, pd.DataFrame]) -> List[Dict[str, Any]]:
