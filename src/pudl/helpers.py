"""General utility functions that are used in a variety of contexts.

The functions in this module are used in various stages of the ETL and post-etl
processes. They are usually not dataset specific, but not always. If a function is
designed to be used as a general purpose tool, applicable in multiple scenarios, it
should probably live here. There are lost of transform type functions in here that help
with cleaning and restructuring dataframes.
"""

import importlib.resources
import itertools
import json
import multiprocessing
import pathlib
import re
import shutil
import time
from collections import defaultdict
from collections.abc import Callable, Generator, Iterable
from functools import partial
from io import BytesIO
from typing import Any, Literal, NamedTuple

import datasette
import geopandas as gpd
import numpy as np
import pandas as pd
import requests
import sqlalchemy as sa
import yaml
from dagster import AssetKey, AssetsDefinition, AssetSelection, AssetSpec
from pandas._libs.missing import NAType

import pudl.logging_helpers
from pudl.metadata.fields import apply_pudl_dtypes, get_pudl_dtypes
from pudl.workspace.setup import PudlPaths

sum_na = partial(pd.Series.sum, skipna=False)
"""A sum function that returns NA if the Series includes any NA values.

In many of our aggregations we need to override the default behavior of treating NA
values as if they were zero. E.g. when calculating the heat rates of generation units,
if there are some months where fuel consumption is reported as NA, but electricity
generation is reported normally, then the fuel consumption for the year needs to be NA,
otherwise we'll get unrealistic heat rates.
"""

logger = pudl.logging_helpers.get_logger(__name__)


def label_map(
    df: pd.DataFrame,
    from_col: str = "code",
    to_col: str = "label",
    null_value: str | NAType = pd.NA,
) -> defaultdict[str, str | NAType]:
    """Build a mapping dictionary from two columns of a labeling / coding dataframe.

    These dataframes document the meanings of the codes that show up in much of the
    originally reported data. They're defined in :mod:`pudl.metadata.codes`.  This
    function is mostly used to build maps that can translate the hard to understand
    short codes into longer human-readable codes.

    Args:
        df: The coding / labeling dataframe. Must contain columns ``from_col``
            and ``to_col``.
        from_col: Label of column containing the existing codes to be replaced.
        to_col: Label of column containing the new codes to be swapped in.
        null_value: Default (Null) value to map to when a value which doesn't
            appear in ``from_col`` is encountered.


    Returns:
        A mapping dictionary suitable for use with :meth:`pandas.Series.map`.
    """
    return defaultdict(
        lambda: null_value,
        df.loc[:, [from_col, to_col]]
        .drop_duplicates(subset=[from_col])
        .to_records(index=False),
    )


def find_new_ferc1_strings(
    table: str,
    field: str,
    strdict: dict[str, list[str]],
    ferc1_engine: sa.Engine,
) -> set[str]:
    """Identify as-of-yet uncategorized freeform strings in FERC Form 1.

    Args:
        table: Name of the FERC Form 1 DB to search.
        field: Name of the column in that table to search.
        strdict: A string cleaning dictionary. See
            e.g. `pudl.transform.ferc1.FUEL_UNIT_STRINGS`
        ferc1_engine: SQL Alchemy DB connection engine for the FERC Form 1 DB.

    Returns:
        Any string found in the searched table + field that was not part of any of
        categories enumerated in strdict.
    """
    all_strings = set(
        pd.read_sql(f"SELECT {field} FROM {table};", ferc1_engine).pipe(  # noqa: S608
            simplify_strings, columns=[field]
        )[field]
    )
    old_strings = set.union(*[set(strings) for strings in strdict.values()])
    return all_strings.difference(old_strings)


def find_foreign_key_errors(dfs: dict[str, pd.DataFrame]) -> list[dict[str, Any]]:
    """Report foreign key violations from a dictionary of dataframes.

    The database schema to check against is generated based on the names of the
    dataframes (keys of the dictionary) and the PUDL metadata structures.

    Args:
        dfs: Keys are table names, and values are dataframes ready for loading
            into the SQLite database.

    Returns:
        A list of dictionaries, each one pertains to a single database table
        in which a foreign key constraint violation was found, and it includes
        the table name, foreign key definition, and the elements of the
        dataframe that violated the foreign key constraint.
    """
    import pudl.metadata.classes

    package = pudl.metadata.classes.Package.from_resource_ids(
        resource_ids=tuple(sorted(dfs))
    )
    errors = []
    for resource in package.resources:
        for foreign_key in resource.schema.foreign_keys:
            x = dfs[resource.name][foreign_key.fields]
            y = dfs[foreign_key.reference.resource][foreign_key.reference.fields]
            ncols = x.shape[1]
            idx = range(ncols)
            xx, yy = x.set_axis(idx, axis=1), y.set_axis(idx, axis=1)
            if ncols == 1:
                # Faster check for single-field foreign key
                invalid = ~(xx[0].isin(yy[0]) | xx[0].isna())
            else:
                invalid = ~(
                    pd.concat([yy, xx]).duplicated().iloc[len(yy) :]
                    | xx.isna().any(axis=1)
                )
            if invalid.any():
                errors.append(
                    {
                        "resource": resource.name,
                        "foreign_key": foreign_key,
                        "invalid": x[invalid],
                    }
                )
    return errors


def download_zip_url(
    url: str, save_path: pathlib.Path, chunk_size: int = 128, timeout: float = 9.05
) -> None:
    """Download and save a Zipfile locally.

    Useful for acquiring and storing non-PUDL data locally.

    Args:
        url: The URL from which to download the Zipfile
        save_path: The location to save the file.
        chunk_size: Data chunk in bytes to use while downloading.
        timeout: Time to wait for the server to accept a connection.
            See https://requests.readthedocs.io/en/latest/user/advanced/#timeouts

    Returns:
        None
    """
    # This is a temporary hack to avoid being filtered as a bot:
    headers = {
        "User-Agent": "Mozilla/5.0 (Macintosh; Intel Mac OS X 10.15; rv:77.0) Gecko/20100101 Firefox/77.0",
        "Accept": "text/html,application/xhtml+xml,application/xml;q=0.9,image/webp,*/*;q=0.8",
        "Accept-Language": "en-US,en;q=0.5",
        "DNT": "1",
        "Connection": "keep-alive",
        "Upgrade-Insecure-Requests": "1",
    }
    r = requests.get(url, stream=True, headers=headers, timeout=timeout)
    with save_path.open(mode="wb") as fd:
        for chunk in r.iter_content(chunk_size=chunk_size):
            fd.write(chunk)


def add_fips_ids(
    df: pd.DataFrame,
    geocodes: pd.DataFrame,
    state_col: str = "state",
    county_col: str = "county",
) -> pd.DataFrame:
    """Add State and County FIPS IDs to a dataframe.

    To just add State FIPS IDs, make county_col = None.
    """
    df = add_state_id_fips(df, geocodes, state_col)
    if county_col:
        df = add_county_fips_id(df, geocodes, county_col)
    return df


def add_state_id_fips(
    df: pd.DataFrame, geocodes: pd.DataFrame, state_col: str
) -> pd.DataFrame:
    """Add the State FIPS codes."""
    states = (
        geocodes.loc[geocodes["fips_level"] == "040", ["state", "state_id_fips"]]
        .rename(columns={"state": state_col})
        .drop_duplicates()
    )
    df = df.merge(states, on=state_col, how="left", validate="m:1")
    logger.info(
        f"Assigned state FIPS codes for "
        f"{len(df[df.state_id_fips.notnull()]) / len(df):.2%} of records."
    )
    return df


def add_county_fips_id(
    df: pd.DataFrame, geocodes: pd.DataFrame, county_col: str
) -> pd.DataFrame:
    """Add the County FIPS codes to a table with State FIPS codes."""

    def _clean_area_name_col(area_name_col: pd.Series, replace_dict: dict):
        """Clean a area name column - meant for use in FIPS code adding."""
        return area_name_col.str.lower().replace(to_replace=replace_dict, regex=True)

    diacritics = {
        r"ñ": "n",
        r"'": "",
        r"ó": "o",
        r"í": "i",
        r"á": "a",
        r"ü": "u",
        r"é": "e",
        r"î": "i",
        r"è": "e",
        r"à": "a",
        r"ì": "i",
        r"å": "a",
    }
    abbrevs = {"ft. ": "fort ", "st. ": "saint ", "ste. ": "sainte "}

    county_types = {
        r" (county|city|city and borough|borough|census area|municipio|municipality|district|parish|island)$": ""
    }

    # compile the counties.
    counties = geocodes.loc[
        geocodes["fips_level"] == "050",
        ["area_name", "state_id_fips", "county_id_fips"],
    ]  # compile all of the many possible ways these county columns could show up.
    counties = pd.concat(
        [
            counties.assign(
                county_tmp=_clean_area_name_col(counties["area_name"], replace_dict)
            )
            for replace_dict in [
                {},
                diacritics | abbrevs,
                county_types,
                diacritics | abbrevs | county_types,
                county_types | {"'s": "s"},
            ]
        ]
    ).drop_duplicates()

    # see assertion note below. we keep the city records because all instances
    # of the city as county reported we've seen always note lone city as county
    # name instead of lone county. There is one exception which is Bedford.. #3531
    city_county_dupe_mask = counties.duplicated(
        ["state_id_fips", "county_tmp"], keep=False
    ) & (
        (
            counties.area_name.str.lower().str.contains("county|borough")
            & ~counties.area_name.str.lower().str.contains("bedford")
        )
        | (counties.area_name.str.lower() == "bedford city")
    )
    if len(city_county_dupes := counties[city_county_dupe_mask]) > 9:
        raise AssertionError(
            "We expect there to be 9 county records that have the same name and state "
            "but have different county fips codes. This is due to pair counties that have "
            "a city jurisdiction and a corresponding county jurisdiction (ex. Baltimore "
            "County and Baltimore City which is also a county). We found "
            f"{len(city_county_dupes)}:\n{city_county_dupes.sort_values('county_tmp')}"
        )
    counties = counties[~city_county_dupe_mask]

    df = (
        df.astype({county_col: pd.StringDtype()})
        .assign(county_tmp=lambda x: _clean_area_name_col(x[county_col], {}))
        .merge(counties, on=["state_id_fips", "county_tmp"], how="left", validate="m:1")
        .drop(columns=["county_tmp", "area_name"])
    )

    logger.info(
        f"Assigned county FIPS codes for "
        f"{len(df[df.county_id_fips.notnull()]) / len(df):.2%} of records."
    )
    return df


def clean_eia_counties(
    df: pd.DataFrame,
    fixes: pd.DataFrame,
    state_col: str = "state",
    county_col: str = "county",
) -> pd.DataFrame:
    """Replace non-standard county names with county names from US Census."""
    df = df.copy()
    df[county_col] = (
        df[county_col]
        .str.strip()
        # Condense multiple whitespace chars.
        .str.replace(r"\s+", " ", regex=True)
        .str.replace(r"^St ", "St. ", regex=True)  # Standardize abbreviation.
        # Standardize abbreviation.
        .str.replace(r"^Ste ", "Ste. ", regex=True)
        .str.replace("Kent & New Castle", "Kent, New Castle")  # Two counties
        # Fix ordering, remove comma
        .str.replace("Borough, Kodiak Island", "Kodiak Island Borough")
        # Turn comma-separated counties into lists
        .str.replace(r",$", "", regex=True)
        .str.split(",")
    )
    # Create new records for each county in a multi-valued record
    df = df.explode(county_col)
    df[county_col] = df[county_col].str.strip()
    # Yellowstone county is in MT, not WY
    df.loc[(df[state_col] == "WY") & (df[county_col] == "Yellowstone"), state_col] = (
        "MT"
    )
    # Replace individual bad county names with identified correct names in fixes:
    for fix in fixes.itertuples():
        state_mask = df[state_col] == fix.state
        county_mask = df[county_col] == fix.eia_county
        df.loc[state_mask & county_mask, county_col] = fix.fips_county
    return df


def oob_to_nan(
    df: pd.DataFrame,
    cols: list[str],
    lb: float | None = None,
    ub: float | None = None,
) -> pd.DataFrame:
    """Set non-numeric values and those outside of a given range to NaN.

    Args:
        df: The dataframe containing values to be altered.
        cols: Labels of the columns whose values are to be changed.
        lb: Lower bound, below which values are set to NaN. If None, don't use a lower
            bound.
        ub: Upper bound, below which values are set to NaN. If None, don't use an upper
            bound.

    Returns:
        The altered DataFrame.
    """
    out_df = df.copy()
    for col in cols:
        # Force column to be numeric if possible, NaN otherwise:
        out_df.loc[:, col] = pd.to_numeric(out_df[col], errors="coerce")
        if lb is not None:
            out_df.loc[out_df[col] < lb, col] = np.nan
        if ub is not None:
            out_df.loc[out_df[col] > ub, col] = np.nan

    return out_df


def oob_to_nan_with_dependent_cols(
    df: pd.DataFrame,
    cols: list[str],
    dependent_cols: list[str],
    lb: float | None = None,
    ub: float | None = None,
) -> pd.DataFrame:
    """Call :func:`oob_to_nan` and additionally nullify any derived columns.

    Set values in ``cols`` to NaN if values are non-numeric or outside of a
    given range. The corresponding values in ``dependent_cols`` are then set
    to NaN. ``dependent_cols`` should be columns derived from one or multiple
    of the columns in ``cols``.

    Args:
        df: The dataframe containing values to be altered.
        cols: Labels of the columns whose values are to be changed.
        dependent_cols: Labels of the columns whose corresponding values should also be
            nullified. Columns are derived from one or multiple of the columns in
            ``cols``.
        lb: Lower bound, below which values are set to NaN. If None, don't use a lower
            bound.
        ub: Upper bound, below which values are set to NaN. If None, don't use an upper
            bound.

    Returns:
        The altered DataFrame.
    """
    out_df = oob_to_nan(df, cols, lb, ub)
    out_df.loc[out_df[cols].isnull().any(axis=1), dependent_cols] = np.nan
    return out_df


def prep_dir(dir_path: str | pathlib.Path, clobber: bool = False) -> pathlib.Path:
    """Create (or delete and recreate) a directory.

    Args:
        dir_path: path to the directory that you are trying to clean and prepare.
        clobber: If True and dir_path exists, it will be removed and replaced with a
            new, empty directory.

    Raises:
        FileExistsError: if a file or directory already exists at dir_path.

    Returns:
        Path to the created directory.
    """
    dir_path = pathlib.Path(dir_path)
    if dir_path.exists():
        if clobber:
            shutil.rmtree(dir_path)
        else:
            raise FileExistsError(f"{dir_path} exists and clobber is {clobber}")
    dir_path.mkdir(parents=True)
    return dir_path


def is_doi(doi: str) -> bool:
    """Determine if a string is a valid digital object identifier (DOI).

    Function simply checks whether the offered string matches a regular
    expression -- it doesn't check whether the DOI is actually registered
    with the relevant authority.

    Args:
        doi: String to validate.

    Returns:
        True if doi matches the regex for valid DOIs, False otherwise.
    """
    doi_regex = re.compile(
        r"(doi:\s*|(?:https?://)?(?:dx\.)?doi\.org/)?(10\.\d+(.\d+)*/.+)$",
        re.IGNORECASE | re.UNICODE,
    )

    return bool(re.match(doi_regex, doi))


def convert_col_to_datetime(df: pd.DataFrame, date_col_name: str) -> pd.DataFrame:
    """Convert a non-datetime column in a dataframe to a datetime64[s].

    If the column isn't a datetime, it needs to be converted to a string type
    first so that integer years are formatted correctly.

    Args:
        df: Dataframe with column to convert.
        date_col_name: name of the datetime column to convert.

    Returns:
        Dataframe with the converted datetime column.
    """
    if not pd.api.types.is_datetime64_dtype(df[date_col_name]):
        logger.warning(
            f"{date_col_name} is {df[date_col_name].dtype} column. "
            "Converting to datetime64[ns]."
        )
        df[date_col_name] = pd.to_datetime(df[date_col_name].astype("string"))
    return df


def full_timeseries_date_merge(
    left: pd.DataFrame,
    right: pd.DataFrame,
    on: list[str],
    left_date_col: str = "report_date",
    right_date_col: str = "report_date",
    new_date_col: str = "report_date",
    date_on: list[str] = ["year"],
    how: Literal["inner", "outer", "left", "right", "cross"] = "inner",
    report_at_start: bool = True,
    freq: str = "MS",
    **kwargs,
) -> pd.DataFrame:
    """Merge dataframes with different date frequencies and expand to a full timeseries.

    Arguments: see arguments for ``date_merge`` and ``expand_timeseries``
    """
    out = date_merge(
        left=left,
        right=right,
        left_date_col=left_date_col,
        right_date_col=right_date_col,
        new_date_col=new_date_col,
        on=on,
        date_on=date_on,
        how=how,
        report_at_start=report_at_start,
        **kwargs,
    )
    out = expand_timeseries(
        df=out,
        date_col=new_date_col,
        freq=freq,
        key_cols=on,
    )
    return out


def _add_suffix_to_date_on(date_on):
    """Check date_on list is valid and add _temp_for_merge suffix."""
    if date_on is None:
        date_on = ["year"]
    date_on_suffix = []
    for col in date_on:
        if col not in ["year", "month", "quarter", "day"]:
            raise AssertionError(
                logger.error(f"{col} is not a valid string in date_on column list.")
            )
        date_on_suffix.append(col + "_temp_for_merge")
    return date_on_suffix


def date_merge(
    left: pd.DataFrame,
    right: pd.DataFrame,
    on: list[str],
    left_date_col: str = "report_date",
    right_date_col: str = "report_date",
    new_date_col: str = "report_date",
    date_on: list[str] = None,
    how: Literal["inner", "outer", "left", "right", "cross"] = "inner",
    report_at_start: bool = True,
    **kwargs,
) -> pd.DataFrame:
    """Merge two dataframes that have different report date frequencies.

    We often need to bring together data that is reported at different
    temporal granularities e.g. monthly basis versus annual basis. This function
    acts as a wrapper on a pandas merge to allow merging at different temporal
    granularities. The date columns of both dataframes are separated into
    year, quarter, month, and day columns. Then, the dataframes are merged according
    to ``how`` on the columns specified by the ``on`` and ``date_on`` argument,
    which list the new temporal columns to merge on as well any additional shared columns.
    Finally, the datetime column is reconstructed in the output dataframe and
    named according to the ``new_date_col`` parameter.

    Args:
        left: The left dataframe in the merge. Typically monthly in our use
            cases if doing a left merge E.g. ``core_eia923__monthly_generation``.
            Must contain columns specified by ``left_date_col`` and
            ``on`` argument.
        right: The right dataframe in the merge. Typically annual in our uses
            cases if doing a left merge E.g. ``core_eia860__scd_generators``.
            Must contain columns specified by ``right_date_col`` and
            ``on`` argument.
        on: The columns to merge on that are shared between both
            dataframes. Typically ID columns like ``plant_id_eia``, ``generator_id``
            or ``boiler_id``.
        left_date_col: Column in ``left`` containing datetime like data. Default is
            ``report_date``. Must be a Datetime or convertible to a Datetime using
            :func:`pandas.to_datetime`
        right_date_col: Column in ``right`` containing datetime like data. Default is
            ``report_date``. Must be a Datetime or convertible to a Datetime using
            :func:`pandas.to_datetime`.
        new_date_col: Name of the reconstructed datetime column in the output dataframe.
        date_on: The temporal columns to merge on. Values in this list
            of columns must be [``year``, ``quarter``, ``month``, ``day``].
            E.g. if a monthly reported dataframe is being merged onto a daily reported
            dataframe, then the merge would be performed on ``["year", "month"]``.
            If one of these temporal columns already exists in the dataframe it will not
            be clobbered by the merge, as the suffix "_temp_for_merge" is added when
            expanding the datetime column into year, quarter, month, and day. By default,
            `date_on` will just include year.
        how: How the dataframes should be merged. See :func:`pandas.DataFrame.merge`.
        report_at_start: Whether the data in the dataframe whose report date is not being
            kept in the merged output (in most cases the less frequently reported dataframe)
            is reported at the start or end of the time period e.g. January 1st
            for annual data.
        kwargs : Additional arguments to pass to :func:`pandas.DataFrame.merge`.


    Returns:
        Merged contents of left and right input dataframes.

    Raises:
        ValueError: if ``left_date_col`` or ``right_date_col`` columns are missing from their
            respective input dataframes.
        ValueError: if any of the labels referenced in ``on`` are missing from either
            the left or right dataframes.
    """

    def separate_date_cols(df, date_col_name, date_on):
        out_df = df.copy()
        out_df.loc[:, date_col_name] = pd.to_datetime(out_df[date_col_name])
        if "year_temp_for_merge" in date_on:
            out_df.loc[:, "year_temp_for_merge"] = out_df[date_col_name].dt.year
        if "quarter_temp_for_merge" in date_on:
            out_df.loc[:, "quarter_temp_for_merge"] = out_df[date_col_name].dt.quarter
        if "month_temp_for_merge" in date_on:
            out_df.loc[:, "month_temp_for_merge"] = out_df[date_col_name].dt.month
        if "day_temp_for_merge" in date_on:
            out_df.loc[:, "day_temp_for_merge"] = out_df[date_col_name].dt.day
        return out_df

    right = convert_col_to_datetime(right, right_date_col)
    left = convert_col_to_datetime(left, left_date_col)
    date_on = _add_suffix_to_date_on(date_on)
    right = separate_date_cols(right, right_date_col, date_on)
    left = separate_date_cols(left, left_date_col, date_on)
    merge_cols = date_on + on
    out = pd.merge(left, right, on=merge_cols, how=how, **kwargs)

    suffixes = ["", ""]
    if left_date_col == right_date_col:
        suffixes = kwargs.get("suffixes", ["_x", "_y"])
    # reconstruct the new report date column and clean up columns
    left_right_date_col = [left_date_col + suffixes[0], right_date_col + suffixes[1]]
    if report_at_start:
        # keep the later of the two report dates when determining
        # the new report date for each row
        reconstructed_date = out[left_right_date_col].max(axis=1)
    else:
        # keep the earlier of the two report dates
        reconstructed_date = out[left_right_date_col].min(axis=1)
    out = out.drop(left_right_date_col + date_on, axis=1)
    out.insert(loc=0, column=new_date_col, value=reconstructed_date)
    return out


def expand_timeseries(
    df: pd.DataFrame,
    key_cols: list[str],
    date_col: str = "report_date",
    freq: str = "MS",
    fill_through_freq: Literal["year", "month", "day"] = "year",
) -> pd.DataFrame:
    """Expand a dataframe to a include a full time series at a given frequency.

    This function adds a full timeseries to the given dataframe for each group
    of columns specified by ``key_cols``. The data in the timeseries will be filled
    with the next previous chronological observation for a group of primary key columns
    specified by ``key_cols``.

    Args:
        df: The dataframe to expand. Must have ``date_col`` in columns.
        key_cols: Column names of the non-date primary key columns in the dataframe.
            The resulting dataframe will have a full timeseries expanded for each
            unique group of these ID columns that are present in the dataframe.
        date_col: Name of the datetime column being expanded into a full timeseries.
        freq: The frequency of the time series to expand the data to.
            See :ref:`here <timeseries.offset_aliases>` for a list of
            frequency aliases.
        fill_through_freq: The frequency in which to fill in the data through. For
            example, if equal to "year" the data will be filled in through the end of
            the last reported year for each grouping of `key_cols`. Valid frequencies
            are only "year", "month", or "day".

    Raises:
        ValueError: if ``fill_through_freq`` is not one of "year", "month" or "day".
    """
    try:
        pd.tseries.frequencies.to_offset(freq)
    except ValueError:
        logger.exception(
            f"Frequency string {freq} is not valid. \
            See Pandas Timeseries Offset Aliases docs for valid strings."
        )

    # For each group of ID columns add a dummy record with the date column
    # equal to one increment higher than the last record in the group for the
    # desired fill_through_freq.
    # This allows records to be filled through the end of the last reported period
    # and then this dummy record is dropped
    df = convert_col_to_datetime(df, date_col)
    end_dates = df.groupby(key_cols).agg({date_col: "max"})
    if fill_through_freq == "year":
        end_dates.loc[:, date_col] = pd.to_datetime(
            {
                "year": end_dates[date_col].dt.year + 1,
                "month": 1,
                "day": 1,
            }
        )
    elif fill_through_freq == "month":
        end_dates.loc[:, date_col] = end_dates[
            date_col
        ] + pd.tseries.offsets.DateOffset(months=1)
        end_dates.loc[:, date_col] = pd.to_datetime(
            {
                "year": end_dates[date_col].dt.year,
                "month": end_dates[date_col].dt.month,
                "day": 1,
            }
        )
    elif fill_through_freq == "day":
        end_dates.loc[:, date_col] = end_dates[
            date_col
        ] + pd.tseries.offsets.DateOffset(days=1)

    end_dates["drop_row"] = True
    df = (
        pd.concat([df, end_dates.reset_index()])
        .set_index(date_col)
        .groupby(key_cols)
        .resample(freq)
        .ffill()
        .drop(key_cols, axis=1)
        .reset_index()
    )
    return (
        df[df.drop_row.isnull()]
        .drop(columns="drop_row")
        .reset_index(drop=True)
        .pipe(apply_pudl_dtypes)
    )


def organize_cols(df: pd.DataFrame, cols: list[str]) -> pd.DataFrame:
    """Organize columns into key ID & name fields & alphabetical data columns.

    For readability, it's nice to group a few key columns at the beginning
    of the dataframe (e.g. report_year or report_date, plant_id...) and then
    put all the rest of the data columns in alphabetical order.

    Args:
        df: The DataFrame to be re-organized.
        cols: The columns to put first, in their desired output ordering.

    Returns:
        pandas.DataFrame: A dataframe with the same columns as the input
        DataFrame df, but with cols first, in the same order as they
        were passed in, and the remaining columns sorted alphabetically.
    """
    # Generate a list of all the columns in the dataframe that are not included in cols
    data_cols = sorted(c for c in df.columns.tolist() if c not in cols)
    organized_cols = cols + data_cols
    return df[organized_cols]


def simplify_strings(df: pd.DataFrame, columns: list[str]) -> pd.DataFrame:
    """Simplify the strings contained in a set of dataframe columns.

    Performs several operations to simplify strings for comparison and parsing purposes.
    These include removing Unicode control characters, stripping leading and trailing
    whitespace, using lowercase characters, and compacting all internal whitespace to a
    single space.

    Leaves null values unaltered. Casts other values with astype(str).

    Args:
        df: DataFrame whose columns are being cleaned up.
        columns: The labels of the string columns to be simplified.

    Returns:
        The whole DataFrame that was passed in, with the string columns cleaned up.
    """
    out_df = df.copy()
    for col in columns:
        if col in out_df.columns:
            out_df.loc[out_df[col].notnull(), col] = (
                out_df.loc[out_df[col].notnull(), col]
                .astype(str)
                .str.replace(r"[\x00-\x1f\x7f-\x9f]", "", regex=True)
                .str.strip()
                .str.lower()
                .str.replace(r"\s+", " ", regex=True)
            )
    return out_df


def cleanstrings_series(
    col: pd.Series,
    str_map: dict[str, list[str]],
    unmapped: str | None = None,
    simplify: bool = True,
) -> pd.Series:
    """Clean up the strings in a single column/Series.

    Args:
        col: A pandas Series, typically a single column of a
            dataframe, containing the freeform strings that are to be cleaned.
        str_map: A dictionary of lists of strings, in which the keys are
            the simplified canonical strings, with which each string found in
            the corresponding list will be replaced.
        unmapped: A value with which to replace any string found in col
            that is not found in one of the lists of strings in map. Typically
            the null string ''. If None, these strings will not be replaced.
        simplify: If True, strip and compact whitespace, and lowercase
            all strings in both the list of values to be replaced, and the
            values found in col. This can reduce the number of strings that
            need to be kept track of.

    Returns:
        The cleaned up Series / column, suitable for replacing the original messy column
        in a :class:`pandas.DataFrame`.
    """
    if simplify:
        col = (
            col.astype(str).str.strip().str.lower().str.replace(r"\s+", " ", regex=True)
        )
        for k in str_map:
            str_map[k] = [re.sub(r"\s+", " ", s.lower().strip()) for s in str_map[k]]

    for k in str_map:
        if str_map[k]:
            col = col.replace(str_map[k], k)

    if unmapped is not None:
        badstrings = np.setdiff1d(col.unique(), list(str_map.keys()))
        # This call to replace can only work if there are actually some
        # leftover strings to fix -- otherwise it runs forever because we
        # are replacing nothing with nothing.
        if len(badstrings) > 0:
            col = col.replace(badstrings, unmapped)

    return col


def cleanstrings(
    df: pd.DataFrame,
    columns: list[str],
    stringmaps: list[dict[str, list[str]]],
    unmapped: str | None = None,
    simplify: bool = True,
) -> pd.DataFrame:
    """Consolidate freeform strings in several dataframe columns.

    This function will consolidate freeform strings found in `columns` into simplified
    categories, as defined by `stringmaps`. This is useful when a field contains many
    different strings that are really meant to represent a finite number of categories,
    e.g. a type of fuel. It can also be used to create simplified categories that apply
    to similar attributes that are reported in various data sources from different
    agencies that use their own taxonomies.

    The function takes and returns a pandas.DataFrame, making it suitable for use with
    the :func:`pandas.DataFrame.pipe` method in a chain.

    Args:
        df: the DataFrame containing the string columns to be cleaned up.
        columns: a list of string column labels found in the column index of df. These
            are the columns that will be cleaned.
        stringmaps: a list of dictionaries. The keys of these dictionaries are strings,
            and the values are lists of strings. Each dictionary in the list corresponds
            to a column in columns. The keys of the dictionaries are the values with
            which every string in the list of values will be replaced.
        unmapped: the value with which strings not found in the stringmap dictionary
            will be replaced. Typically the null string ''. If None, then strings found
            in the columns but not in the stringmap will be left unchanged.
        simplify: If true, strip whitespace, remove duplicate whitespace, and force
            lower-case on both the string map and the values found in the columns to be
            cleaned. This can reduce the overall number of string values that need to be
            tracked.

    Returns:
        The function returns a new DataFrame containing the cleaned strings.
    """
    out_df = df.copy()
    for col, str_map in zip(columns, stringmaps, strict=True):
        out_df[col] = cleanstrings_series(
            out_df[col], str_map, unmapped=unmapped, simplify=simplify
        )

    return out_df


def fix_int_na(
    df: pd.DataFrame,
    columns: list[str],
    float_na: float = np.nan,
    int_na: int = -1,
    str_na: str = "",
) -> pd.DataFrame:
    """Convert NA containing integer columns from float to string.

    Numpy doesn't have a real NA value for integers. When pandas stores integer data
    which has NA values, it thus upcasts integers to floating point values, using np.nan
    values for NA. However, in order to dump some of our dataframes to CSV files for use
    in data packages, we need to write out integer formatted numbers, with empty strings
    as the NA value. This function replaces np.nan values with a sentinel value,
    converts the column to integers, and then to strings, finally replacing the sentinel
    value with the desired NA string.

    This is an interim solution -- now that pandas extension arrays have been
    implemented, we need to go back through and convert all of these integer columns
    that contain NA values to Nullable Integer types like Int64.

    Args:
        df: The dataframe to be fixed. This argument allows method chaining with the
            pipe() method.
        columns: A list of DataFrame column labels indicating which columns need to be
            reformatted for output.
        float_na: The floating point value to be interpreted as NA and replaced in col.
        int_na: Sentinel value to substitute for float_na prior to conversion of the
            column to integers.
        str_na: String value to substitute for int_na after the column has been
            converted to strings.

    Returns:
        A new DataFrame, with the selected columns converted to strings that look like
        integers, compatible with the postgresql COPY FROM command.

    """
    return (
        df.replace(dict.fromkeys(columns, float_na), int_na)
        .astype(dict.fromkeys(columns, int))
        .astype(dict.fromkeys(columns, str))
        .replace({c: str(int_na) for c in columns}, str_na)
    )


def month_year_to_date(df: pd.DataFrame) -> pd.DataFrame:
    """Convert all pairs of year/month fields in a dataframe into Date fields.

    This function finds all column names within a dataframe that match the
    regular expression '_month$' and '_year$', and looks for pairs that have
    identical prefixes before the underscore. These fields are assumed to
    describe a date, accurate to the month.  The two fields are used to
    construct a new _date column (having the same prefix) and the month/year
    columns are then dropped.

    Todo:
        This function needs to be combined with convert_to_date, and improved:
        * find and use a _day$ column as well
        * allow specification of default month & day values, if none are found.
        * allow specification of lists of year, month, and day columns to be
        combined, rather than automataically finding all the matching ones.
        * Do the Right Thing when invalid or NA values are encountered.

    Args:
        The DataFrame in which to convert year/months fields to Date fields.

    Returns:
        A DataFrame in which the year/month fields have been converted into Date fields.
    """
    df = df.copy()
    month_regex = "_month$"
    year_regex = "_year$"
    # Columns that match our month or year patterns.
    month_cols = list(df.filter(regex=month_regex).columns)
    year_cols = list(df.filter(regex=year_regex).columns)

    # Base column names that don't include the month or year pattern
    months_base = [re.sub(month_regex, "", m) for m in month_cols]
    years_base = [re.sub(year_regex, "", y) for y in year_cols]

    # We only want to retain columns that have BOTH month and year
    # matches -- otherwise there's no point in creating a Date.
    date_base = [base for base in months_base if base in years_base]

    # For each base column that DOES have both a month and year,
    # We need to grab the real column names corresponding to each,
    # so we can access the values in the data frame, and use them
    # to create a corresponding Date column named [BASE]_date
    month_year_date = []
    for base in date_base:
        base_month_regex = f"^{base}{month_regex}"
        month_col = list(df.filter(regex=base_month_regex).columns)
        if not len(month_col) == 1:
            raise AssertionError
        month_col = month_col[0]
        base_year_regex = f"^{base}{year_regex}"
        year_col = list(df.filter(regex=base_year_regex).columns)
        if not len(year_col) == 1:
            raise AssertionError
        year_col = year_col[0]
        date_col = f"{base}_date"
        month_year_date.append((month_col, year_col, date_col))

    for month_col, year_col, date_col in month_year_date:
        df = fix_int_na(df, columns=[year_col, month_col])

        date_mask = (df[year_col] != "") & (df[month_col] != "")
        years = df.loc[date_mask, year_col]
        months = df.loc[date_mask, month_col]

        df.loc[date_mask, date_col] = pd.to_datetime(
            {"year": years, "month": months, "day": 1}, errors="coerce"
        )

        # Now that we've replaced these fields with a date, we drop them.
        df = df.drop([month_col, year_col], axis=1)

    return df


def convert_to_date(
    df: pd.DataFrame,
    date_col: str = "report_date",
    year_col: str = "report_year",
    month_col: str = "report_month",
    day_col: str = "report_day",
    month_na_value: int = 1,
    day_na_value: int = 1,
) -> pd.DataFrame:
    """Convert specified year, month or day columns into a datetime object.

    If the input ``date_col`` already exists in the input dataframe, then no
    conversion is applied, and the original dataframe is returned unchanged.
    Otherwise the constructed date is placed in that column, and the columns
    which were used to create the date are dropped.

    Args:
        df: dataframe to convert
        date_col: the name of the column you want in the output.
        year_col: the name of the year column in the original table.
        month_col: the name of the month column in the original table.
        day_col: the name of the day column in the original table.
        month_na_value: generated month if no month exists or if the month
            value is NA.
        day_na_value: generated day if no day exists or if the day value is NA.

    Returns:
        A DataFrame in which the year, month, day columns values have been converted
        into datetime objects.
    """
    df = df.copy()
    if date_col in df.columns:
        return df

    year = df[year_col]

    month = (
        month_na_value
        if month_col not in df.columns
        else df[month_col].fillna(month_na_value)
    )

    day = day_na_value if day_col not in df.columns else df[day_col]

    df[date_col] = pd.to_datetime({"year": year, "month": month, "day": day})
    cols_to_drop = [x for x in [day_col, year_col, month_col] if x in df.columns]
    df = df.drop(cols_to_drop, axis="columns")

    return df


def remove_leading_zeros_from_numeric_strings(
    df: pd.DataFrame, col_name: str
) -> pd.DataFrame:
    """Remove leading zeros frame column values that are numeric strings.

    Sometimes an ID column (like generator_id or unit_id) will be reported with leading
    zeros and sometimes it won't. For example, in the Excel spreadsheets published by
    EIA, the same generator may show up with the ID "0001" and "1" in different years
    This function strips the leading zeros from those numeric strings so the data can
    be mapped across years and datasets more reliably.

    Alphanumeric generator IDs with leadings zeroes are not affected, as we found no
    instances in which an alphanumeric ID appeared both with and without leading zeroes.
    The ID "0A1" will stay "0A1".

    Args:
        df: A DataFrame containing the column you'd like to remove numeric leading zeros
            from.
        col_name: The name of the column you'd like to remove numeric leading zeros
            from.

    Returns:
        A DataFrame without leading zeros for numeric string values in the desired
        column.
    """
    leading_zeros = df[col_name].str.contains(r"^0+\d+$").fillna(False)
    if leading_zeros.any():
        logger.debug(f"Fixing leading zeros in {col_name} column")
        df.loc[leading_zeros, col_name] = df[col_name].str.replace(
            r"^0+", "", regex=True
        )
    else:
        logger.debug(f"Found no numeric leading zeros in {col_name}")
    return df


def standardize_na_values(df: pd.DataFrame) -> pd.DataFrame:
    """Replace common apparently NA values in numerical columns with the floating point np.nan.

    Currently replaces the empty string, any string entirely composed of whitespace,
    bare decimal points, and any string entirely composed of hyphens, all of which are
    common stand-ins for NA in spreadsheets. Note that this function should only be
    applied to columns whose true type is expected to be numeric.

    Args:
        df: The DataFrame to clean.

    Returns:
        DataFrame with regularized NA values.
    """
    # Define a regex pattern to match ill-posed NA values
    na_patterns = r"(^\.$|^\s*$|^-+$)"

    # Replace matching patterns in all object columns with np.nan
    df = df.replace(na_patterns, np.nan, regex=True)

    return df


def simplify_columns(df: pd.DataFrame) -> pd.DataFrame:
    """Simplify column labels for use as snake_case database fields.

    All column labels will be simplified by:

    * Replacing all non-alphanumeric characters with spaces.
    * Forcing all letters to be lower case.
    * Compacting internal whitespace to a single " ".
    * Stripping leading and trailing whitespace.
    * Replacing all remaining whitespace with underscores.

    Args:
        df: The DataFrame whose column labels to simplify.

    Returns:
        A dataframe with simplified column names.
    """
    # Do nothing, if empty dataframe (e.g. mocked for tests)
    if df.shape[0] == 0:
        return df
    df.columns = (
        df.columns.str.replace(r"[^0-9a-zA-Z]+", " ", regex=True)
        .str.strip()
        .str.lower()
        .str.replace(r"\s+", " ", regex=True)
        .str.replace(" ", "_")
    )
    return df


def drop_tables(engine: sa.Engine, clobber: bool = False) -> None:
    """Drops all tables from a SQLite database.

    Creates an sa.schema.MetaData object reflecting the structure of the
    database that the passed in ``engine`` refers to, and uses that schema to
    drop all existing tables.

    Args:
        engine: An SQL Alchemy SQLite database Engine pointing at an existing SQLite
            database to be deleted.
        clobber: Whether or not to allow a non-empty DB to be removed.

    Raises:
        AssertionError: if clobber is False and there are any tables in the database.

    Returns:
        None
    """
    md = sa.MetaData()
    with engine.connect() as conn:
        md.reflect(conn)
        insp = sa.inspect(conn)
        if len(insp.get_table_names()) > 0 and not clobber:
            raise AssertionError(
                f"Attempting to drop database at {engine} while clobber is {clobber}."
            )
        md.drop_all(conn)
        conn.exec_driver_sql("VACUUM")


def merge_dicts(lods: list[dict[Any, Any]]) -> dict[Any, Any]:
    """Merge multiple dictionaries together.

    Given any number of dicts, shallow copy and merge into a new dict, precedence goes
    to key value pairs in latter dicts within the input list.

    Args:
        lods: a list of dictionaries.

    Returns:
        A single merged dictionary.

    """
    merged = {}
    for d in lods:
        merged |= d
    return merged


def convert_cols_dtypes(
    df: pd.DataFrame,
    data_source: str | None = None,
    name: str | None = None,
) -> pd.DataFrame:
    """Convert a PUDL dataframe's columns to the correct data type.

    Boolean type conversions created a special problem, because null values in
    boolean columns get converted to True (which is bonkers!)... we generally
    want to preserve the null values and definitely don't want them to be True,
    so we are keeping those columns as objects and preforming a simple mask for
    the boolean columns.

    The other exception in here is with the `utility_id_eia` column. It is
    often an object column of strings. All of the strings are numbers, so it
    should be possible to convert to :func:`pandas.Int32Dtype` directly, but it
    is requiring us to convert to int first. There will probably be other
    columns that have this problem... and hopefully pandas just enables this
    direct conversion.

    Args:
        df: dataframe with columns that appear in the PUDL tables.
        data_source: the name of the datasource (eia, ferc1, etc.)
        name: name of the table (for logging only!)

    Returns:
        Input dataframe, but with column types as specified by
        :py:const:`pudl.metadata.fields.FIELD_METADATA`
    """
    # get me all of the columns for the table in the constants dtype dict
    dtypes = {
        col: dtype
        for col, dtype in get_pudl_dtypes(group=data_source).items()
        if col in df.columns
    }

    # grab only the boolean columns (we only need their names)
    bool_cols = [col for col in dtypes if dtypes[col] == "boolean"]
    # grab all of the non boolean columns
    non_bool_cols = {col: dtypes[col] for col in dtypes if col not in bool_cols}
    # Grab only the string columns...
    string_cols = [col for col in dtypes if dtypes[col] == "string"]

    for col in bool_cols:
        # Bc the og bool values were sometimes coming across as actual bools or
        # strings, for some reason we need to map both types (I'm not sure
        # why!). We use na_action to preserve the og NaN's. I've also added in
        # the string version of a null value bc I am sure it will exist.
        df[col] = df[col].map(
            {
                "False": False,
                "True": True,
                False: False,
                True: True,
                "nan": pd.NA,
            }
        )

    if name:
        logger.debug(f"Converting the dtypes of: {name}")
    # unfortunately, the pd.Int32Dtype() doesn't allow a conversion from object
    # columns to this nullable int type column. `utility_id_eia` shows up as a
    # column of strings (!) of numbers so it is an object column, and therefor
    # needs to be converted beforehand.
    # we want to be able to use this dtype cleaning at many stages, and
    # sometimes this column has been converted to a float and therefore
    # we need to skip this conversion
    if "utility_id_eia" in df.columns and df.utility_id_eia.dtypes is np.dtype(
        "object"
    ):
        df = df.astype({"utility_id_eia": "float"})
    df = (
        df.astype(non_bool_cols)
        .astype(dict.fromkeys(bool_cols, "boolean"))
        .replace(to_replace="nan", value=dict.fromkeys(string_cols, pd.NA))
        .replace(to_replace="<NA>", value=dict.fromkeys(string_cols, pd.NA))
    )

    # Zip codes are highly correlated with datatype. If they datatype gets
    # converted at any point it may mess up the accuracy of the data. For
    # example: 08401.0 or 8401 are both incorrect versions of 08401 that a
    # simple datatype conversion cannot fix. For this reason, we use the
    # zero_pad_numeric_string function.
    if any("zip_code" for col in df.columns):
        zip_cols = [col for col in df.columns if "zip_code" in col]
        for col in zip_cols:
            if "4" in col:
                df.loc[:, col] = zero_pad_numeric_string(df[col], n_digits=4)
            else:
                df.loc[:, col] = zero_pad_numeric_string(df[col], n_digits=5)

    return df


def generate_rolling_avg(
    df: pd.DataFrame, group_cols: list[str], data_col: str, window: int, **kwargs
) -> pd.DataFrame:
    """Generate a rolling average.

    For a given dataframe with a ``report_date`` column, generate a monthly
    rolling average and use this rolling average to impute missing values.

    Args:
        df: Original dataframe. Must have group_cols column, a data_col column and a
            ``report_date`` column.
        group_cols: a list of columns to groupby.
        data_col: the name of the data column.
        window: rolling window argument to pass to :meth:`pandas.Series.rolling`.
        kwargs: Additional arguments to pass to :meth:`pandas.Series.rolling`.

    Returns:
        DataFrame with an additional rolling average column.
    """
    df = df.astype({"report_date": "datetime64[ns]"})
    # create a full date range for this df
    date_range = pd.DataFrame(
        pd.date_range(
            start=min(df["report_date"]),
            end=max(df["report_date"]),
            freq="MS",
            name="report_date",
        )
    ).assign(tmp=1)  # assigning a temp column to merge on
    groups = (
        df[group_cols + ["report_date"]]
        .drop_duplicates()
        .assign(tmp=1)  # assigning a temp column to merge on
    )
    # merge the date range and the groups together
    # to get the backbone/complete date range/groups
    bones = (
        date_range.merge(groups)
        .drop(columns="tmp")  # drop the temp column
        .merge(df, on=group_cols + ["report_date"])
        .groupby(by=group_cols + ["report_date"])
        .mean(numeric_only=True)
        .sort_index()
    )
    # with the aggregated data, get a rolling average
    bones[f"{data_col}_rolling"] = bones.groupby(by=group_cols)[data_col].transform(
        lambda x: x.rolling(window=window, center=True, **kwargs).mean()
    )
    return bones.reset_index()


def fillna_w_rolling_avg(
    df_og: pd.DataFrame,
    group_cols: list[str],
    data_col: str,
    window: int = 12,
    **kwargs,
) -> pd.DataFrame:
    """Fill NA values with a rolling average.

    Imputes null values from a dataframe using a rolling monthly average.

    Args:
        df_og: Original dataframe. Must have ``group_cols`` columns, a ``data_col``
            column and a ``report_date`` column.
        group_cols: a list of columns to groupby.
        data_col: the name of the data column we're trying to fill.
        window: rolling window to pass to :meth:`pandas.Series.rolling`.
        kwargs: Additional arguments to pass to :meth:`pandas.Series.rolling`.

    Returns:
        pandas.DataFrame: dataframe with nulls filled in.
    """
    df_og = df_og.astype({"report_date": "datetime64[ns]"})
    df_roll = generate_rolling_avg(df_og, group_cols, data_col, window, **kwargs)
    df_roll[data_col] = df_roll[data_col].fillna(df_roll[f"{data_col}_rolling"])
    df_new = df_og.merge(
        df_roll[group_cols + ["report_date", data_col]],
        how="left",
        on=group_cols + ["report_date"],
        suffixes=("", "_rollfilled"),
    )
    df_new[data_col] = df_new[data_col].fillna(df_new[f"{data_col}_rollfilled"])
    return df_new.drop(columns=f"{data_col}_rollfilled")


def groupby_agg_label_unique_source_or_mixed(x: pd.Series) -> str | None:
    """Get either the unique source in a group or return mixed.

    Custom function for groupby.agg. Written specifically for
    aggregating records with fuel_cost_per_mmbtu_source.
    """
    sources = [source for source in x.tolist() if isinstance(source, str)]
    if len(sources) > 1:
        source = "mixed"
    elif len(sources) == 1:
        source = sources[0]
    else:
        source = pd.NA
    return source


def count_records(
    df: pd.DataFrame, cols: list[str], new_count_col_name: str
) -> pd.DataFrame:
    """Count the number of unique records in group in a dataframe.

    Args:
        df: dataframe you would like to groupby and count.
        cols: list of columns to group and count by.
        new_count_col_name: the name that will be assigned to the column that will
            contain the count.

    Returns:
        DataFrame containing only ``cols`` and ``new_count_col_name``.
    """
    return (
        df.assign(count_me=1)
        .groupby(cols, observed=True)
        .count_me.count()
        .reset_index()
        .rename(columns={"count_me": new_count_col_name})
    )


def cleanstrings_snake(df: pd.DataFrame, cols: list[str]) -> pd.DataFrame:
    """Clean the strings in a columns in a dataframe with snake case.

    Args:
        df: original dataframe.
        cols: list of columns in to apply snake case to.
    """
    for col in cols:
        df.loc[:, col] = (
            df[col]
            .astype(str)
            .str.strip()
            .str.lower()
            .str.replace(r"\s+", "_", regex=True)
        )
    return df


def zero_pad_numeric_string(col: pd.Series, n_digits: int) -> pd.Series:
    """Clean up fixed-width leading zero padded numeric (e.g. ZIP, FIPS) codes.

    Often values like ZIP and FIPS codes are stored as integers, or get
    converted to floating point numbers because there are NA values in the
    column. Sometimes other non-digit strings are included like Canadian
    postal codes mixed in with ZIP codes, or IMP (imported) instead of a
    FIPS county code. This function attempts to manage these irregularities
    and produce either fixed-width leading zero padded strings of digits
    having a specified length (n_digits) or NA.

    * Convert the Series to a nullable string.
    * Remove any decimal point and all digits following it.
    * Remove any non-digit characters.
    * Replace any empty strings with NA.
    * Replace any strings longer than n_digits with NA.
    * Pad remaining digit-only strings to n_digits length.
    * Replace (invalid) all-zero codes with NA.

    Args:
        col: The Series to clean. May be numeric, string, object, etc.
        n_digits: the desired length of the output strings.

    Returns:
        A Series of nullable strings, containing only all-numeric strings
        having length n_digits, padded with leading zeroes if necessary.
    """
    out_col = (
        col.astype("string")
        # Remove decimal points and any digits following them.
        # This turns floating point strings into integer strings
        .replace(r"[\.]+\d*", "", regex=True)
        # Remove any whitespace
        .replace(r"\s+", "", regex=True)
        # Replace anything that's not entirely digits with NA
        .replace(r"[^\d]+", pd.NA, regex=True)
        # Set any string longer than n_digits to NA
        .replace(f"[\\d]{{{n_digits + 1},}}", pd.NA, regex=True)
        # Pad the numeric string with leading zeroes to n_digits length
        .str.zfill(n_digits)
        # All-zero ZIP & FIPS codes are invalid.
        # Also catches empty strings that were zero padded.
        .replace({n_digits * "0": pd.NA})
    )
    if not out_col.str.match(f"^[\\d]{{{n_digits}}}$").all():
        raise ValueError(
            f"Failed to generate zero-padded numeric strings of length {n_digits}."
        )
    return out_col


def iterate_multivalue_dict(**kwargs):
    """Make dicts from dict with main dict key and one value of main dict.

    If kwargs is {'form;: 'gas_distribution', 'years': [2019, 2020]}, it will yield these results:
        {'form': 'gas_distribution', 'years': 2019}
        {'form': 'gas_distribution', 'years': 2020}
    """
    single_valued = {
        k: v for k, v in kwargs.items() if not (isinstance(v, list | tuple))
    }

    # Transform multi-valued {k: vlist} into {k1: [{k1: v1}, {k1: v2}, ...], k2: [...], ...}
    multi_valued = {
        k: [{k: v} for v in vlist]
        for k, vlist in kwargs.items()
        if (isinstance(vlist, list | tuple))
    }

    for value_assignments in itertools.product(*multi_valued.values()):
        result = dict(single_valued)
        for k_v in value_assignments:
            result.update(k_v)
        yield result


def get_working_dates_by_datasource(datasource: str) -> pd.DatetimeIndex:
    """Get all working dates of a datasource as a DatetimeIndex."""
    import pudl.metadata.classes

    dates = pd.DatetimeIndex([])
    for data_source in pudl.metadata.classes.DataSource.from_field_namespace(
        datasource
    ):
        working_partitions = data_source.working_partitions
        if "years" in working_partitions:
            dates = dates.append(
                pd.to_datetime(working_partitions["years"], format="%Y")
            )
        if "year_months" in working_partitions:
            dates = dates.append(
                pd.DatetimeIndex(pd.to_datetime(working_partitions["year_months"]))
            )
    return dates


def dedupe_on_category(
    dedup_df: pd.DataFrame, base_cols: list[str], category_name: str, sorter: list[str]
) -> pd.DataFrame:
    """Deduplicate a df using a sorted category to retain preferred values.

    Use a sorted category column to retain your preferred values when a
    dataframe is deduplicated.

    Args:
        dedup_df: the dataframe with the records to deduplicate.
        base_cols: list of columns which must not be duplicated.
        category_name: name of the categorical column to order values for deduplication.
        sorter: sorted list of categorical values found in the ``category_name`` column.

    Returns:
        The deduplicated dataframe.
    """
    dedup_df[category_name] = dedup_df[category_name].astype(
        pd.CategoricalDtype(categories=sorter, ordered=True)
    )

    return dedup_df.drop_duplicates(subset=base_cols, keep="first")


def dedupe_and_drop_nas(
    dedup_df: pd.DataFrame,
    primary_key_cols: list[str],
) -> pd.DataFrame:
    """Deduplicate a df by comparing primary key columns and dropping null rows.

    When a primary key appears twice in a dataframe, and one record is all null other
    than the primary keys, drop the null row.

    Args:
        dedup_df: the dataframe with the records to deduplicate.
        primary_key_cols: list of columns which must not be duplicated.

    Returns:
        The deduplicated dataframe.
    """
    dupes = dedup_df.loc[dedup_df.duplicated(subset=primary_key_cols, keep=False)]
    dupe_groups = dupes.groupby(primary_key_cols)
    if (dupe_groups.nunique() > 1).any().any():  # noqa: PD101
        raise AssertionError(
            f"Duplicate records with disagreeing data: {dupes[dupes.set_index(primary_key_cols).index.duplicated(keep=False)]}"
        )
    deduped = dupe_groups.first().reset_index()
    # replace the duplicated rows with the deduped versions
    return pd.concat(
        [dedup_df.drop_duplicates(subset=primary_key_cols, keep=False), deduped],
        ignore_index=True,
    )


def drop_records_with_null_in_column(
    df: pd.DataFrame, column: str, num_of_expected_nulls: int
) -> pd.DataFrame:
    """Drop a prescribed number of records with null values in a column.

    Args:
        df: table with column to check.
        column: name of column with potential null values.
        num_of_expected_nulls: the number of records with null values in the column

    Raises:
        AssertionError: If there are more nulls in the df then the
            num_of_expected_nulls.
    """
    # ensure there isn't more than the expected number of nulls before dropping
    if len(null_records := df[df[column].isnull()]) > num_of_expected_nulls:
        raise AssertionError(
            f"Expected {num_of_expected_nulls} or less records with a null values {column} but found {null_records}"
        )
    return df.dropna(subset=[column])


def standardize_percentages_ratio(
    frac_df: pd.DataFrame,
    mixed_cols: list[str],
    years_to_standardize: list[int],
) -> pd.DataFrame:
    """Standardize year-to-year changes in mixed percentage/ratio reporting in a column.

    When a column uses both 0-1 and 0-100 scales to describe percentages, standardize
    the years using 0-100 scales to 0-1 ratios/fractions.

    Args:
        frac_df: the dataframe with the columns to standardize.
        mixed_cols: list of columns which should get standardized to the 0-1 scale.
        years_to_standardize: range of dates over which the standardization should occur.

    Returns:
        The standardized dataframe.
    """
    logger.info(f"Standardizing ratios and percentages for {mixed_cols}")
    for col in mixed_cols:
        if not pd.api.types.is_numeric_dtype(frac_df[col]):
            raise AssertionError(
                f"{col}: Standardization method requires numeric dtype."
            )
        if "report_year" in frac_df:
            dates = (frac_df.report_year >= min(years_to_standardize)) & (
                frac_df.report_year <= max(years_to_standardize)
            )
        elif "report_date" in frac_df:
            dates = (frac_df.report_date.dt.year >= min(years_to_standardize)) & (
                frac_df.report_date.dt.year <= max(years_to_standardize)
            )
        frac_df.loc[dates, col] /= 100
        if frac_df[col].max() > 1:
            raise AssertionError(
                f"{col}: Values >100pct observed: {frac_df.loc[frac_df[col] > 1][col].unique()}"
            )
    return frac_df


def calc_capacity_factor(
    df: pd.DataFrame,
    freq: Literal["YS", "MS"],
    min_cap_fact: float | None = None,
    max_cap_fact: float | None = None,
) -> pd.DataFrame:
    """Calculate capacity factor.

    Capacity factor is calculated from the capacity, the net generation over a
    time period and the hours in that same time period. The dates from that
    dataframe are pulled out to determine the hours in each period based on
    the frequency. The number of hours is used in calculating the capacity
    factor. Then records with capacity factors outside the range specified by
    `min_cap_fact` and `max_cap_fact` are dropped.

    Args:
        df: table with required inputs for capacity factor (``report_date``,
            ``net_generation_mwh`` and ``capacity_mw``).
        freq: String describing time frequency at which to aggregate the reported data,
            such as ``MS`` (month start) or ``YS`` (annual start).
        min_cap_fact: Lower bound, below which values are set to NaN. If None, don't use
            a lower bound. Default is None.
        max_cap_fact: Upper bound, below which values are set to NaN.  If None, don't
            use an upper bound. Default is None.

    Returns:
        Modified version of the input DataFrame with an additional ``capacity_factor``
        column.
    """
    # get a unique set of dates to generate the number of hours
    dates = df["report_date"].drop_duplicates()
    dates_to_hours = pd.DataFrame(
        data={
            "report_date": dates,
            "hours": dates.apply(
                lambda d: (
                    pd.date_range(d, periods=2, freq=freq)[1]
                    - pd.date_range(d, periods=2, freq=freq)[0]
                )
                / pd.Timedelta(hours=1)
            ),
        }
    )

    df = (
        # merge in the hours for the calculation
        df.merge(dates_to_hours, on=["report_date"])
        # actually calculate capacity factor wooo!
        .assign(
            capacity_factor=lambda x: x.net_generation_mwh / (x.capacity_mw * x.hours)
        )
        # Replace unrealistic capacity factors with NaN
        .pipe(oob_to_nan, ["capacity_factor"], lb=min_cap_fact, ub=max_cap_fact)
        .drop(["hours"], axis=1)
    )
    return df


def weighted_average(
    df: pd.DataFrame, data_col: str, weight_col: str, by: list[str]
) -> pd.DataFrame:
    """Generate a weighted average.

    Args:
        df: A DataFrame containing, at minimum, the columns specified in the other
            parameters data_col and weight_col.
        data_col: column name of data column to average
        weight_col: column name to weight on
        by: List of columns to group by when calculating the weighted average value.

    Returns:
        A table with ``by`` columns as the index and the weighted ``data_col``.
    """
    df["_data_times_weight"] = df[data_col] * df[weight_col]
    df["_weight_where_notnull"] = df[weight_col].where(df[data_col].notnull())
    g = df.groupby(by, observed=True)
    result = g["_data_times_weight"].sum(min_count=1) / g["_weight_where_notnull"].sum(
        min_count=1
    )
    del df["_data_times_weight"], df["_weight_where_notnull"]
    return result.to_frame(name=data_col)  # .reset_index()


def sum_and_weighted_average_agg(
    df_in: pd.DataFrame,
    by: list[str],
    sum_cols: list[str],
    wtavg_dict: dict[str, str],
) -> pd.DataFrame:
    """Aggregate dataframe by summing and using weighted averages.

    Many times we want to aggregate a data table using the same groupby columns but with
    different aggregation methods. This function combines two of our most common
    aggregation methods (summing and applying a weighted average) into one function.
    Because pandas does not have a built-in weighted average method for groupby we use
    :func:``weighted_average``.

    Args:
        df_in: input table to aggregate. Must have columns in ``id_cols``, ``sum_cols``
            and keys from ``wtavg_dict``.
        by: columns to group/aggregate based on. These columns will be passed as an
            argument into grouby as ``by`` arg.
        sum_cols: columns to sum.
        wtavg_dict: dictionary of columns to average (keys) and columns to weight by
           (values).

    Returns:
        table with join of columns from ``by``, ``sum_cols`` and keys of ``wtavg_dict``.
        Primary key of table will be ``by``.
    """
    logger.debug(f"grouping by {by}")
    # we are keeping the index here for easy merging of the weighted cols below
    df_out = df_in.groupby(by=by, as_index=True, observed=True)[sum_cols].sum(
        min_count=1
    )
    for data_col, weight_col in wtavg_dict.items():
        df_out.loc[:, data_col] = weighted_average(
            df_in, data_col=data_col, weight_col=weight_col, by=by
        )[data_col]
    return df_out.reset_index()


def get_eia_ferc_acct_map() -> pd.DataFrame:
    """Get map of EIA technology_description/pm codes <> ferc accounts.

    Returns:
        pandas.DataFrame: table which maps the combination of EIA's technology
            description and prime mover code to FERC Uniform System of Accounts
            (USOA) accounting names. Read more about USOA
            `here
            <https://www.ferc.gov/enforcement-legal/enforcement/accounting-matters>`__
            The output table has the following columns: ``['technology_description',
            'prime_mover_code', 'ferc_acct_name']``
    """
    eia_ferc_acct_map = pd.read_csv(
        importlib.resources.files("pudl.package_data.glue")
        / "ferc_acct_to_pm_tech_map.csv"
    )
    return eia_ferc_acct_map


def dedupe_n_flatten_list_of_lists(mega_list: list) -> list:
    """Flatten a list of lists and remove duplicates."""
    return list({item for sublist in mega_list for item in sublist})


def flatten_list(xs: Iterable) -> Generator:
    """Flatten an irregular (arbitrarily nested) list of lists (or sets).

    Inspiration from
    `here <https://stackoverflow.com/questions/2158395/flatten-an-irregular-arbitrarily-nested-list-of-lists>`__
    """
    for x in xs:
        if isinstance(x, Iterable) and not isinstance(x, str | bytes):
            yield from flatten_list(x)
        else:
            yield x


def convert_df_to_excel_file(df: pd.DataFrame, **kwargs) -> pd.ExcelFile:
    """Convert a :class:`pandas.DataFrame` into a :class:`pandas.ExcelFile`.

    Args:
        df: The DataFrame to convert.
        kwargs: Additional arguments to pass into :meth:`pandas.to_excel`.

    Returns:
        The contents of the input DataFrame, represented as an ExcelFile.
    """
    bio = BytesIO()
    with pd.ExcelWriter(bio, engine="xlsxwriter") as writer:
        df.to_excel(writer, **kwargs)
    bio.seek(0)
    return pd.ExcelFile(bio, engine="calamine")


def get_asset_keys(
    assets: list[AssetsDefinition], exclude_asset_specs: bool = True
) -> set[AssetKey]:
    """Get a set of asset keys from a list of asset definitions.

    Args:
        assets: list of asset definitions.
        exclude_asset_specs: exclude AssetSpecs in the returned list.
            Some selection operations don't allow AssetSpec keys.

    Returns:
        A set of asset keys.
    """
    asset_keys = set()
    for asset in assets:
        if isinstance(asset, AssetSpec):
            if not exclude_asset_specs:
                asset_keys = asset_keys.union(asset.key)
        else:
            asset_keys = asset_keys.union(asset.keys)
    return asset_keys


def get_asset_group_keys(
    asset_group: str, all_assets: list[AssetsDefinition]
) -> list[str]:
    """Get a list of asset names in a given asset group.

    Args:
        asset_group: the name of the asset group.
        all_assets: the collection of assets to select the group from.

    Return:
        A list of asset names in the asset_group.
    """
    asset_keys = AssetSelection.groups(asset_group).resolve(all_assets)
    return [asset.to_python_identifier() for asset in list(asset_keys)]


def convert_col_to_bool(
    df: pd.DataFrame, col_name: str, true_values: list, false_values: list
) -> pd.DataFrame:
    """Turn a column into a boolean while preserving NA values.

    You don't have to specify NA as true or false - it will preserve it's NA-ness unless
    you add it to one of the input true/false lists.

    Args:
        df: The dataframe containing the column you want to change.
        col_name: The name of the column you want to turn into a boolean (must be an
            existing column, not a new column name).
        true_values: The list of values in col_name that you want to be marked as True.
        false_values: The list of values appearing in col_name that you want to be
            False.

    Raises:
        AssertionError: if there are non-NA values in col_name that aren't specified in
            true_values or false_values.
        AssertionError: if there are values that appear in both true_values and
            false_values.

    Returns:
        pd.DataFrame: The original dataframe with col_name as a boolean column.
    """
    # Make sure inputs are valid
    if unspecified_values := [
        x for x in df[col_name].dropna().unique() if x not in true_values + false_values
    ]:
        raise AssertionError(
            "Found values besides NA that are not categorized as True or False: "
            f"{unspecified_values}"
        )
    if [x for x in true_values if x in false_values]:
        raise AssertionError(
            "Duplicate values in true and false! You can only pick one."
        )
    # Set values as true or value. Astype boolean should preserve NA values.
    # This is easier than building an input dictionary for pandas map or replace
    # functions.
    df = df.copy()
    df.loc[df[col_name].isin(true_values), col_name] = True
    df.loc[df[col_name].isin(false_values), col_name] = False
    df[col_name] = df[col_name].astype("boolean")

    return df


def fix_boolean_columns(
    df: pd.DataFrame,
    boolean_columns_to_fix: list[str],
) -> pd.DataFrame:
    """Fix standard issues with EIA boolean columns.

    Most boolean columns have either "Y" for True or "N" for False. A subset of the
    columns have "X" values which represents a False value. A subset of the columns
    have "U" values, presumably for "Unknown," which must be set to null in order to
    convert the columns to datatype Boolean.
    """
    fillna_cols = dict.fromkeys(boolean_columns_to_fix, pd.NA)
    boolean_replace_cols = {
        col: {"Y": True, "N": False, "X": False, "U": pd.NA}
        for col in boolean_columns_to_fix
    }
    return df.fillna(fillna_cols).replace(to_replace=boolean_replace_cols)


def scale_by_ownership(
    gens: pd.DataFrame,
    own_eia860: pd.DataFrame,
    scale_cols: list,
    validate: str = "1:m",
) -> pd.DataFrame:
    """Generate proportional data by ownership %s.

    Why do we have to do this at all? Sometimes generators are owned by
    many different utility owners that own slices of that generator. EIA
    reports which portion of each generator is owned by which utility
    relatively clearly in their ownership table. On the other hand, in
    FERC1, sometimes a partial owner reports the full plant-part, sometimes
    they report only their ownership portion of the plant-part. And of
    course it is not labeled in FERC1. Because of this, we need to compile
    all of the possible ownership slices of the EIA generators.

    In order to accumulate every possible version of how a generator could
    be reported, this method generates two records for each generator's
    reported owners: one of the portion of the plant part they own and one
    for the plant-part as a whole. The portion records are labeled in the
    ``ownership_record_type`` column as "owned" and the total records are labeled as
    "total".

    In this function we merge in the ownership table so that generators
    with multiple owners then have one record per owner with the
    ownership fraction (in column ``fraction_owned``). Because the ownership
    table only contains records for generators that have multiple owners,
    we assume that all other generators are owned 100% by their operator.
    Then we generate the "total" records by duplicating the "owned" records
    but assigning the ``fraction_owned`` to be 1 (i.e. 100%).

    Arguments:
        gens: table with records at the generator level and generator attributes
            to be scaled by ownership, must have columns ``plant_id_eia``,
            ``generator_id``, and ``report_date``
        own_eia860: the ``core_eia860__scd_ownership`` table
        scale_cols: a list of columns in the generator table to slice by ownership
            fraction
        validate: how to validate merging the ownership table onto the
            generators table
    Returns:
        Table of generator records with ``scale_cols`` sliced by ownership fraction
        such that there is a "total" and "owned" record for each generator owner.
        The "owned" records have the generator's data scaled to the ownership
        percentage (e.g. if a 200 MW generator has a 75% stake owner and a 25%
        stake owner, this will result in two "owned" records with 150 MW and 50 MW).
        The "total" records correspond to the full plant for every owner (e.g. using
        the same 2-owner 200 MW generator as above, each owner will have a
        records with 200 MW).
    """
    # grab the ownership table, and reduce it to only the columns we need
    own860 = own_eia860[
        [
            "plant_id_eia",
            "generator_id",
            "report_date",
            "fraction_owned",
            "owner_utility_id_eia",
        ]
    ].pipe(pudl.helpers.convert_cols_dtypes, "eia")
    # we're left merging BC we've removed the retired gens, which are
    # reported in the ownership table
    gens = (
        gens.merge(
            own860,
            how="left",
            on=["plant_id_eia", "generator_id", "report_date"],
            validate=validate,
        )
        .assign(  # assume gens that don't show up in the own table have one 100% owner
            fraction_owned=lambda x: x.fraction_owned.fillna(value=1),
            # assign the operator id as the owner if null bc if a gen isn't
            # reported in the own_eia860 table we can assume the operator
            # is the owner
            owner_utility_id_eia=lambda x: x.owner_utility_id_eia.fillna(
                x.utility_id_eia
            ),
            ownership_record_type="owned",
        )  # swap in the owner as the utility
        .drop(columns=["utility_id_eia"])
        .rename(columns={"owner_utility_id_eia": "utility_id_eia"})
    )

    # duplicate all of these "owned" records, assign 1 to all of the
    # fraction_owned column to indicate 100% ownership, and add these new
    # "total" records to the "owned"
    gens = pd.concat(
        [
            gens,
            gens.copy().assign(fraction_owned=1, ownership_record_type="total"),
        ]
    )
    gens.loc[:, scale_cols] = gens.loc[:, scale_cols].multiply(
        gens["fraction_owned"], axis="index"
    )
    return gens


def get_dagster_execution_config(
    num_workers: int = 0, tag_concurrency_limits: list[dict] = []
):
    """Get the dagster execution config for a given number of workers.

    If num_workers is 0, then the dagster execution config will not include
    any limits. With num_workers set to 1, we will use in-process serial
    executor, otherwise multi-process executor with maximum of num_workers
    will be used.

    If we use the multi-process executor AND the ``forkserver`` start method is
    available, we pre-import the ``pudl`` package in the template process. This
    allows us to reduce the startup latency of each op.

    Args:
        num_workers: The number of workers to use for the dagster execution config.
            If 0, then the dagster execution config will not include a multiprocess
            executor.
        tag_concurrency_limits: A set of limits that are applied to steps with
            particular tags. This is helpful for applying concurrency limits to
            highly concurrent and memory intensive portions of the ETL like CEMS.

            Dagster description: If a value is set, the limit is applied to
            only that key-value pair. If no value is set, the limit is applied
            across all values of that key. If the value is set to a dict with
            `applyLimitPerUniqueValue: true`, the limit will apply to the
            number of unique values for that key. Note that these limits are
            per run, not global.

    Returns:
        A dagster execution config.
    """
    if num_workers == 1:
        return {
            "execution": {
                "config": {
                    "in_process": {},
                },
            },
        }

    start_method_config = {}
    if "forkserver" in multiprocessing.get_all_start_methods():
        start_method_config = {"forkserver": {"preload_modules": ["pudl.init_logging"]}}

    return {
        "execution": {
            "config": {
                "multiprocess": {
                    "max_concurrent": num_workers,
                    "tag_concurrency_limits": tag_concurrency_limits,
                    "start_method": start_method_config,
                },
            },
        },
    }


def assert_cols_areclose(
    df: pd.DataFrame,
    a_cols: list[str],
    b_cols: list[str],
    mismatch_threshold: float,
    message: str,
):
    """Check if two column sets of a dataframe are close to each other.

    Ignores NANs and raises if there are too many mismatches.
    """
    # we use df.loc, so if we use a debugger in here we can see the actual data
    # instead of just whether or not there are matches.
    mismatch = df.loc[
        ~np.isclose(
            np.ma.masked_where(np.isnan(df[a_cols]), df[a_cols]),
            np.ma.masked_where(np.isnan(df[b_cols]), df[b_cols]),
            equal_nan=True,
        ).filled()
    ]
    mismatch_ratio = len(mismatch) / len(df)
    if mismatch_ratio > mismatch_threshold:
        raise AssertionError(
            f"{message} Mismatch ratio {mismatch_ratio:.01%} > "
            f"threshold {mismatch_threshold:.01%}."
        )


class TableDiff(NamedTuple):
    """Represent a diff between two versions of the same table."""

    deleted: pd.DataFrame
    added: pd.DataFrame
    changed: pd.DataFrame
    old_df: pd.DataFrame
    new_df: pd.DataFrame


def diff_wide_tables(
    primary_key: Iterable[str], old: pd.DataFrame, new: pd.DataFrame
) -> TableDiff:
    """Diff values across multiple iterations of the same wide table.

    We often have tables with many value columns; a straightforward comparison of two
    versions of the same table will show you that two rows are different, but
    won't show which of the many values changed.

    So we melt the table based on some sort of primary key columns then diff
    the old and new values.
    """
    old_melted = old.melt(id_vars=primary_key, var_name="field").set_index(
        primary_key + ["field"]
    )
    new_melted = new.melt(id_vars=primary_key, var_name="field").set_index(
        primary_key + ["field"]
    )
    old_aligned, new_aligned = old_melted.align(new_melted)
    comparison = old_aligned.compare(new_aligned, result_names=("old", "new"))
    if comparison.empty:
        return TableDiff(
            deleted=pd.DataFrame(),
            added=pd.DataFrame(),
            changed=pd.DataFrame(),
            old_df=old,
            new_df=new,
        )

    old_values = comparison[("value", "old")]
    new_values = comparison[("value", "new")]
    added = comparison[old_values.isna() & new_values.notna()]
    deleted = comparison[old_values.notna() & new_values.isna()]
    changed = comparison[old_values.notna() & new_values.notna()]
    return TableDiff(
        deleted=deleted, added=added, changed=changed, old_df=old, new_df=new
    )


def parse_datasette_metadata_yml(metadata_yml: str) -> dict:
    """Parse a yaml file of datasette metadata as json.

    Args:
        metadata_yml: datasette metadata as yml.

    Returns:
        Parsed datasette metadata as JSON.
    """
    metadata_json = json.dumps(yaml.safe_load(metadata_yml))
    return datasette.utils.parse_metadata(metadata_json)


def check_tables_have_metadata(
    metadata_yml: str,
    databases: list[str],
) -> None:
    """Check to make sure all tables in the databases have datasette metadata.

    This function fails if there are tables lacking Datasette metadata in one of the
    databases we expect to have that kind of metadata. Note that we currently do
    not have this kind of metadata for the FERC databases derived from DBF or the
    Census DP1.

    Args:
        metadata_yml: The structure metadata for the datasette deployment as yaml
        databases: The list of databases to test.
    """
    pudl_output = PudlPaths().pudl_output
    database_table_exceptions = {"pudl": {"alembic_version"}}

    tables_missing_metadata_results = {}

    # PUDL and XBRL databases are the only databases with metadata
    databases_with_metadata = (
        dataset
        for dataset in databases
        if dataset == "pudl.sqlite" or dataset.endswith("xbrl.sqlite")
    )
    parsed_datasette_metadata = parse_datasette_metadata_yml(metadata_yml)["databases"]
    for database in databases_with_metadata:
        database_path = pudl_output / database
        database_name = database_path.stem

        # Grab all tables in the database
        engine = sa.create_engine(f"sqlite:///{database_path!s}")
        inspector = sa.inspect(engine)
        tables_in_database = set(inspector.get_table_names())

        # There are some tables that we don't expect to have metadata
        # like alembic_version in pudl.sqlite.
        table_exceptions = database_table_exceptions.get(database_name)

        if table_exceptions:
            tables_in_database = tables_in_database - table_exceptions

        tables_with_metadata = set(parsed_datasette_metadata[database_name]["tables"])

        # Find the tables the database that don't have metadata
        tables_missing_metadata = tables_in_database - tables_with_metadata

        tables_missing_metadata_results[database_name] = tables_missing_metadata

    has_no_missing_tables_with_missing_metadata = all(
        not bool(value) for value in tables_missing_metadata_results.values()
    )

    assert has_no_missing_tables_with_missing_metadata, (
        f"These tables are missing datasette metadata: {tables_missing_metadata_results}"
    )


def retry(
    func: Callable,
    retry_on: tuple[type[BaseException], ...],
    max_retries=5,
    base_delay_sec=1,
    **kwargs,
):
    """Retry a function with a short sleep between each try.

    Sleeps twice as long before each retry as the last one, e.g. 1/2/4/8/16
    seconds.

    Args:
    func: the function to retry
    retry_on: the errors to catch.
    base_delay_sec: how much time to sleep for the first retry.
    kwargs: keyword arguments to pass to the wrapped function. Pass non-kwargs as kwargs too.
    """
    for try_count in range(max_retries):
        delay = 2**try_count * base_delay_sec
        try:
            return func(**kwargs)
        except retry_on as e:
            logger.info(
                f"{e}: retry in {delay}s. {try_count}/{max_retries} retries used."
            )
            time.sleep(delay)
    return func(**kwargs)


<<<<<<< HEAD
def standardize_phone_column(df: pd.DataFrame, columns: list[str]) -> pd.DataFrame:
    """Standardize phone numbers in the specified columns of the DataFrame.

    US numbers: ###-###-####
    International numbers with the international code at the beginning.
    Numbers with extensions will be appended with "x#".
    Non-numeric entries will be returned as np.nan. Entries with fewer than
    10 digits will be returned with no hyphens.

    Args:
        df: The DataFrame to modify.
        columns: A list of the names of the columns that need to be standardized.

    Returns:
        The modified DataFrame with standardized phone numbers in the same column.
    """
    # Define a regex pattern to identify and separate extensions
    extension_pattern = r"[xX](\d+)$"

    # Standardize each specified column
    for column in columns:
        # Convert column to string type for consistent processing
        df[column] = df[column].astype("string")

        # Remove ".0" from the end of phone numbers, if present
        df[column] = df[column].str.replace(r"\.0$", "", regex=True)

        # Separate phone number from extension, if present
        phone_main = df[column].str.extract(r"^(.*?)(?:[xX].*)?$")[0]
        extension = df[column].str.extract(extension_pattern)[0]

        # Remove non-digit characters from the main phone number
        phone_main = phone_main.str.replace(r"[^\d]", "", regex=True)

        # Handle numbers with exactly 10 digits (US format)
        df[column] = phone_main.where(
            phone_main.str.len() != 10,
            phone_main.str.slice(0, 3)
            + "-"
            + phone_main.str.slice(3, 6)
            + "-"
            + phone_main.str.slice(6, 10),
        )

        # For numbers with an extension, append it back
        df[column] = df[column].where(extension.isna(), df[column] + "x" + extension)

        # Replace invalid or empty phone numbers with NaN
        invalid_mask = (
            (phone_main.isna()) | (phone_main.str.fullmatch(r"0+")) | (phone_main == "")
        )
        df[column] = df[column].mask(invalid_mask, pd.NA)

    return df
=======
def get_parquet_table(
    table_name: str,
    columns: list[str] | None = None,
    filters: list[tuple[str, str, Any]]
    | list[list[tuple[str, str, Any]]]
    | None = None,
) -> pd.DataFrame | gpd.GeoDataFrame:
    """Read a table from Parquet files with optional column selection and filtering.

    This function provides a general-purpose interface for reading PUDL tables from
    Parquet files. It supports selective column reading for performance, optional
    filters for data subsetting, and automatic schema validation.

    Args:
        table_name: Name of the table to read.
        columns: List of columns to read. If None, all columns are read.
        filters: Optional filters to apply when reading the Parquet file. See the
            :func:`pyarrow.parquet.read_table` documentation for details on filter
            syntax. If None, no filters are applied.

    Returns:
        DataFrame with the requested data, with PUDL schema validation applied.

    Raises:
        FileNotFoundError: If the Parquet file for the table doesn't exist.
        ValueError: If the table_name is not a valid PUDL resource.
    """
    # Import here to avoid circular imports
    from pudl.metadata.classes import Resource

    resource = Resource.from_id(table_name)
    if columns is None:
        columns = resource.get_field_names()
    # Get the schema for validation
    pyarrow_schema = resource.to_pyarrow()

    # Get the Parquet file path
    paths = PudlPaths()
    parquet_path = paths.parquet_path(table_name)

    is_geospatial = any(resource.get_field(col).type == "geometry" for col in columns)

    if is_geospatial:
        df = gpd.read_parquet(
            path=parquet_path,
            columns=columns,
            filters=filters,
            schema=pyarrow_schema,
            use_threads=True,
            memory_map=True,
        )
    else:
        df = pd.read_parquet(
            path=parquet_path,
            columns=columns,
            filters=filters,
            schema=pyarrow_schema,
            use_threads=True,
            memory_map=True,
        )

    # Only enforce schema if we're reading all columns
    if set(columns) == set(resource.get_field_names()):
        return resource.enforce_schema(df)
    # For specific columns, apply PUDL dtypes for the columns we have
    return apply_pudl_dtypes(df, group=resource.field_namespace)
>>>>>>> e93d50fb
<|MERGE_RESOLUTION|>--- conflicted
+++ resolved
@@ -2247,7 +2247,74 @@
     return func(**kwargs)
 
 
-<<<<<<< HEAD
+def get_parquet_table(
+    table_name: str,
+    columns: list[str] | None = None,
+    filters: list[tuple[str, str, Any]]
+    | list[list[tuple[str, str, Any]]]
+    | None = None,
+) -> pd.DataFrame | gpd.GeoDataFrame:
+    """Read a table from Parquet files with optional column selection and filtering.
+
+    This function provides a general-purpose interface for reading PUDL tables from
+    Parquet files. It supports selective column reading for performance, optional
+    filters for data subsetting, and automatic schema validation.
+
+    Args:
+        table_name: Name of the table to read.
+        columns: List of columns to read. If None, all columns are read.
+        filters: Optional filters to apply when reading the Parquet file. See the
+            :func:`pyarrow.parquet.read_table` documentation for details on filter
+            syntax. If None, no filters are applied.
+
+    Returns:
+        DataFrame with the requested data, with PUDL schema validation applied.
+
+    Raises:
+        FileNotFoundError: If the Parquet file for the table doesn't exist.
+        ValueError: If the table_name is not a valid PUDL resource.
+    """
+    # Import here to avoid circular imports
+    from pudl.metadata.classes import Resource
+
+    resource = Resource.from_id(table_name)
+    if columns is None:
+        columns = resource.get_field_names()
+    # Get the schema for validation
+    pyarrow_schema = resource.to_pyarrow()
+
+    # Get the Parquet file path
+    paths = PudlPaths()
+    parquet_path = paths.parquet_path(table_name)
+
+    is_geospatial = any(resource.get_field(col).type == "geometry" for col in columns)
+
+    if is_geospatial:
+        df = gpd.read_parquet(
+            path=parquet_path,
+            columns=columns,
+            filters=filters,
+            schema=pyarrow_schema,
+            use_threads=True,
+            memory_map=True,
+        )
+    else:
+        df = pd.read_parquet(
+            path=parquet_path,
+            columns=columns,
+            filters=filters,
+            schema=pyarrow_schema,
+            use_threads=True,
+            memory_map=True,
+        )
+
+    # Only enforce schema if we're reading all columns
+    if set(columns) == set(resource.get_field_names()):
+        return resource.enforce_schema(df)
+    # For specific columns, apply PUDL dtypes for the columns we have
+    return apply_pudl_dtypes(df, group=resource.field_namespace)
+
+
 def standardize_phone_column(df: pd.DataFrame, columns: list[str]) -> pd.DataFrame:
     """Standardize phone numbers in the specified columns of the DataFrame.
 
@@ -2301,72 +2368,4 @@
         )
         df[column] = df[column].mask(invalid_mask, pd.NA)
 
-    return df
-=======
-def get_parquet_table(
-    table_name: str,
-    columns: list[str] | None = None,
-    filters: list[tuple[str, str, Any]]
-    | list[list[tuple[str, str, Any]]]
-    | None = None,
-) -> pd.DataFrame | gpd.GeoDataFrame:
-    """Read a table from Parquet files with optional column selection and filtering.
-
-    This function provides a general-purpose interface for reading PUDL tables from
-    Parquet files. It supports selective column reading for performance, optional
-    filters for data subsetting, and automatic schema validation.
-
-    Args:
-        table_name: Name of the table to read.
-        columns: List of columns to read. If None, all columns are read.
-        filters: Optional filters to apply when reading the Parquet file. See the
-            :func:`pyarrow.parquet.read_table` documentation for details on filter
-            syntax. If None, no filters are applied.
-
-    Returns:
-        DataFrame with the requested data, with PUDL schema validation applied.
-
-    Raises:
-        FileNotFoundError: If the Parquet file for the table doesn't exist.
-        ValueError: If the table_name is not a valid PUDL resource.
-    """
-    # Import here to avoid circular imports
-    from pudl.metadata.classes import Resource
-
-    resource = Resource.from_id(table_name)
-    if columns is None:
-        columns = resource.get_field_names()
-    # Get the schema for validation
-    pyarrow_schema = resource.to_pyarrow()
-
-    # Get the Parquet file path
-    paths = PudlPaths()
-    parquet_path = paths.parquet_path(table_name)
-
-    is_geospatial = any(resource.get_field(col).type == "geometry" for col in columns)
-
-    if is_geospatial:
-        df = gpd.read_parquet(
-            path=parquet_path,
-            columns=columns,
-            filters=filters,
-            schema=pyarrow_schema,
-            use_threads=True,
-            memory_map=True,
-        )
-    else:
-        df = pd.read_parquet(
-            path=parquet_path,
-            columns=columns,
-            filters=filters,
-            schema=pyarrow_schema,
-            use_threads=True,
-            memory_map=True,
-        )
-
-    # Only enforce schema if we're reading all columns
-    if set(columns) == set(resource.get_field_names()):
-        return resource.enforce_schema(df)
-    # For specific columns, apply PUDL dtypes for the columns we have
-    return apply_pudl_dtypes(df, group=resource.field_namespace)
->>>>>>> e93d50fb
+    return df