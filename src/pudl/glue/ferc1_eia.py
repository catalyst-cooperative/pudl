"""Extract and transform glue tables between FERC Form 1 and EIA 860/923.

FERC1 and EIA report on many of the same plants and utilities, but have no embedded
connection. We have combed through the FERC and EIA plants and utilities to generate
id's which can connect these datasets. The resulting fields in the PUDL tables are
`plant_id_pudl` and `utility_id_pudl`, respectively. This was done by hand in a
spreadsheet which is in the `package_data/glue` directory. When mapping plants, we
considered a plant a co-located collection of electricity generation equipment. If a
coal plant was converted to a natural gas unit, our aim was to consider this the same
plant.  This module simply reads in the mapping spreadsheet and converts it to a
dictionary of dataframes.

Because these mappings were done by hand and for every one of FERC Form 1's thousands of
reported plants, we know there are probably some incorrect or incomplete mappings. If
you see a `plant_id_pudl` or `utility_id_pudl` mapping that you think is incorrect,
please open an issue on our Github!

Note that the PUDL IDs may change over time. They are not guaranteed to be stable. If
you need to find a particular plant or utility reliably, you should use its
plant_id_eia, utility_id_eia, or utility_id_ferc1.

Another note about these id's: these id's map our definition of plants, which is not the
most granular level of plant unit. The generators are typically the smaller, more
interesting unit. FERC does not typically report in units (although it sometimes does),
but it does often break up gas units from coal units. EIA reports on the generator and
boiler level. When trying to use these PUDL id's, consider the granularity that you
desire and the potential implications of using a co-located set of plant infrastructure
as an id.
"""

import importlib
from collections.abc import Iterable

import pandas as pd
import sqlalchemy as sa

import pudl
<<<<<<< HEAD
=======
from pudl.helpers import get_logger
from pudl.metadata.fields import apply_pudl_dtypes
from pudl.transform.classes import StringNormalization, normalize_strings_multicol
from pudl.transform.ferc1 import Ferc1AbstractTableTransformer, Ferc1TableId
from pudl.transform.params.ferc1 import FERC1_STRING_NORM
>>>>>>> ea842c90

logger = pudl.logging.get_logger(__name__)

PUDL_ID_MAP_XLSX = importlib.resources.open_binary(
    "pudl.package_data.glue", "pudl_id_mapping.xlsx"
)
"""Path to the PUDL ID mapping sheet with the plant map."""

UTIL_ID_PUDL_MAP_CSV = importlib.resources.open_text(
    "pudl.package_data.glue", "utility_id_pudl.csv"
)
"""Path to the PUDL utility ID mapping CSV."""

UTIL_ID_FERC_MAP_CSV = importlib.resources.open_text(
    "pudl.package_data.glue", "utility_id_ferc1.csv"
)
"""Path to the PUDL-assign FERC1 utility ID mapping CSV."""

#####################################
# Stored Maps of plants and utilities
#####################################


def get_plant_map() -> pd.DataFrame:
    """Read in the manual FERC to EIA plant mapping data."""
    return pd.read_excel(
        PUDL_ID_MAP_XLSX,
        sheet_name="plants_output",
        na_values="",
        keep_default_na=False,
        converters={
            "plant_id_pudl": int,
            "plant_name_pudl": str,
            "utility_id_ferc1": int,
            "utility_name_ferc1": str,
            "plant_name_ferc1": str,
            "plant_id_eia": int,
            "plant_name_eia": str,
            "utility_name_eia": str,
            "utility_id_eia": int,
        },
    )


def get_utility_map_pudl() -> pd.DataFrame:
    """Read in the manual FERC to EIA utility mapping data."""
    return (
        pd.read_csv(UTIL_ID_PUDL_MAP_CSV.name)
        .convert_dtypes()
        .assign(
            utility_name_pudl=lambda x: x.utility_name_eia.fillna(x.utility_name_ferc1)
        )
    )


def get_utility_map_ferc1() -> pd.DataFrame:
    """Read in the manual XBRL to DBF FERC1 utility mapping data."""
    return pd.read_csv(UTIL_ID_FERC_MAP_CSV.name).convert_dtypes()


def get_mapped_plants_eia():
    """Get a list of all EIA plants that have been assigned PUDL Plant IDs.

    Read in the list of already mapped EIA plants from the FERC 1 / EIA plant
    and utility mapping spreadsheet kept in the package_data.

    Args:
        None

    Returns:
        pandas.DataFrame: A DataFrame listing the plant_id_eia and
        plant_name_eia values for every EIA plant which has already been
        assigned a PUDL Plant ID.
    """
<<<<<<< HEAD
    # Validate the input years:
    _ = pudl.settings.Ferc1Settings(years=list(years))

    # Grab the FERC 1 DB metadata so we can query against the DB w/ SQLAlchemy:
    ferc1_engine = sa.create_engine(pudl_settings["ferc1_db"])
    ferc1_tables = pudl.output.pudltabl.get_table_meta(ferc1_engine)

    # This table contains the utility names and IDs:
    respondent_table = ferc1_tables["f1_respondent_id"]
    # These are all the tables we're gathering "plants" from:
    plant_tables = ["f1_steam", "f1_gnrt_plant", "f1_hydro", "f1_pumped_storage"]
    # FERC doesn't use the sme column names for the same values across all of
    # Their tables... but all of these are cpacity in MW.
    capacity_cols = {
        "f1_steam": "tot_capacity",
        "f1_gnrt_plant": "capacity_rating",
        "f1_hydro": "tot_capacity",
        "f1_pumped_storage": "tot_capacity",
    }

    # Generate a list of all combinations of utility ID, utility name, and
    # plant name that currently exist inside the raw FERC Form 1 Database, by
    # iterating over the tables that contain "plants" and grabbing those
    # columns (along with their capacity, since that's useful for matching
    # purposes)
    all_plants = pd.DataFrame()
    for tbl in plant_tables:
        plant_select = (
            sa.sql.select(
                ferc1_tables[tbl].c.respondent_id,
                ferc1_tables[tbl].c.plant_name,
                ferc1_tables[tbl].columns[capacity_cols[tbl]],
                respondent_table.c.respondent_name,
            )
            .distinct()
            .where(
                sa.and_(
                    ferc1_tables[tbl].c.respondent_id
                    == respondent_table.c.respondent_id,
                    ferc1_tables[tbl].c.plant_name != "",
                    ferc1_tables[tbl].c.report_year.in_(years),
                )
            )
        )

        # Add all the plants from the current table to our bigger list:
        db_plants = (
            pd.read_sql(plant_select, ferc1_engine)
            .rename(
                columns={
                    "respondent_id": "utility_id_ferc1",
                    "respondent_name": "utility_name_ferc1",
                    "plant_name": "plant_name_ferc1",
                    capacity_cols[tbl]: "capacity_mw",
                }
            )
            .pipe(
                pudl.helpers.simplify_strings,
                columns=["plant_name_ferc1", "utility_name_ferc1"],
            )
            .assign(plant_table=tbl)
            .loc[
                :,
                [
                    "utility_id_ferc1",
                    "utility_name_ferc1",
                    "plant_name_ferc1",
                    "capacity_mw",
                    "plant_table",
                ],
            ]
        )
        all_plants = pd.concat([all_plants, db_plants])
=======
    mapped_plants_eia = (
        get_plant_map()
        .loc[:, ["plant_id_eia", "plant_name_eia"]]
        .dropna(subset=["plant_id_eia"])
        .pipe(pudl.helpers.simplify_strings, columns=["plant_name_eia"])
        .astype({"plant_id_eia": int})
        .drop_duplicates("plant_id_eia")
        .sort_values("plant_id_eia")
    )
    return mapped_plants_eia
>>>>>>> ea842c90


##########################
# Raw Plants and Utilities
##########################


def get_util_ids_ferc1_raw_xbrl(ferc1_engine_xbrl: sa.engine.Engine) -> pd.DataFrame:
    """Grab the utility ids (reported as `entity_id`) in the FERC1 XBRL database."""
    all_utils_ferc1_xbrl = (
        pd.read_sql(
            "SELECT entity_id, respondent_legal_name FROM identification_001_duration",
            ferc1_engine_xbrl,
        )
        .rename(
            columns={
                "entity_id": "utility_id_ferc1_xbrl",
                "respondent_legal_name": "utility_name_ferc1",
            }
        )
        .pipe(
            normalize_strings_multicol,
            {"utility_name_ferc1": StringNormalization(**FERC1_STRING_NORM)},
        )
        .drop_duplicates(subset=["utility_id_ferc1_xbrl"])
    )
    return all_utils_ferc1_xbrl


def get_utils_ferc1_raw_dbf(ferc1_engine_dbf: sa.engine.Engine) -> pd.DataFrame:
    """Grab the utility ids (reported as `respondent_id`) in the FERC1 DBF database."""
    all_utils_ferc1_dbf = (
        pd.read_sql_table("f1_respondent_id", ferc1_engine_dbf)
        .rename(
            columns={
                "respondent_id": "utility_id_ferc1_dbf",
                "respondent_name": "utility_name_ferc1",
            }
        )
        .pipe(
            normalize_strings_multicol,
            {"utility_name_ferc1": StringNormalization(**FERC1_STRING_NORM)},
        )
        .drop_duplicates(subset=["utility_id_ferc1_dbf"])
    )
    return all_utils_ferc1_dbf


class GenericPlantFerc1TableTransformer(Ferc1AbstractTableTransformer):
    """Generic plant table transformer.

    Intended for use in compiling all plant names for manual ID mapping.
    """

    def __init__(self, table_id: Ferc1TableId):
        """Initialize generic table transformer with table_id."""
        self.table_id = table_id
        super().__init__()

    def transform(
        self,
        raw_dbf: pd.DataFrame,
        raw_xbrl_instant: pd.DataFrame,
        raw_xbrl_duration: pd.DataFrame,
    ) -> pd.DataFrame:
        """Only apply the generic :meth:``transform_start``."""
        return self.transform_start(raw_dbf, raw_xbrl_instant, raw_xbrl_duration).pipe(
            self.transform_main
        )

    def transform_main(self, df: pd.DataFrame) -> pd.DataFrame:
        """Basic name normalization and dropping of invalid rows."""
        return (
            self.normalize_strings(df)
            .pipe(self.drop_invalid_rows)
            .assign(plant_table=self.table_id.value)
        )


def get_raw_plants_ferc1(
    pudl_settings: dict[str, str], years: Iterable[int]
) -> pd.DataFrame:
    """Pull all plants in the FERC Form 1 DBF and XBRL DB for given years.

    Args:
        pudl_settings: Dictionary containing various paths and database URLs used by
            PUDL.
        years: Years for which plants should be compiled.

    Returns:
        A dataframe containing plant records from all relevant FERC1 plant tables. Each
        row is a unique combination of ``utility_id_ferc1`` and ``plant_name``.
    """
    # Validate the input years:
    _ = pudl.settings.Ferc1Settings(years=list(years))

    plant_tables = [
        # "plants_hydro_ferc1",
        # "plants_pumped_storage_ferc1",
        # "plants_small_ferc1",
        "plants_steam_ferc1",
        "fuel_ferc1",  # bc it has plants/is associated w/ the steam table
    ]
    ferc1_settings = pudl.settings.Ferc1Settings(tables=plant_tables)
    # Extract FERC form 1
    ferc1_dbf_raw_dfs = pudl.extract.ferc1.extract_dbf(
        ferc1_settings=ferc1_settings, pudl_settings=pudl_settings
    )
    # Extract FERC form 1 XBRL data
    ferc1_xbrl_raw_dfs = pudl.extract.ferc1.extract_xbrl(
        ferc1_settings=ferc1_settings, pudl_settings=pudl_settings
    )
    plant_dfs: list[pd.DataFrame] = []
    for table in plant_tables:
        plant_df = GenericPlantFerc1TableTransformer(
            table_id=Ferc1TableId(table)
        ).transform(
            raw_dbf=ferc1_dbf_raw_dfs[table],
            raw_xbrl_instant=ferc1_xbrl_raw_dfs[table].get("instant", pd.DataFrame()),
            raw_xbrl_duration=ferc1_xbrl_raw_dfs[table].get("duration", pd.DataFrame()),
        )
        plant_dfs.append(plant_df)

    all_plants = (
        pd.concat(plant_dfs)
        .drop_duplicates(["utility_id_ferc1", "plant_name_ferc1"])
        .sort_values(["utility_id_ferc1", "plant_name_ferc1"])
    )
    return all_plants


###############################
# Unmapped plants and utilities
###############################


def get_missing_ids(
    ids_left: pd.DataFrame,
    ids_right: pd.DataFrame,
    id_cols: list[str],
) -> pd.Index:
    """Identify IDs that are missing from the left df but show up in the right df.

    Args:
        ids_left: table which contains ``id_cols`` to be used as left table in join.
        ids_right: table which contains ``id_cols`` to be used as left table in join.
        id_cols: list of ID column(s)

    Return:
        index of unique values in ``id_cols`` that exist in ``ids_right`` but not
        ``ids_left``.
    """
    ids_left = ids_left.set_index(id_cols)
    ids_right = ids_right.set_index(id_cols)
    return ids_right.index.difference(ids_left.index)


def label_plant_eia_ids_for_manual_mapping(
    unmapped_plants_eia: pd.Index, pudl_out: pudl.output.pudltabl.PudlTabl
) -> pd.DataFrame:
    """Label the unmapped_plants_eia for manual mapping.

    The main things to add to the EIA plants are the name, utility and the
    ``capacity_mw`` from the most recent year of data.

    Args:
        unmapped_plants_eia: an index of ``plant_id_eia``'s that need to be labeled for
            manual mapping.
        pudl_out: pudl output object.
    """
    plants = pudl_out.plants_eia860()
    # generator table for capacity
    plant_capacity = (
        pudl_out.gens_eia860()
        .groupby(["plant_id_eia", "report_date"], as_index=False)[["capacity_mw"]]
        .sum(min_count=1)
        .pipe(apply_pudl_dtypes, group="eia")
    )
    most_recent_date = max(plants.report_date)
    unmapped_plants = (
        plants.merge(
            plant_capacity,
            on=["plant_id_eia", "report_date"],
            how="left",
            validate="1:1",
        )
        .loc[unmapped_plants_eia]
        .loc[
            (plants.report_date == most_recent_date),
            [
                "plant_id_eia",
                "plant_name_eia",
                "utility_id_eia",
                "utility_name_eia",
                "state",
                "capacity_mw",
            ],
        ]
    )
    return unmapped_plants


def get_utility_most_recent_capacity(pudl_engine) -> pd.DataFrame:
    """Calculate total generation capacity by utility in most recent reported year."""
    gen_caps = pd.read_sql(
        "SELECT utility_id_eia, capacity_mw, report_date FROM generators_eia860",
        con=pudl_engine,
        parse_dates=["report_date"],
    )
    gen_caps["utility_id_eia"] = gen_caps["utility_id_eia"].astype("Int64")

    most_recent_gens_idx = (
        gen_caps.groupby("utility_id_eia")["report_date"].transform(max)
        == gen_caps["report_date"]
    )
    most_recent_gens = gen_caps.loc[most_recent_gens_idx]
    utility_caps = most_recent_gens.groupby("utility_id_eia").sum()
    return utility_caps


def get_plants_ids_eia923(pudl_out: pudl.output.pudltabl.PudlTabl) -> list:
    """Get a list of plant_id_eia's that show up in EIA 923 tables."""
    pudl_out_methods_eia923 = [
        method_name
        for method_name in dir(pudl_out)
        if callable(getattr(pudl_out, method_name)) and "_eia923" in method_name
    ]
    list_of_plant_ids = []
    for eia923_meth in pudl_out_methods_eia923:
        new_ids = getattr(pudl_out, eia923_meth)()["plant_id_eia"]
        list_of_plant_ids.append(new_ids)
    plant_ids = pd.concat(list_of_plant_ids)
    plant_ids_in_eia923 = sorted(set(plant_ids))
    return plant_ids_in_eia923


def get_unmapped_utils_eia(pudl_out, pudl_engine, utilities_eia_mapped) -> pd.DataFrame:
    """Get a list of all the EIA Utilities in the PUDL DB without PUDL IDs.

    Identify any EIA Utility that appears in the data but does not have a
    utility_id_pudl associated with it in our ID mapping spreadsheet. Label some of
    those utilities for potential linkage to FERC 1 utilities, but only if they have
    plants which report data somewhere in the EIA-923 data tables. For those utilites
    that do have plants reporting in EIA-923, sum up the total capacity of all of their
    plants and include that in the output dataframe so that we can effectively
    prioritize mapping them.
    """
    utilities_eia_db = pudl_out.utils_eia860()[["utility_id_eia"]].drop_duplicates()
    unmapped_utils_eia = get_missing_ids(
        utilities_eia_mapped, utilities_eia_db, id_cols=["utility_id_eia"]
    )

    # Get the most recent total capacity for the unmapped utils.
    unmapped_utils_eia = get_utility_most_recent_capacity(pudl_engine).loc[
        unmapped_utils_eia
    ]

    plant_ids_in_eia923 = get_plants_ids_eia923(pudl_out=pudl_out)
    utils_with_plants = (
        pudl_out.gens_eia860()
        .loc[:, ["utility_id_eia", "plant_id_eia"]]
        .drop_duplicates()
        .dropna()
    )
    utils_with_data_in_eia923 = utils_with_plants.loc[
        utils_with_plants.plant_id_eia.isin(plant_ids_in_eia923), "utility_id_eia"
    ].to_frame()

    # Most unmapped utilities have no EIA 923 data and so don't need to be linked:
    unmapped_utils_eia["link_to_ferc1"] = False
    # Any utility ID that's both unmapped and has EIA 923 data should get linked:
    idx_to_link = unmapped_utils_eia.index.intersection(
        utils_with_data_in_eia923.utility_id_eia
    )
    unmapped_utils_eia.loc[idx_to_link, "link_to_ferc1"] = True

    unmapped_utils_eia = unmapped_utils_eia.sort_values(
        by="capacity_mw", ascending=False
    )

    return unmapped_utils_eia


#################
# Glue Tables ETL
#################


def glue(ferc1=False, eia=False):
    """Generates a dictionary of dataframes for glue tables between FERC1, EIA.

    That data is primarily stored in the plant_output and
    utility_output tabs of package_data/glue/pudl_id_mapping.xlsx in the
    repository. There are a total of seven relations described in this data:

        - utilities: Unique id and name for each utility for use across the
          PUDL DB.
        - plants: Unique id and name for each plant for use across the PUDL DB.
        - utilities_eia: EIA operator ids and names attached to a PUDL
          utility id.
        - plants_eia: EIA plant ids and names attached to a PUDL plant id.
        - utilities_ferc: FERC respondent ids & names attached to a PUDL
          utility id.
        - plants_ferc: A combination of FERC plant names and respondent ids,
          associated with a PUDL plant ID. This is necessary because FERC does
          not provide plant ids, so the unique plant identifier is a
          combination of the respondent id and plant name.
        - utility_plant_assn: An association table which describes which plants
          have relationships with what utilities. If a record exists in this
          table then combination of PUDL utility id & PUDL plant id does have
          an association of some kind. The nature of that association is
          somewhat fluid, and more scrutiny will likely be required for use in
          analysis.

    Presently, the 'glue' tables are a very basic piece of infrastructure for
    the PUDL DB, because they contain the primary key fields for utilities and
    plants in FERC1.

    Args:
        ferc1 (bool): Are we ingesting FERC Form 1 data?
        eia (bool): Are we ingesting EIA data?

    Returns:
        dict: a dictionary of glue table DataFrames
    """
    # ferc glue tables are structurally entity tables w/ foreign key
    # relationships to ferc datatables, so we need some of the eia/ferc 'glue'
    # even when only ferc is ingested into the database.
    if not ferc1 and not eia:
        return

    # We need to standardize plant names -- same capitalization and no leading
    # or trailing white space... since this field is being used as a key in
    # many cases. This also needs to be done any time plant_name is pulled in
    # from other tables.
    plant_map = get_plant_map().pipe(
        pudl.helpers.simplify_strings, ["plant_name_ferc1"]
    )

    plants_pudl = (
        plant_map.loc[:, ["plant_id_pudl", "plant_name_pudl"]]
        .drop_duplicates("plant_id_pudl")
        .dropna(how="all")
    )
    plants_eia = (
        plant_map.loc[:, ["plant_id_eia", "plant_name_eia", "plant_id_pudl"]]
        .drop_duplicates("plant_id_eia")
        .dropna(subset=["plant_id_eia"])
    )
    plants_ferc1 = (
        plant_map.loc[:, ["plant_name_ferc1", "utility_id_ferc1", "plant_id_pudl"]]
        .drop_duplicates(["plant_name_ferc1", "utility_id_ferc1"])
        .dropna(subset=["utility_id_ferc1", "plant_name_ferc1"])
    )

    utility_map_pudl = get_utility_map_pudl()
    utilities_pudl = (
        utility_map_pudl.loc[:, ["utility_id_pudl", "utility_name_pudl"]]
        .drop_duplicates("utility_id_pudl")
        .dropna(how="all")
    )
    utilities_eia = (
        utility_map_pudl.loc[
            :, ["utility_id_eia", "utility_name_eia", "utility_id_pudl"]
        ]
        .drop_duplicates("utility_id_eia")
        .dropna(subset=["utility_id_eia"])
    )
    utilities_ferc1 = (
        utility_map_pudl.loc[
            :, ["utility_id_ferc1", "utility_name_ferc1", "utility_id_pudl"]
        ]
        .drop_duplicates("utility_id_ferc1")
        .dropna(subset=["utility_id_ferc1"])
    )

    utility_map_ferc1 = get_utility_map_ferc1()
    utilities_ferc1_dbf = (
        utility_map_ferc1.loc[:, ["utility_id_ferc1", "utility_id_ferc1_dbf"]]
        .drop_duplicates("utility_id_ferc1_dbf")
        .dropna(subset=["utility_id_ferc1_dbf"])
    )
    utilities_ferc1_xbrl = (
        utility_map_ferc1.loc[:, ["utility_id_ferc1", "utility_id_ferc1_xbrl"]]
        .drop_duplicates("utility_id_ferc1_xbrl")
        .dropna(subset=["utility_id_ferc1_xbrl"])
    )

    # Now we need to create a table that indicates which plants are associated
    # with every utility.

    # These dataframes map our plant_id to FERC respondents and EIA
    # operators -- the equivalents of our "utilities"
    plants_utilities_ferc1 = plant_map.loc[
        :, ["plant_id_pudl", "utility_id_ferc1"]
    ].dropna(subset=["utility_id_ferc1"])
    plants_utilities_eia = plant_map.loc[:, ["plant_id_pudl", "utility_id_eia"]].dropna(
        subset=["utility_id_eia"]
    )

    # Here we treat the dataframes like database tables, and join on the
    # FERC respondent_id and EIA operator_id, respectively.
    # Now we can concatenate the two dataframes, and get rid of all the columns
    # except for plant_id and utility_id (which determine the  utility to plant
    # association), and get rid of any duplicates or lingering NaN values...
    utility_plant_assn = pd.concat(
        [
            pd.merge(utilities_eia, plants_utilities_eia, on="utility_id_eia"),
            pd.merge(utilities_ferc1, plants_utilities_ferc1, on="utility_id_ferc1"),
        ],
        sort=True,
    )

    utility_plant_assn = (
        utility_plant_assn.loc[:, ["plant_id_pudl", "utility_id_pudl"]]
        .dropna()
        .drop_duplicates()
    )

    # At this point there should be at most one row in each of these data
    # frames with NaN values after we drop_duplicates in each. This is because
    # there will be some plants and utilities that only exist in FERC, or only
    # exist in EIA, and while they will have PUDL IDs, they may not have
    # FERC/EIA info (and it'll get pulled in as NaN)
    # Is this check still meaningful with all the EIA plants and utilities that
    # we're harvesting IDs for, with no names?
    for df, df_n in zip(
        [plants_eia, plants_ferc1, utilities_eia, utilities_ferc1],
        ["plants_eia", "plants_ferc1", "utilities_eia", "utilities_ferc1"],
    ):
        if df[pd.isnull(df).any(axis="columns")].shape[0] > 1:
            logger.warning(
                f"FERC to EIA glue breaking in {df_n}. There are too many null "
                "fields. Check the mapping spreadhseet."
            )
        df = df.dropna()

    # Before we start inserting records into the database, let's do some basic
    # sanity checks to ensure that it's (at least kind of) clean.
    # INSERT SANITY HERE

    # Any FERC respondent_id that appears in plants_ferc1 must also exist in
    # utilities_ferc1:
    # INSERT MORE SANITY HERE

    glue_dfs = {
        "plants_pudl": plants_pudl,
        "utilities_pudl": utilities_pudl,
        "plants_ferc1": plants_ferc1,
        "utilities_ferc1": utilities_ferc1,
        "utilities_ferc1_dbf": utilities_ferc1_dbf,
        "utilities_ferc1_xbrl": utilities_ferc1_xbrl,
        "plants_eia": plants_eia,
        "utilities_eia": utilities_eia,
        "utility_plant_assn": utility_plant_assn,
    }

    # if we're not ingesting eia, exclude eia only tables
    if not eia:
        glue_dfs = {name: df for (name, df) in glue_dfs.items() if "_eia" not in name}
    # if we're not ingesting ferc, exclude ferc1 only tables
    if not ferc1:
        glue_dfs = {name: df for (name, df) in glue_dfs.items() if "_ferc1" not in name}

    return glue_dfs<|MERGE_RESOLUTION|>--- conflicted
+++ resolved
@@ -35,14 +35,10 @@
 import sqlalchemy as sa
 
 import pudl
-<<<<<<< HEAD
-=======
-from pudl.helpers import get_logger
 from pudl.metadata.fields import apply_pudl_dtypes
 from pudl.transform.classes import StringNormalization, normalize_strings_multicol
 from pudl.transform.ferc1 import Ferc1AbstractTableTransformer, Ferc1TableId
 from pudl.transform.params.ferc1 import FERC1_STRING_NORM
->>>>>>> ea842c90
 
 logger = pudl.logging.get_logger(__name__)
 
@@ -117,81 +113,6 @@
         plant_name_eia values for every EIA plant which has already been
         assigned a PUDL Plant ID.
     """
-<<<<<<< HEAD
-    # Validate the input years:
-    _ = pudl.settings.Ferc1Settings(years=list(years))
-
-    # Grab the FERC 1 DB metadata so we can query against the DB w/ SQLAlchemy:
-    ferc1_engine = sa.create_engine(pudl_settings["ferc1_db"])
-    ferc1_tables = pudl.output.pudltabl.get_table_meta(ferc1_engine)
-
-    # This table contains the utility names and IDs:
-    respondent_table = ferc1_tables["f1_respondent_id"]
-    # These are all the tables we're gathering "plants" from:
-    plant_tables = ["f1_steam", "f1_gnrt_plant", "f1_hydro", "f1_pumped_storage"]
-    # FERC doesn't use the sme column names for the same values across all of
-    # Their tables... but all of these are cpacity in MW.
-    capacity_cols = {
-        "f1_steam": "tot_capacity",
-        "f1_gnrt_plant": "capacity_rating",
-        "f1_hydro": "tot_capacity",
-        "f1_pumped_storage": "tot_capacity",
-    }
-
-    # Generate a list of all combinations of utility ID, utility name, and
-    # plant name that currently exist inside the raw FERC Form 1 Database, by
-    # iterating over the tables that contain "plants" and grabbing those
-    # columns (along with their capacity, since that's useful for matching
-    # purposes)
-    all_plants = pd.DataFrame()
-    for tbl in plant_tables:
-        plant_select = (
-            sa.sql.select(
-                ferc1_tables[tbl].c.respondent_id,
-                ferc1_tables[tbl].c.plant_name,
-                ferc1_tables[tbl].columns[capacity_cols[tbl]],
-                respondent_table.c.respondent_name,
-            )
-            .distinct()
-            .where(
-                sa.and_(
-                    ferc1_tables[tbl].c.respondent_id
-                    == respondent_table.c.respondent_id,
-                    ferc1_tables[tbl].c.plant_name != "",
-                    ferc1_tables[tbl].c.report_year.in_(years),
-                )
-            )
-        )
-
-        # Add all the plants from the current table to our bigger list:
-        db_plants = (
-            pd.read_sql(plant_select, ferc1_engine)
-            .rename(
-                columns={
-                    "respondent_id": "utility_id_ferc1",
-                    "respondent_name": "utility_name_ferc1",
-                    "plant_name": "plant_name_ferc1",
-                    capacity_cols[tbl]: "capacity_mw",
-                }
-            )
-            .pipe(
-                pudl.helpers.simplify_strings,
-                columns=["plant_name_ferc1", "utility_name_ferc1"],
-            )
-            .assign(plant_table=tbl)
-            .loc[
-                :,
-                [
-                    "utility_id_ferc1",
-                    "utility_name_ferc1",
-                    "plant_name_ferc1",
-                    "capacity_mw",
-                    "plant_table",
-                ],
-            ]
-        )
-        all_plants = pd.concat([all_plants, db_plants])
-=======
     mapped_plants_eia = (
         get_plant_map()
         .loc[:, ["plant_id_eia", "plant_name_eia"]]
@@ -202,7 +123,6 @@
         .sort_values("plant_id_eia")
     )
     return mapped_plants_eia
->>>>>>> ea842c90
 
 
 ##########################
