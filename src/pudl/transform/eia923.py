--- conflicted
+++ resolved
@@ -666,14 +666,7 @@
     # Convert the EIA923 DataFrame from yearly to monthly records.
     gen_fuel = _yearly_to_monthly_records(gen_fuel)
     # Replace the EIA923 NA value ('.') with a real NA value.
-<<<<<<< HEAD
     gen_fuel = pudl.helpers.standardize_na_values(gen_fuel)
-    # Remove "State fuel-level increment" records... which don't pertain to
-    # any particular plant (they have plant_id_eia == operator_id == 99999)
-    gen_fuel = gen_fuel[gen_fuel.plant_id_eia != 99999]
-=======
-    gen_fuel = pudl.helpers.fix_eia_na(gen_fuel)
->>>>>>> 34d01e3c
 
     # conservative manual correction for bad prime mover codes
     gen_fuel["prime_mover_code"] = (
