--- conflicted
+++ resolved
@@ -185,20 +185,13 @@
                                    'capacity_mw',
                                    'report_year']]
 
-<<<<<<< HEAD
-    plant_info_df['reporting_frequency'] = plant_info_df.reporting_frequency.map({'M': 'monthly',
-                                                                                  'A': 'annual'})
+    plant_info_df['reporting_frequency'] = plant_info_df.reporting_frequency.map(
+        {'M': 'monthly', 'A': 'annual'}
+    )
     # Since this is a plain Yes/No variable -- just make it a real sa.Boolean.
     plant_info_df["combined_heat_power"] = plant_info_df["combined_heat_power"].map(
         {'N': False, 'Y': True}
     )
-=======
-    plant_info_df['reporting_frequency'] = plant_info_df.reporting_frequency.replace(
-        {'M': 'monthly', 'A': 'annual'})
-    # Since this is a plain Yes/No variable -- just make it a real sa.Boolean.
-    plant_info_df.combined_heat_power.replace(
-        {'N': False, 'Y': True}, inplace=True)
->>>>>>> 1e7d412b
 
     # Get rid of excessive whitespace introduced to break long lines (ugh)
     plant_info_df.census_region = plant_info_df.census_region.str.replace(
@@ -619,13 +612,13 @@
                     "Not transforming EIA 923.")
         return eia923_transformed_dfs
 
-    for table in eia923_transform_functions.keys():
+    for table in eia923_transform_functions:
         if table in eia923_tables:
             logger.info(
-                f"Transforming raw EIA 923 DataFrames for {table} "
-                f"concatenated across all years.")
+                "Transforming raw EIA 923 DataFrames for %s "
+                "concatenated across all years.", table)
             eia923_transform_functions[table](eia923_raw_dfs,
                                               eia923_transformed_dfs)
         else:
-            logger.info(f'Not transforming {table}')
+            logger.info('Not transforming %s', table)
     return eia923_transformed_dfs