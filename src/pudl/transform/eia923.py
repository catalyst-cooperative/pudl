"""Module to perform data cleaning functions on EIA923 data tables."""
import logging
from typing import Dict

import numpy as np
import pandas as pd

import pudl
from pudl.constants import PUDL_TABLES
from pudl.metadata.codes import ENERGY_SOURCES_EIA
from pudl.metadata.labels import COALMINE_TYPES_EIA

logger = logging.getLogger(__name__)

PUDL_META = pudl.metadata.Package.from_resource_ids(pudl.metadata.RESOURCE_METADATA)

COALMINE_COUNTRY_CODES: Dict[str, str] = {
    'AU': 'AUS',  # Australia
    'CL': 'COL',  # Colombia
    'CN': 'CAN',  # Canada
    'IS': 'IDN',  # Indonesia
    'PL': 'POL',  # Poland
    'RS': 'RUS',  # Russia
    'UK': 'GBR',  # United Kingdom of Great Britain
    'VZ': 'VEN',  # Venezuela
    'OT': 'other_country',
    'IM': 'unknown'
}
"""
A mapping of EIA foreign coal mine country codes to 3-letter ISO-3166-1 codes.

The EIA-923 lists the US state of origin for coal deliveries using standard
2-letter US state abbreviations. However, foreign countries are also included
as "states" in this category and because some of them have 2-letter abbreviation
collisions with US states, their coding is non-standard.

Instead of using the provided non-standard codes, we convert to the ISO-3166-1
three letter country codes: https://en.wikipedia.org/wiki/ISO_3166-1_alpha-3
"""

###############################################################################
###############################################################################
# HELPER FUNCTIONS
###############################################################################
###############################################################################


def _get_plant_nuclear_unit_id_map(nuc_fuel: pd.DataFrame) -> Dict[int, str]:
    """Get a plant_id -> nuclear_unit_id mapping for all plants with one nuclear unit.

    Parameters:
        nuc_fuel: dataframe of nuclear unit fuels.

    Returns:
        plant_to_nuc_id: one to one mapping of plant_id_eia to nuclear_unit_id.
    """
    nuc_fuel = nuc_fuel[nuc_fuel.nuclear_unit_id.notna()].copy()

    # Find the plants with one nuclear unit
    plant_nuc_unit_counts = nuc_fuel.groupby(
        "plant_id_eia").nuclear_unit_id.nunique().copy()

    plant_id_with_one_unit = plant_nuc_unit_counts[plant_nuc_unit_counts.eq(1)].index

    # get the nuclear_unit_id for the plants with one prime mover
    plant_to_nuc_id = nuc_fuel.groupby(
        "plant_id_eia").nuclear_unit_id.unique().loc[plant_id_with_one_unit]

    plant_to_nuc_id = plant_to_nuc_id.explode()

    # check there is one nuclear unit per plant.
    assert plant_to_nuc_id.index.is_unique, "Found multiple nuclear units in plant_to_nuc_id mapping."
    # Check there are no missing nuclear unit ids.
    assert (~plant_to_nuc_id.isna()).all(
    ), "Found missing nuclear_unit_ids in plant_to_nuc_id mappings."

    plant_to_nuc_id = plant_to_nuc_id.astype("string")

    return dict(plant_to_nuc_id)


def _backfill_nuclear_unit_id(nuc_fuel: pd.DataFrame) -> pd.DataFrame:
    """Backfill 2001 and 2002 nuclear_unit_id for plants with one nuclear unit.

    2001 and 2002 generation_fuel_eia923 records do not include nuclear_unit_id
    which is required for the primary key of nuclear_unit_fuel_eia923. We backfill this field for plants
    with one nuclear unit. nuclear_unit_id is filled with 'UNK' if the nuclear_unit_id can't be recovered.

    Parameters:
        nuc_fuel: nuclear fuels dataframe.

    Returns:
        nuc_fuel: nuclear fuels dataframe with backfilled nuclear_unit_id field.
    """
    plant_to_nuc_id_map = _get_plant_nuclear_unit_id_map(nuc_fuel)

    missing_nuclear_unit_id = nuc_fuel.nuclear_unit_id.isna()

    unit_id_fill = nuc_fuel.loc[missing_nuclear_unit_id,
                                "plant_id_eia"].map(plant_to_nuc_id_map)
    # If we aren't able to impute nuclear_unit_id, fill them UNK.
    unit_id_fill = unit_id_fill.fillna("UNK")

    nuc_fuel.loc[missing_nuclear_unit_id, "nuclear_unit_id"] = unit_id_fill

    missing_nuclear_unit_id = nuc_fuel.nuclear_unit_id.isna()
    nuc_fuel.loc[missing_nuclear_unit_id, "nuclear_unit_id"] = "UNK"

    return nuc_fuel


def _get_plant_prime_mover_map(gen_fuel: pd.DataFrame) -> Dict[int, str]:
    """Get a plant_id -> prime_mover_code mapping for all plants with one prime mover.

    Parameters:
        gen_fuel: dataframe of generation fuels.

    Returns:
        fuel_type_map: one to one mapping of plant_id_eia to prime_mover_codes.
    """
    # Remove fuels that don't have a prime mover.
    gen_fuel = gen_fuel[~gen_fuel.prime_mover_code.isna()].copy()

    # find plants with one prime mover
    plant_prime_movers_counts = gen_fuel.groupby(
        "plant_id_eia").prime_mover_code.nunique().copy()
    plant_ids_with_one_pm = plant_prime_movers_counts[plant_prime_movers_counts.eq(
        1)].index

    # get the prime mover codes for the plants with one prime mover
    plant_to_prime_mover = gen_fuel.groupby(
        "plant_id_eia").prime_mover_code.unique().loc[plant_ids_with_one_pm]

    plant_to_prime_mover = plant_to_prime_mover.explode()

    # check there is one prime mover per plant.
    assert plant_to_prime_mover.index.is_unique, "Found multiple plants in plant_to_prime_mover mapping."
    # Check there are no missing prime mover codes.
    assert (~plant_to_prime_mover.isna()).all(
    ), "Found missing prime_mover_codes in plant_to_prime_mover mappings."

    return dict(plant_to_prime_mover)


def _backfill_prime_mover_code(gen_fuel: pd.DataFrame) -> pd.DataFrame:
    """Backfill 2001 and 2002 prime_mover_code for plants with one prime mover.

    2001 and 2002 generation_fuel_eia923 records do not include prime_mover_code
    which is required for the primary key. We backfill this field for plants
    with one prime mover. prime_mover_code is set to 'UNK' if future plants
    have multiple prime movers.

    Parameters:
        gen_fuel: generation fuels dataframe.

    Returns:
        gen_fuel: generation fuels dataframe with backfilled prime_mover_code field.
    """
    plant_to_prime_mover_map = _get_plant_prime_mover_map(gen_fuel)

    missing_prime_movers = gen_fuel.prime_mover_code.isna()
    gen_fuel.loc[missing_prime_movers, "prime_mover_code"] = gen_fuel.loc[missing_prime_movers,
                                                                          "plant_id_eia"].map(plant_to_prime_mover_map)

    # Assign prime mover codes for hydro fuels
    hydro_map = {"HPS": "PS", "HYC": "HY"}
    missing_hydro = gen_fuel.fuel_type.eq("WAT") & gen_fuel.prime_mover_code.isna()
    gen_fuel.loc[missing_hydro, "prime_mover_code"] = gen_fuel.loc[missing_hydro,
                                                                   "fuel_type_code_aer"].map(hydro_map)

    # Assign the rest to UNK
    missing_prime_movers = gen_fuel.prime_mover_code.isna()
    gen_fuel.loc[missing_prime_movers, "prime_mover_code"] = "UNK"

    assert gen_fuel.prime_mover_code.notna().all(
    ), "generation_fuel_923.prime_mover_code has missing values after backfill."
    return gen_fuel


def _get_most_frequent_fuel_type_map(gen_fuel: pd.DataFrame) -> Dict[str, str]:
    """Get the a mapping of the most common fuel_types for each fuel_type_code_aer.

    Parameters:
        gen_fuel: dataframe of generation fuels.

    Returns:
        fuel_type_map: mapping of fuel_type_code_aer to fuel_type codes.
    """
    fuel_type_counts = gen_fuel.groupby(
        ["fuel_type_code_aer", "fuel_type"]).plant_id_eia.count()
    fuel_type_counts = fuel_type_counts.reset_index(
    ).sort_values(by="plant_id_eia", ascending=False)

    fuel_type_map = fuel_type_counts.groupby(["fuel_type_code_aer"]).first().reset_index()[
        ["fuel_type_code_aer", "fuel_type"]]
    return dict(fuel_type_map.values)


def _clean_fuel_types(gen_fuel: pd.DataFrame) -> pd.DataFrame:
    """Clean generator_fuel_eia923.fuel_type field.

    Transformations include:

    * Remap mistyped fuel_types and duplicated AER fuel codes.
    * Remap MSW to biogenic and non biogenic fuel types.
    * Fill missing fuel_types using most common fuel_types for each AER fuel codes.

    Parameters:
        gen_fuel: generation fuels dataframe.

    Returns:
        gen_fuel: generation fuels dataframe with cleaned fuel_type field.
    """
    # conservative manual corrections for misplaced or mistyped fuel types
    gen_fuel['fuel_type'] = (
        gen_fuel['fuel_type']
        .replace({
            # mistyped, 1 record in 2002 (as of 2019 data)
            'OW': 'WO',
            # duplicated AER fuel code, subtype not reported. One record in 2001 (as of 2019 data)
            'COL': '',
            # duplicated AER fuel code, maps unambiguously to 'wat'. 4 records in 2001 (as of 2019 data)
            'HPS': 'WAT',
            # duplicated AER fuel code, subtype not reported. 12 records in 2001 (as of 2019 data)
            'OOG': '',
        })
        # Empty strings and whitespace that should be NA.
        .replace(to_replace=r'^\s*$', value=pd.NA, regex=True)
    )

    # Remap MSW. Prior to 2006, MSW contained biogenic and non biogenic fuel types.
    # Starting in 2006 MSW got split into MSB and MSN.
    msw_fuels = gen_fuel.fuel_type.eq("MSW")
    gen_fuel.loc[msw_fuels, "fuel_type"] = gen_fuel.loc[msw_fuels,
                                                        "fuel_type_code_aer"].map({"OTH": "MSN", "MLG": "MSB"})

    # Make sure we replaced all MSWs
    assert gen_fuel.fuel_type.ne("MSW").all()

    # Fill in any missing fuel_types with the most common fuel type of each fuel_type_code_aer.
    missing_fuel_type = gen_fuel["fuel_type"].isna()
    frequent_fuel_type_map = _get_most_frequent_fuel_type_map(gen_fuel)

    gen_fuel.loc[missing_fuel_type, "fuel_type"] = gen_fuel.loc[missing_fuel_type,
                                                                "fuel_type_code_aer"].map(frequent_fuel_type_map)
    assert gen_fuel.fuel_type.notna().all(), "Missing data in generator_fuel_eia923.fuel_type"

    return gen_fuel


def _aggregate_generation_fuel_duplicates(gen_fuel: pd.DataFrame, nuclear: bool = False) -> pd.DataFrame:
    """Aggregate remaining duplicate generation fuels.

    There are a handful of plants (< 100) whose prime_mover_code can't be imputed
    or duplicates exist in the raw table. We resolve these be aggregate the variable
    fields.

    Parameters:
        gen_fuel: generation fuels dataframe.
        nuclear: adds nuclear_unit_id to list of natural key fields.

    Returns:
        gen_fuel: generation fuels dataframe without duplicates in natural key fields.
    """
    natural_key_fields = [
        "report_date",
        "plant_id_eia",
        "fuel_type",
        "prime_mover_code",
    ]
    if nuclear:
        natural_key_fields += ["nuclear_unit_id"]

    is_duplicate = gen_fuel.duplicated(subset=natural_key_fields, keep=False)

    duplicates = gen_fuel[is_duplicate].copy()
    assert duplicates.groupby(natural_key_fields).fuel_type_code_aer.nunique().eq(
        1).all(), "Duplicate fuels have different fuel_type_code_aer."

    agg_fields = {
        'fuel_consumed_units': "sum",
        'fuel_consumed_for_electricity_units': "sum",
        'fuel_consumed_mmbtu': "sum",
        'fuel_consumed_for_electricity_mmbtu': "sum",
        'net_generation_mwh': "sum",
        # We can safely select the first fuel_type_code_aer because we know they are the same for each group of duplicates.
        'fuel_type_code_aer': "first"
    }

    resolved_duplicates = duplicates.groupby(
        natural_key_fields).agg(agg_fields).reset_index()
    # Recalculate fuel_mmbtu_per_unit after aggregation.
    resolved_duplicates["fuel_mmbtu_per_unit"] = resolved_duplicates["fuel_consumed_mmbtu"] / \
        resolved_duplicates["fuel_consumed_units"]

    # Add the resolved records back to generation_fuel dataframe.
    gen_df = gen_fuel[~is_duplicate].copy()
    gen_df = gen_df.append(resolved_duplicates)

    assert gen_df[natural_key_fields].notna().all().all(
    ), f"There are missing values in generation_fuel{'_nuclear' if nuclear else ''}_eia923 natural key fields."
    assert (~gen_df.duplicated(subset=natural_key_fields)).all(
    ), "Duplicate generation fuels have not been resolved."
    return gen_df


def _yearly_to_monthly_records(df: pd.DataFrame) -> pd.DataFrame:
    """Converts an EIA 923 record of 12 months of data into 12 monthly records.

    Much of the data reported in EIA 923 is monthly, but all 12 months worth of data is
    reported in a single record, with one field for each of the 12 months.  This
    function converts these annualized composite records into a set of 12 monthly
    records containing the same information, by parsing the field names for months, and
    adding a month field.  Non - time series data is retained in the same format.

    Args:
        df: A pandas DataFrame containing the annual data to be
            converted into monthly records.

    Returns:
        A dataframe containing the same data as was passed in via df,
        but with monthly records as rows instead of as columns.

    """
    month_dict = {
        'january': 1,
        'february': 2,
        'march': 3,
        'april': 4,
        'may': 5,
        'june': 6,
        'july': 7,
        'august': 8,
        'september': 9,
        'october': 10,
        'november': 11,
        'december': 12
    }
    multi_idx = df.columns.str.rsplit(
        "_", n=1, expand=True).set_names([None, 'report_month'])
    ends_with_month_filter = multi_idx.get_level_values(
        'report_month').isin(set(month_dict.keys()))
    if not ends_with_month_filter.any():
        return df
    index_cols = df.columns[~ends_with_month_filter]
    # performance note: this was good enough for eia923 data size.
    # Using .set_index() is simple but inefficient due to unecessary index creation.
    # Performance may be improved by separating into two dataframes,
    # .stack()ing the monthly data, then joining back together on the original index.
    df = df.set_index(list(index_cols), append=True)
    # convert month names to numbers (january -> 1)
    col_df = multi_idx[ends_with_month_filter].to_frame(index=False)
    col_df.loc[:, 'report_month'] = col_df.loc[:, 'report_month'].map(month_dict)
    month_idx = pd.MultiIndex.from_frame(col_df).set_names([None, 'report_month'])
    # reshape
    df.columns = month_idx
    df = df.stack()
    # restore original index and columns - reset index except level 0
    df = df.reset_index(level=list(range(1, df.index.nlevels)))
    return df


def _coalmine_cleanup(cmi_df):
    """Cleans up the coalmine_eia923 table.

    This function does most of the coalmine_eia923 table transformation. It is separate
    from the coalmine() transform function because of the peculiar way that we are
    normalizing the fuel_receipts_costs_eia923() table.

    All of the coalmine information is originally coming from the EIA
    fuel_receipts_costs spreadsheet, but it really belongs in its own table. We strip it
    out of FRC, and create that separate table, but then we need to refer to that table
    through a foreign key. To do so, we actually merge the entire contents of the
    coalmine table into FRC, including the surrogate key, and then drop the data fields.

    For this to work, we need to have exactly the same coalmine data fields in both the
    new coalmine table, and the FRC table. To ensure that's true, we isolate the
    transformations here in this function, and apply them to the coalmine columns in
    both the FRC table and the coalmine table.

    Args:
        cmi_df (pandas.DataFrame): A DataFrame to be cleaned, containing coalmine
            information (e.g. name, county, state)

    Returns:
        pandas.DataFrame: A cleaned DataFrame containing coalmine information.

    """
    # Because we need to pull the mine_id_msha field into the FRC table,
    # but we don't know what that ID is going to be until we've populated
    # this table... we're going to functionally end up using the data in
    # the coalmine info table as a "key."  Whatever set of things we
    # drop duplicates on will be the defacto key.  Whatever massaging we do
    # of the values here (case, removing whitespace, punctuation, etc.) will
    # affect the total number of "unique" mines that we end up having in the
    # table... and we probably want to minimize it (without creating
    # collisions).  We will need to do exactly the same transofrmations in the
    # FRC ingest function before merging these values in, or they won't match
    # up.
    cmi_df = (
        cmi_df.assign(
            # Map mine type codes, which have changed over the years, to a few
            # canonical values:
            mine_type=lambda x: x.mine_type.replace(
                {'[pP]': 'P', 'U/S': 'US', 'S/U': 'SU', 'Su': 'S'}, regex=True),
            # replace 2-letter country codes w/ ISO 3 letter as appropriate:
            state=lambda x: x.state.replace(COALMINE_COUNTRY_CODES),
            # remove all internal non-alphanumeric characters:
            mine_name=lambda x: x.mine_name.replace(
                '[^a-zA-Z0-9 -]', '', regex=True),
            # Homogenize the data type that we're finding inside the
            # county_id_fips field (ugh, Excel sheets!).  Mostly these are
            # integers or NA values, but for imported coal, there are both
            # 'IMP' and 'IM' string values.
            county_id_fips=lambda x: x.county_id_fips.replace(
                '[a-zA-Z]+', value=np.nan, regex=True
            )
        )
        .assign(mine_type=lambda x: x.mine_type.map(COALMINE_TYPES_EIA))
        # No leading or trailing whitespace:
        .pipe(pudl.helpers.simplify_strings, columns=["mine_name"])
        .astype({"county_id_fips": float})
        .astype({"county_id_fips": pd.Int64Dtype()})
        .fillna({"mine_type": pd.NA})
        .astype({"mine_type": pd.StringDtype()})
    )
    return cmi_df

###############################################################################
###############################################################################
# DATATABLE TRANSFORM FUNCTIONS
###############################################################################
###############################################################################


def plants(eia923_dfs, eia923_transformed_dfs):
    """Transforms the plants_eia923 table.

    Much of the static plant information is reported repeatedly, and scattered across
    several different pages of EIA 923. The data frame that this function uses is
    assembled from those many different pages, and passed in via the same dictionary of
    dataframes that all the other ingest functions use for uniformity.

    Transformations include:

    * Map full spelling onto code values.
    * Convert Y/N columns to booleans.
    * Remove excess white space around values.
    * Drop duplicate rows.

    Args:
        eia923_dfs (dictionary of pandas.DataFrame): Each entry in this dictionary of
            DataFrame objects corresponds to a page from the EIA 923 form, as reported
            in the Excel spreadsheets they distribute.
        eia923_transformed_dfs (dict): A dictionary of DataFrame objects in which pages
            from EIA923 form (keys) correspond to normalized DataFrames of values from
            that page (values).

    Returns:
        dict: eia923_transformed_dfs, a dictionary of DataFrame objects in which pages
        from EIA923 form (keys) correspond to normalized DataFrames of values from that
        page (values).

    """
    plant_info_df = eia923_dfs['plant_frame'].copy()

    # There are other fields being compiled in the plant_info_df from all of
    # the various EIA923 spreadsheet pages. Do we want to add them to the
    # database model too? E.g. capacity_mw, operator_name, etc.
    plant_info_df = plant_info_df[['plant_id_eia',
                                   'combined_heat_power',
                                   'plant_state',
                                   'eia_sector',
                                   'naics_code',
                                   'reporting_frequency',
                                   'census_region',
                                   'nerc_region',
                                   'capacity_mw',
                                   'report_year']]

    plant_info_df['reporting_frequency'] = plant_info_df.reporting_frequency.replace(
        {'M': 'monthly', 'A': 'annual'})
    # Since this is a plain Yes/No variable -- just make it a real sa.Boolean.
    plant_info_df.combined_heat_power.replace(
        {'N': False, 'Y': True}, inplace=True)

    # Get rid of excessive whitespace introduced to break long lines (ugh)
    plant_info_df.census_region = plant_info_df.census_region.str.replace(
        ' ', '')
    plant_info_df.drop_duplicates(subset='plant_id_eia')

    plant_info_df['plant_id_eia'] = plant_info_df['plant_id_eia'].astype(int)

    eia923_transformed_dfs['plants_eia923'] = plant_info_df

    return eia923_transformed_dfs


def nuclear_unit_fuel(
    nuclear_unit_fuel: pd.DataFrame,
    eia923_transformed_dfs: Dict[str, pd.DataFrame]
) -> None:
    """Transforms the generation_fuel_nuclear_eia923 table.

    Transformations include:

    * Backfill nuclear_unit_ids for 2001 and 2002.
    * Set all prime_mover_codes to 'ST'.
    * Aggregate remaining duplicate units.

    Parameters:
        nuclear_unit_fuel: dataframe of nuclear unit fuels.
        eia923_transformed_dfs: dictionary to hold all eia923 tables.

    """
    nuclear_unit_fuel["nuclear_unit_id"] = nuclear_unit_fuel["nuclear_unit_id"].astype(
        "Int64").astype("string")

    nuclear_unit_fuel = _backfill_nuclear_unit_id(nuclear_unit_fuel)

    # All nuclear plants have steam turbines.
    nuclear_unit_fuel.loc[:, "prime_mover_code"] = nuclear_unit_fuel["prime_mover_code"].fillna(
        "ST")

    # Aggregate remaining duplicates.
    nuclear_unit_fuel = _aggregate_generation_fuel_duplicates(
        nuclear_unit_fuel, nuclear=True)

    eia923_transformed_dfs["generation_fuel_nuclear_eia923"] = nuclear_unit_fuel


def generation_fuel(eia923_dfs, eia923_transformed_dfs):
    """Transforms the generation_fuel_eia923 table.

    Transformations include:

    * Remove fields implicated elsewhere.
    * Replace . values with NA.
    * Remove rows with utility ids 99999.
    * Create a fuel_type_code_pudl field that organizes fuel types into
      clean, distinguishable categories.
    * Combine year and month columns into a single date column.
    * Clean and impute fuel_type field.
    * Backfill missing prime_mover_codes
    * Create a separate nuclear_unit_fuel table.
    * Aggregate records with duplicate natural keys.

    Args:
        eia923_dfs (dict): Each entry in this dictionary of DataFrame objects
            corresponds to a page from the EIA923 form, as reported in the Excel
            spreadsheets they distribute.
        eia923_transformed_dfs (dict): A dictionary of DataFrame objects in which pages
            from EIA923 form (keys) correspond to normalized DataFrames of values from
            that page (values).

    Returns:
        dict: eia923_transformed_dfs, a dictionary of DataFrame objects in which pages
        from EIA923 form (keys) correspond to normalized DataFrames of values from that
        page (values).

    """
    # This needs to be a copy of what we're passed in so we can edit it.
    gen_fuel = eia923_dfs['generation_fuel'].copy()

    # Drop fields we're not inserting into the generation_fuel_eia923 table.
    cols_to_drop = ['combined_heat_power',
                    'plant_name_eia',
                    'operator_name',
                    'operator_id',
                    'plant_state',
                    'census_region',
                    'nerc_region',
                    'naics_code',
                    'eia_sector',
                    'sector_name',
                    'fuel_unit',
                    'total_fuel_consumption_quantity',
                    'electric_fuel_consumption_quantity',
                    'total_fuel_consumption_mmbtu',
                    'elec_fuel_consumption_mmbtu',
                    'net_generation_megawatthours']
    gen_fuel.drop(cols_to_drop, axis=1, inplace=True)

    # Convert the EIA923 DataFrame from yearly to monthly records.
    gen_fuel = _yearly_to_monthly_records(gen_fuel)
    # Replace the EIA923 NA value ('.') with a real NA value.
    gen_fuel = pudl.helpers.fix_eia_na(gen_fuel)
    # Remove "State fuel-level increment" records... which don't pertain to
    # any particular plant (they have plant_id_eia == operator_id == 99999)
    gen_fuel = gen_fuel[gen_fuel.plant_id_eia != 99999]

    # conservative manual correction for bad prime mover codes
    gen_fuel['prime_mover_code'] = (
        # one plant in 2004. Pre-2004, it was '',
        # post-2004, it was broken into combined cycle parts
        gen_fuel['prime_mover_code'].replace({'CC': ''})
        # Empty strings and whitespace that should be NA.
        .replace(to_replace=r'^\s*$', value=pd.NA, regex=True)
    )

<<<<<<< HEAD
    gf_df = PUDL_META.get_resource("generation_fuel_eia923").encode(gf_df)

    gf_df['fuel_type_code_pudl'] = gf_df.energy_source_code.map(
        pudl.helpers.label_map(
            ENERGY_SOURCES_EIA["df"],
            from_col="code",
            to_col="fuel_type_code_pudl",
            null_value=pd.NA,
        )
=======
    # Clean the fuel type field
    gen_fuel = _clean_fuel_types(gen_fuel)

    gen_fuel['fuel_type_code_pudl'] = (
        pudl.helpers.cleanstrings_series(
            gen_fuel.fuel_type,
            pc.FUEL_TYPE_EIA923_GEN_FUEL_SIMPLE_MAP)
>>>>>>> 9b8a672d
    )

    # Drop records missing all variable fields.
    variable_fields = [
        "fuel_consumed_units",
        "fuel_consumed_for_electricity_units",
        "fuel_mmbtu_per_unit",
        "fuel_consumed_mmbtu",
        "fuel_consumed_for_electricity_mmbtu",
        "net_generation_mwh"
    ]
    gen_fuel = gen_fuel.dropna(subset=variable_fields, how="all")

    # Convert Year/Month columns into a single Date column...
    gen_fuel = pudl.helpers.convert_to_date(gen_fuel)

    # Create separate nuclear unit fuel table
    nuclear_units = gen_fuel[gen_fuel.nuclear_unit_id.notna() |
                             gen_fuel.fuel_type.eq("NUC")].copy()
    nuclear_unit_fuel(nuclear_units, eia923_transformed_dfs)

    gen_fuel = gen_fuel[gen_fuel.nuclear_unit_id.isna(
    ) & gen_fuel.fuel_type.ne("NUC")].copy()
    gen_fuel = gen_fuel.drop(columns=["nuclear_unit_id"])

    # Backfill 2001, 2002 prime_mover_codes.
    gen_fuel = _backfill_prime_mover_code(gen_fuel)

    # Aggregate any remaining duplicates.
    gen_fuel = _aggregate_generation_fuel_duplicates(gen_fuel)

    eia923_transformed_dfs['generation_fuel_eia923'] = gen_fuel

    return eia923_transformed_dfs


def _map_prime_mover_sets(prime_mover_set: np.ndarray) -> str:
    """Map unique prime mover combinations to a single prime mover code.

    In 2001-2019 data, the .value_counts() of the combinations is:
    (CA, CT)        750
    (ST, CA)        101
    (ST)             60
    (CA)             17
    (CS, ST, CT)      2
    Args:
        prime_mover_set (np.ndarray): unique combinations of prime_mover_code

    Returns:
        str: single prime mover code
    """
    if len(prime_mover_set) == 1:  # single valued
        return prime_mover_set[0]
    elif 'CA' in prime_mover_set:
        return 'CA'  # arbitrary choice
    elif 'CS' in prime_mover_set:
        return 'CS'
    else:
        raise ValueError(
            "Dataset contains new kinds of duplicate boiler_fuel rows. "
            f"Prime movers are {prime_mover_set}"
        )


def _aggregate_duplicate_boiler_fuel_keys(boiler_fuel_df: pd.DataFrame) -> pd.DataFrame:
    """Combine boiler_fuel rows with duplicate keys by aggregating them.

    Boiler_fuel_eia923 contains a few records with duplicate keys, mostly caused by
    CA and CT parts of combined cycle plants being mapped to the same boiler ID.
    This is most likely a data entry error. See GitHub issue #852

    One solution (implemented here) is to simply aggregate those records together.
    This is cheap and easy compared to the more thorough solution of making
    surrogate boiler IDs. Aggregation was preferred to purity due to the low volume of
    affected records (4.5% of combined cycle plants).

    Args:
        boiler_fuel_df: the boiler_fuel dataframe

    Returns:
        A copy of boiler_fuel dataframe with duplicates removed and aggregates appended.

    """
    quantity_cols = ['fuel_consumed_units', ]
    relative_cols = ['ash_content_pct', 'sulfur_content_pct', 'fuel_mmbtu_per_unit']
    key_cols = ['boiler_id', 'fuel_type_code', 'plant_id_eia', 'report_date']

    expected_cols = set(quantity_cols + relative_cols + key_cols + ['prime_mover_code'])
    actual_cols = set(boiler_fuel_df.columns)
    difference = actual_cols.symmetric_difference(expected_cols)

    if difference:
        raise AssertionError(
            "Columns were expected to align, instead found this difference: "
            f"{difference}"
        )

    is_duplicate = boiler_fuel_df.duplicated(subset=key_cols, keep=False)
    duplicates: pd.DataFrame = boiler_fuel_df[is_duplicate]
    boiler_fuel_groups = duplicates.groupby(key_cols)

    # For relative columns, take average weighted by fuel usage
    total_fuel: pd.Series = boiler_fuel_groups['fuel_consumed_units'].transform('sum')
    # division by zero -> NaN, so fill with 0 in those cases
    fuel_fraction = duplicates['fuel_consumed_units'].div(
        total_fuel.to_numpy()).fillna(0.0)
    # overwrite with weighted values
    duplicates[relative_cols] = duplicates[relative_cols].mul(
        fuel_fraction.to_numpy().reshape(-1, 1))

    aggregates = boiler_fuel_groups[quantity_cols + relative_cols].sum()
    # apply manual mapping to prime_mover_code
    aggregates['prime_mover_code'] = boiler_fuel_groups['prime_mover_code'].unique().apply(
        _map_prime_mover_sets)

    # NOTE: the following method changes the order of the data and resets the index
    modified_boiler_fuel_df = boiler_fuel_df[~is_duplicate].append(
        aggregates.reset_index(), ignore_index=True)

    return modified_boiler_fuel_df


def boiler_fuel(eia923_dfs, eia923_transformed_dfs):
    """Transforms the boiler_fuel_eia923 table.

    Transformations include:

    * Remove fields implicated elsewhere.
    * Drop values with plant and boiler id values of NA.
    * Replace . values with NA.
    * Create a fuel_type_code_pudl field that organizes fuel types into clean,
      distinguishable categories.
    * Combine year and month columns into a single date column.

    Args:
        eia923_dfs (dict): Each entry in this dictionary of DataFrame objects
            corresponds to a page from the EIA923 form, as reported in the Excel
            spreadsheets they distribute.
        eia923_transformed_dfs (dict): A dictionary of DataFrame objects in which pages
            from EIA923 form (keys) correspond to normalized DataFrames of values from
            that page (values).

    Returns:
        dict: eia923_transformed_dfs, a dictionary of DataFrame objects in which pages
            from EIA923 form (keys) correspond to normalized DataFrames of values from
            that page (values).
    """
    bf_df = eia923_dfs['boiler_fuel'].copy()

    # Need to stop dropping fields that contain harvestable entity attributes.
    # See https://github.com/catalyst-cooperative/pudl/issues/509
    cols_to_drop = [
        'combined_heat_power',
        'plant_name_eia',
        'operator_name',
        'operator_id',
        'plant_state',
        'census_region',
        'nerc_region',
        'naics_code',
        'eia_sector',
        'sector_name',
        'fuel_unit',
        'total_fuel_consumption_quantity',
        'respondent_frequency',
        'balancing_authority_code_eia',
    ]
    bf_df.drop(cols_to_drop, axis=1, inplace=True)

    bf_df.dropna(subset=['boiler_id', 'plant_id_eia'], inplace=True)

    bf_df = _yearly_to_monthly_records(bf_df)
<<<<<<< HEAD

=======
>>>>>>> 9b8a672d
    # Replace the EIA923 NA value ('.') with a real NA value.
    bf_df = pudl.helpers.fix_eia_na(bf_df)
    # Convert Year/Month columns into a single Date column...
    bf_df = pudl.helpers.convert_to_date(bf_df)

<<<<<<< HEAD
    bf_df = PUDL_META.get_resource("boiler_fuel_eia923").encode(bf_df)

    # Add a simplified PUDL fuel type
    bf_df['fuel_type_code_pudl'] = bf_df.energy_source_code.map(
        pudl.helpers.label_map(
            ENERGY_SOURCES_EIA["df"],
            from_col="code",
            to_col="fuel_type_code_pudl",
            null_value=pd.NA,
        )
    )
=======
    bf_df = _aggregate_duplicate_boiler_fuel_keys(bf_df)

    bf_df['fuel_type_code_pudl'] = pudl.helpers.cleanstrings_series(
        bf_df.fuel_type_code,
        pc.FUEL_TYPE_EIA923_BOILER_FUEL_SIMPLE_MAP)
>>>>>>> 9b8a672d

    eia923_transformed_dfs['boiler_fuel_eia923'] = bf_df

    return eia923_transformed_dfs


def generation(eia923_dfs, eia923_transformed_dfs):
    """Transforms the generation_eia923 table.

    Transformations include:

    * Drop rows with NA for generator id.
    * Remove fields implicated elsewhere.
    * Replace . values with NA.
    * Drop generator-date row duplicates (all have no data).

    Args:
        eia923_dfs (dict): Each entry in this dictionary of DataFrame objects
            corresponds to a page from the EIA923 form, as reported in the Excel
            spreadsheets they distribute.
        eia923_transformed_dfs (dict): A dictionary of DataFrame objects in which pages
            from EIA923 form (keys) correspond to normalized DataFrames of values from
            that page (values).

    Returns:
        dict: eia923_transformed_dfs, a dictionary of DataFrame objects in which pages
        from EIA923 form (keys) correspond to normalized DataFrames of values from that
        page (values).

    """
    gen_df = (
        eia923_dfs['generator']
        .dropna(subset=['generator_id'])
        .drop(['combined_heat_power',
               'plant_name_eia',
               'operator_name',
               'operator_id',
               'plant_state',
               'census_region',
               'nerc_region',
               'naics_code',
               'eia_sector',
               'sector_name',
               'net_generation_mwh_year_to_date'],
              axis="columns")
        .pipe(_yearly_to_monthly_records)
        .pipe(pudl.helpers.fix_eia_na)
        .pipe(pudl.helpers.convert_to_date)
    )
    # There are a few records that contain (literal) "nan"s in the generator_id
    # field.  We are doing a targeted drop here instead of a full drop because
    # We don't want to drop a bunch of data points if new nans are introduced
    # into the data. See issue #1208 for targeted drop reasoning.
    drop_plant_ids = [54587]
    missing_data_strings = ["nan"]
    row_drop_mask = (
        gen_df.plant_id_eia.isin(drop_plant_ids)
        & gen_df.generator_id.isin(missing_data_strings)
    )
    gen_df = gen_df[~row_drop_mask]

    # There are a few hundred (out of a few hundred thousand) records which
    # have duplicate records for a given generator/date combo. However, in all
    # cases one of them has no data (net_generation_mwh) associated with it,
    # so it's pretty clear which one to drop.
    unique_subset = ["report_date", "plant_id_eia", "generator_id"]
    dupes = gen_df[gen_df.duplicated(subset=unique_subset, keep=False)]
    gen_df = gen_df.drop(dupes.net_generation_mwh.isna().index)

    gen_df = PUDL_META.get_resource("generation_eia923").encode(gen_df)

    eia923_transformed_dfs['generation_eia923'] = gen_df

    return eia923_transformed_dfs


def coalmine(eia923_dfs, eia923_transformed_dfs):
    """Transforms the coalmine_eia923 table.

    Transformations include:

    * Remove fields implicated elsewhere.
    * Drop duplicates with MSHA ID.

    Args:
        eia923_dfs (dict): Each entry in this dictionary of DataFrame objects
            corresponds to a page from the EIA923 form, as reported in the Excel
            spreadsheets they distribute.
        eia923_transformed_dfs (dict): A dictionary of DataFrame objects in which pages
            from EIA923 form (keys) correspond to normalized DataFrames of values from
            that page (values).

    Returns:
        dict: eia923_transformed_dfs, a dictionary of DataFrame objects in which pages
        from EIA923 form (keys) correspond to normalized DataFrames of values from that
        page (values).

    """
    # These are the columns that we want to keep from FRC for the
    # coal mine info table.
    coalmine_cols = ['mine_name',
                     'mine_type',
                     'state',
                     'county_id_fips',
                     'mine_id_msha']

    # Make a copy so we don't alter the FRC data frame... which we'll need
    # to use again for populating the FRC table (see below)
    cmi_df = eia923_dfs['fuel_receipts_costs'].copy()
    # Keep only the columns listed above:
    cmi_df = _coalmine_cleanup(cmi_df)

    cmi_df = cmi_df[coalmine_cols]

    # If we actually *have* an MSHA ID for a mine, then we have a totally
    # unique identifier for that mine, and we can safely drop duplicates and
    # keep just one copy of that mine, no matter how different all the other
    # fields associated with the mine info are... Here we split out all the
    # coalmine records that have an MSHA ID, remove them from the CMI
    # data frame, drop duplicates, and then bring the unique mine records
    # back into the overall CMI dataframe...
    cmi_with_msha = cmi_df[cmi_df['mine_id_msha'] > 0]
    cmi_with_msha = cmi_with_msha.drop_duplicates(subset=['mine_id_msha', ])
    cmi_df.drop(cmi_df[cmi_df['mine_id_msha'] > 0].index)
    cmi_df.append(cmi_with_msha)

    cmi_df = cmi_df.drop_duplicates(subset=['mine_name',
                                            'state',
                                            'mine_id_msha',
                                            'mine_type',
                                            'county_id_fips'])

    # drop null values if they occur in vital fields....
    cmi_df.dropna(subset=['mine_name', 'state'], inplace=True)

    # we need an mine id to associate this coalmine table with the frc
    # table. In order to do that, we need to create a clean index, like
    # an autoincremeted id column in a db, which will later be used as a
    # primary key in the coalmine table and a forigen key in the frc table

    # first we reset the index to get a clean index
    cmi_df = cmi_df.reset_index()
    # then we get rid of the old index
    cmi_df = cmi_df.drop(labels=['index'], axis=1)
    # then name the index id
    cmi_df.index.name = 'mine_id_pudl'
    # then make the id index a column for simpler transferability
    cmi_df = cmi_df.reset_index()

    cmi_df = PUDL_META.get_resource("coalmine_eia923").encode(cmi_df)

    eia923_transformed_dfs['coalmine_eia923'] = cmi_df

    return eia923_transformed_dfs


def fuel_receipts_costs(eia923_dfs, eia923_transformed_dfs):
    """Transforms the fuel_receipts_costs_eia923 dataframe.

    Transformations include:

    * Remove fields implicated elsewhere.
    * Replace . values with NA.
    * Standardize codes values.
    * Fix dates.
    * Replace invalid mercury content values with NA.

    Fuel cost is reported in cents per mmbtu. Converts cents to dollars.

    Args:
        eia923_dfs (dict): Each entry in this dictionary of DataFrame objects
            corresponds to a page from the EIA923 form, as reported in the Excel
            spreadsheets they distribute.
        eia923_transformed_dfs (dict): A dictionary of DataFrame objects in which pages
            from EIA923 form (keys) correspond to normalized DataFrames of values from
            that page (values).

    Returns:
        dict: eia923_transformed_dfs, a dictionary of DataFrame objects in which pages
        from EIA923 form (keys) correspond to normalized DataFrames of values from that
        page (values).

    """
    frc_df = eia923_dfs['fuel_receipts_costs'].copy()

    # Drop fields we're not inserting into the fuel_receipts_costs_eia923
    # table.
    cols_to_drop = ['plant_name_eia',
                    'plant_state',
                    'operator_name',
                    'operator_id',
                    'mine_id_msha',
                    'mine_type',
                    'state',
                    'county_id_fips',
                    'mine_name',
                    'regulated',
                    'reporting_frequency']

    cmi_df = (
        eia923_transformed_dfs['coalmine_eia923'].copy()
        # In order for the merge to work, we need to get the county_id_fips
        # field back into ready-to-dump form... so it matches the types of the
        # county_id_fips field that we are going to be merging on in the
        # frc_df.
        # rename(columns={'id': 'mine_id_pudl'})
    )

    # This type/naming cleanup function is separated out so that we can be
    # sure it is applied exactly the same both when the coalmine_eia923 table
    # is populated, and here (since we need them to be identical for the
    # following merge)
    frc_df = (
        frc_df.pipe(_coalmine_cleanup).
        merge(cmi_df, how='left',
              on=['mine_name', 'state', 'mine_id_msha',
                  'mine_type', 'county_id_fips']).
        drop(cols_to_drop, axis=1).
        # Replace the EIA923 NA value ('.') with a real NA value.
        pipe(pudl.helpers.fix_eia_na).
        # These come in ALL CAPS from EIA...
        pipe(pudl.helpers.simplify_strings, columns=['supplier_name']).
        pipe(pudl.helpers.fix_int_na, columns=['contract_expiration_date', ]).
        assign(
            fuel_cost_per_mmbtu=lambda x: x.fuel_cost_per_mmbtu / 100,
            fuel_group_code=lambda x: (
                x.fuel_group_code.str.lower().str.replace(' ', '_')),
            contract_expiration_month=lambda x: x.contract_expiration_date.apply(
                lambda y: y[:-2] if y != '' else y)).
        assign(
            # These assignments are separate b/c they exp_month is altered 2x
            contract_expiration_month=lambda x: x.contract_expiration_month.apply(
                lambda y: y if y != '' and int(y) <= 12 else ''),
            contract_expiration_year=lambda x: x.contract_expiration_date.apply(
                lambda y: '20' + y[-2:] if y != '' else y)).
        # Now that we will create our own real date field, so chuck this one.
        drop('contract_expiration_date', axis=1).
        pipe(pudl.helpers.convert_to_date,
             date_col='contract_expiration_date',
             year_col='contract_expiration_year',
             month_col='contract_expiration_month').
        pipe(pudl.helpers.convert_to_date).
        pipe(pudl.helpers.cleanstrings,
             ['natural_gas_transport_code',
              'natural_gas_delivery_contract_type_code'],
             [{'firm': ['F'], 'interruptible': ['I']},
              {'firm': ['F'], 'interruptible': ['I']}],
             unmapped='')
    )
    frc_df = PUDL_META.get_resource("fuel_receipts_costs_eia923").encode(frc_df)
    frc_df["fuel_type_code_pudl"] = (
        frc_df.energy_source_code.map(
            pudl.helpers.label_map(
                ENERGY_SOURCES_EIA["df"],
                from_col="code",
                to_col="fuel_type_code_pudl",
                null_value=pd.NA,
            )
        )
    )

    # Remove known to be invalid mercury content values. Almost all of these
    # occur in the 2012 data. Real values should be <0.25ppm.
    bad_hg_idx = frc_df.mercury_content_ppm >= 7.0
    frc_df.loc[bad_hg_idx, "mercury_content_ppm"] = np.nan

    eia923_transformed_dfs['fuel_receipts_costs_eia923'] = frc_df

    return eia923_transformed_dfs


def transform(eia923_raw_dfs, eia923_tables=PUDL_TABLES['eia923']):
    """Transforms all the EIA 923 tables.

    Args:
        eia923_raw_dfs (dict): a dictionary of tab names (keys) and DataFrames
            (values). Generated from `pudl.extract.eia923.extract()`.
        eia923_tables (tuple): A tuple containing the EIA923 tables that can be pulled
            into PUDL.

    Returns:
        dict: A dictionary of DataFrame with table names as keys and
        :class:`pandas.DataFrame` objects as values, where the contents of the
        DataFrames correspond to cleaned and normalized PUDL database tables, ready for
        loading.

    """
    eia923_transform_functions = {
        'generation_fuel_eia923': generation_fuel,
        'boiler_fuel_eia923': boiler_fuel,
        'generation_eia923': generation,
        'coalmine_eia923': coalmine,
        'fuel_receipts_costs_eia923': fuel_receipts_costs
    }
    eia923_transformed_dfs = {}

    if not eia923_raw_dfs:
        logger.info("No raw EIA 923 DataFrames found. "
                    "Not transforming EIA 923.")
        return eia923_transformed_dfs

    for table in eia923_transform_functions:
        if table in eia923_tables:
            logger.info(
                f"Transforming raw EIA 923 DataFrames for {table} "
                f"concatenated across all years.")
            eia923_transform_functions[table](eia923_raw_dfs,
                                              eia923_transformed_dfs)
        else:
            logger.info(f'Not transforming {table}')
    return eia923_transformed_dfs<|MERGE_RESOLUTION|>--- conflicted
+++ resolved
@@ -82,9 +82,10 @@
 def _backfill_nuclear_unit_id(nuc_fuel: pd.DataFrame) -> pd.DataFrame:
     """Backfill 2001 and 2002 nuclear_unit_id for plants with one nuclear unit.
 
-    2001 and 2002 generation_fuel_eia923 records do not include nuclear_unit_id
-    which is required for the primary key of nuclear_unit_fuel_eia923. We backfill this field for plants
-    with one nuclear unit. nuclear_unit_id is filled with 'UNK' if the nuclear_unit_id can't be recovered.
+    2001 and 2002 generation_fuel_eia923 records do not include nuclear_unit_id which is
+    required for the primary key of nuclear_unit_fuel_eia923. We backfill this field for
+    plants with one nuclear unit. nuclear_unit_id is filled with 'UNK' if the
+    nuclear_unit_id can't be recovered.
 
     Parameters:
         nuc_fuel: nuclear fuels dataframe.
@@ -164,9 +165,13 @@
 
     # Assign prime mover codes for hydro fuels
     hydro_map = {"HPS": "PS", "HYC": "HY"}
-    missing_hydro = gen_fuel.fuel_type.eq("WAT") & gen_fuel.prime_mover_code.isna()
-    gen_fuel.loc[missing_hydro, "prime_mover_code"] = gen_fuel.loc[missing_hydro,
-                                                                   "fuel_type_code_aer"].map(hydro_map)
+    missing_hydro = (
+        gen_fuel.energy_source_code.eq("WAT")
+        & gen_fuel.prime_mover_code.isna()
+    )
+    gen_fuel.loc[missing_hydro, "prime_mover_code"] = (
+        gen_fuel.loc[missing_hydro, "fuel_type_code_aer"].map(hydro_map)
+    )
 
     # Assign the rest to UNK
     missing_prime_movers = gen_fuel.prime_mover_code.isna()
@@ -177,78 +182,86 @@
     return gen_fuel
 
 
-def _get_most_frequent_fuel_type_map(gen_fuel: pd.DataFrame) -> Dict[str, str]:
-    """Get the a mapping of the most common fuel_types for each fuel_type_code_aer.
+def _get_most_frequent_energy_source_map(gen_fuel: pd.DataFrame) -> Dict[str, str]:
+    """Get the a mapping of the most common energy_source for each fuel_type_code_aer.
 
     Parameters:
-        gen_fuel: dataframe of generation fuels.
-
-    Returns:
-        fuel_type_map: mapping of fuel_type_code_aer to fuel_type codes.
-    """
-    fuel_type_counts = gen_fuel.groupby(
-        ["fuel_type_code_aer", "fuel_type"]).plant_id_eia.count()
-    fuel_type_counts = fuel_type_counts.reset_index(
+        gen_fuel: generation_fuel dataframe.
+
+    Returns:
+        energy_source_map: mapping of fuel_type_code_aer to energy_source_code.
+
+    """
+    energy_source_counts = gen_fuel.groupby(
+        ["fuel_type_code_aer", "energy_source_code"]).plant_id_eia.count()
+    energy_source_counts = energy_source_counts.reset_index(
     ).sort_values(by="plant_id_eia", ascending=False)
 
-    fuel_type_map = fuel_type_counts.groupby(["fuel_type_code_aer"]).first().reset_index()[
-        ["fuel_type_code_aer", "fuel_type"]]
-    return dict(fuel_type_map.values)
-
-
-def _clean_fuel_types(gen_fuel: pd.DataFrame) -> pd.DataFrame:
-    """Clean generator_fuel_eia923.fuel_type field.
+    energy_source_map = (
+        energy_source_counts
+        .groupby(["fuel_type_code_aer"]).first()
+        .reset_index()[["fuel_type_code_aer", "energy_source_code"]]
+    )
+    return dict(energy_source_map.values)
+
+
+def _clean_gen_fuel_energy_sources(gen_fuel: pd.DataFrame) -> pd.DataFrame:
+    """
+    Clean the generator_fuel_eia923.energy_source_code field specifically.
 
     Transformations include:
 
-    * Remap mistyped fuel_types and duplicated AER fuel codes.
     * Remap MSW to biogenic and non biogenic fuel types.
-    * Fill missing fuel_types using most common fuel_types for each AER fuel codes.
+    * Fill missing energy_source_code using most common code for each AER fuel codes.
 
     Parameters:
         gen_fuel: generation fuels dataframe.
 
     Returns:
-        gen_fuel: generation fuels dataframe with cleaned fuel_type field.
-    """
-    # conservative manual corrections for misplaced or mistyped fuel types
-    gen_fuel['fuel_type'] = (
-        gen_fuel['fuel_type']
-        .replace({
-            # mistyped, 1 record in 2002 (as of 2019 data)
-            'OW': 'WO',
-            # duplicated AER fuel code, subtype not reported. One record in 2001 (as of 2019 data)
-            'COL': '',
-            # duplicated AER fuel code, maps unambiguously to 'wat'. 4 records in 2001 (as of 2019 data)
-            'HPS': 'WAT',
-            # duplicated AER fuel code, subtype not reported. 12 records in 2001 (as of 2019 data)
-            'OOG': '',
+        gen_fuel: generation fuels dataframe with cleaned energy_source_code field.
+
+    """
+    # replace whitespace and empty strings with NA values.
+    gen_fuel['energy_source_code'] = (
+        gen_fuel.energy_source_code
+        .replace(to_replace=r'^\s*$', value=pd.NA, regex=True)
+    )
+
+    # Remap MSW: Prior to 2006, MSW contained biogenic and non biogenic fuel types.
+    # Starting in 2006 MSW got split into MSB and MSN. However, the AER fuel type
+    # codes always differentiated between biogenic and non-biogenic waste, so we can
+    # impose the more recent categorization on the older EIA fuel types.
+    msw_fuels = gen_fuel.energy_source_code.eq("MSW")
+    gen_fuel.loc[msw_fuels, "energy_source_code"] = (
+        gen_fuel.loc[msw_fuels, "fuel_type_code_aer"]
+        .map({
+            "OTH": "MSN",  # non-biogenic municipal waste
+            "MLG": "MSB",  # biogenic municipal waste
         })
-        # Empty strings and whitespace that should be NA.
-        .replace(to_replace=r'^\s*$', value=pd.NA, regex=True)
-    )
-
-    # Remap MSW. Prior to 2006, MSW contained biogenic and non biogenic fuel types.
-    # Starting in 2006 MSW got split into MSB and MSN.
-    msw_fuels = gen_fuel.fuel_type.eq("MSW")
-    gen_fuel.loc[msw_fuels, "fuel_type"] = gen_fuel.loc[msw_fuels,
-                                                        "fuel_type_code_aer"].map({"OTH": "MSN", "MLG": "MSB"})
+    )
 
     # Make sure we replaced all MSWs
-    assert gen_fuel.fuel_type.ne("MSW").all()
-
-    # Fill in any missing fuel_types with the most common fuel type of each fuel_type_code_aer.
-    missing_fuel_type = gen_fuel["fuel_type"].isna()
-    frequent_fuel_type_map = _get_most_frequent_fuel_type_map(gen_fuel)
-
-    gen_fuel.loc[missing_fuel_type, "fuel_type"] = gen_fuel.loc[missing_fuel_type,
-                                                                "fuel_type_code_aer"].map(frequent_fuel_type_map)
-    assert gen_fuel.fuel_type.notna().all(), "Missing data in generator_fuel_eia923.fuel_type"
+    assert gen_fuel.energy_source_code.ne("MSW").all()
+
+    # Fill in any missing fuel_types with the most common fuel type of each
+    # fuel_type_code_aer.
+    missing_energy_source = gen_fuel.energy_source_code.isna()
+    frequent_energy_source_map = _get_most_frequent_energy_source_map(gen_fuel)
+
+    gen_fuel.loc[missing_energy_source, "energy_source_code"] = (
+        gen_fuel.loc[missing_energy_source, "fuel_type_code_aer"]
+        .map(frequent_energy_source_map)
+    )
+    if gen_fuel.energy_source_code.isna().any():
+        raise AssertionError("Missing data in generator_fuel_eia923.energy_source_code")
 
     return gen_fuel
 
 
-def _aggregate_generation_fuel_duplicates(gen_fuel: pd.DataFrame, nuclear: bool = False) -> pd.DataFrame:
+def _aggregate_generation_fuel_duplicates(
+    gen_fuel: pd.DataFrame,
+    nuclear: bool = False,
+) -> pd.DataFrame:
     """Aggregate remaining duplicate generation fuels.
 
     There are a handful of plants (< 100) whose prime_mover_code can't be imputed
@@ -265,7 +278,7 @@
     natural_key_fields = [
         "report_date",
         "plant_id_eia",
-        "fuel_type",
+        "energy_source_code",
         "prime_mover_code",
     ]
     if nuclear:
@@ -274,8 +287,12 @@
     is_duplicate = gen_fuel.duplicated(subset=natural_key_fields, keep=False)
 
     duplicates = gen_fuel[is_duplicate].copy()
-    assert duplicates.groupby(natural_key_fields).fuel_type_code_aer.nunique().eq(
-        1).all(), "Duplicate fuels have different fuel_type_code_aer."
+    fuel_type_code_aer_is_unique = (
+        duplicates.groupby(natural_key_fields)
+        .fuel_type_code_aer.nunique().eq(1).all()
+    )
+    if not fuel_type_code_aer_is_unique:
+        raise AssertionError("Duplicate fuels have different fuel_type_code_aer.")
 
     agg_fields = {
         'fuel_consumed_units': "sum",
@@ -598,25 +615,17 @@
         .replace(to_replace=r'^\s*$', value=pd.NA, regex=True)
     )
 
-<<<<<<< HEAD
-    gf_df = PUDL_META.get_resource("generation_fuel_eia923").encode(gf_df)
-
-    gf_df['fuel_type_code_pudl'] = gf_df.energy_source_code.map(
+    gen_fuel = _clean_gen_fuel_energy_sources(gen_fuel)
+
+    gen_fuel = PUDL_META.get_resource("generation_fuel_eia923").encode(gen_fuel)
+
+    gen_fuel['fuel_type_code_pudl'] = gen_fuel.energy_source_code.map(
         pudl.helpers.label_map(
             ENERGY_SOURCES_EIA["df"],
             from_col="code",
             to_col="fuel_type_code_pudl",
             null_value=pd.NA,
         )
-=======
-    # Clean the fuel type field
-    gen_fuel = _clean_fuel_types(gen_fuel)
-
-    gen_fuel['fuel_type_code_pudl'] = (
-        pudl.helpers.cleanstrings_series(
-            gen_fuel.fuel_type,
-            pc.FUEL_TYPE_EIA923_GEN_FUEL_SIMPLE_MAP)
->>>>>>> 9b8a672d
     )
 
     # Drop records missing all variable fields.
@@ -635,11 +644,11 @@
 
     # Create separate nuclear unit fuel table
     nuclear_units = gen_fuel[gen_fuel.nuclear_unit_id.notna() |
-                             gen_fuel.fuel_type.eq("NUC")].copy()
+                             gen_fuel.energy_source_code.eq("NUC")].copy()
     nuclear_unit_fuel(nuclear_units, eia923_transformed_dfs)
 
     gen_fuel = gen_fuel[gen_fuel.nuclear_unit_id.isna(
-    ) & gen_fuel.fuel_type.ne("NUC")].copy()
+    ) & gen_fuel.energy_source_code.ne("NUC")].copy()
     gen_fuel = gen_fuel.drop(columns=["nuclear_unit_id"])
 
     # Backfill 2001, 2002 prime_mover_codes.
@@ -681,7 +690,9 @@
         )
 
 
-def _aggregate_duplicate_boiler_fuel_keys(boiler_fuel_df: pd.DataFrame) -> pd.DataFrame:
+def _aggregate_duplicate_boiler_fuel_keys(
+    boiler_fuel_df: pd.DataFrame
+) -> pd.DataFrame:
     """Combine boiler_fuel rows with duplicate keys by aggregating them.
 
     Boiler_fuel_eia923 contains a few records with duplicate keys, mostly caused by
@@ -702,7 +713,7 @@
     """
     quantity_cols = ['fuel_consumed_units', ]
     relative_cols = ['ash_content_pct', 'sulfur_content_pct', 'fuel_mmbtu_per_unit']
-    key_cols = ['boiler_id', 'fuel_type_code', 'plant_id_eia', 'report_date']
+    key_cols = ['boiler_id', 'energy_source_code', 'plant_id_eia', 'report_date']
 
     expected_cols = set(quantity_cols + relative_cols + key_cols + ['prime_mover_code'])
     actual_cols = set(boiler_fuel_df.columns)
@@ -789,17 +800,14 @@
     bf_df.dropna(subset=['boiler_id', 'plant_id_eia'], inplace=True)
 
     bf_df = _yearly_to_monthly_records(bf_df)
-<<<<<<< HEAD
-
-=======
->>>>>>> 9b8a672d
     # Replace the EIA923 NA value ('.') with a real NA value.
     bf_df = pudl.helpers.fix_eia_na(bf_df)
     # Convert Year/Month columns into a single Date column...
     bf_df = pudl.helpers.convert_to_date(bf_df)
 
-<<<<<<< HEAD
     bf_df = PUDL_META.get_resource("boiler_fuel_eia923").encode(bf_df)
+
+    bf_df = _aggregate_duplicate_boiler_fuel_keys(bf_df)
 
     # Add a simplified PUDL fuel type
     bf_df['fuel_type_code_pudl'] = bf_df.energy_source_code.map(
@@ -810,13 +818,6 @@
             null_value=pd.NA,
         )
     )
-=======
-    bf_df = _aggregate_duplicate_boiler_fuel_keys(bf_df)
-
-    bf_df['fuel_type_code_pudl'] = pudl.helpers.cleanstrings_series(
-        bf_df.fuel_type_code,
-        pc.FUEL_TYPE_EIA923_BOILER_FUEL_SIMPLE_MAP)
->>>>>>> 9b8a672d
 
     eia923_transformed_dfs['boiler_fuel_eia923'] = bf_df
 
