--- conflicted
+++ resolved
@@ -764,11 +764,7 @@
         quantity_cols
         + relative_cols
         + key_cols
-<<<<<<< HEAD
         + ["prime_mover_code", "sector_id_eia", "sector_name_eia"]
-=======
-        + ["prime_mover_code", "eia_sector", "sector_name"]
->>>>>>> b40ed0ef
     )
     actual_cols = set(boiler_fuel_df.columns)
     difference = actual_cols.symmetric_difference(expected_cols)
