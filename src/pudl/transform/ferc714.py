--- conflicted
+++ resolved
@@ -396,14 +396,9 @@
     return _post_process(df, table_name="core_ferc714__respondent_id")
 
 
-<<<<<<< HEAD
 @asset(io_manager_key="pudl_io_manager")
-def core_ferc714__hourly_demand_pa(
-=======
-@asset(io_manager_key="pudl_sqlite_io_manager")
 def out_ferc714__hourly_planning_area_demand(
->>>>>>> 3e698dab
-    raw_ferc714__demand_hourly_pa: pd.DataFrame,
+    raw_ferc714__hourly_planning_area_demand: pd.DataFrame,
 ) -> pd.DataFrame:
     """Transform the hourly demand time series by Planning Area.
 
@@ -417,15 +412,15 @@
     - Flip negative signs for reported demand.
 
     Args:
-        raw_ferc714__demand_hourly_pa: Raw table containing hourly demand time series by
-            Planning Area.
+        raw_ferc714__hourly_planning_area_demand: Raw table containing hourly demand
+            time series by Planning Area.
 
     Returns:
         Clean(er) version of the hourly demand time series by Planning Area.
     """
     logger.info("Converting dates into pandas Datetime types.")
     df = _pre_process(
-        raw_ferc714__demand_hourly_pa,
+        raw_ferc714__hourly_planning_area_demand,
         table_name="out_ferc714__hourly_planning_area_demand",
     )
 
