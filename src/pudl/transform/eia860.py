"""Module to perform data cleaning functions on EIA860 data tables."""

import logging

import numpy as np
import pandas as pd
from prefect import task

import pudl
from pudl import constants as pc
from pudl.constants import PUDL_TABLES
<<<<<<< HEAD
from pudl.dfc import DataFrameCollection
from pudl.metadata.labels import ENTITY_TYPES, FUEL_TRANSPORTATION_MODES_EIA
=======
from pudl.metadata import RESOURCE_METADATA
from pudl.metadata.codes import ENERGY_SOURCES_EIA
from pudl.metadata.labels import ENTITY_TYPES

PUDL_META = pudl.metadata.classes.Package.from_resource_ids(RESOURCE_METADATA)
>>>>>>> 5d91dd45

logger = logging.getLogger(__name__)


def ownership(eia860_dfs, eia860_transformed_dfs):
    """Pull and transform the ownership table.

    Transformations include:

    * Replace . values with NA.
    * Convert pre-2012 ownership percentages to proportions to match post-2012
      reporting.

    Args:
        eia860_dfs (dict): Each entry in this dictionary of DataFrame objects
            corresponds to a page from the EIA860 form, as reported in the Excel
            spreadsheets they distribute.
        eia860_transformed_dfs (dict): A dictionary of DataFrame objects in which pages
            from EIA860 form (keys) correspond to normalized DataFrames of values from
            that page (values).

    Returns:
        dict: eia860_transformed_dfs, a dictionary of DataFrame objects in which
        pages from EIA860 form (keys) correspond to normalized DataFrames of values
        from that page (values).
    """
    # Preiminary clean and get rid of unecessary 'year' column
    own_df = (
        eia860_dfs['ownership'].copy()
        .pipe(pudl.helpers.fix_eia_na)
        .pipe(pudl.helpers.convert_to_date)
        .drop(columns=['year'])
    )

    if (min(own_df.report_date.dt.year)
            < min(pc.WORKING_PARTITIONS['eia860']['years'])):
        raise ValueError(
            f"EIA 860 transform step is only known to work for "
            f"year {min(pc.WORKING_PARTITIONS['eia860']['years'])} and later, "
            f"but found data from year {min(own_df.report_date.dt.year)}."
        )

    # Prior to 2012, ownership was reported as a percentage, rather than
    # as a proportion, so we need to divide those values by 100.
    own_df.loc[own_df.report_date.dt.year < 2012,
               'fraction_owned'] = own_df.loc[own_df.report_date.dt.year < 2012, 'fraction_owned'] / 100

    # This has to come before the fancy indexing below, otherwise the plant_id_eia
    # is still a float.
    own_df = own_df.astype(pudl.helpers.get_pudl_dtypes({
        "owner_utility_id_eia": "eia",
        "utility_id_eia": "eia",
        "plant_id_eia": "eia",
        "owner_state": "eia",
    }))

    # A small number of generators are reported multiple times in the ownership
    # table due to the use of leading zeroes in their integer generator_id values
    # which are stored as strings (since some generators use strings). This
    # makes sure that we only keep a single copy of those duplicated records which
    # we've identified as falling into this category. We refrain from doing a wholesale
    # drop_duplicates() so that if duplicates are introduced by some other mechanism
    # we'll be notified.

    # The plant & generator ID values we know have duplicates to remove.
    known_dupes = (
        own_df.set_index(["plant_id_eia", "generator_id"])
        .loc[(56032, "1")]
    )
    # Index of own_df w/ duplicated records removed.
    without_known_dupes_idx = (
        own_df.set_index(["plant_id_eia", "generator_id"])
        .index.difference(known_dupes.index)
    )
    # own_df w/ duplicated records removed.
    without_known_dupes = (
        own_df.set_index(["plant_id_eia", "generator_id"])
        .loc[without_known_dupes_idx]
        .reset_index()
    )
    # Drop duplicates from the known dupes using the whole primary key
    own_pk = [
        'report_date',
        'plant_id_eia',
        'generator_id',
        'owner_utility_id_eia',
    ]
    deduped = known_dupes.reset_index().drop_duplicates(subset=own_pk)
    # Bring these two parts back together:
    own_df = pd.concat([without_known_dupes, deduped])
    # Check whether we have truly deduplicated the dataframe.
    remaining_dupes = own_df[own_df.duplicated(subset=own_pk, keep=False)]
    if not remaining_dupes.empty:
        raise ValueError(
            "Duplicate ownership slices found in ownership_eia860:"
            f"{remaining_dupes}"
        )

    # Remove a couple of records known to have (literal) "nan" values in the
    # generator_id column, which is part of the table's natural primary key.
    # These "nan" strings get converted to true pd.NA values when the column
    # datatypes are applied, which violates the primary key constraints.
    # See https://github.com/catalyst-cooperative/pudl/issues/1207
    mask = (
        (own_df.report_date.isin(["2018-01-01", "2019-01-01", "2020-01-01"]))
        & (own_df.plant_id_eia == 62844)
        & (own_df.owner_utility_id_eia == 62745)
        & (own_df.generator_id == "nan")
    )
    own_df = own_df[~mask]

    # In 2010 there are several hundred utilities that appear to be incorrectly
    # reporting the owner_utility_id_eia value *also* in the utility_id_eia
    # column. This results in duplicate operator IDs associated with a given
    # generator in a particular year, which should never happen. We identify
    # these values and set them to NA so they don't mess up the harvested
    # relationships between plants and utilities:
    # See https://github.com/catalyst-cooperative/pudl/issues/1116
    duplicate_operators = (
        own_df.groupby(["report_date", "plant_id_eia", "generator_id"])
        .utility_id_eia.transform(pd.Series.nunique)
    ) > 1
    own_df.loc[duplicate_operators, "utility_id_eia"] = pd.NA

    # The above fix won't catch owner_utility_id_eia values in the
    # utility_id_eia (operator) column when there's only a single
    # owner-operator. But also, when there's a single owner-operator they souldn't
    # even be reporting in this table. So we can also drop those utility_id_eia
    # values without losing any valuable information here. The utility_id_eia
    # column here is only useful for entity harvesting & resolution purposes
    # since the (report_date, plant_id_eia) tuple fully defines the operator id.
    # See https://github.com/catalyst-cooperative/pudl/issues/1116
    single_owner_operator = (
        (own_df.utility_id_eia == own_df.owner_utility_id_eia)
        & (own_df.fraction_owned == 1.0)
    )
    own_df.loc[single_owner_operator, "utility_id_eia"] = pd.NA
    own_df = PUDL_META.get_resource("ownership_eia860").encode(own_df)

    eia860_transformed_dfs['ownership_eia860'] = own_df

    return eia860_transformed_dfs


def generators(eia860_dfs, eia860_transformed_dfs):
    """
    Pull and transform the generators table.

    There are three tabs that the generator records come from (proposed, existing,
    retired). Pre 2009, the existing and retired data are lumped together under a single
    generator file with one tab. We pull each tab into one dataframe and include an
    ``operational_status`` to indicate which tab the record came from. We use
    ``operational_status`` to parse the pre 2009 files as well.

    Transformations include:

    * Replace . values with NA.
    * Update ``operational_status_code`` to reflect plant status as either proposed,
      existing or retired.
    * Drop values with NA for plant and generator id.
    * Replace 0 values with NA where appropriate.
    * Convert Y/N/X values to boolean True/False.
    * Convert U/Unknown values to NA.
    * Map full spelling onto code values.
    * Create a fuel_type_code_pudl field that organizes fuel types into
      clean, distinguishable categories.

    Args:
        eia860_dfs (dict): Each entry in this
            dictionary of DataFrame objects corresponds to a page from the EIA860 form,
            as reported in the Excel spreadsheets they distribute.
        eia860_transformed_dfs (dict): A dictionary of DataFrame objects in
            which pages from EIA860 form (keys) correspond to a normalized DataFrame of
            values from that page (values).

    Returns:
        dict: eia860_transformed_dfs, a dictionary of DataFrame objects in which pages
        from EIA860 form (keys) correspond to normalized DataFrames of values from that
        page (values).

    """
    # Groupby objects were creating chained assignment warning that is N/A
    pd.options.mode.chained_assignment = None

    # There are three sets of generator data reported in the EIA860 table,
    # planned, existing, and retired generators. We're going to concatenate
    # them all together into a single big table, with a column that indicates
    # which one of these tables the data came from, since they all have almost
    # exactly the same structure
    gp_df = eia860_dfs['generator_proposed']
    ge_df = eia860_dfs['generator_existing']
    gr_df = eia860_dfs['generator_retired']
    g_df = eia860_dfs['generator']
    gp_df['operational_status'] = 'proposed'
    ge_df['operational_status'] = 'existing'
    gr_df['operational_status'] = 'retired'
    g_df['operational_status'] = (
        g_df['operational_status_code']
        .replace({'OP': 'existing',  # could move this dict to constants
                  'SB': 'existing',
                  'OA': 'existing',
                  'OS': 'existing',
                  'RE': 'retired'})
    )

    gens_df = (
        pd.concat([ge_df, gp_df, gr_df, g_df], sort=True)
        .dropna(subset=['generator_id', 'plant_id_eia'])
        .pipe(pudl.helpers.fix_eia_na)
    )

    # A subset of the columns have zero values, where NA is appropriate:
    columns_to_fix = [
        'planned_retirement_month',
        'planned_retirement_year',
        'planned_uprate_month',
        'planned_uprate_year',
        'other_modifications_month',
        'other_modifications_year',
        'planned_derate_month',
        'planned_derate_year',
        'planned_repower_month',
        'planned_repower_year',
        'planned_net_summer_capacity_derate_mw',
        'planned_net_summer_capacity_uprate_mw',
        'planned_net_winter_capacity_derate_mw',
        'planned_net_winter_capacity_uprate_mw',
        'planned_new_capacity_mw',
        'nameplate_power_factor',
        'minimum_load_mw',
        'winter_capacity_mw',
        'summer_capacity_mw'
    ]

    for column in columns_to_fix:
        gens_df[column] = gens_df[column].replace(
            to_replace=[" ", 0], value=np.nan)

    # A subset of the columns have "X" values, where other columns_to_fix
    # have "N" values. Replacing these values with "N" will make for uniform
    # values that can be converted to Boolean True and False pairs.
<<<<<<< HEAD

    gens_df.duct_burners = gens_df.duct_burners.replace(to_replace='X', value='N')
    gens_df.bypass_heat_recovery = gens_df.bypass_heat_recovery.replace(
        to_replace='X', value='N')
    gens_df.syncronized_transmission_grid = gens_df.bypass_heat_recovery.replace(
        to_replace='X', value='N')
=======
    gens_df.duct_burners = \
        gens_df.duct_burners.replace(to_replace='X', value='N')
    gens_df.bypass_heat_recovery = \
        gens_df.bypass_heat_recovery.replace(to_replace='X', value='N')
    gens_df.syncronized_transmission_grid = \
        gens_df.bypass_heat_recovery.replace(to_replace='X', value='N')
>>>>>>> 5d91dd45

    # A subset of the columns have "U" values, presumably for "Unknown," which
    # must be set to None in order to convert the columns to datatype Boolean.

    gens_df.multiple_fuels = gens_df.multiple_fuels.replace(to_replace='U', value=None)
    gens_df.switch_oil_gas = gens_df.switch_oil_gas.replace(to_replace='U', value=None)

    boolean_columns_to_fix = [
        'duct_burners',
        'multiple_fuels',
        'deliver_power_transgrid',
        'syncronized_transmission_grid',
        'solid_fuel_gasification',
        'pulverized_coal_tech',
        'fluidized_bed_tech',
        'subcritical_tech',
        'supercritical_tech',
        'ultrasupercritical_tech',
        'carbon_capture',
        'stoker_tech',
        'other_combustion_tech',
        'cofire_fuels',
        'switch_oil_gas',
        'bypass_heat_recovery',
        'associated_combined_heat_power',
        'planned_modifications',
        'other_planned_modifications',
        'uprate_derate_during_year',
        'previously_canceled',
        'owned_by_non_utility',
        'summer_capacity_estimate',
        'winter_capacity_estimate',
        'distributed_generation',
        'ferc_cogen_status',
        'ferc_small_power_producer',
        'ferc_exempt_wholesale_generator'
    ]

    for column in boolean_columns_to_fix:
        gens_df[column] = (
            gens_df[column]
            .fillna("NaN")
            .replace(
                to_replace=["Y", "N", "NaN"],
                value=[True, False, pd.NA])
        )

    gens_df = (
        gens_df
        .pipe(pudl.helpers.month_year_to_date)
        .pipe(
            pudl.helpers.simplify_strings,
            columns=['rto_iso_lmp_node_id', 'rto_iso_location_wholesale_reporting_id']
        )
        .pipe(pudl.helpers.convert_to_date)
    )

    gens_df = PUDL_META.get_resource("generators_eia860").encode(gens_df)

    gens_df["fuel_type_code_pudl"] = (
        gens_df.energy_source_code_1
        .str.upper()
        .map(
            pudl.helpers.label_map(
                ENERGY_SOURCES_EIA["df"],
                from_col="code",
                to_col="fuel_type_code_pudl",
                null_value=pd.NA,
            )
        )
    )

    eia860_transformed_dfs['generators_eia860'] = gens_df

    return eia860_transformed_dfs


def plants(eia860_dfs, eia860_transformed_dfs):
    """
    Pull and transform the plants table.

    Much of the static plant information is reported repeatedly, and scattered across
    several different pages of EIA 923. The data frame which this function uses is
    assembled from those many different pages, and passed in via the same dictionary of
    dataframes that all the other ingest functions use for uniformity.

    Transformations include:

    * Replace . values with NA.
    * Homogenize spelling of county names.
    * Convert Y/N/X values to boolean True/False.

    Args:
        eia860_dfs (dict): Each entry in this dictionary of DataFrame objects
            corresponds to a page from the EIA860 form, as reported in the Excel
            spreadsheets they distribute.
        eia860_transformed_dfs (dict): A dictionary of DataFrame objects in which pages
            from EIA860 form (keys) correspond to normalized DataFrames of values from
            that page (values).

    Returns:
        dict: eia860_transformed_dfs, a dictionary of DataFrame objects in which pages
        from EIA860 form (keys) correspond to normalized DataFrames of values from that
        page (values).

    """
    # Populating the 'plants_eia860' table
    p_df = (
        eia860_dfs['plant'].copy()
        .pipe(pudl.helpers.fix_eia_na)
        .astype({"zip_code": str})
        .drop("iso_rto", axis="columns")
    )

    # Spelling, punctuation, and capitalization of county names can vary from
    # year to year. We homogenize them here to facilitate correct value
    # harvesting.
    p_df['county'] = (
        p_df.county.
        str.replace(r'[^a-z,A-Z]+', ' ', regex=True).
        str.strip().
        str.lower().
        str.replace(r'\s+', ' ', regex=True).
        str.title()
    )

    # A subset of the columns have "X" values, where other columns_to_fix
    # have "N" values. Replacing these values with "N" will make for uniform
    # values that can be converted to Boolean True and False pairs.

    p_df.ash_impoundment_lined = p_df.ash_impoundment_lined.replace(
        to_replace='X', value='N')
    p_df.natural_gas_storage = p_df.natural_gas_storage.replace(
        to_replace='X', value='N')
    p_df.liquefied_natural_gas_storage = p_df.liquefied_natural_gas_storage.replace(
        to_replace='X', value='N')

    boolean_columns_to_fix = [
        "ferc_cogen_status",
        "ferc_small_power_producer",
        "ferc_exempt_wholesale_generator",
        "ash_impoundment",
        "ash_impoundment_lined",
        "energy_storage",
        "natural_gas_storage",
        "liquefied_natural_gas_storage",
        "net_metering",
    ]

    for column in boolean_columns_to_fix:
        p_df[column] = (
            p_df[column]
            .fillna("NaN")
            .replace(
                to_replace=["Y", "N", "NaN"],
                value=[True, False, pd.NA])
        )

    p_df = pudl.helpers.convert_to_date(p_df)

    p_df = PUDL_META.get_resource("plants_eia860").encode(p_df)

    eia860_transformed_dfs['plants_eia860'] = p_df

    return eia860_transformed_dfs


def boiler_generator_assn(eia860_dfs, eia860_transformed_dfs):
    """
    Pull and transform the boilder generator association table.

    Transformations include:

    * Drop non-data rows with EIA notes.
    * Drop duplicate rows.

    Args:
        eia860_dfs (dict): Each entry in this dictionary of DataFrame objects
            corresponds to a page from the EIA860 form, as reported in the Excel
            spreadsheets they distribute.
        eia860_transformed_dfs (dict): A dictionary of DataFrame objects in which pages
            from EIA860 form (keys) correspond to normalized DataFrames of values from
            that page (values).

    Returns:
        dict: eia860_transformed_dfs, a dictionary of DataFrame objects in which pages
        from EIA860 form (keys) correspond to normalized DataFrames of values from that
        page (values).

    """
    # Populating the 'generators_eia860' table
    b_g_df = eia860_dfs['boiler_generator_assn'].copy()
    b_g_cols = ['report_year',
                'utility_id_eia',
                'plant_id_eia',
                'boiler_id',
                'generator_id']

    b_g_df = b_g_df[b_g_cols]

    # There are some bad (non-data) lines in some of the boiler generator
    # data files (notes from EIA) which are messing up the import. Need to
    # identify and drop them early on.
    b_g_df['utility_id_eia'] = b_g_df['utility_id_eia'].astype(str)
    b_g_df = b_g_df[b_g_df.utility_id_eia.str.isnumeric()]

    b_g_df['plant_id_eia'] = b_g_df['plant_id_eia'].astype(int)

    # We need to cast the generator_id column as type str because sometimes
    # it is heterogeneous int/str which make drop_duplicates fail.
    b_g_df['generator_id'] = b_g_df['generator_id'].astype(str)
    b_g_df['boiler_id'] = b_g_df['boiler_id'].astype(str)

    # This drop_duplicates isn't removing all duplicates
    b_g_df = b_g_df.drop_duplicates().dropna()

    b_g_df = pudl.helpers.convert_to_date(b_g_df)

    eia860_transformed_dfs['boiler_generator_assn_eia860'] = b_g_df

    return eia860_transformed_dfs


def utilities(eia860_dfs, eia860_transformed_dfs):
    """
    Pull and transform the utilities table.

    Transformations include:

    * Replace . values with NA.
    * Fix typos in state abbreviations, convert to uppercase.
    * Drop address_3 field (all NA).
    * Combine phone number columns into one field and set values that don't mimic real
      US phone numbers to NA.
    * Convert Y/N/X values to boolean True/False.
    * Map full spelling onto code values.

    Args:
        eia860_dfs (dict): Each entry in this
            dictionary of DataFrame objects corresponds to a page from the EIA860 form,
            as reported in the Excel spreadsheets they distribute.
        eia860_transformed_dfs (dict): A dictionary of DataFrame objects in which pages
            from EIA860 form (keys) correspond to normalized DataFrames of values from
            that page (values).

    Returns:
        dict: eia860_transformed_dfs, a dictionary of DataFrame objects in which pages
        from EIA860 form (keys) correspond to normalized DataFrames of values from that
        page (values).

    """
    # Populating the 'utilities_eia860' table
    u_df = eia860_dfs['utility'].copy()

    # Replace empty strings, whitespace, and '.' fields with real NA values
    u_df = pudl.helpers.fix_eia_na(u_df)
    u_df['state'] = u_df.state.str.upper()
    u_df['state'] = u_df.state.replace({
        'QB': 'QC',  # wrong abbreviation for Quebec
        'Y': 'NY',  # Typo
    })

    # Remove Address 3 column that is all NA
    u_df = u_df.drop(['address_3'], axis=1)

    # Combine phone number columns into one
    def _make_phone_number(col1, col2, col3):
        """Make and validate full phone number seperated by dashes."""
        p_num = (
            col1.astype('string')
            + '-' + col2.astype('string')
            + '-' + col3.astype('string')
        )
        # Turn anything that doesn't match a US phone number format to NA
        # using noqa to get past flake8 test that give a false positive thinking
        # that the regex string is supposed to be an f-string and is missing
        # the it's designated prefix.
        return p_num.replace(regex=r'^(?!.*\d{3}-\d{3}-\d{4}).*$', value=pd.NA)  # noqa: FS003

    u_df = (
        u_df.assign(
            phone_number=_make_phone_number(
                u_df.phone_number_first,
                u_df.phone_number_mid,
                u_df.phone_number_last),
            phone_number_2=_make_phone_number(
                u_df.phone_number_first_2,
                u_df.phone_number_mid_2,
                u_df.phone_number_last_2))
    )

    boolean_columns_to_fix = [
        'plants_reported_owner',
        'plants_reported_operator',
        'plants_reported_asset_manager',
        'plants_reported_other_relationship'
    ]

    for column in boolean_columns_to_fix:
        u_df[column] = (
            u_df[column]
            .fillna("NaN")
            .replace(
                to_replace=["Y", "N", "NaN"],
                value=[True, False, pd.NA])
        )

    u_df = (
        u_df.astype({
            "utility_id_eia": "Int64"
        })
        .assign(
            entity_type=lambda x: x.entity_type.map(ENTITY_TYPES)
        )
        .pipe(pudl.helpers.convert_to_date)
    )

    eia860_transformed_dfs['utilities_eia860'] = u_df

    return eia860_transformed_dfs


@task
def transform_eia860(
        dfc: DataFrameCollection,
        eia860_tables=PUDL_TABLES['eia860']) -> DataFrameCollection:
    """
    Transform EIA 860 DataFrames.

    Args:
        dfc (DataFrameCollection): collection of eia860 raw (extracted) dataframes.
        eia860_tables (tuple): A tuple containing the names of the EIA 860
            tables that can be pulled into PUDL

    Returns:
        DataFrameCollection containing transformed eia860 dataframes.
    """
    # these are the tables that we have transform functions for...
    eia860_transform_functions = {
        'ownership_eia860': ownership,
        'generators_eia860': generators,
        'plants_eia860': plants,
        'boiler_generator_assn_eia860': boiler_generator_assn,
        'utilities_eia860': utilities}
    eia860_transformed_dfs = {}

    if not dfc:
        logger.info("No raw EIA 860 dataframes found. "
                    "Not transforming EIA 860.")
        return DataFrameCollection()
    # for each of the tables, run the respective transform funtction
    for table, transform_func in eia860_transform_functions.items():
        if table in eia860_tables:
            logger.info(f"Transforming raw EIA 860 DataFrames for {table} "
                        f"concatenated across all years.")
            eia860_transform_functions[table](dfc,
                                              eia860_transformed_dfs)
    return DataFrameCollection.from_dict(eia860_transformed_dfs)<|MERGE_RESOLUTION|>--- conflicted
+++ resolved
@@ -9,16 +9,12 @@
 import pudl
 from pudl import constants as pc
 from pudl.constants import PUDL_TABLES
-<<<<<<< HEAD
 from pudl.dfc import DataFrameCollection
-from pudl.metadata.labels import ENTITY_TYPES, FUEL_TRANSPORTATION_MODES_EIA
-=======
 from pudl.metadata import RESOURCE_METADATA
 from pudl.metadata.codes import ENERGY_SOURCES_EIA
 from pudl.metadata.labels import ENTITY_TYPES
 
 PUDL_META = pudl.metadata.classes.Package.from_resource_ids(RESOURCE_METADATA)
->>>>>>> 5d91dd45
 
 logger = logging.getLogger(__name__)
 
@@ -260,21 +256,12 @@
     # A subset of the columns have "X" values, where other columns_to_fix
     # have "N" values. Replacing these values with "N" will make for uniform
     # values that can be converted to Boolean True and False pairs.
-<<<<<<< HEAD
-
-    gens_df.duct_burners = gens_df.duct_burners.replace(to_replace='X', value='N')
-    gens_df.bypass_heat_recovery = gens_df.bypass_heat_recovery.replace(
-        to_replace='X', value='N')
-    gens_df.syncronized_transmission_grid = gens_df.bypass_heat_recovery.replace(
-        to_replace='X', value='N')
-=======
     gens_df.duct_burners = \
         gens_df.duct_burners.replace(to_replace='X', value='N')
     gens_df.bypass_heat_recovery = \
         gens_df.bypass_heat_recovery.replace(to_replace='X', value='N')
     gens_df.syncronized_transmission_grid = \
         gens_df.bypass_heat_recovery.replace(to_replace='X', value='N')
->>>>>>> 5d91dd45
 
     # A subset of the columns have "U" values, presumably for "Unknown," which
     # must be set to None in order to convert the columns to datatype Boolean.
