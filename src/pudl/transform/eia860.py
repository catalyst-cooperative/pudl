--- conflicted
+++ resolved
@@ -278,13 +278,8 @@
     ]
     gens_df = (
         pd.concat([ge_df, gp_df, gr_df, g_df], sort=True)
-<<<<<<< HEAD
+        .pipe(pudl.helpers.standardize_na_values)
         .dropna(subset=["generator_id", "plant_id_eia"])
-        .pipe(pudl.helpers.standardize_na_values)
-=======
-        .pipe(pudl.helpers.fix_eia_na)
-        .dropna(subset=["generator_id", "plant_id_eia"])
->>>>>>> e93d50fb
         .pipe(
             pudl.helpers.fix_boolean_columns,
             boolean_columns_to_fix=boolean_columns_to_fix,
