"""Module to perform data cleaning functions on EIA860 data tables."""

import logging

import numpy as np
import pandas as pd
from prefect import task

import pudl
from pudl import constants as pc
<<<<<<< HEAD
from pudl.dfc import DataFrameCollection
=======
from pudl.constants import PUDL_TABLES
from pudl.metadata.labels import ENTITY_TYPES, FUEL_TRANSPORTATION_MODES_EIA
>>>>>>> 11d95c48

logger = logging.getLogger(__name__)


def ownership(eia860_dfs, eia860_transformed_dfs):
    """Pull and transform the ownership table.

    Transformations include:
    * Replace . values with NA.
    * Convert pre-2012 ownership percentages to proportions to match post-2012
      reporting.
    Args:
        eia860_dfs (dict): Each entry in this dictionary of DataFrame objects
            corresponds to a page from the EIA860 form, as reported in the Excel
            spreadsheets they distribute.
        eia860_transformed_dfs (dict): A dictionary of DataFrame objects in which pages
            from EIA860 form (keys) correspond to normalized DataFrames of values from
            that page (values).

    Returns:
        dict: eia860_transformed_dfs, a dictionary of DataFrame objects in which
        pages from EIA860 form (keys) correspond to normalized DataFrames of values
        from that page (values).
    """
    # Preiminary clean and get rid of unecessary 'year' column
    own_df = (
        eia860_dfs['ownership'].copy()
        .pipe(pudl.helpers.fix_eia_na)
        .pipe(pudl.helpers.convert_to_date)
        .drop(columns=['year'])
    )

    if (min(own_df.report_date.dt.year)
            < min(pc.WORKING_PARTITIONS['eia860']['years'])):
        raise ValueError(
            f"EIA 860 transform step is only known to work for "
            f"year {min(pc.WORKING_PARTITIONS['eia860']['years'])} and later, "
            f"but found data from year {min(own_df.report_date.dt.year)}."
        )

    # Prior to 2012, ownership was reported as a percentage, rather than
    # as a proportion, so we need to divide those values by 100.
    own_df.loc[own_df.report_date.dt.year < 2012,
               'fraction_owned'] = own_df.loc[own_df.report_date.dt.year < 2012, 'fraction_owned'] / 100

    # This has to come before the fancy indexing below, otherwise the plant_id_eia
    # is still a float.
    own_df = own_df.astype(pudl.helpers.get_pudl_dtypes({
        "owner_utility_id_eia": "eia",
        "utility_id_eia": "eia",
        "plant_id_eia": "eia",
        "owner_state": "eia",
    }))

    # A small number of generators are reported multiple times in the ownership
    # table due to the use of leading zeroes in their integer generator_id values
    # which are stored as strings (since some generators use strings). This
    # makes sure that we only keep a single copy of those duplicated records which
    # we've identified as falling into this category. We refrain from doing a wholesale
    # drop_duplicates() so that if duplicates are introduced by some other mechanism
    # we'll be notified.

    # The plant & generator ID values we know have duplicates to remove.
    known_dupes = (
        own_df.set_index(["plant_id_eia", "generator_id"])
        .loc[(56032, "1")]
    )
    # Index of own_df w/ duplicated records removed.
    without_known_dupes_idx = (
        own_df.set_index(["plant_id_eia", "generator_id"])
        .index.difference(known_dupes.index)
    )
    # own_df w/ duplicated records removed.
    without_known_dupes = (
        own_df.set_index(["plant_id_eia", "generator_id"])
        .loc[without_known_dupes_idx]
        .reset_index()
    )
    # Drop duplicates from the known dupes using the whole primary key
    own_pk = [
        'report_date',
        'plant_id_eia',
        'generator_id',
        'owner_utility_id_eia',
    ]
    deduped = known_dupes.reset_index().drop_duplicates(subset=own_pk)
    # Bring these two parts back together:
    own_df = pd.concat([without_known_dupes, deduped])
    # Check whether we have truly deduplicated the dataframe.
    remaining_dupes = own_df[own_df.duplicated(subset=own_pk, keep=False)]
    if not remaining_dupes.empty:
        raise ValueError(
            "Duplicate ownership slices found in ownership_eia860:"
            f"{remaining_dupes}"
        )

    # Remove a couple of records known to have (literal) "nan" values in the
    # generator_id column, which is part of the table's natural primary key.
    # These "nan" strings get converted to true pd.NA values when the column
    # datatypes are applied, which violates the primary key constraints.
    # See https://github.com/catalyst-cooperative/pudl/issues/1207
    mask = (
        (own_df.report_date.isin(["2018-01-01", "2019-01-01"]))
        & (own_df.plant_id_eia == 62844)
        & (own_df.owner_utility_id_eia == 62745)
        & (own_df.generator_id == "nan")
    )
    own_df = own_df[~mask]

    # In 2010 there are several hundred utilities that appear to be incorrectly
    # reporting the owner_utility_id_eia value *also* in the utility_id_eia
    # column. This results in duplicate operator IDs associated with a given
    # generator in a particular year, which should never happen. We identify
    # these values and set them to NA so they don't mess up the harvested
    # relationships between plants and utilities:
    # See https://github.com/catalyst-cooperative/pudl/issues/1116
    duplicate_operators = (
        own_df.groupby(["report_date", "plant_id_eia", "generator_id"])
        .utility_id_eia.transform(pd.Series.nunique)
    ) > 1
    own_df.loc[duplicate_operators, "utility_id_eia"] = pd.NA

    # The above fix won't catch owner_utility_id_eia values in the
    # utility_id_eia (operator) column when there's only a single
    # owner-operator. But also, when there's a single owner-operator they souldn't
    # even be reporting in this table. So we can also drop those utility_id_eia
    # values without losing any valuable information here. The utility_id_eia
    # column here is only useful for entity harvesting & resolution purposes
    # since the (report_date, plant_id_eia) tuple fully defines the operator id.
    # See https://github.com/catalyst-cooperative/pudl/issues/1116
    single_owner_operator = (
        (own_df.utility_id_eia == own_df.owner_utility_id_eia)
        & (own_df.fraction_owned == 1.0)
    )
    own_df.loc[single_owner_operator, "utility_id_eia"] = pd.NA

    eia860_transformed_dfs['ownership_eia860'] = own_df

    return eia860_transformed_dfs


def generators(eia860_dfs, eia860_transformed_dfs):
    """
    Pull and transform the generators table.

    There are three tabs that the generator records come from (proposed, existing,
    retired). Pre 2009, the existing and retired data are lumped together under a single
    generator file with one tab. We pull each tab into one dataframe and include an
    ``operational_status`` to indicate which tab the record came from. We use
    ``operational_status`` to parse the pre 2009 files as well.

    Transformations include:

    * Replace . values with NA.
    * Update ``operational_status_code`` to reflect plant status as either proposed,
      existing or retired.
    * Drop values with NA for plant and generator id.
    * Replace 0 values with NA where appropriate.
    * Convert Y/N/X values to boolean True/False.
    * Convert U/Unknown values to NA.
    * Map full spelling onto code values.
    * Create a fuel_type_code_pudl field that organizes fuel types into
      clean, distinguishable categories.

    Args:
        eia860_dfs (dict): Each entry in this
            dictionary of DataFrame objects corresponds to a page from the EIA860 form,
            as reported in the Excel spreadsheets they distribute.
        eia860_transformed_dfs (dict): A dictionary of DataFrame objects in
            which pages from EIA860 form (keys) correspond to a normalized DataFrame of
            values from that page (values).

    Returns:
        dict: eia860_transformed_dfs, a dictionary of DataFrame objects in which pages
        from EIA860 form (keys) correspond to normalized DataFrames of values from that
        page (values).

    """
    # Groupby objects were creating chained assignment warning that is N/A
    pd.options.mode.chained_assignment = None

    # There are three sets of generator data reported in the EIA860 table,
    # planned, existing, and retired generators. We're going to concatenate
    # them all together into a single big table, with a column that indicates
    # which one of these tables the data came from, since they all have almost
    # exactly the same structure
    gp_df = eia860_dfs['generator_proposed']
    ge_df = eia860_dfs['generator_existing']
    gr_df = eia860_dfs['generator_retired']
    g_df = eia860_dfs['generator']
    gp_df['operational_status'] = 'proposed'
    ge_df['operational_status'] = 'existing'
    gr_df['operational_status'] = 'retired'
    g_df['operational_status'] = (
        g_df['operational_status_code']
        .replace({'OP': 'existing',  # could move this dict to constants
                  'SB': 'existing',
                  'OA': 'existing',
                  'OS': 'existing',
                  'RE': 'retired'})
    )

    gens_df = (
        pd.concat([ge_df, gp_df, gr_df, g_df], sort=True)
        .dropna(subset=['generator_id', 'plant_id_eia'])
        .pipe(pudl.helpers.fix_eia_na)
    )

    # A subset of the columns have zero values, where NA is appropriate:
    columns_to_fix = [
        'planned_retirement_month',
        'planned_retirement_year',
        'planned_uprate_month',
        'planned_uprate_year',
        'other_modifications_month',
        'other_modifications_year',
        'planned_derate_month',
        'planned_derate_year',
        'planned_repower_month',
        'planned_repower_year',
        'planned_net_summer_capacity_derate_mw',
        'planned_net_summer_capacity_uprate_mw',
        'planned_net_winter_capacity_derate_mw',
        'planned_net_winter_capacity_uprate_mw',
        'planned_new_capacity_mw',
        'nameplate_power_factor',
        'minimum_load_mw',
        'winter_capacity_mw',
        'summer_capacity_mw'
    ]

    for column in columns_to_fix:
        gens_df[column] = gens_df[column].replace(
            to_replace=[" ", 0], value=np.nan)

    # A subset of the columns have "X" values, where other columns_to_fix
    # have "N" values. Replacing these values with "N" will make for uniform
    # values that can be converted to Boolean True and False pairs.

    gens_df.duct_burners = gens_df.duct_burners.replace(to_replace='X', value='N')
    gens_df.bypass_heat_recovery = gens_df.bypass_heat_recovery.replace(
        to_replace='X', value='N')
    gens_df.syncronized_transmission_grid = gens_df.bypass_heat_recovery.replace(
        to_replace='X', value='N')

    # A subset of the columns have "U" values, presumably for "Unknown," which
    # must be set to None in order to convert the columns to datatype Boolean.

    gens_df.multiple_fuels = gens_df.multiple_fuels.replace(to_replace='U', value=None)
    gens_df.switch_oil_gas = gens_df.switch_oil_gas.replace(to_replace='U', value=None)

    boolean_columns_to_fix = [
        'duct_burners',
        'multiple_fuels',
        'deliver_power_transgrid',
        'syncronized_transmission_grid',
        'solid_fuel_gasification',
        'pulverized_coal_tech',
        'fluidized_bed_tech',
        'subcritical_tech',
        'supercritical_tech',
        'ultrasupercritical_tech',
        'carbon_capture',
        'stoker_tech',
        'other_combustion_tech',
        'cofire_fuels',
        'switch_oil_gas',
        'bypass_heat_recovery',
        'associated_combined_heat_power',
        'planned_modifications',
        'other_planned_modifications',
        'uprate_derate_during_year',
        'previously_canceled',
        'owned_by_non_utility',
        'summer_capacity_estimate',
        'winter_capacity_estimate',
        'distributed_generation',
        'ferc_cogen_status',
        'ferc_small_power_producer',
        'ferc_exempt_wholesale_generator'
    ]

    for column in boolean_columns_to_fix:
        gens_df[column] = (
            gens_df[column]
            .fillna("NaN")
            .replace(
                to_replace=["Y", "N", "NaN"],
                value=[True, False, pd.NA])
        )

    # A subset of the pre-2009 columns refer to transportation methods with a
    # series of codes. This writes them out in their entirety.

    transport_columns_to_fix = [
        'energy_source_1_transport_1',
        'energy_source_1_transport_2',
        'energy_source_1_transport_3',
        'energy_source_2_transport_1',
        'energy_source_2_transport_2',
        'energy_source_2_transport_3',
    ]

    for column in transport_columns_to_fix:
        gens_df[column] = (
            gens_df[column]
            .astype('string')
            .str.upper()
            .map(FUEL_TRANSPORTATION_MODES_EIA)
        )

    gens_df = (
        gens_df.
        pipe(pudl.helpers.month_year_to_date).
        assign(fuel_type_code_pudl=lambda x: pudl.helpers.cleanstrings_series(
            x['energy_source_code_1'], pc.FUEL_TYPE_EIA860_SIMPLE_MAP)).
        pipe(pudl.helpers.simplify_strings,
             columns=['rto_iso_lmp_node_id',
                      'rto_iso_location_wholesale_reporting_id']).
        pipe(pudl.helpers.convert_to_date)
    )

    eia860_transformed_dfs['generators_eia860'] = gens_df

    return eia860_transformed_dfs


def plants(eia860_dfs, eia860_transformed_dfs):
    """
    Pull and transform the plants table.

    Much of the static plant information is reported repeatedly, and scattered across
    several different pages of EIA 923. The data frame which this function uses is
    assembled from those many different pages, and passed in via the same dictionary of
    dataframes that all the other ingest functions use for uniformity.

    Transformations include:

    * Replace . values with NA.
    * Homogenize spelling of county names.
    * Convert Y/N/X values to boolean True/False.

    Args:
        eia860_dfs (dict): Each entry in this dictionary of DataFrame objects
            corresponds to a page from the EIA860 form, as reported in the Excel
            spreadsheets they distribute.
        eia860_transformed_dfs (dict): A dictionary of DataFrame objects in which pages
            from EIA860 form (keys) correspond to normalized DataFrames of values from
            that page (values).

    Returns:
        dict: eia860_transformed_dfs, a dictionary of DataFrame objects in which pages
        from EIA860 form (keys) correspond to normalized DataFrames of values from that
        page (values).

    """
    # Populating the 'plants_eia860' table
    p_df = (
        eia860_dfs['plant'].copy()
        .pipe(pudl.helpers.fix_eia_na)
        .astype({"zip_code": str})
        .drop("iso_rto", axis="columns")
    )

    # Spelling, punctuation, and capitalization of county names can vary from
    # year to year. We homogenize them here to facilitate correct value
    # harvesting.
    p_df['county'] = (
        p_df.county.
        str.replace(r'[^a-z,A-Z]+', ' ', regex=True).
        str.strip().
        str.lower().
        str.replace(r'\s+', ' ', regex=True).
        str.title()
    )

    # A subset of the columns have "X" values, where other columns_to_fix
    # have "N" values. Replacing these values with "N" will make for uniform
    # values that can be converted to Boolean True and False pairs.

    p_df.ash_impoundment_lined = p_df.ash_impoundment_lined.replace(
        to_replace='X', value='N')
    p_df.natural_gas_storage = p_df.natural_gas_storage.replace(
        to_replace='X', value='N')
    p_df.liquefied_natural_gas_storage = p_df.liquefied_natural_gas_storage.replace(
        to_replace='X', value='N')

    boolean_columns_to_fix = [
        "ferc_cogen_status",
        "ferc_small_power_producer",
        "ferc_exempt_wholesale_generator",
        "ash_impoundment",
        "ash_impoundment_lined",
        "energy_storage",
        "natural_gas_storage",
        "liquefied_natural_gas_storage",
        "net_metering",
    ]

    for column in boolean_columns_to_fix:
        p_df[column] = (
            p_df[column]
            .fillna("NaN")
            .replace(
                to_replace=["Y", "N", "NaN"],
                value=[True, False, pd.NA])
        )

    # Ensure plant & operator IDs are integers.
    p_df = pudl.helpers.convert_to_date(p_df)

    eia860_transformed_dfs['plants_eia860'] = p_df

    return eia860_transformed_dfs


def boiler_generator_assn(eia860_dfs, eia860_transformed_dfs):
    """
    Pull and transform the boilder generator association table.

    Transformations include:

    * Drop non-data rows with EIA notes.
    * Drop duplicate rows.

    Args:
        eia860_dfs (dict): Each entry in this dictionary of DataFrame objects
            corresponds to a page from the EIA860 form, as reported in the Excel
            spreadsheets they distribute.
        eia860_transformed_dfs (dict): A dictionary of DataFrame objects in which pages
            from EIA860 form (keys) correspond to normalized DataFrames of values from
            that page (values).

    Returns:
        dict: eia860_transformed_dfs, a dictionary of DataFrame objects in which pages
        from EIA860 form (keys) correspond to normalized DataFrames of values from that
        page (values).

    """
    # Populating the 'generators_eia860' table
    b_g_df = eia860_dfs['boiler_generator_assn'].copy()
    b_g_cols = ['report_year',
                'utility_id_eia',
                'plant_id_eia',
                'boiler_id',
                'generator_id']

    b_g_df = b_g_df[b_g_cols]

    # There are some bad (non-data) lines in some of the boiler generator
    # data files (notes from EIA) which are messing up the import. Need to
    # identify and drop them early on.
    b_g_df['utility_id_eia'] = b_g_df['utility_id_eia'].astype(str)
    b_g_df = b_g_df[b_g_df.utility_id_eia.str.isnumeric()]

    b_g_df['plant_id_eia'] = b_g_df['plant_id_eia'].astype(int)

    # We need to cast the generator_id column as type str because sometimes
    # it is heterogeneous int/str which make drop_duplicates fail.
    b_g_df['generator_id'] = b_g_df['generator_id'].astype(str)
    b_g_df['boiler_id'] = b_g_df['boiler_id'].astype(str)

    # This drop_duplicates isn't removing all duplicates
    b_g_df = b_g_df.drop_duplicates().dropna()

    b_g_df = pudl.helpers.convert_to_date(b_g_df)

    eia860_transformed_dfs['boiler_generator_assn_eia860'] = b_g_df

    return eia860_transformed_dfs


def utilities(eia860_dfs, eia860_transformed_dfs):
    """
    Pull and transform the utilities table.

    Transformations include:

    * Replace . values with NA.
    * Fix typos in state abbreviations, convert to uppercase.
    * Drop address_3 field (all NA).
    * Combine phone number columns into one field and set values that don't mimic real
      US phone numbers to NA.
    * Convert Y/N/X values to boolean True/False.
    * Map full spelling onto code values.

    Args:
        eia860_dfs (dict): Each entry in this
            dictionary of DataFrame objects corresponds to a page from the EIA860 form,
            as reported in the Excel spreadsheets they distribute.
        eia860_transformed_dfs (dict): A dictionary of DataFrame objects in which pages
            from EIA860 form (keys) correspond to normalized DataFrames of values from
            that page (values).

    Returns:
        dict: eia860_transformed_dfs, a dictionary of DataFrame objects in which pages
        from EIA860 form (keys) correspond to normalized DataFrames of values from that
        page (values).

    """
    # Populating the 'utilities_eia860' table
    u_df = eia860_dfs['utility'].copy()

    # Replace empty strings, whitespace, and '.' fields with real NA values
    u_df = pudl.helpers.fix_eia_na(u_df)
    u_df['state'] = u_df.state.str.upper()
    u_df['state'] = u_df.state.replace({
        'QB': 'QC',  # wrong abbreviation for Quebec
        'Y': 'NY',  # Typo
    })

    # Remove Address 3 column that is all NA
    u_df = u_df.drop(['address_3'], axis=1)

    # Combine phone number columns into one
    def _make_phone_number(col1, col2, col3):
        """Make and validate full phone number seperated by dashes."""
        p_num = (
            col1.astype('string')
            + '-' + col2.astype('string')
            + '-' + col3.astype('string')
        )
        # Turn anything that doesn't match a US phone number format to NA
        # using noqa to get past flake8 test that give a false positive thinking
        # that the regex string is supposed to be an f-string and is missing
        # the it's designated prefix.
        return p_num.replace(regex=r'^(?!.*\d{3}-\d{3}-\d{4}).*$', value=pd.NA)  # noqa: FS003

    u_df = (
        u_df.assign(
            phone_number=_make_phone_number(
                u_df.phone_number_first,
                u_df.phone_number_mid,
                u_df.phone_number_last),
            phone_number_2=_make_phone_number(
                u_df.phone_number_first_2,
                u_df.phone_number_mid_2,
                u_df.phone_number_last_2))
    )

    boolean_columns_to_fix = [
        'plants_reported_owner',
        'plants_reported_operator',
        'plants_reported_asset_manager',
        'plants_reported_other_relationship'
    ]

    for column in boolean_columns_to_fix:
        u_df[column] = (
            u_df[column]
            .fillna("NaN")
            .replace(
                to_replace=["Y", "N", "NaN"],
                value=[True, False, pd.NA])
        )

    u_df = (
        u_df.astype({
            "utility_id_eia": "Int64"
        })
        .assign(
            entity_type=lambda x: x.entity_type.map(ENTITY_TYPES)
        )
        .pipe(pudl.helpers.convert_to_date)
    )

    eia860_transformed_dfs['utilities_eia860'] = u_df

    return eia860_transformed_dfs


<<<<<<< HEAD
@ task
def transform_eia860(
        dfc: DataFrameCollection,
        eia860_tables=pc.pudl_tables["eia860"]) -> DataFrameCollection:
=======
def transform(eia860_raw_dfs, eia860_tables=PUDL_TABLES["eia860"]):
>>>>>>> 11d95c48
    """
    Transform EIA 860 DataFrames.

    Args:
        dfc (DataFrameCollection): collection of eia860 raw (extracted) dataframes.
        eia860_tables (tuple): A tuple containing the names of the EIA 860
            tables that can be pulled into PUDL

    Returns:
        DataFrameCollection containing transformed eia860 dataframes.
    """
    # these are the tables that we have transform functions for...
    eia860_transform_functions = {
        'ownership_eia860': ownership,
        'generators_eia860': generators,
        'plants_eia860': plants,
        'boiler_generator_assn_eia860': boiler_generator_assn,
        'utilities_eia860': utilities}
    eia860_transformed_dfs = {}

    if not dfc:
        logger.info("No raw EIA 860 dataframes found. "
                    "Not transforming EIA 860.")
        return DataFrameCollection()
    # for each of the tables, run the respective transform funtction
    for table, transform_func in eia860_transform_functions.items():
        if table in eia860_tables:
<<<<<<< HEAD
            logger.info(f"Transforming raw EIA 860 DataFrames for {table} "
                        f"concatenated across all years.")
            eia860_transform_functions[table](dfc,
                                              eia860_transformed_dfs)
    return DataFrameCollection.from_dict(eia860_transformed_dfs)
=======
            logger.info("Transforming raw EIA 860 DataFrames for %s "
                        "concatenated across all years.", table)
            transform_func(eia860_raw_dfs, eia860_transformed_dfs)

    return eia860_transformed_dfs
>>>>>>> 11d95c48
<|MERGE_RESOLUTION|>--- conflicted
+++ resolved
@@ -8,12 +8,9 @@
 
 import pudl
 from pudl import constants as pc
-<<<<<<< HEAD
+from pudl.constants import PUDL_TABLES
 from pudl.dfc import DataFrameCollection
-=======
-from pudl.constants import PUDL_TABLES
 from pudl.metadata.labels import ENTITY_TYPES, FUEL_TRANSPORTATION_MODES_EIA
->>>>>>> 11d95c48
 
 logger = logging.getLogger(__name__)
 
@@ -585,14 +582,10 @@
     return eia860_transformed_dfs
 
 
-<<<<<<< HEAD
-@ task
+@task
 def transform_eia860(
         dfc: DataFrameCollection,
-        eia860_tables=pc.pudl_tables["eia860"]) -> DataFrameCollection:
-=======
-def transform(eia860_raw_dfs, eia860_tables=PUDL_TABLES["eia860"]):
->>>>>>> 11d95c48
+        eia860_tables=PUDL_TABLES['eia860']) -> DataFrameCollection:
     """
     Transform EIA 860 DataFrames.
 
@@ -620,16 +613,8 @@
     # for each of the tables, run the respective transform funtction
     for table, transform_func in eia860_transform_functions.items():
         if table in eia860_tables:
-<<<<<<< HEAD
             logger.info(f"Transforming raw EIA 860 DataFrames for {table} "
                         f"concatenated across all years.")
             eia860_transform_functions[table](dfc,
                                               eia860_transformed_dfs)
-    return DataFrameCollection.from_dict(eia860_transformed_dfs)
-=======
-            logger.info("Transforming raw EIA 860 DataFrames for %s "
-                        "concatenated across all years.", table)
-            transform_func(eia860_raw_dfs, eia860_transformed_dfs)
-
-    return eia860_transformed_dfs
->>>>>>> 11d95c48
+    return DataFrameCollection.from_dict(eia860_transformed_dfs)