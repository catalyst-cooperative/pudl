--- conflicted
+++ resolved
@@ -4131,11 +4131,7 @@
             },
             "electric_operating_expenses_ferc1": {
                 # This table has two factoids that have sub-components that are
-<<<<<<< HEAD
-                # calcuations themselves and both the sub-component calcuated values
-=======
                 # calculations themselves and both the sub-component calcuated values
->>>>>>> ee1340ef
                 # AND the sub-sub-components. So we're removing the specific sub-sub-
                 # components
                 "power_production_expenses_steam_power": [
