--- conflicted
+++ resolved
@@ -73,11 +73,8 @@
     ELECTRIC_ENERGY_SOURCES_FERC1 = "electric_energy_sources_ferc1"
     ELECTRIC_ENERGY_DISPOSITIONS_FERC1 = "electric_energy_dispositions_ferc1"
     UTILITY_PLANT_SUMMARY_FERC1 = "utility_plant_summary_ferc1"
-<<<<<<< HEAD
     BALANCE_SHEET_LIABILITIES = "balance_sheet_liabilities_ferc1"
-=======
     DEPRECIATION_AMORTIZATION_SUMMARY_FERC1 = "depreciation_amortization_summary_ferc1"
->>>>>>> c9a6c815
     BALANCE_SHEET_ASSETS_FERC1 = "balance_sheet_assets_ferc1"
     INCOME_STATEMENT_FERC1 = "income_statement_ferc1"
 
@@ -2978,11 +2975,8 @@
         "electric_energy_sources_ferc1": ElectricEnergySourcesFerc1TableTransformer,
         "electric_energy_dispositions_ferc1": ElectricEnergyDispositionsFerc1TableTransformer,
         "utility_plant_summary_ferc1": UtilityPlantSummaryFerc1TableTransformer,
-<<<<<<< HEAD
         "balance_sheet_liabilities_ferc1": BalanceSheetLiabilitiesFerc1TableTransformer,
-=======
         "depreciation_amortization_summary_ferc1": DepreciationAmortizationSummaryFerc1TableTransformer,
->>>>>>> c9a6c815
         "balance_sheet_assets_ferc1": BalanceSheetAssetsFerc1TableTransformer,
         "income_statement_ferc1": IncomeStatementFerc1TableTransformer,
     }
