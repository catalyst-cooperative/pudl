"""Classes & functions to process FERC Form 1 data before loading into the PUDL DB.

Note that many of the classes/objects here inherit from/are instances of classes defined
in :mod:`pudl.transform.classes`. Their design and relationships to each other are
documented in that module.

See :mod:`pudl.transform.params.ferc1` for the values that parameterize many of these
transformations.
"""
import enum
import importlib.resources
import itertools
import json
import re
from collections import namedtuple
from collections.abc import Mapping
from typing import Any, Literal, Self

import numpy as np
import pandas as pd
import sqlalchemy as sa
from dagster import AssetIn, AssetsDefinition, asset
from pandas.core.groupby import DataFrameGroupBy
from pydantic import validator

import pudl
from pudl.analysis.classify_plants_ferc1 import (
    plants_steam_assign_plant_ids,
    plants_steam_validate_ids,
)
from pudl.extract.ferc1 import TABLE_NAME_MAP_FERC1
from pudl.helpers import convert_cols_dtypes
from pudl.metadata.fields import apply_pudl_dtypes
from pudl.settings import Ferc1Settings
from pudl.transform.classes import (
    AbstractTableTransformer,
    InvalidRows,
    RenameColumns,
    TableTransformParams,
    TransformParams,
    cache_df,
    enforce_snake_case,
)

logger = pudl.logging_helpers.get_logger(__name__)


@asset
def clean_xbrl_metadata_json(
    raw_xbrl_metadata_json: dict[str, dict[str, list[dict[str, Any]]]]
) -> dict[str, dict[str, list[dict[str, Any]]]]:
    """Generate cleaned json xbrl metadata.

    For now, this only runs :func:`add_source_tables_to_xbrl_metadata`.
    """
    return add_source_tables_to_xbrl_metadata(raw_xbrl_metadata_json)


def add_source_tables_to_xbrl_metadata(
    raw_xbrl_metadata_json: dict[str, dict[str, list[dict[str, Any]]]]
) -> dict[str, dict[str, list[dict[str, Any]]]]:
    """Add a ``source_tables`` field into metadata calculation components.

    When a particular component of a calculation does not originate from the table in
    which the calculated field is being reported, label the source table.
    """

    def all_fields_in_table(table_meta) -> list:
        """Compile a list of all of the fields reported in a table."""
        return [
            field["name"] for meta_list in table_meta.values() for field in meta_list
        ]

    def extract_tables_to_fields(xbrl_meta: dict) -> dict[str : list[str]]:
        """Compile a dictionary of table names (keys) to list of fields."""
        return {
            table_name: all_fields_in_table(table_meta)
            for table_name, table_meta in xbrl_meta.items()
        }

    def label_source_tables(calc_component: dict, tables_to_fields: str) -> dict:
        """Add a ``source_tables`` element to the calculation component."""
        calc_component["source_tables"] = [
            other_table_name
            for other_table_name, fields in tables_to_fields.items()
            if calc_component["name"] in fields
        ]
        # weirdly there are a number of nuclear xbrl_factoid calc components that seem
        # to have no source_tables.
        if not calc_component["source_tables"]:
            logger.debug(f"Found no source table for {calc_component['name']}.")
        return calc_component

    tables_to_fields = extract_tables_to_fields(raw_xbrl_metadata_json)
    # for each table loop through all of the calculations within each field
    for table_name, table_meta in raw_xbrl_metadata_json.items():
        for list_of_facts in table_meta.values():
            for xbrl_fact in list_of_facts:
                # all facts have ``calculations``, but they are empty lists when null
                for calc_component in xbrl_fact["calculations"]:
                    # does the calc component show up in the table? if not, add a label
                    if calc_component["name"] not in tables_to_fields[table_name]:
                        calc_component = label_source_tables(
                            calc_component, tables_to_fields
                        )
                    else:
                        calc_component["source_tables"] = [table_name]
    return raw_xbrl_metadata_json


################################################################################
# FERC 1 Transform Parameter Models
################################################################################
@enum.unique
class SourceFerc1(enum.Enum):
    """Enumeration of allowed FERC 1 raw data sources."""

    XBRL = "xbrl"
    DBF = "dbf"


@enum.unique
class TableIdFerc1(enum.Enum):
    """Enumeration of the allowed FERC 1 table IDs.

    Hard coding this doesn't seem ideal. Somehow it should be either defined in the
    context of the Package, the Ferc1Settings, an etl_group, or DataSource. All of the
    table transformers associated with a given data source should have a table_id that's
    from that data source's subset of the database. Where should this really happen?
    Alternatively, the allowable values could be derived *from* the structure of the
    Package. But this works for now.
    """

    FUEL_FERC1 = "fuel_ferc1"
    PLANTS_STEAM_FERC1 = "plants_steam_ferc1"
    PLANTS_HYDRO_FERC1 = "plants_hydro_ferc1"
    PLANTS_SMALL_FERC1 = "plants_small_ferc1"
    PLANTS_PUMPED_STORAGE_FERC1 = "plants_pumped_storage_ferc1"
    PLANT_IN_SERVICE_FERC1 = "plant_in_service_ferc1"
    PURCHASED_POWER_FERC1 = "purchased_power_ferc1"
    TRANSMISSION_STATISTICS_FERC1 = "transmission_statistics_ferc1"
    ELECTRIC_ENERGY_SOURCES_FERC1 = "electric_energy_sources_ferc1"
    ELECTRIC_ENERGY_DISPOSITIONS_FERC1 = "electric_energy_dispositions_ferc1"
    UTILITY_PLANT_SUMMARY_FERC1 = "utility_plant_summary_ferc1"
    ELECTRIC_OPERATING_EXPENSES_FERC1 = "electric_operating_expenses_ferc1"
    BALANCE_SHEET_LIABILITIES = "balance_sheet_liabilities_ferc1"
    DEPRECIATION_AMORTIZATION_SUMMARY_FERC1 = "depreciation_amortization_summary_ferc1"
    BALANCE_SHEET_ASSETS_FERC1 = "balance_sheet_assets_ferc1"
    RETAINED_EARNINGS_FERC1 = "retained_earnings_ferc1"
    INCOME_STATEMENT_FERC1 = "income_statement_ferc1"
    ELECTRIC_PLANT_DEPRECIATION_CHANGES_FERC1 = (
        "electric_plant_depreciation_changes_ferc1"
    )
    ELECTRIC_OPERATING_REVENUES_FERC1 = "electric_operating_revenues_ferc1"
    ELECTRIC_PLANT_DEPRECIATION_FUNCTIONAL_FERC1 = (
        "electric_plant_depreciation_functional_ferc1"
    )
    CASH_FLOW_FERC1 = "cash_flow_ferc1"
    ELECTRICITY_SALES_BY_RATE_SCHEDULE_FERC1 = (
        "electricity_sales_by_rate_schedule_ferc1"
    )
    OTHER_REGULATORY_LIABILITIES_FERC1 = "other_regulatory_liabilities_ferc1"


################################################################################
# FERC 1 specific Column, MultiColumn, and Table Transform Functions
################################################################################


class RenameColumnsFerc1(TransformParams):
    """Dictionaries for renaming either XBRL or DBF derived FERC 1 columns.

    This is FERC 1 specific, because we need to store both DBF and XBRL rename
    dictionaires separately. Note that this parameter model does not have its own unique
    transform function. Like the generic :class:`pudl.transform.classes.RenameColumns`
    it depends on the build in :meth:`pd.rename` method, which is called with the values
    DBF or XBRL parameters depending on the context.

    Potential parameters validations that could be implemented

    * Validate that all keys appear in the original dbf/xbrl sources.
      This has to be true, but right now we don't have stored metadata enumerating all
      of the columns that exist in the raw data, so we don't have anything to check
      against. Implement once when we have schemas defined for after the extract step.

    * Validate all values appear in PUDL tables, and all expected PUDL names are mapped.
      Actually we can't require that the rename values appear in the PUDL tables,
      because there will be cases in which the original column gets dropped or modified,
      e.g. in the case of unit conversions with a column rename.
    """

    dbf: RenameColumns = RenameColumns()
    xbrl: RenameColumns = RenameColumns()
    duration_xbrl: RenameColumns = RenameColumns()
    instant_xbrl: RenameColumns = RenameColumns()

    @property
    def rename_dicts_xbrl(self):
        """Compile all of the XBRL rename dictionaries into an ordered list."""
        # add the xbrl last bc it happens after the inst/dur renames
        return [self.duration_xbrl, self.instant_xbrl, self.xbrl]


class WideToTidy(TransformParams):
    """Parameters for converting a wide table to a tidy table with value types."""

    idx_cols: list[str] | None
    """List of column names to treat as the table index."""

    stacked_column_name: str | None = None
    """Name of column that will contain the stacked categories."""

    value_types: list[str] | None
    """List of names of value types that will end up being the column names.

    Some of the FERC tables have multiple data types spread across many different
    categories.  In the input dataframe given to :func:`wide_to_tidy`, the value types
    must be the suffixes of the column names. If the table does not natively have the
    pattern of "{to-be stacked category}_{value_type}", rename the columns using a
    ``rename_columns.duration_xbrl``, ``rename_columns.instant_xbrl`` or
    ``rename_columns.dbf`` parameter which will be employed in
    :meth:`process_duration_xbrl`, :meth:`process_instant_xbrl` or :meth:`process_dbf`.
    """

    expected_drop_cols: int = 0
    """The number of columns that are expected to be dropped.

    :func:`wide_to_tidy_xbrl` will generate a regex pattern assuming the ``value_types``
    are the column name's suffixes. If a column does not conform to that pattern, it
    will be filtered out. This is helpful for us to not include a bunch of columns from
    the input dataframe incorrectly included in the stacking process. We could enumerate
    every column that we want to drop, but this could be tedious and potentially error
    prone. But this does mean that if a column is incorrectly named - or barely missing
    the pattern, it will be dropped. This parameter enables us to lock the number of
    expected columns. If the dropped columns are a different number, an error will be
    raised.
    """


class WideToTidySourceFerc1(TransformParams):
    """Parameters for converting either or both XBRL and DBF table from wide to tidy."""

    xbrl: WideToTidy | list[WideToTidy] = WideToTidy()
    dbf: WideToTidy | list[WideToTidy] = WideToTidy()

    @property
    def value_types(self) -> list[str]:
        """Compile a list of all of the ``value_types`` from ``wide_to_tidy``."""
        # each wtt source could be either a list of WideToTidy or a WideToTidy.
        # so we need to drill in to either grab the value_types
        value_types = []
        for wide_to_tidy in [self.xbrl, self.dbf]:
            if isinstance(wide_to_tidy, WideToTidy):
                value_types.append(wide_to_tidy.value_types)
            elif isinstance(wide_to_tidy, list):
                for rly_wide_to_tidy in wide_to_tidy:
                    value_types.append(rly_wide_to_tidy.value_types)
        # remove None's & flatten/dedupe
        value_types = [v for v in value_types if v is not None]
        flattened_values = []
        for item in value_types:
            if isinstance(item, list):
                flattened_values += list(item)
            elif isinstance(item, str):
                flattened_values.append(item)
        return flattened_values


def wide_to_tidy(df: pd.DataFrame, params: WideToTidy) -> pd.DataFrame:
    """Reshape wide tables with FERC account columns to tidy format.

    The XBRL table coming into this method could contain all the data from both the
    instant and duration tables in a wide format -- with one column for every
    combination of value type (e.g. additions, ending_balance) and value category, which
    means ~500 columns for some tables.

    We tidy this into a long table with one column for each of the value types in
    ``params.value_types`` and a new column named ``xbrl_factoid`` that contains
    categories that were previously the XBRL column name stems.

    This allows aggregations of multiple ``xbrl_factoid`` categories in a columnar
    fashion such as aggregation across groups of rows to total up various hierarchical
    accounting categories (hydraulic turbines -> hydraulic production plant -> all
    production plant -> all electric utility plant) though the categorical columns
    required for that aggregation are added later.

    For table that have a internal relationship between the values in the
    ``params.value_types``, such as the :ref:`plant_in_service_ferc1` table, this also
    enables aggregation across columns to calculate the ending balance based on the
    starting balance and all of the reported changes.
    """
    suffixes = "|".join(params.value_types)
    pat = r"(^.*)_(" + suffixes + r"$)"
    # filter out any columns that don't match the pattern
    df_out = df.set_index(params.idx_cols).filter(regex=pat)
    # check if there are unexpected columns being dropped
    dropped_cols = [col for col in df if col not in df_out.reset_index().columns]
    logger.debug(f"dropping: {dropped_cols}")
    if params.expected_drop_cols != len(dropped_cols):
        raise AssertionError(
            f"Unexpected number of columns dropped: ({len(dropped_cols)}) instead of "
            f"({params.expected_drop_cols}). Columns dropped: {dropped_cols}"
        )

    new_cols = pd.MultiIndex.from_tuples(
        [(re.sub(pat, r"\1", col), re.sub(pat, r"\2", col)) for col in df_out.columns],
        names=[params.stacked_column_name, "value_type"],
    )
    df_out.columns = new_cols
    df_out = (
        df_out.stack(params.stacked_column_name, dropna=False)
        .loc[:, params.value_types]
        .reset_index()
    )
    # remove the name of the columns which was the name of the renaming layer of the
    # multi-index
    df_out.columns.name = None
    return df_out


class MergeXbrlMetadata(TransformParams):
    """Parameters for merging in XBRL metadata."""

    rename_columns: dict[str, str] = {}
    """Dictionary to rename columns in the normalized metadata before merging.

    This dictionary will be passed as :func:`pd.DataFrame.rename` ``columns`` parameter.
    """

    on: str | None = None
    """Column name to merge on in :func:`merge_xbrl_metadata`."""


def merge_xbrl_metadata(
    df: pd.DataFrame, xbrl_metadata: pd.DataFrame, params: MergeXbrlMetadata
) -> pd.DataFrame:
    """Merge metadata based on params."""
    return pd.merge(
        df,
        xbrl_metadata.rename(columns=params.rename_columns),
        on=params.on,
        how="left",
        validate="many_to_one",
    )


class DropDuplicateRowsDbf(TransformParams):
    """Parameter for dropping duplicate DBF rows."""

    table_name: TableIdFerc1 | None = None
    """Name of table used to grab primary keys of PUDL table to check for duplicates."""

    data_columns: list = []
    """List of data column names to ensure primary key duplicates have the same data."""


def drop_duplicate_rows_dbf(
    df: pd.DataFrame,
    params: DropDuplicateRowsDbf,
    return_dupes_w_unique_data: bool = False,
) -> pd.DataFrame:
    """Drop duplicate DBF rows if duplicates have indentical data or one row has nulls.

    There are several instances of the DBF data reporting the same value on multiple
    rows. This function checks to see if all of the duplicate values that have the same
    primary keys have reported the same data or have records with null data in any of
    the data columns while the other record has complete data. If the duplicates have no
    unique data, the duplicates are dropped with ``keep="first"``. If any duplicates do
    not contain the same data or half null data, an assertion will be raised.

    Args:
        df: DBF table containing PUDL primary key columns
        params: an instance of :class:`DropDuplicateRowsDbf`
        return_dupes_w_unique_data: Boolean flag used for debuging only which returns
            the duplicates which contain actually unique data instead of raising
            assertion. Default is False.
    """
    pks = pudl.metadata.classes.Resource.from_id(
        params.table_name.value
    ).schema.primary_key
    # add a column that indicates whether or not any of the data columns contain null data
    df.loc[:, "null_data"] = df[params.data_columns].isnull().any(axis="columns")

    # checks to make sure the drop is targeted as expected
    # of the PK dupes, drop all instances when the data *is also the same*
    dupes_w_possible_unique_data = df.drop_duplicates(
        pks + params.data_columns, keep=False
    )
    dupes_w_possible_unique_data = dupes_w_possible_unique_data[
        dupes_w_possible_unique_data.duplicated(pks, keep=False)
    ]
    # if there are pk+data dupes, is there one record with some null data
    # an other with completely non-null data??
    # OR are there any records that have some null data and some actually unique
    # data
    nunique_data_columns = [f"{col}_nunique" for col in params.data_columns]
    dupes_w_possible_unique_data.loc[
        :, nunique_data_columns + ["null_data_nunique"]
    ] = (
        dupes_w_possible_unique_data.groupby(pks)[params.data_columns + ["null_data"]]
        .transform("nunique")
        .add_suffix("_nunique")
    )
    dupes_w_unique_data = dupes_w_possible_unique_data[
        (dupes_w_possible_unique_data.null_data_nunique != 2)
        | (
            dupes_w_possible_unique_data[
                dupes_w_possible_unique_data[nunique_data_columns] != 1
            ].any(axis="columns")
        )
    ].sort_values(by=pks)
    if not dupes_w_unique_data.empty:
        if return_dupes_w_unique_data:
            logger.warning("Returning duplicate records for debugging.")
            return dupes_w_unique_data
        raise AssertionError(
            "Duplicates have unique data and should not be dropped. Unique data: "
            f"{len(dupes_w_unique_data)}: \n{dupes_w_unique_data.sort_values(by=pks)}"
        )
    len_og = len(df)
    df = (
        df.sort_values(by=["null_data"], ascending=True)
        .drop_duplicates(pks, keep="first")
        .drop(columns=["null_data"])
    )
    logger.info(
        f"Dropped {len_og - len(df)} duplicate records: {(len_og - len(df))/len_og:.1%}"
        " of total rows."
    )
    return df


class AlignRowNumbersDbf(TransformParams):
    """Parameters for aligning DBF row numbers with metadata from mannual maps."""

    dbf_table_names: list[str] | None = None
    """DBF table to use to grab the row map in :func:`align_row_numbers_dbf`.

    Default is ``None``.
    """


def align_row_numbers_dbf(df: pd.DataFrame, params: AlignRowNumbersDbf) -> pd.DataFrame:
    """Rename the xbrl_factoid column after :meth:`align_row_numbers_dbf`."""
    if params.dbf_table_names:
        logger.info(
            f"Aligning row numbers from DBF row to XBRL map for {params.dbf_table_names}"
        )
        row_map = (
            read_dbf_to_xbrl_map(dbf_table_names=params.dbf_table_names)
            .pipe(fill_dbf_to_xbrl_map)
            .drop(columns=["sched_table_name", "row_literal"])
        )
        if row_map.isnull().any(axis=None):
            raise ValueError(
                "Filled DBF-XBRL map contains NA values, which should never happen:"
                f"{row_map}"
            )

        df = pd.merge(df, row_map, on=["report_year", "row_number"], how="left")
        if df.xbrl_factoid.isna().any():
            raise ValueError(
                "Found null row labels after aligning DBF/XBRL rows.\n"
                f"{df[df.xbrl_factoid.isna()]}"
            )
        # eliminate the header rows since they (should!) contain no data in either the
        # DBF or XBRL records:
        df = df[df.xbrl_factoid != "HEADER_ROW"]
    return df


class SelectDbfRowsByCategory(TransformParams):
    """Parameters for :func:`select_dbf_rows_by_category`."""

    column_name: str | None = None
    """The column name containing categories to select by."""
    select_by_xbrl_categories: bool = False
    """Boolean flag to indicate whether or not to use the categories in the XBRL table.

    If True, :func:`select_dbf_rows_by_category` will find the list of categories that
    exist in the passed in ``processed_xbrl`` to select by.
    """
    additional_categories: list[str] = []
    """List of additional categories to select by.

    If ``select_by_xbrl_categories`` is ``True``, these categories will be added to the
    XBRL categories and both will be used to select rows from the DBF data. If
    ``select_by_xbrl_categories`` is ``False``, only the "additional" categories will be
    the used to select rows from the DBF data.
    """
    len_expected_categories_to_drop: int = 0
    """Number of categories that are expected to be dropped from the DBF data.

    This is here to ensure no unexpected manipulations to the categories have occured. A
    warning will be flagged if this number is different than the number of categories
    that are being dropped.
    """


def select_dbf_rows_by_category(
    processed_dbf: pd.DataFrame,
    processed_xbrl: pd.DataFrame,
    params: SelectDbfRowsByCategory,
) -> pd.DataFrame:
    """Select DBF rows with values listed or found in XBRL in a categorical-like column.

    The XBRL data often breaks out sub-sections of DBF tables into their own table.
    These breakout tables are often messy, unstructured portions of a particular
    schedule or page on the FERC1 PDF. We often want to preserve some of the ways the
    XBRL data is segmented so we need to be able to select only portions of the DBF
    table to be concatenated with the XBRL data.

    In mapping DBF data to XBRL data for the tables that rely on their ``row_number``
    we map each row to its corresponding ``xbrl_factoid``. The standard use of this
    transformer is to use the ``column_name`` that corresponds to the ``xbrl_factoid``
    that was merged into the DBF data via :func:`align_row_numbers_dbf` and was
    converted into a column in the XBRL data via :func:`wide_to_tidy`.

    Note: Often, the unstructured portion of the DBF table that (possibly) sums up into
    a single value in structured data has the same ``xbrl_factoid`` name in the XBRL
    tables. By convention, we are employing a pattern in the ``dbf_to_xbrl.csv`` map
    that involves adding an ``_unstructed`` suffix to the rows that correspond to the
    unstructured portion of the table. This enables a simple selection of the structured
    part of the table. When processing the unstructured table, you can either rename the
    XBRL data's factoid name to include an ``_unstructed`` suffix or you can specify
    the categories with ``_unstructed`` suffixes using the ``additional_categories``
    parameter.
    """
    # compile the list of categories from the possible options.
    categories_to_select = []
    if params.select_by_xbrl_categories:
        categories_to_select = categories_to_select + list(
            processed_xbrl[params.column_name].unique()
        )
    if params.additional_categories:
        categories_to_select = categories_to_select + params.additional_categories

    # check if we are getting the same number of expected categories to drop
    categories_to_drop = [
        cat
        for cat in processed_dbf[params.column_name].unique()
        if cat not in categories_to_select
    ]
    if len(categories_to_drop) != params.len_expected_categories_to_drop:
        logger.warning(
            f"Dropping {len(categories_to_drop)} DBF categories that contain the "
            f"following values in {params.column_name} but expected "
            f"{params.len_expected_categories_to_drop}:"
            f"{categories_to_drop}"
        )
    # now select only the rows which contain the categories we want to include in the
    # column that we care about. Copy bc this is a slice of the og dataframe.
    category_mask = processed_dbf[params.column_name].isin(categories_to_select)
    return processed_dbf.loc[category_mask].copy()


class UnstackBalancesToReportYearInstantXbrl(TransformParams):
    """Parameters for :func:`unstack_balances_to_report_year_instant_xbrl`."""

    unstack_balances_to_report_year: bool = False
    """If True unstack balances to a single year (the report year)."""


def unstack_balances_to_report_year_instant_xbrl(
    df: pd.DataFrame,
    params: UnstackBalancesToReportYearInstantXbrl,
    primary_key_cols: list[str],
) -> pd.DataFrame:
    """Turn start year end year rows into columns for each value type.

    Called in :meth:`Ferc1AbstractTableTransformer.process_instant_xbrl`.

    Some instant tables report year-end data, with their datestamps in different years,
    but we want year-start and year-end data within a single report_year (which is
    equivalent) stored in two separate columns for compatibility with the DBF data.

    This function unstacks that table and adds the suffixes ``_starting_balance`` and
    ``_ending_balance`` to each of the columns. These can then be used as
    ``value_types`` in :func:`wide_to_tidy` to normalize the table.

    There are two checks in place:

    First, it will make sure that there are not duplicate entries for a single year +
    other primary key fields. Ex: a row for 2020-12-31 and 2020-06-30 for entitiy_id X
    means that the data isn't annually unique. We could just drop these mid-year
    values, but we might want to keep them or at least check that there is no funny
    business with the data.

    We also check that there are no mid-year dates at all. If an entity reports a value
    from the middle of the year, we can't identify it as a start/end of year value.

    Params:
        primary_key_cols: The columns that should be used to check for duplicated data,
            and also for unstacking the balance -- these are set to be the index before
            unstack is called. These are typically set by the wrapping method and
            generated automatically based on other class transformation parameters via
            :meth:`Ferc1AbstractTableTransformer.source_table_primary_key`.
    """
    if not params.unstack_balances_to_report_year:
        return df

    df["year"] = pd.to_datetime(df["date"]).dt.year
    # Check that the originally reported records are annually unique.
    # year and report_year aren't necessarily the same since previous year data
    # is often reported in the current report year, but we're constructing a table
    # where report_year is part of the primary key, so we have to do this:
    unique_cols = [c for c in primary_key_cols if c != "report_year"] + ["year"]
    if df.duplicated(unique_cols).any():
        raise AssertionError(
            "Looks like there are multiple entries per year--not sure which to use "
            f"for the start/end balance. {params=} {primary_key_cols=}"
        )
    if not pd.to_datetime(df["date"]).dt.is_year_end.all():
        raise AssertionError(
            "Looks like there are some values in here that aren't from the end of "
            "the year. We can't use those to calculate start and end balances."
        )
    df.loc[df.report_year == (df.year + 1), "balance_type"] = "starting_balance"
    df.loc[df.report_year == df.year, "balance_type"] = "ending_balance"
    if df.balance_type.isna().any():
        # Remove rows from years that are not representative of start/end dates
        # for a given report year (i.e., the report year and one year prior).
        logger.warning(
            f"Dropping unexpected years: "
            f"{df.loc[df.balance_type.isna(), 'year'].unique()}"
        )
        df = df[df["balance_type"].notna()].copy()
    df = (
        df.drop(["year", "date"], axis="columns")
        .set_index(primary_key_cols + ["balance_type", "sched_table_name"])
        .unstack("balance_type")
    )
    # This turns a multi-index into a single-level index with tuples of strings
    # as the keys, and then converts the tuples of strings into a single string
    # by joining their values with an underscore. This results in column labels
    # like boiler_plant_equipment_steam_production_starting_balance
    df.columns = ["_".join(items) for items in df.columns.to_flat_index()]
    df = df.reset_index()
    return df


class CombineAxisColumnsXbrl(TransformParams):
    """Parameters for :func:`combine_axis_columns_xbrl`."""

    axis_columns_to_combine: list | None = None
    """List of axis columns to combine."""

    new_axis_column_name: str | None = None
    """The name of the combined axis column -- must end with the suffix ``_axis``!."""

    @validator("new_axis_column_name")
    def doesnt_end_with_axis(cls, v):
        """Ensure that new axis column ends in _axis."""
        if v is not None and not v.endswith("_axis"):
            raise ValueError(
                "The new axis column name must end with the suffix '_axis'!"
            )
        return v


def combine_axis_columns_xbrl(
    df: pd.DataFrame, params: CombineAxisColumnsXbrl
) -> pd.DataFrame:
    """Combine axis columns from squished XBRL tables into one column with no NAs.

    Called in :meth:`Ferc1AbstractTableTransformer.process_xbrl`.

    There are instances (ex: sales_by_rate_schedule_ferc1) where the DBF table is equal
    to several concatenated XBRL tables. These XBRL tables are extracted together with
    the function :func:`extract_xbrl_concat`. Once combined, we need to deal with their
    axis columns.

    We use the axis columns (the primary key for the raw XBRL tables) in the creation
    of ``record_id``s for each of the rows. If each of the concatinated XBRL tables has
    the same axis column name then there's no need to fret. However, if the columns have
    slightly different names (ex: ``residential_sales_axis`` vs.
    ``industrial_sales_axis``), we'll need to combine them. We combine them to get rid
    of NA values which aren't allowed in primary keys. Otherwise it would look like
    this:

        +-------------------------+-------------------------+
        | residential_sales_axis  | industrial_sales_axis   |
        +=========================+=========================+
        | value1                  | NA                      |
        +-------------------------+-------------------------+
        | value2                  | NA                      |
        +-------------------------+-------------------------+
        | NA                      | valueA                  |
        +-------------------------+-------------------------+
        | NA                      | valueB                  |
        +-------------------------+-------------------------+

    vs. this:

        +-------------------------+
        | sales_axis              |
        +=========================+
        | value1                  |
        +-------------------------+
        | value2                  |
        +-------------------------+
        | valueA                  |
        +-------------------------+
        | valueB                  |
        +-------------------------+
    """
    # First, make sure that the new_axis_column_name param as the word axis in it
    if not params.new_axis_column_name.endswith("_axis"):
        raise ValueError(
            "Your new_axis_column_name must end with the suffix _axis so that it gets "
            "included in the record_id."
        )
    # Now, make sure there are no overlapping axis columns
    if (df[params.axis_columns_to_combine].count(axis=1) > 1).any():
        raise AssertionError(
            "You're trying to combine axis columns, but there's more than one axis "
            "column value per row."
        )
    # Now combine all of the columns into one and remove the old axis columns
    df[params.new_axis_column_name] = pd.NA
    for col in params.axis_columns_to_combine:
        df[params.new_axis_column_name] = df[params.new_axis_column_name].fillna(
            df[col]
        )
    df = df.drop(columns=params.axis_columns_to_combine)
    return df


class ReconcileTableCalculations(TransformParams):
    """Parameters for reconciling xbrl-metadata based calculations within a table."""

    column_to_check: str | None = None
    """Name of data column to check.

    This will typically be ``dollar_value`` or ``ending_balance`` column for the income
    statement and the balance sheet tables.
    """
    calculation_tolerance: float = 0.05
    """Fraction of calculated values which we allow not to match reported values."""

    subtotal_column: str | None = None
    """Sub-total column name (e.g. utility type) to compare calculations against in
    :func:`reconcile_table_calculations`."""

    subtotal_calculation_tolerance: float = 0.05
    """Fraction of calculated sub-totals allowed not to match reported values."""


def reconcile_table_calculations(
    df: pd.DataFrame,
    calculation_components: pd.DataFrame,
    xbrl_factoid_name: str,
    table_name: str,
    params: ReconcileTableCalculations,
) -> pd.DataFrame:
    """Ensure intra-table calculated values match reported values within a tolerance.

    In addition to checking whether all reported "calculated" values match the output
    of our repaired calculations, this function adds a correction record to the
    dataframe that is included in the calculations so that after the fact the
    calculations match exactly. This is only done when the fraction of records that
    don't match within the tolerances of :func:`numpy.isclose` is below a set
    threshold.

    Note that only calculations which are off by a significant amount result in the
    creation of a correction record. Many calculations are off from the reported values
    by exaclty one dollar, presumably due to rounding errrors. These records typically
    do not fail the :func:`numpy.isclose()` test and so are not corrected.

    Args:
        df: processed table.
        calculation_components: processed calculation component metadata.
        xbrl_factoid_name: column name of the XBRL factoid in the processed table.
        table_name: name of the PUDL table.
        params: :class:`ReconcileTableCalculations` parameters.
    """
    # If we don't have this value, we aren't doing any calculation checking:
    if params.column_to_check is None or calculation_components.empty:
        return df
    # we only want to check calucations that are fully within this table
    intra_tbl_calcs = calculation_components[
        calculation_components.is_within_table_calc
        & calculation_components.xbrl_factoid.notnull()  # no nulls bc we have all parents
    ]
    df = df.rename(columns={xbrl_factoid_name: "xbrl_factoid"}).assign(
        table_name=table_name
    )
    # !!! Add dimensions into the calculation components!!!
    # First determine what dimensions matter in this table:
    # usually you can rely on params.subtotal_column to get THE ONE dimension in the
    # table... BUT some tables have more than one dimension so we grab from all of the
    # the dims in the transformers. AAAND occasionally the factoid_name is in the dims
    # wild. i know. so we are grabbing all of the non-factoid dimensions that show up
    # in the data.
    dim_cols = [
        d
        for d in other_dimensions(table_names=list(FERC1_TFR_CLASSES))
        if d in df.columns and d != xbrl_factoid_name
    ]
    calc_idx = ["xbrl_factoid", "table_name"] + dim_cols

    if dim_cols:
        table_dims = df[calc_idx].drop_duplicates(keep="first")
        # need to add in the correction dimensions. they don't show up in the data at
        # this point so we don't have the dimensions yet. NOTE: this could have been
        # done by adding the dims into table_dims..... maybe would have been more
        # straightforward
        correction_mask = intra_tbl_calcs.xbrl_factoid.str.contains("_correction")
        intra_tbl_calcs = pd.concat(
            [
                intra_tbl_calcs[~correction_mask],
                pd.merge(
                    intra_tbl_calcs[correction_mask].drop(columns=dim_cols),
                    table_dims[["table_name"] + dim_cols].drop_duplicates(),
                    on=["table_name"],
                ),
            ]
        )
        intra_tbl_calcs = make_calculation_dimensions_explicit(
            intra_tbl_calcs,
            table_dimensions_ferc1=table_dims,
            dimensions=dim_cols,
        ).pipe(
            assign_parent_dimensions,
            table_dimensions=table_dims,
            dimensions=dim_cols,
        )
        # this is for the income statement table specifically, but is general:
        # remove all the bits where we have a child dim but not a parent dim
        # sometimes there are child dimensions that have utility_type == "other2" etc
        # where the parent dimension has nothing
        for dim in dim_cols:
            intra_tbl_calcs = intra_tbl_calcs[
                ~(
                    intra_tbl_calcs[dim].notnull()
                    & intra_tbl_calcs[f"{dim}_parent"].isnull()
                )
            ]
    pks = pudl.metadata.classes.Resource.from_id(table_name).schema.primary_key
    calculated_df = calculate_values_from_components(
        data=df,
        calculation_components=intra_tbl_calcs,
        validate="one_to_many",
        calc_idx=calc_idx,
        value_col=params.column_to_check,
    ).rename(columns={"xbrl_factoid": xbrl_factoid_name})

    calculated_df = calculated_df.assign(
        abs_diff=lambda x: abs(x[params.column_to_check] - x.calculated_amount),
        rel_diff=lambda x: np.where(
            (x[params.column_to_check] != 0.0),
            abs(x.abs_diff / x[params.column_to_check]),
            np.nan,
        ),
    )

    off_df = calculated_df[
        ~np.isclose(
            calculated_df.calculated_amount, calculated_df[params.column_to_check]
        )
        & (calculated_df["abs_diff"].notnull())
    ]
    calculated_values = calculated_df[(calculated_df.abs_diff.notnull())]
    off_ratio = len(off_df) / len(calculated_values)

    if off_ratio > params.calculation_tolerance:
        raise AssertionError(
            f"Calculations in {table_name} are off by {off_ratio}. Expected tolerance "
            f"of {params.calculation_tolerance}."
        )

    # We'll only get here if the proportion of calculations that are off is acceptable
    if off_ratio > 0:
        logger.info(
            f"{table_name}: has {len(off_df)} ({off_ratio:.02%}) records whose "
            "calculations don't match. Adding correction records to make calculations "
            "match reported values."
        )
        corrections = off_df.copy()
        corrections[params.column_to_check] = (
            corrections[params.column_to_check].fillna(0.0)
            - corrections["calculated_amount"]
        )
        corrections[xbrl_factoid_name] = corrections[xbrl_factoid_name] + "_correction"
        corrections["row_type_xbrl"] = "correction"
        corrections["is_within_table_calc"] = True
        corrections["record_id"] = pd.NA

        calculated_df = pd.concat(
            [calculated_df, corrections], axis="index"
        ).reset_index()

    # Check that sub-total calculations sum to total.
    if params.subtotal_column is not None:
        sub_group_col = params.subtotal_column
        pks_wo_subgroup = [col for col in pks if col != sub_group_col]
        calculated_df["sub_total_sum"] = (
            calculated_df.pipe(lambda df: df[df[sub_group_col] != "total"])
            .groupby(pks_wo_subgroup)[params.column_to_check]
            .transform("sum")  # For each group, calculate sum of sub-components
        )
        calculated_df["sub_total_sum"] = calculated_df["sub_total_sum"].fillna(
            calculated_df[params.column_to_check]  # Fill in value from 'total' column
        )
        sub_total_errors = (
            calculated_df.groupby(pks_wo_subgroup)
            # If subcomponent sum != total sum, we have nunique()>1
            .filter(lambda x: x["sub_total_sum"].nunique() > 1).groupby(  # noqa: PD101
                pks_wo_subgroup
            )
        )
        off_ratio_sub = (
            sub_total_errors.ngroups / calculated_df.groupby(pks_wo_subgroup).ngroups
        )
        if sub_total_errors.ngroups > 0:
            logger.warning(
                f"{table_name}: has {sub_total_errors.ngroups} ({off_ratio_sub:.02%}) sub-total calculations that don't "
                "sum to the equivalent total column."
            )
        if off_ratio_sub > params.subtotal_calculation_tolerance:
            raise AssertionError(
                f"Sub-total calculations in {table_name} are off by {off_ratio_sub}. Expected tolerance "
                f"of {params.subtotal_calculation_tolerance}."
            )

    return calculated_df


def calculate_values_from_components(
    calculation_components: pd.DataFrame,
    data: pd.DataFrame,
    validate: Literal["one_to_many", "many_to_many"],
    calc_idx: list[str],
    value_col: str,
) -> pd.DataFrame:
    """Apply calculations derived from XBRL metadata to reported XBRL data.

    Args:
        calculation_components: Table defining the calculations, with each row defining
            a single component, including its weight. Groups of rows identified by
            ``table_name_parent`` and ``xbrl_factoid_parent`` indicate the values being
            calculated.
        data: exploded FERC data to apply the calculations to. Primary key should be
            ``report_year``, ``utility_id_ferc1``, ``table_name``, ``xbrl_factoid``, and
            whatever additional dimensions are relevant to the data.
        validate: type of merge validation to apply when initially merging the calculation
            components (left) and the data (right).
        calc_idx: primary key columns that uniquely identify a calculation component (not
            including the ``_parent`` columns).
        value_col: label of the column in ``data`` that contains the values to apply the
            calculations to (typically ``dollar_value`` or ``ending_balance``).
    """
    # Merge the reported data and the calculation component metadata to enable
    # validation of calculated values. Here the data table exploded is supplying the
    # values associated with individual calculation components, and the table_name
    # and xbrl_factoid to which we aggregate are coming from the calculation
    # components table. After merging we use the weights to adjust the reported
    # values so they can be summed directly. This gives us aggregated calculated
    # values that can later be compared to the higher level reported values.

    # infer the pks of the data by adding in the util/year
    data_idx = calc_idx + ["utility_id_ferc1", "report_year"]
    # we are going to merge the data onto the calc components with the _parent
    # column names, so the groupby after the merge needs a set of by cols with the
    # _parent suffix
    gby_parent = [f"{col}_parent" for col in calc_idx] + [
        "utility_id_ferc1",
        "report_year",
    ]
    calc_df = (
        pd.merge(
            calculation_components,
            data,
            validate=validate,
            on=calc_idx,
        )
        # apply the weight from the calc to convey the sign before summing.
        .assign(calculated_amount=lambda x: x[value_col] * x.weight)
        .groupby(gby_parent, as_index=False, dropna=False)[["calculated_amount"]]
        .sum(min_count=1)
    )
    # remove the _parent suffix so we can merge these calculated values back onto
    # the data using the original pks
    calc_df.columns = calc_df.columns.str.removesuffix("_parent")
    calculated_df = pd.merge(
        data,
        calc_df,
        on=data_idx,
        how="outer",
        validate="1:1",
        indicator=True,
    )

    assert calculated_df[
        (calculated_df._merge == "right_only") & (calculated_df[value_col].notnull())
    ].empty

    calculated_df = calculated_df.drop(columns=["_merge"])
    # # Force value_col to be a float to prevent any hijinks with calculating differences.
    calculated_df[value_col] = calculated_df[value_col].astype(float)
    return calculated_df


class Ferc1TableTransformParams(TableTransformParams):
    """A model defining what TransformParams are allowed for FERC Form 1.

    This adds additional parameter models beyond the ones inherited from the
    :class:`pudl.transform.classes.AbstractTableTransformer` class.
    """

    rename_columns_ferc1: RenameColumnsFerc1 = RenameColumnsFerc1(
        dbf=RenameColumns(),
        xbrl=RenameColumns(),
        instant_xbrl=RenameColumns(),
        duration_xbrl=RenameColumns(),
    )
    wide_to_tidy: WideToTidySourceFerc1 = WideToTidySourceFerc1(
        dbf=WideToTidy(), xbrl=WideToTidy()
    )
    merge_xbrl_metadata: MergeXbrlMetadata = MergeXbrlMetadata()
    align_row_numbers_dbf: AlignRowNumbersDbf = AlignRowNumbersDbf()
    drop_duplicate_rows_dbf: DropDuplicateRowsDbf = DropDuplicateRowsDbf()
    select_dbf_rows_by_category: SelectDbfRowsByCategory = SelectDbfRowsByCategory()
    unstack_balances_to_report_year_instant_xbrl: UnstackBalancesToReportYearInstantXbrl = (
        UnstackBalancesToReportYearInstantXbrl()
    )
    combine_axis_columns_xbrl: CombineAxisColumnsXbrl = CombineAxisColumnsXbrl()
    reconcile_table_calculations: ReconcileTableCalculations = (
        ReconcileTableCalculations()
    )

    @property
    def xbrl_factoid_name(self) -> str:
        """Access the column name of the ``xbrl_factoid``."""
        return self.merge_xbrl_metadata.on

    @property
    def rename_dicts_xbrl(self):
        """Compile all of the XBRL rename dictionaries into an ordered list."""
        return self.rename_columns_ferc1.rename_dicts_xbrl

    @property
    def wide_to_tidy_value_types(self) -> list[str]:
        """Compile a list of all of the ``value_types`` from ``wide_to_tidy``."""
        return self.wide_to_tidy.value_types

    @property
    def aligned_dbf_table_names(self) -> list[str]:
        """The list of DBF tables aligned by row number in this transform."""
        return self.align_row_numbers_dbf.dbf_table_names


################################################################################
# FERC 1 transform helper functions. Probably to be integrated into a class
# below as methods or moved to a different module once it's clear where they belong.
################################################################################
def get_ferc1_dbf_rows_to_map(ferc1_engine: sa.engine.Engine) -> pd.DataFrame:
    """Identify DBF rows that need to be mapped to XBRL columns.

    Select all records in the ``f1_row_lit_tbl`` where the row literal associated with a
    given combination of table and row number is different from the preceeding year.
    This is the smallest set of records which we can use to reproduce the whole table by
    expanding the time series to include all years, and forward filling the row
    literals.
    """
    idx_cols = ["sched_table_name", "row_number", "report_year"]
    data_cols = ["row_literal"]
    row_lit = pd.read_sql(
        "f1_row_lit_tbl", con=ferc1_engine, columns=idx_cols + data_cols
    ).sort_values(idx_cols)
    row_lit["shifted"] = row_lit.groupby(
        ["sched_table_name", "row_number"]
    ).row_literal.shift()
    row_lit["changed"] = row_lit.row_literal != row_lit.shifted
    return row_lit.loc[row_lit.changed, idx_cols + data_cols]


def update_dbf_to_xbrl_map(ferc1_engine: sa.engine.Engine) -> pd.DataFrame:
    """Regenerate the FERC 1 DBF+XBRL glue while retaining existing mappings.

    Reads all rows that need to be mapped out of the ``f1_row_lit_tbl`` and appends
    columns containing any previously mapped values, returning the resulting dataframe.
    """
    idx_cols = ["sched_table_name", "row_number", "report_year"]
    all_rows = get_ferc1_dbf_rows_to_map(ferc1_engine).set_index(idx_cols)
    mapped_rows = (
        pd.read_csv(
            importlib.resources.files("pudl.package_data.ferc1") / "dbf_to_xbrl.csv"
        )
        .set_index(idx_cols)
        .drop(["row_literal"], axis="columns")
    )
    return (
        pd.concat([all_rows, mapped_rows], axis="columns")
        .reset_index()
        .sort_values(["sched_table_name", "report_year", "row_number"])
    )


def read_dbf_to_xbrl_map(dbf_table_names: list[str]) -> pd.DataFrame:
    """Read the manually compiled DBF row to XBRL column mapping for a given table.

    Args:
        dbf_table_name: The original name of the table in the FERC Form 1 DBF database
            whose mapping to the XBRL data you want to extract. for example
            ``f1_plant_in_srvce``.

    Returns:
        DataFrame with columns ``[sched_table_name, report_year, row_number, row_type, xbrl_factoid]``
    """
    row_map = pd.read_csv(
        importlib.resources.files("pudl.package_data.ferc1") / "dbf_to_xbrl.csv",
        usecols=[
            "sched_table_name",
            "report_year",
            "row_number",
            "row_type",
            "row_literal",
            "xbrl_factoid",
        ],
    )
    # Select only the rows that pertain to dbf_table_name
    row_map = row_map.loc[row_map.sched_table_name.isin(dbf_table_names)]
    return row_map


def fill_dbf_to_xbrl_map(
    df: pd.DataFrame, dbf_years: list[int] | None = None
) -> pd.DataFrame:
    """Forward-fill missing years in the minimal, manually compiled DBF to XBRL mapping.

    The relationship between a DBF row and XBRL column/fact/entity/whatever is mostly
    consistent from year to year. To minimize the amount of manual mapping work we have
    to do, we only map the years in which the relationship changes. In the end we do
    need a complete correspondence for all years though, and this function uses the
    minimal information we've compiled to fill in all the gaps, producing a complete
    mapping across all requested years.

    One complication is that we need to explicitly indicate which DBF rows have headers
    in them (which don't exist in XBRL), to differentiate them from null values in the
    exhaustive index we create below. We set a ``HEADER_ROW`` sentinel value so we can
    distinguish between two different reasons that we might find NULL values in the
    ``xbrl_factoid`` field:

    1. It's NULL because it's between two valid mapped values (the NULL was created
       in our filling of the time series) and should thus be filled in, or

    2. It's NULL because it was a header row in the DBF data, which means it should
       NOT be filled in. Without the ``HEADER_ROW`` value, when a row number from year X
       becomes associated with a non-header row in year X+1 the ffill will keep right on
       filling, associating all of the new header rows with the value of
       ``xbrl_factoid`` that was associated with the old row number.

    Args:
        df: A dataframe containing a DBF row to XBRL mapping for a single FERC 1 DBF
            table.
        dbf_years: The list of years that should have their DBF row to XBRL mapping
            filled in. This defaults to all available years of DBF data for FERC 1. In
            general this parameter should only be set to a non-default value for testing
            purposes.

    Returns:
        A complete mapping of DBF row number to XBRL columns for all years of data
        within a single FERC 1 DBF table. Has columns of
        ``[report_year, row_number, xbrl_factoid]``
    """
    if not dbf_years:
        dbf_years = Ferc1Settings().dbf_years
    # If the first year that we're trying to produce isn't mapped, we won't be able to
    # forward fill.
    if min(dbf_years) not in df.report_year.unique():
        raise ValueError(
            "Invalid combination of years and DBF-XBRL mapping. The first year cannot\n"
            "be filled and **must** be mapped.\n"
            f"First year: {min(dbf_years)}, "
            f"Mapped years: {sorted(df.report_year.unique())}\n"
            f"{df}"
        )

    if df.loc[(df.row_type == "header"), "xbrl_factoid"].notna().any():
        raise ValueError("Found non-null XBRL column value mapped to a DBF header row.")
    df.loc[df.row_type == "header", "xbrl_factoid"] = "HEADER_ROW"

    if df["xbrl_factoid"].isna().any():
        raise ValueError(
            "Found NA XBRL values in the DBF-XBRL mapping, which shouldn't happen. \n"
            f"{df[df['xbrl_factoid'].isna()]}"
        )
    df = df.drop(["row_type"], axis="columns")

    # Create an index containing all combinations of report_year and row_number
    idx_cols = ["report_year", "row_number", "sched_table_name"]
    idx = pd.MultiIndex.from_product(
        [dbf_years, df.row_number.unique(), df.sched_table_name.unique()],
        names=idx_cols,
    )

    # Concatenate the row map with the empty index, so we have blank spaces to fill:
    df = pd.concat(
        [
            pd.DataFrame(index=idx),
            df.set_index(idx_cols),
        ],
        axis="columns",
    ).reset_index()

    # Forward fill missing XBRL column names, until a new definition for the row
    # number is encountered:
    df.loc[:, ["xbrl_factoid", "row_literal"]] = df.groupby(
        ["row_number", "sched_table_name"]
    )[["xbrl_factoid", "row_literal"]].transform("ffill")
    # Drop NA values produced in the broadcasting merge onto the exhaustive index.
    df = df.dropna(subset="xbrl_factoid")
    # There should be no NA values left at this point:
    if df.isnull().any(axis=None):
        raise ValueError(
            "Filled DBF-XBRL map contains NA values, which should never happen:"
            f"\n{df[df.isnull().any(axis='columns')]}"
        )
    return df


def get_data_cols_raw_xbrl(
    raw_xbrl_instant: pd.DataFrame,
    raw_xbrl_duration: pd.DataFrame,
) -> list[str]:
    """Get a list of all XBRL data columns appearing in a given XBRL table.

    Returns:
        A list of all the data columns found in the original XBRL DB that correspond to
        the given PUDL table. Includes columns from both the instant and duration tables
        but excludes structural columns that appear in all XBRL tables.
    """
    excluded_cols = [
        "date",
        "end_date",
        "entity_id",
        "filing_name",
        "index",
        "report_year",
        "start_date",
    ]
    return sorted(
        set(raw_xbrl_instant.columns)
        .union(raw_xbrl_duration.columns)
        .difference(excluded_cols)
    )


def read_xbrl_calculation_fixes() -> pd.DataFrame:
    """Read in the table of calculation fixes."""
    source = importlib.resources.files("pudl.package_data.ferc1").joinpath(
        "xbrl_calculation_component_fixes.csv"
    )
    with importlib.resources.as_file(source) as file:
        calc_fixes = pd.read_csv(file)
    return calc_fixes


################################################################################
# FERC 1 specific TableTransformer classes
################################################################################
class Ferc1AbstractTableTransformer(AbstractTableTransformer):
    """An abstract class defining methods common to many FERC Form 1 tables.

    This subclass remains abstract because it does not define transform_main(), which
    is always going to be table-specific.

    * Methods that only apply to XBRL data should end with _xbrl
    * Methods that only apply to DBF data should end with _dbf
    """

    table_id: TableIdFerc1
    parameter_model = Ferc1TableTransformParams
    params: parameter_model

    has_unique_record_ids: bool = True
    """True if each record in the transformed table corresponds to one input record.

    For tables that have been transformed from wide-to-tidy format, or undergone other
    kinds of reshaping, there is not a simple one-to-one relationship between input and
    output records, and so we should not expect record IDs to be unique. In those cases
    they serve only a forensic purpose, telling us where to find the original source of
    the transformed data.
    """
    xbrl_metadata: pd.DataFrame = pd.DataFrame()
    """Dataframe combining XBRL metadata for both instant and duration table columns."""
    xbrl_calculations: pd.DataFrame | None = None
    """Dataframe of calculation components.

    If ``None``, the calculations have not been instantiated. If the table has been
    instantiated but is an empty table, then there are no calculations for that table.
    """

    def __init__(
        self,
        xbrl_metadata_json: dict[Literal["instant", "duration"], list[dict[str, Any]]]
        | None = None,
        params: TableTransformParams | None = None,
        cache_dfs: bool = False,
        clear_cached_dfs: bool = True,
    ) -> None:
        """Augment inherited initializer to store XBRL metadata in the class."""
        super().__init__(
            params=params,
            cache_dfs=cache_dfs,
            clear_cached_dfs=clear_cached_dfs,
        )
        if xbrl_metadata_json:
            xbrl_metadata_converted = self.convert_xbrl_metadata_json_to_df(
                xbrl_metadata_json
            )
            self.xbrl_calculations = self.process_xbrl_metadata_calculations(
                xbrl_metadata_converted
            )
            self.xbrl_metadata = self.process_xbrl_metadata(
                xbrl_metadata_converted, self.xbrl_calculations
            )

    @cache_df(key="start")
    def transform_start(
        self,
        raw_dbf: pd.DataFrame,
        raw_xbrl_instant: pd.DataFrame,
        raw_xbrl_duration: pd.DataFrame,
    ) -> pd.DataFrame:
        """Process the raw data until the XBRL and DBF inputs have been unified."""
        processed_dbf = self.process_dbf(raw_dbf)
        processed_xbrl = self.process_xbrl(raw_xbrl_instant, raw_xbrl_duration)
        processed_dbf = self.select_dbf_rows_by_category(processed_dbf, processed_xbrl)
        logger.info(f"{self.table_id.value}: Concatenating DBF + XBRL dataframes.")
        return pd.concat([processed_dbf, processed_xbrl]).reset_index(drop=True)

    @cache_df(key="main")
    def transform_main(self, df: pd.DataFrame) -> pd.DataFrame:
        """Generic FERC1 main table transformer.

        Params:
            df: Pre-processed, concatenated XBRL and DBF data.

        Returns:
            A single transformed table concatenating multiple years of cleaned data
            derived from the raw DBF and/or XBRL inputs.
        """
        df = (
            self.spot_fix_values(df)
            .pipe(self.normalize_strings)
            .pipe(self.categorize_strings)
            .pipe(self.convert_units)
            .pipe(self.strip_non_numeric_values)
            .pipe(self.nullify_outliers)
            .pipe(self.replace_with_na)
            .pipe(self.drop_invalid_rows)
            .pipe(
                pudl.metadata.classes.Package.from_resource_ids()
                .get_resource(self.table_id.value)
                .encode
            )
            .pipe(self.merge_xbrl_metadata)
        )
        return df

    @cache_df(key="end")
    def transform_end(self, df: pd.DataFrame) -> pd.DataFrame:
        """Standardized final cleanup after the transformations are done.

        Checks calculations. Enforces dataframe schema. Checks for empty dataframes and
        null columns.
        """
        df = self.reconcile_table_calculations(df).pipe(self.enforce_schema)
        if df.empty:
            raise ValueError(f"{self.table_id.value}: Final dataframe is empty!!!")
        for col in df:
            if df[col].isna().all():
                raise ValueError(
                    f"{self.table_id.value}: Column {col} is entirely NULL!"
                )
        return df

    def select_dbf_rows_by_category(
        self,
        processed_dbf: pd.DataFrame,
        processed_xbrl: pd.DataFrame,
        params: SelectDbfRowsByCategory | None = None,
    ) -> pd.DataFrame:
        """Wrapper method for :func:`select_dbf_rows_by_category`."""
        if not params:
            params = self.params.select_dbf_rows_by_category
        if params.column_name:
            logger.info(
                f"{self.table_id.value}: Selecting DBF rows with desired values in {params.column_name}."
            )
            processed_dbf = select_dbf_rows_by_category(
                processed_dbf=processed_dbf,
                processed_xbrl=processed_xbrl,
                params=params,
            )
        return processed_dbf

    def convert_xbrl_metadata_json_to_df(
        self: Self,
        xbrl_metadata_json: dict[Literal["instant", "duration"], list[dict[str, Any]]],
    ) -> pd.DataFrame:
        """Normalize the XBRL JSON metadata, turning it into a dataframe.

        This process concatenates and deduplicates the metadata which is associated with
        the instant and duration tables, since the metadata is only combined with the
        data after the instant and duration (and DBF) tables have been merged. This
        happens in :meth:`Ferc1AbstractTableTransformer.merge_xbrl_metadata`.
        """
        logger.info(f"{self.table_id.value}: Processing XBRL metadata.")
        tbl_meta = (
            pd.concat(
                [
                    pd.json_normalize(xbrl_metadata_json["instant"]),
                    pd.json_normalize(xbrl_metadata_json["duration"]),
                ]
            )
            .drop("references.form_location", axis="columns")
            .drop_duplicates(subset="name")
            .rename(
                columns={
                    "name": "xbrl_factoid",
                    "references.account": "ferc_account",
                }
            )
            .assign(
                calculations=lambda x: x.calculations.apply(json.dumps),
            )
            .astype(
                {
                    "xbrl_factoid": pd.StringDtype(),
                    "balance": pd.StringDtype(),
                    "ferc_account": pd.StringDtype(),
                    "calculations": pd.StringDtype(),
                }
            )
            .assign(
                xbrl_factoid_original=lambda x: x.xbrl_factoid,
                xbrl_factoid=lambda x: self.rename_xbrl_factoid(x.xbrl_factoid),
            )
            .pipe(self.deduplicate_xbrl_factoid_xbrl_metadata)
        )
        return tbl_meta

    @cache_df(key="process_xbrl_metadata")
    def process_xbrl_metadata(
        self: Self,
        xbrl_metadata_converted: pd.DataFrame,
        xbrl_calculations: pd.DataFrame,
    ) -> pd.DataFrame:
        """Process XBRL metadata after the calculations have been cleaned.

        Add ``row_type_xbrl`` and ``is_within_table_calc`` columns and create
        ``xbrl_factoid`` records for the calculation corrections.

        Args:
            xbrl_metadata_converted: Dataframe of relatively unprocessed metadata.
                Result of :meth:`convert_xbrl_metadata_json_to_df`.
            xbrl_calculations: Dataframe of calculation components. Result of
                :meth:`process_xbrl_metadata_calculations`.
        """
        # drop the calcs bc we never want to use them again. the xbrl_calculations are
        # now the main source of truth for the calcs. set index so we can easily
        # graph some calc info onto the metadata using an index of xbrl_factoid_parent.
        tbl_meta = xbrl_metadata_converted.drop(columns=["calculations"]).set_index(
            ["xbrl_factoid"]
        )
        # Flag metadata record types
        tbl_meta.loc[:, "row_type_xbrl"] = (
            (  # if there is nothing in the calc cols for a parent fact - its reported
                xbrl_calculations.groupby(["xbrl_factoid_parent"])[
                    ["table_name", "xbrl_factoid"]
                ].count()
                == 0
            )
            .all(axis="columns")
            .replace({True: "reported_value", False: "calculated_value"})
            .astype(pd.StringDtype())
        )
        tbl_meta.loc[:, "row_type_xbrl"] = tbl_meta.loc[:, "row_type_xbrl"].fillna(
            "reported_value"
        )
        # this bool column is created and used within the calculations. but its a
        # helpful thing in the metadata table as well.
        tbl_meta.loc[:, "is_within_table_calc"] = (
            xbrl_calculations.groupby(["xbrl_factoid_parent"])["is_within_table_calc"]
            .all()
            .astype(pd.BooleanDtype())
        )
        tbl_meta = tbl_meta.reset_index().pipe(self.add_metadata_corrections)
        return tbl_meta

    def deduplicate_xbrl_factoid_xbrl_metadata(
        self, tbl_meta: pd.DataFrame
    ) -> pd.DataFrame:
        """De-duplicate the xbrl_metadata based on ``xbrl_factoid``.

        Default is to do nothing besides check for duplicate values because almost all
        tables have no deduping. Deduplication needs to be applied before the
        :meth:`apply_xbrl_calculation_fixes` inside of :meth:`process_xbrl_metadata`.
        """
        if tbl_meta.duplicated(subset=["xbrl_factoid"]).any() & (
            self.params.merge_xbrl_metadata.on is not None
        ):
            raise AssertionError(
                f"Metadata for {self.table_id.value} has duplicative xbrl_factoid records."
            )
        return tbl_meta

    def raw_xbrl_factoid_to_pudl_name(
        self,
        col_name_xbrl: str,
    ) -> str:
        """Rename a column name from original XBRL name to the transformed PUDL name.

        There are several transform params that either explicitly or implicity rename
        columns:
        * :class:`RenameColumnsFerc1`
        * :class:`WideToTidySourceFerc1`
        * :class:`UnstackBalancesToReportYearInstantXbrl`
        * :class:`ConvertUnits`

        This method attempts to use the table params to translate a column name.

        Note: Instead of doing this for each individual column name, we could compile a
        rename dict for the whole table with a similar processand then apply it for each
        group of columns instead of running through this full process every time. If
        this took longer than...  ~5 ms on a single table w/ lots of calcs this would
        probably be worth it for simplicity.
        """
        col_name_new = col_name_xbrl
        for rename_stage in self.params.rename_dicts_xbrl:
            col_name_new = str(rename_stage.columns.get(col_name_new, col_name_new))

        for value_type in self.params.wide_to_tidy_value_types:
            if col_name_new.endswith(f"_{value_type}"):
                col_name_new = re.sub(f"_{value_type}$", "", col_name_new)

        if self.params.unstack_balances_to_report_year_instant_xbrl:
            # TODO: do something...? add starting_balance & ending_balance suffixes?
            if self.params.merge_xbrl_metadata.on:
                NotImplementedError(
                    "We haven't implemented a xbrl_factoid rename for the parameter "
                    "unstack_balances_to_report_year_instant_xbrl. Since you are trying"
                    "to merge the metadata on this table that has this treatment, a "
                    "xbrl_factoid rename will be required."
                )
            pass
        if self.params.convert_units:
            # TODO: use from_unit -> to_unit map. but none of the $$ tables have this rn.
            if self.params.merge_xbrl_metadata.on:
                NotImplementedError(
                    "We haven't implemented a xbrl_factoid rename for the parameter "
                    "convert_units. Since you are trying to merge the metadata on this "
                    "table that has this treatment, a xbrl_factoid rename will be "
                    "required."
                )
            pass
        return col_name_new

    def rename_xbrl_factoid(self, col: pd.Series) -> pd.Series:
        """Rename a series of raw to PUDL factoid names via :meth:`raw_xbrl_factoid_to_pudl_name`."""
        xbrl_factoid_name_map = {
            xbrl_factoid_name_og: self.raw_xbrl_factoid_to_pudl_name(
                xbrl_factoid_name_og
            )
            for xbrl_factoid_name_og in col
        }
        return col.map(xbrl_factoid_name_map)

    def rename_xbrl_factoid_other_tables(self, calc_comps):
        """Rename the factoids from calculation components from other tables.

        Note: It is probably possible to build an apply style function that takes a
        series of factoid names and a series of table names and returns a table-specific
        rename_xbrl_factoid.
        """
        calc_tables = calc_comps.table_name.dropna().unique()
        os_tables = [
            tbl
            for tbl in calc_tables
            if (tbl != self.table_id.value) & (tbl in FERC1_TFR_CLASSES)
        ]
        for tbl in os_tables:
            trns = FERC1_TFR_CLASSES[tbl]()
            calc_comps = calc_comps.assign(
                xbrl_factoid=lambda x: np.where(
                    x.table_name == tbl,
                    trns.rename_xbrl_factoid(x.xbrl_factoid),
                    x.xbrl_factoid,
                ),
            )
        return calc_comps

    @staticmethod
    def add_metadata_corrections(tbl_meta: pd.DataFrame) -> pd.DataFrame:
        """Create metadata records for the calculation correction factoids.

        Args:
            tbl_meta: processed metadata table which contains columns ``row_type_xbrl``.
        """
        correction_meta = tbl_meta[tbl_meta.row_type_xbrl == "calculated_value"].assign(
            is_within_table_calc=True,
            row_type_xbrl="correction",
            xbrl_factoid=lambda x: x.xbrl_factoid + "_correction",
        )
        tbl_meta = (
            pd.concat([tbl_meta, correction_meta])
            .reset_index(drop=True)
            .convert_dtypes()
        )
        return tbl_meta

    def add_calculation_corrections(
        self: Self, calc_components: pd.DataFrame
    ) -> pd.DataFrame:
        """Add correction components and parent-only factoids to calculation metadata.

        Args:
            tbl_meta: Partially transformed table metadata in dataframe form.

        Returns:
            An updated version of the table metadata containing calculation definitions
            that include a correction component.
        """
        # If we haven't provided calculation check parameters, then we can't identify
        # a appropriate correction factor.
        if self.params.reconcile_table_calculations.column_to_check is None:
            return calc_components

        # split the calcs from non-calcs/make corrections/append
        calcs = calc_components[calc_components.xbrl_factoid.notnull()]
        correction_components = (
            calcs[["table_name_parent", "xbrl_factoid_parent"]]
            .drop_duplicates()
            .assign(
                table_name=lambda t: t.table_name_parent,
                xbrl_factoid=lambda x: x.xbrl_factoid_parent + "_correction",
                weight=1,
            )
        )
        # for every calc component, also make the parent-only version
        correction_parents = correction_components.assign(
            table_name_parent=lambda t: t.table_name,
            xbrl_factoid_parent=lambda x: x.xbrl_factoid,
        ).drop(columns=["table_name", "xbrl_factoid"])
        return pd.concat([calc_components, correction_components, correction_parents])

    def get_xbrl_calculation_fixes(self: Self) -> pd.DataFrame:
        """Grab the XBRL calculation file."""
        calc_fixes = read_xbrl_calculation_fixes()
        # grab the fixes from this table only!
        calc_fixes = calc_fixes[calc_fixes.table_name_parent == self.table_id.value]
        return calc_fixes

    def apply_xbrl_calculation_fixes(
        self: Self, calc_components: pd.DataFrame, calc_fixes: pd.DataFrame
    ) -> pd.DataFrame:
        """Use the fixes we've compiled to update calculations in the XBRL metadata.

        Note: Temp fix. These updates should probably be moved into the table params
        and integrated into the calculations via TableCalcs.
        """
        calc_comp_idx = [
            "table_name_parent",
            "xbrl_factoid_parent",
            "table_name",
            "xbrl_factoid",
        ]
        if not (
            dupes := calc_fixes[calc_fixes.duplicated(subset=calc_comp_idx, keep=False)]
        ).empty:
            raise AssertionError(
                "Duplicates found in the calculation fixes where none were expected."
                f"{dupes}"
            )

        calc_fixes = calc_fixes.set_index(calc_comp_idx).sort_index()
        calc_components = calc_components.set_index(calc_comp_idx).sort_index()
        # find the fixes that need to be replaced. We id them
        # by finding the fixes that share indexes with the calc components
        # Note: we can't just dropna after adding the replacements instead
        # of while finding the replacements because we have included all
        # factoids in the calculation component table as parent factoids
        # even if there are no/null calculation components.
        replace_me = calc_fixes.loc[
            calc_fixes.index.intersection(calc_components.index)
        ].dropna(how="all")
        calc_components.loc[replace_me.index, list(replace_me.columns)] = replace_me

        # find the lines that only show up in the fixes that need to be added
        add_me = calc_fixes.loc[calc_fixes.index.difference(calc_components.index)]
        calc_components = pd.concat([calc_components, add_me])
        # sometimes we add fresh calculations to parent facts that originally didn't
        # have any calculation components. So if we are adding those parent facts
        # with child facts/calc components, we need to remove the non-calc records
        # so make fake little parent facts with null childern from all the add_mes
        null_calc_versions_of_add_mes = (
            add_me.reset_index()[["table_name_parent", "xbrl_factoid_parent"]]
            .assign(table_name=pd.NA, xbrl_factoid=pd.NA)
            .set_index(calc_comp_idx)
        )
        remove_the_non_cals_from_add_mes = calc_components.index.difference(
            null_calc_versions_of_add_mes.index.drop_duplicates()
        )
        calc_components = calc_components.loc[remove_the_non_cals_from_add_mes]

        # find the "null" fixes which correspond to records which need to be deleted.
        delete_me = calc_fixes[calc_fixes.isnull().all(axis=1)]
        calc_components = calc_components.loc[
            calc_components.index.difference(delete_me.index)
        ]
        len_fixes_applied = len(replace_me) + len(add_me) + len(delete_me)
        logger.debug(
            f"We've applied {len_fixes_applied} calculation fixes including "
            f"{len(replace_me)} replacements, {len(add_me)} additions and "
            f"{len(delete_me)} deletions."
        )
        if len(calc_fixes) != len_fixes_applied:
            raise AssertionError(
                f"We've applied {len_fixes_applied} calculation fixes while we started "
                f"with {len(calc_fixes)}. Length of applied and original fixes should "
                f"be the same.\n{replace_me=}\n{add_me=}\n{delete_me=}"
            )
        return calc_components.reset_index()

    def process_xbrl_metadata_calculations(
        self, xbrl_metadata_converted: pd.DataFrame
    ) -> pd.DataFrame:
        """Convert xbrl metadata calculations into a table of calculation components.

        This method extracts the calculations from the ``xbrl_metadata_converted``
        that are stored as json embedded within the ``calculations``column and convert
        those into calculation component records. The resulting table includes columns
        pertaining to both the calculation components and the parent factoid that the
        components pertain to. The parental columns had suffixes of ``_parent``.

        This method also adds fixes to the calculations via
        :meth:`apply_xbrl_calculation_fixes`, adds corrections records via
        :meth:`add_calculation_corrections` and adds the column
        ``is_within_table_calc``.

        Args:
            xbrl_metadata_converted: Dataframe of relatively unprocessed metadata.
                Result of :meth:`convert_xbrl_metadata_json_to_df`.
        """
        metadata = xbrl_metadata_converted.copy()
        metadata.calculations = metadata.calculations.apply(json.loads)
        # reset the index post calc explosion so we can merge on index later
        metadata = metadata.explode("calculations").reset_index(drop=True)
        if all(metadata.calculations.isnull()):
            calc_comps = pd.DataFrame(columns=["name", "source_tables"])
        else:
            calc_comps = pd.json_normalize(metadata.calculations)

        calc_comps = (
            calc_comps.explode("source_tables")
            .rename(
                columns={
                    "name": "xbrl_factoid",
                    "source_tables": "table_name",
                }
            )
            .merge(
                metadata.drop(columns=["calculations"]).rename(
                    columns={
                        "xbrl_factoid": "xbrl_factoid_parent",
                    }
                ),
                left_index=True,
                right_index=True,
                how="left",
            )
            .dropna(subset=["xbrl_factoid"])
            .reset_index(drop=True)
            .assign(
                table_name_parent=self.table_id.value,
                xbrl_factoid=lambda x: np.where(
                    x.table_name == self.table_id.value,
                    self.rename_xbrl_factoid(x.xbrl_factoid),
                    x.xbrl_factoid,
                ),
            )
            .pipe(self.rename_xbrl_factoid_other_tables)
            .pipe(
                self.apply_xbrl_calculation_fixes,
                calc_fixes=self.get_xbrl_calculation_fixes(),
            )
            .drop_duplicates(keep="first")
            # .pipe(self.add_calculation_corrections)
        )
        # this is really a xbrl_factoid-level flag, but we need it while using this
        # calc components.
        calc_comps["is_within_table_calc"] = (
            # make a temp bool col to check if all the componets are intra table
            # should the non-calc guys get a null or a true here? rn its true bc fillna
            calc_comps.assign(
                intra_table_calc_comp_flag=lambda x: (
                    self.table_id.value == x.table_name.fillna(self.table_id.value)
                )
            )
            .groupby(["table_name_parent", "xbrl_factoid_parent"])[
                "intra_table_calc_comp_flag"
            ]
            .transform("all")
            .astype(pd.BooleanDtype())
        )
        # check for uniqueness only when we are reconciling the calculations
        # bc that implies we have cleaned the calcs and are intending to use them.
        if self.params.reconcile_table_calculations.column_to_check:
            calc_comp_idx = [
                "table_name_parent",
                "xbrl_factoid_parent",
                "table_name",
                "xbrl_factoid",
            ]
            if not (
                dupes := calc_comps[calc_comps.duplicated(subset=calc_comp_idx)]
            ).empty:
                raise AssertionError(
                    "Duplicates found in the calculation components where none were ."
                    f"expected {dupes}"
                )
        return calc_comps

    @cache_df(key="merge_xbrl_metadata")
    def merge_xbrl_metadata(
        self, df: pd.DataFrame, params: MergeXbrlMetadata | None = None
    ) -> pd.DataFrame:
        """Combine XBRL-derived metadata with the data it pertains to.

        While the metadata we're using to annotate the data comes from the more recent
        XBRL data, it applies generally to all the historical DBF data as well! This
        method reads the normalized metadata out of an attribute.
        """
        if not params:
            params = self.params.merge_xbrl_metadata
        if params.on:
            if self.xbrl_metadata.empty:
                raise AssertionError(
                    "Metadata has not yet been generated. Must run process_xbrl_metadata"
                    "and assign xbrl_metadata before merging metadata."
                )
            logger.info(f"{self.table_id.value}: Merging metadata")
            df = merge_xbrl_metadata(df, self.xbrl_metadata, params)
        return df

    @cache_df(key="dbf")
    def align_row_numbers_dbf(
        self, df: pd.DataFrame, params: AlignRowNumbersDbf | None = None
    ) -> pd.DataFrame:
        """Align historical FERC1 DBF row numbers with XBRL account IDs.

        Additional Parameterization TBD with additional experience. See:
        https://github.com/catalyst-cooperative/pudl/issues/2012
        """
        if params is None:
            params = self.params.align_row_numbers_dbf
        if params.dbf_table_names:
            df = align_row_numbers_dbf(df, params=params)
        return df

    @cache_df(key="dbf")
    def drop_duplicate_rows_dbf(
        self, df: pd.DataFrame, params: DropDuplicateRowsDbf | None = None
    ) -> pd.DataFrame:
        """Drop the DBF rows where the PKs and data columns are duplicated.

        Wrapper function for :func:`drop_duplicate_rows_dbf`.
        """
        if params is None:
            params = self.params.drop_duplicate_rows_dbf
        if params.table_name:
            logger.info(
                f"{self.table_id.value}: Dropping rows where primary key and data "
                "columns are duplicated."
            )
            df = drop_duplicate_rows_dbf(df, params=params)
        return df

    @cache_df(key="dbf")
    def process_dbf(self, raw_dbf: pd.DataFrame) -> pd.DataFrame:
        """DBF-specific transformations that take place before concatenation."""
        logger.info(f"{self.table_id.value}: Processing DBF data pre-concatenation.")
        return (
            raw_dbf.drop_duplicates()
            .pipe(self.select_annual_rows_dbf)
            .pipe(self.drop_footnote_columns_dbf)
            .pipe(self.align_row_numbers_dbf)
            .pipe(self.rename_columns, rename_stage="dbf")
            .pipe(self.assign_record_id, source_ferc1=SourceFerc1.DBF)
            .pipe(self.drop_unused_original_columns_dbf)
            .pipe(self.assign_utility_id_ferc1, source_ferc1=SourceFerc1.DBF)
            .pipe(self.wide_to_tidy, source_ferc1=SourceFerc1.DBF)
            .pipe(self.drop_duplicate_rows_dbf)
        )

    @cache_df(key="xbrl")
    def process_xbrl(
        self,
        raw_xbrl_instant: pd.DataFrame,
        raw_xbrl_duration: pd.DataFrame,
    ) -> pd.DataFrame:
        """XBRL-specific transformations that take place before concatenation."""
        logger.info(f"{self.table_id.value}: Processing XBRL data pre-concatenation.")
        return (
            self.merge_instant_and_duration_tables_xbrl(
                raw_xbrl_instant, raw_xbrl_duration
            )
            .pipe(self.wide_to_tidy, source_ferc1=SourceFerc1.XBRL)
            .pipe(self.rename_columns, rename_stage="xbrl")
            .pipe(self.combine_axis_columns_xbrl)
            .pipe(self.assign_record_id, source_ferc1=SourceFerc1.XBRL)
            .pipe(self.assign_utility_id_ferc1, source_ferc1=SourceFerc1.XBRL)
        )

    def rename_columns(
        self,
        df: pd.DataFrame,
        rename_stage: Literal["dbf", "xbrl", "xbrl_instant", "xbrl_duration"]
        | None = None,
        params: RenameColumns | None = None,
    ):
        """Grab the params based on the rename stage and run default rename_columns.

        Args:
            df: Table to be renamed.
            rename_stage: Name of stage in the transform process. Used to get specific
                stage's parameters if None have been passed.
            params: Rename column parameters.
        """
        if not params:
            params = self.params.rename_columns_ferc1.__getattribute__(rename_stage)
        df = super().rename_columns(df, params=params)
        return df

    @cache_df(key="dbf")
    def select_annual_rows_dbf(self, df):
        """Select only annually reported DBF Rows.

        There are some DBF tables that include a mix of reporting frequencies. For now,
        the default for PUDL tables is to have only the annual records.
        """
        if "report_prd" in df and list(df.report_prd.unique()) != [12]:
            len_og = len(df)
            df = df[df.report_prd == 12].copy()
            logger.info(
                f"{self.table_id.value}: After selection of only annual records,"
                f" we have {len(df)/len_og:.1%} of the original table."
            )
        return df

    def unstack_balances_to_report_year_instant_xbrl(
        self,
        df: pd.DataFrame,
        params: UnstackBalancesToReportYearInstantXbrl | None = None,
    ) -> pd.DataFrame:
        """Turn start year end year rows into columns for each value type."""
        logger.info(f"{self.table_id.value}: Unstacking balances to the report years.")
        if params is None:
            params = self.params.unstack_balances_to_report_year_instant_xbrl
        if params.unstack_balances_to_report_year:
            df = unstack_balances_to_report_year_instant_xbrl(
                df,
                params=params,
                primary_key_cols=self.source_table_primary_key(
                    source_ferc1=SourceFerc1.XBRL
                ),
            )
        return df

    def wide_to_tidy(
        self,
        df: pd.DataFrame,
        source_ferc1: SourceFerc1,
        params: WideToTidy | None = None,
    ) -> pd.DataFrame:
        """Reshape wide tables with FERC account columns to tidy format.

        The XBRL table coming into this method contains all the data from both the
        instant and duration tables in a wide format -- with one column for every
        combination of value type (e.g. additions, ending_balance) and accounting
        category, which means ~500 columns.

        We tidy this into a long table with one column for each of the value types (6 in
        all), and a new column that contains the accounting categories. This allows
        aggregation across columns to calculate the ending balance based on the starting
        balance and all of the reported changes, and aggregation across groups of rows
        to total up various hierarchical accounting categories (hydraulic turbines ->
        hydraulic production plant -> all  production plant -> all electric utility
        plant) though the categorical columns required for that aggregation are added
        later.
        """
        if not params:
            params = self.params.wide_to_tidy.__getattribute__(source_ferc1.value)

        multiple_params = [params] if isinstance(params, WideToTidy) else params
        for single_params in multiple_params:
            if single_params.idx_cols or single_params.value_types:
                logger.info(
                    f"{self.table_id.value}: applying wide_to_tidy for {source_ferc1.value}"
                )
                df = wide_to_tidy(df, single_params)
        return df

    def combine_axis_columns_xbrl(
        self,
        df: pd.DataFrame,
        params: CombineAxisColumnsXbrl | None = None,
    ) -> pd.DataFrame:
        """Combine axis columns from squished XBRL tables into one column with no NA."""
        if params is None:
            params = self.params.combine_axis_columns_xbrl
        if params.axis_columns_to_combine:
            logger.info(
                f"{self.table_id.value}: Combining axis columns: "
                f"{params.axis_columns_to_combine} into {params.new_axis_column_name}"
            )
            df = combine_axis_columns_xbrl(df, params=params)
        return df

    @cache_df(key="xbrl")
    def merge_instant_and_duration_tables_xbrl(
        self,
        raw_xbrl_instant: pd.DataFrame,
        raw_xbrl_duration: pd.DataFrame,
    ) -> pd.DataFrame:
        """Merge XBRL instant and duration tables, reshaping instant as needed.

        FERC1 XBRL instant period signifies that it is true as of the reported date,
        while a duration fact pertains to the specified time period. The ``date`` column
        for an instant fact corresponds to the ``end_date`` column of a duration fact.

        When merging the instant and duration tables, we need to preserve row order.
        For the small generators table, row order is how we label and extract
        information from header and note rows. Outer merging messes up the order, so we
        need to use a one-sided merge. So far, it seems like the duration df contains
        all the index values in the instant df. To be sure, there's a check that makes
        sure there are no unique intant df index values. If that passes, we merge the
        instant table into the duration table, and the row order is preserved.

        Note: This should always be applied before :meth:``rename_columns``

        Args:
            raw_xbrl_instant: table representing XBRL instant facts.
            raw_xbrl_duration: table representing XBRL duration facts.

        Returns:
            A unified table combining the XBRL duration and instant facts, if both types
            of facts were present. If either input dataframe is empty, the other
            dataframe is returned unchanged, except that several unused columns are
            dropped. If both input dataframes are empty, an empty dataframe is returned.
        """
        drop_cols = ["filing_name", "index"]
        # Ignore errors in case not all drop_cols are present.
        instant = raw_xbrl_instant.drop(columns=drop_cols, errors="ignore")
        duration = raw_xbrl_duration.drop(columns=drop_cols, errors="ignore")

        instant_axes = [
            col for col in raw_xbrl_instant.columns if col.endswith("_axis")
        ]
        duration_axes = [
            col for col in raw_xbrl_duration.columns if col.endswith("_axis")
        ]
        if (
            bool(instant_axes)
            & bool(duration_axes)
            & (set(instant_axes) != set(duration_axes))
        ):
            raise ValueError(
                f"{self.table_id.value}: Instant and Duration XBRL Axes do not match.\n"
                f"    instant: {instant_axes}\n"
                f"    duration: {duration_axes}"
            )

        # Do any table-specific preprocessing of the instant and duration tables
        instant = self.process_instant_xbrl(instant)
        duration = self.process_duration_xbrl(duration)

        if instant.empty:
            logger.info(f"{self.table_id.value}: No XBRL instant table found.")
            out_df = duration
        elif duration.empty:
            logger.info(f"{self.table_id.value}: No XBRL duration table found.")
            out_df = instant
        else:
            logger.info(
                f"{self.table_id.value}: Both XBRL instant & duration tables found."
            )
            instant_merge_keys = [
                "entity_id",
                "report_year",
                "sched_table_name",
            ] + instant_axes
            duration_merge_keys = [
                "entity_id",
                "report_year",
                "sched_table_name",
            ] + duration_axes
            # See if there are any values in the instant table that don't show up in the
            # duration table.
            unique_instant_rows = instant.set_index(
                instant_merge_keys
            ).index.difference(duration.set_index(duration_merge_keys).index)
            if unique_instant_rows.empty:
                logger.info(
                    f"{self.table_id.value}: Combining XBRL instant & duration tables "
                    "using RIGHT-MERGE."
                )
                # Merge instant into duration.
                out_df = pd.merge(
                    instant,
                    duration,
                    how="right",
                    left_on=instant_merge_keys,
                    right_on=duration_merge_keys,
                    validate="1:1",
                )
            else:
                # TODO: Check whether our assumptions about these tables hold before
                # concatenating them. May need to be table specific. E.g.
                # * What fraction of their index values overlap? (it should be high!)
                # * Do the instant/duration columns conform to expected naming conventions?
                logger.info(
                    f"{self.table_id.value}: Combining XBRL instant & duration tables "
                    "using CONCATENATION."
                )
                out_df = pd.concat(
                    [
                        instant.set_index(instant_merge_keys),
                        duration.set_index(duration_merge_keys),
                    ],
                    axis="columns",
                ).reset_index()
        return out_df

    @cache_df("process_instant_xbrl")
    def process_instant_xbrl(self, df: pd.DataFrame) -> pd.DataFrame:
        """Pre-processing required to make instant and duration tables compatible.

        Column renaming is sometimes required because a few columns in the instant and
        duration tables do not have corresponding names that follow the naming
        conventions of ~95% of all the columns, which we rely on programmatically when
        reshaping and concatenating these tables together.
        """
        df = self.rename_columns(df, rename_stage="instant_xbrl").pipe(
            self.unstack_balances_to_report_year_instant_xbrl
        )
        return df

    @cache_df("process_duration_xbrl")
    def process_duration_xbrl(self, df: pd.DataFrame) -> pd.DataFrame:
        """Pre-processing required to make instant and duration tables compatible.

        Column renaming is sometimes required because a few columns in the instant and
        duration tables do not have corresponding names that follow the naming
        conventions of ~95% of all the columns, which we rely on programmatically when
        reshaping and concatenating these tables together.
        """
        if not df.empty:
            df = self.rename_columns(df, rename_stage="duration_xbrl").pipe(
                self.select_current_year_annual_records_duration_xbrl
            )
        return df

    def select_current_year_annual_records_duration_xbrl(self, df):
        """Select for annual records within their report_year.

        Select only records that have a start_date at begining of the report_year and
        have an end_date at the end of the report_year.
        """
        len_og = len(df)
        df = df.astype({"start_date": "datetime64[s]", "end_date": "datetime64[s]"})
        df = df[
            (df.start_date.dt.year == df.report_year)
            & (df.start_date.dt.month == 1)
            & (df.start_date.dt.day == 1)
            & (df.end_date.dt.year == df.report_year)
            & (df.end_date.dt.month == 12)
            & (df.end_date.dt.day == 31)
        ]
        len_out = len(df)
        logger.info(
            f"{self.table_id.value}: After selection of dates based on the report year,"
            f" we have {len_out/len_og:.1%} of the original table."
        )
        return df

    @cache_df(key="dbf")
    def drop_footnote_columns_dbf(self, df: pd.DataFrame) -> pd.DataFrame:
        """Drop DBF footnote reference columns, which all end with _f."""
        logger.debug(f"{self.table_id.value}: Dropping DBF footnote columns.")
        return df.drop(columns=df.filter(regex=r".*_f$").columns)

    def source_table_primary_key(self, source_ferc1: SourceFerc1) -> list[str]:
        """Look up the pre-renaming source table primary key columns."""
        if source_ferc1 == SourceFerc1.DBF:
            pk_cols = [
                "report_year",
                "report_prd",
                "respondent_id",
                "spplmnt_num",
                "row_number",
            ]
        else:
            assert source_ferc1 == SourceFerc1.XBRL  # nosec: B101
            cols = self.params.rename_columns_ferc1.xbrl.columns
            pk_cols = ["report_year", "entity_id"]
            # Sort to avoid dependence on the ordering of rename_columns.
            # Doing the sorting here because we have a particular ordering
            # hard coded for the DBF primary keys.
            pk_cols += sorted(col for col in cols if col.endswith("_axis"))
        return pk_cols

    def renamed_table_primary_key(self, source_ferc1: SourceFerc1) -> list[str]:
        """Look up the post-renaming primary key columns."""
        if source_ferc1 == SourceFerc1.DBF:
            cols = self.params.rename_columns_ferc1.dbf.columns
        else:
            assert source_ferc1 == SourceFerc1.XBRL  # nosec: B101
            cols = self.params.rename_columns_ferc1.xbrl.columns
        pk_cols = self.source_table_primary_key(source_ferc1=source_ferc1)
        # Translate to the renamed columns
        return [cols[col] for col in pk_cols]

    @cache_df(key="dbf")
    def drop_unused_original_columns_dbf(self, df: pd.DataFrame) -> pd.DataFrame:
        """Remove residual DBF specific columns."""
        unused_cols = [
            "report_prd",
            "spplmnt_num",
            "row_number",
            "row_seq",
            "row_prvlg",
        ]
        logger.debug(
            f"{self.table_id.value}: Dropping unused DBF structural columns: "
            f"{unused_cols}"
        )
        missing_cols = set(unused_cols).difference(df.columns)
        if missing_cols:
            raise ValueError(
                f"{self.table_id.value}: Trying to drop missing original DBF columns:"
                f"{missing_cols}"
            )
        return df.drop(columns=unused_cols)

    def assign_record_id(
        self, df: pd.DataFrame, source_ferc1: SourceFerc1
    ) -> pd.DataFrame:
        """Add a column identifying the original source record for each row.

        It is often useful to be able to tell exactly which record in the FERC Form 1
        database a given record within the PUDL database came from.

        Within each FERC Form 1 DBF table, each record is supposed to be uniquely
        identified by the combination of: report_year, report_prd, utility_id_ferc1_dbf,
        spplmnt_num, row_number.

        The FERC Form 1 XBRL tables do not have these supplement and row number
        columns, so we construct an id based on:
        report_year, utility_id_ferc1_xbrl, and the primary key columns of the XBRL table

        Args:
            df: table to assign `record_id` to
            source_ferc1: data source of raw ferc1 database.

        Raises:
            ValueError: If any of the primary key columns are missing from the DataFrame
                being processed.
            ValueError: If there are any null values in the primary key columns.
            ValueError: If the resulting `record_id` column is non-unique.
        """
        logger.debug(
            f"{self.table_id.value}: Assigning {source_ferc1.value} source record IDs."
        )
        pk_cols = self.renamed_table_primary_key(source_ferc1)
        missing_pk_cols = set(pk_cols).difference(df.columns)
        if missing_pk_cols:
            raise ValueError(
                f"{self.table_id.value} ({source_ferc1.value}): Missing primary key "
                "columns in dataframe while assigning source record_id: "
                f"{missing_pk_cols}"
            )
        if df[pk_cols].isnull().any(axis=None):
            raise ValueError(
                f"{self.table_id.value} ({source_ferc1.value}): Found null primary key "
                "values.\n"
                f"{df[pk_cols].isnull().any()}"
            )
        df = df.assign(
            record_id=lambda x: x.sched_table_name.str.cat(
                x[pk_cols].astype(str), sep="_"
            ),
        )
        if df.sched_table_name.isnull().any():
            raise ValueError(
                f"{self.table_id.value}: Null sched_table_name's were found where none "
                "were expected."
            )
        df.record_id = enforce_snake_case(df.record_id)

        dupe_ids = df.record_id[df.record_id.duplicated()].to_numpy()
        if dupe_ids.any() and self.has_unique_record_ids:
            logger.warning(
                f"{self.table_id.value}: Found {len(dupe_ids)} duplicate record_ids: \n"
                f"{dupe_ids}."
            )
        df = df.drop(columns="sched_table_name")
        return df

    def assign_utility_id_ferc1(
        self, df: pd.DataFrame, source_ferc1: SourceFerc1
    ) -> pd.DataFrame:
        """Assign the PUDL-assigned utility_id_ferc1 based on the native utility ID.

        We need to replace the natively reported utility ID from each of the two FERC1
        sources with a PUDL-assigned utilty. The mapping between the native ID's and
        these PUDL-assigned ID's can be accessed in the database tables
        ``utilities_dbf_ferc1`` and ``utilities_xbrl_ferc1``.

        Args:
            df: the input table with the native utilty ID column.
            source_ferc1: the

        Returns:
            an augemented version of the input ``df`` with a new column that replaces
            the natively reported utility ID with the PUDL-assigned utility ID.
        """
        logger.debug(
            f"{self.table_id.value}: Assigning {source_ferc1.value} source utility IDs."
        )
        utility_map_ferc1 = pudl.glue.ferc1_eia.get_utility_map_ferc1()
        # use the source utility ID column to get a unique map and for merging
        util_id_col = f"utility_id_ferc1_{source_ferc1.value}"
        util_map_series = (
            utility_map_ferc1.dropna(subset=[util_id_col])
            .set_index(util_id_col)
            .utility_id_ferc1
        )

        df["utility_id_ferc1"] = df[util_id_col].map(util_map_series)
        return df

    def reconcile_table_calculations(
        self: Self,
        df: pd.DataFrame,
        params: ReconcileTableCalculations | None = None,
    ):
        """Check how well a table's calculated values match reported values."""
        if params is None:
            params = self.params.reconcile_table_calculations
        if params.column_to_check:
            if self.xbrl_calculations is None:
                raise AssertionError(
                    "No calculations table has been built. Must run process_xbrl_metadata_calculations"
                )
            logger.info(
                f"{self.table_id.value}: Checking the XBRL metadata-based calculations."
            )
            df = reconcile_table_calculations(
                df=df,
                calculation_components=self.xbrl_calculations,
                xbrl_factoid_name=self.params.xbrl_factoid_name,
                table_name=self.table_id.value,
                params=params,
            )
        return df


class FuelFerc1TableTransformer(Ferc1AbstractTableTransformer):
    """A table transformer specific to the :ref:`fuel_ferc1` table.

    The :ref:`fuel_ferc1` table reports data about fuel consumed by large thermal power
    plants in the :ref:`plants_steam_ferc1` table. Each record in the steam table is
    typically associated with several records in the fuel table, with each fuel record
    reporting data for a particular type of fuel consumed by that plant over the course
    of a year. The fuel table presents several challenges.

    The type of fuel, which is part of the primary key for the table, is a freeform
    string with hundreds of different nonstandard values. These strings are categorized
    manually and converted to ``fuel_type_code_pudl``. Some values cannot be categorized
    and are set to ``other``. In other string categorizations we set the unidentifiable
    values to NA, but in this table the fuel type is part of the primary key and primary
    keys cannot contain NA values.

    This simplified categorization occasionally results in records with duplicate
    primary keys. In those cases the records are aggregated into a single record if they
    have the same apparent physical units. If the fuel units are different, only the
    first record is retained.

    Several columns have unspecified, inconsistent, fuel-type specific units of measure
    associated with them. In order for records to be comparable and aggregatable, we
    have to infer and standardize these units.

    In the raw FERC Form 1 data there is a ``fuel_units`` column which describes the
    units of fuel delivered or consumed. Most commonly this is short tons for solid
    fuels (coal), thousands of cubic feet (Mcf) for gaseous fuels, and barrels (bbl) for
    liquid fuels.  However, the ``fuel_units`` column is also a freeform string with
    hundreds of nonstandard values which we have to manually categorize, and many of the
    values do not map directly to the most commonly used units for fuel quantities. E.g.
    some solid fuel quantities are reported in pounds, or thousands of pounds, not tons;
    some liquid fuels are reported in gallons or thousands of gallons, not barrels; and
    some gaseous fuels are reported in cubic feet not thousands of cubic feet.

    Two additional columns report fuel price per unit of heat content and fuel heat
    content per physical unit of fuel. The units of those columns are not explicitly
    reported, vary by fuel, and are inconsistent within individual fuel types.

    We adopt standardized units and attempt to convert all reported values in the fuel
    table into those units. For physical fuel units we adopt those that are used by the
    EIA: short tons (tons) for solid fuels, barrels (bbl) for liquid fuels, and
    thousands of cubic feet (mcf) for gaseous fuels. For heat content per (physical)
    unit of fuel, we use millions of British thermal units (mmbtu). All fuel prices are
    converted to US dollars, while many are reported in cents.

    Because the reported fuel price and heat content units are implicit, we have to
    infer them based on observed values. This is only possible because these quantities
    are ratios with well defined ranges of valid values. The common units that we
    observe and attempt to standardize include:

    * coal: primarily BTU/pound, but also MMBTU/ton and MMBTU/pound.
    * oil: primarily BTU/gallon.
    * gas: reported in a mix of MMBTU/cubic foot, and MMBTU/thousand cubic feet.
    """

    table_id: TableIdFerc1 = TableIdFerc1.FUEL_FERC1

    @cache_df(key="main")
    def transform_main(self, df: pd.DataFrame) -> pd.DataFrame:
        """Table specific transforms for fuel_ferc1.

        Args:
            df: Pre-processed, concatenated XBRL and DBF data.

        Returns:
            A single transformed table concatenating multiple years of cleaned data
            derived from the raw DBF and/or XBRL inputs.
        """
        return (
            self.spot_fix_values(df)
            .pipe(self.drop_invalid_rows)
            .pipe(self.correct_units)
        )

    @cache_df(key="dbf")
    def process_dbf(self, raw_dbf: pd.DataFrame) -> pd.DataFrame:
        """Start with inherited method and do some fuel-specific processing.

        We have to do most of the transformation before the DBF and XBRL data have been
        concatenated because the fuel type column is part of the primary key and it is
        extensively modified in the cleaning process.
        """
        df = (
            super()
            .process_dbf(raw_dbf)
            .pipe(self.convert_units)
            .pipe(self.normalize_strings)
            .pipe(self.categorize_strings)
            .pipe(self.standardize_physical_fuel_units)
        )
        return df

    @cache_df(key="xbrl")
    def process_xbrl(
        self, raw_xbrl_instant: pd.DataFrame, raw_xbrl_duration: pd.DataFrame
    ) -> pd.DataFrame:
        """Special pre-concat treatment of the :ref:`fuel_ferc1` table.

        We have to do most of the transformation before the DBF and XBRL data have been
        concatenated because the fuel type column is part of the primary key and it is
        extensively modified in the cleaning process. For the XBRL data, this means we
        can't create a record ID until that fuel type value is clean. In addition, the
        categorization of fuel types results in a number of duplicate fuel records which
        need to be aggregated.

        Args:
            raw_xbrl_instant: Freshly extracted XBRL instant fact table.
            raw_xbrl_duration: Freshly extracted XBRL duration fact table.

        Returns:
            Almost fully transformed XBRL data table, with instant and duration facts
            merged together.
        """
        return (
            self.merge_instant_and_duration_tables_xbrl(
                raw_xbrl_instant, raw_xbrl_duration
            )
            .pipe(self.rename_columns, rename_stage="xbrl")
            .pipe(self.convert_units)
            .pipe(self.normalize_strings)
            .pipe(self.categorize_strings)
            .pipe(self.standardize_physical_fuel_units)
            .pipe(self.aggregate_duplicate_fuel_types_xbrl)
            .pipe(self.assign_record_id, source_ferc1=SourceFerc1.XBRL)
            .pipe(
                self.assign_utility_id_ferc1,
                source_ferc1=SourceFerc1.XBRL,
            )
        )

    def standardize_physical_fuel_units(self, df: pd.DataFrame) -> pd.DataFrame:
        """Convert reported fuel quantities to standard units depending on fuel type.

        Use the categorized fuel type and reported fuel units to convert all fuel
        quantities to the following standard units, depending on whether the fuel is a
        solid, liquid, or gas. When a single fuel reports its quantity in fundamentally
        different units, convert based on typical values. E.g. 19.85 MMBTU per ton of
        coal, 1.037 Mcf per MMBTU of natural gas, 7.46 barrels per ton of oil.

          * solid fuels (coal and waste): short tons [ton]
          * liquid fuels (oil): barrels [bbl]
          * gaseous fuels (gas): thousands of cubic feet [mcf]

        Columns to which these physical units apply:

          * fuel_consumed_units (tons, bbl, mcf)
          * fuel_cost_per_unit_burned (usd/ton, usd/bbl, usd/mcf)
          * fuel_cost_per_unit_delivered (usd/ton, usd/bbl, usd/mcf)

        One remaining challenge in this standardization is that nuclear fuel is reported
        in both mass of Uranium and fuel heat content, and it's unclear if there's any
        reasonable typical conversion between these units, since available heat content
        depends on the degree of U235 enrichement, the type of reactor, and whether the
        fuel is just Uranium, or a mix of Uranium and Plutonium from decommissioned
        nuclear weapons. See:

        https://world-nuclear.org/information-library/facts-and-figures/heat-values-of-various-fuels.aspx
        """
        df = df.copy()

        FuelFix = namedtuple("FuelFix", ["fuel", "from_unit", "to_unit", "mult"])
        fuel_fixes = [
            # US average coal heat content is 19.85 mmbtu/short ton
            FuelFix("coal", "mmbtu", "ton", (1.0 / 19.85)),
            FuelFix("coal", "btu", "ton", (1.0 / 19.85e6)),
            # 2000 lbs per short ton
            FuelFix("coal", "lbs", "ton", (1.0 / 2000.0)),
            FuelFix("coal", "klbs", "ton", (1.0 / 2.0)),
            # 42 gallons per barrel. Seriously, who makes up these units?
            FuelFix("oil", "gal", "bbl", (1.0 / 42.0)),
            FuelFix("oil", "kgal", "bbl", (1000.0 / 42.0)),
            # On average a "ton of oil equivalent" is 7.46 barrels
            FuelFix("oil", "ton", "bbl", 7.46),
            FuelFix("gas", "mmbtu", "mcf", (1.0 / 1.037)),
            # Nuclear plants report either heat content or mass of heavy metal
            # MW*days thermal to MWh thermal
            FuelFix("nuclear", "mwdth", "mwhth", 24.0),
            # Straight energy equivalence between BTU and MWh here:
            FuelFix("nuclear", "mmbtu", "mwhth", (1.0 / 3.412142)),
            FuelFix("nuclear", "btu", "mwhth", (1.0 / 3412142)),
            # Unclear if it's possible to convert heavy metal to heat reliably
            FuelFix("nuclear", "grams", "kg", (1.0 / 1000)),
        ]
        for fix in fuel_fixes:
            fuel_mask = df.fuel_type_code_pudl == fix.fuel
            unit_mask = df.fuel_units == fix.from_unit
            df.loc[(fuel_mask & unit_mask), "fuel_consumed_units"] *= fix.mult
            # Note: The 2 corrections below DIVIDE by the multiplier because the units
            # are in the denominator ("per_unit") rather than the numerator.
            df.loc[(fuel_mask & unit_mask), "fuel_cost_per_unit_burned"] /= fix.mult
            df.loc[(fuel_mask & unit_mask), "fuel_cost_per_unit_delivered"] /= fix.mult
            df.loc[(fuel_mask & unit_mask), "fuel_units"] = fix.to_unit

        # Set all remaining non-standard units and affected columns to NA.
        FuelAllowedUnits = namedtuple("FuelAllowedUnits", ["fuel", "allowed_units"])
        fuel_allowed_units = [
            FuelAllowedUnits("coal", ("ton",)),
            FuelAllowedUnits("oil", ("bbl",)),
            FuelAllowedUnits("gas", ("mcf",)),
            FuelAllowedUnits("nuclear", ("kg", "mwhth")),
            FuelAllowedUnits("waste", ("ton",)),
            # All unidentified fuel types ("other") get units set to NA
            FuelAllowedUnits("other", ()),
        ]
        physical_units_cols = [
            "fuel_consumed_units",
            "fuel_cost_per_unit_burned",
            "fuel_cost_per_unit_delivered",
        ]
        for fau in fuel_allowed_units:
            fuel_mask = df.fuel_type_code_pudl == fau.fuel
            invalid_unit_mask = ~df.fuel_units.isin(fau.allowed_units)
            df.loc[(fuel_mask & invalid_unit_mask), physical_units_cols] = np.nan
            df.loc[(fuel_mask & invalid_unit_mask), "fuel_units"] = pd.NA

        return df

    @cache_df(key="xbrl")
    def aggregate_duplicate_fuel_types_xbrl(
        self, fuel_xbrl: pd.DataFrame
    ) -> pd.DataFrame:
        """Aggregate the fuel records having duplicate primary keys."""
        pk_cols = self.renamed_table_primary_key(source_ferc1=SourceFerc1.XBRL) + [
            "sched_table_name"
        ]
        fuel_xbrl.loc[:, "fuel_units_count"] = fuel_xbrl.groupby(pk_cols, dropna=False)[
            "fuel_units"
        ].transform("nunique")

        # split
        dupe_mask = fuel_xbrl.duplicated(subset=pk_cols, keep=False)
        multi_unit_mask = fuel_xbrl.fuel_units_count != 1

        fuel_pk_dupes = fuel_xbrl[dupe_mask & ~multi_unit_mask].copy()
        fuel_multi_unit = fuel_xbrl[dupe_mask & multi_unit_mask].copy()
        fuel_non_dupes = fuel_xbrl[~dupe_mask & ~multi_unit_mask]

        logger.info(
            f"{self.table_id.value}: Aggregating {len(fuel_pk_dupes)} rows with "
            f"duplicate primary keys out of {len(fuel_xbrl)} total rows."
        )
        logger.info(
            f"{self.table_id.value}: Dropping {len(fuel_multi_unit)} records with "
            "inconsistent fuel units preventing aggregation "
            f"out of {len(fuel_xbrl)} total rows."
        )
        agg_row_fraction = (len(fuel_pk_dupes) + len(fuel_multi_unit)) / len(fuel_xbrl)
        if agg_row_fraction > 0.15:
            logger.error(
                f"{self.table_id.value}: {agg_row_fraction:.0%} of all rows are being "
                "aggregated. Higher than the allowed value of 15%!"
            )
        data_cols = [
            "fuel_consumed_units",
            "fuel_mmbtu_per_unit",
            "fuel_cost_per_unit_delivered",
            "fuel_cost_per_unit_burned",
            "fuel_cost_per_mmbtu",
            "fuel_cost_per_mwh",
            "fuel_mmbtu_per_mwh",
        ]
        # apply
        fuel_pk_dupes = pudl.helpers.sum_and_weighted_average_agg(
            df_in=fuel_pk_dupes,
            by=pk_cols + ["start_date", "end_date", "fuel_units"],
            sum_cols=["fuel_consumed_units"],
            wtavg_dict={
                k: "fuel_consumed_units"
                for k in data_cols
                if k != "fuel_consumed_units"
            },
        )
        # We can't aggregate data when fuel units are inconsistent, but we don't want
        # to lose the records entirely, so we'll keep the first one.
        fuel_multi_unit.loc[:, data_cols] = np.nan
        fuel_multi_unit = fuel_multi_unit.drop_duplicates(subset=pk_cols, keep="first")
        # combine
        return pd.concat([fuel_non_dupes, fuel_pk_dupes, fuel_multi_unit]).drop(
            columns=["fuel_units_count"]
        )

    def drop_total_rows(self, df: pd.DataFrame) -> pd.DataFrame:
        """Drop rows that represent plant totals rather than individual fuels.

        This is an imperfect, heuristic process. The rows we identify as probably
        representing totals rather than individual fuels:

        * have zero or null values in all of their numerical data columns
        * have no identifiable fuel type
        * have no identifiable fuel units
        * DO report a value for MMBTU / MWh (heat rate)

        In the case of the fuel_ferc1 table, we drop any row where all the data columns
        are null AND there's a non-null value in the ``fuel_mmbtu_per_mwh`` column, as
        it typically indicates a "total" row for a plant. We also require a null value
        for the fuel_units and an "other" value for the fuel type.
        """
        data_cols = [
            "fuel_consumed_units",
            "fuel_mmbtu_per_unit",
            "fuel_cost_per_unit_delivered",
            "fuel_cost_per_unit_burned",
            "fuel_cost_per_mmbtu",
            "fuel_cost_per_mwh",
        ]
        total_rows_idx = df[
            df[data_cols].isna().all(axis="columns")  # No normal numerical data
            & df.fuel_units.isna()  # no recognizable fuel units
            & (df.fuel_type_code_pudl == "other")  # No recognizable fuel type
            & df.fuel_mmbtu_per_mwh.notna()  # But it DOES report heat rate!
        ].index
        logger.info(
            f"{self.table_id.value}: Dropping "
            f"{len(total_rows_idx)}/{len(df)}"
            "rows representing plant-level all-fuel totals."
        )
        return df.drop(index=total_rows_idx)

    def drop_invalid_rows(
        self, df: pd.DataFrame, params: InvalidRows | None = None
    ) -> pd.DataFrame:
        """Drop invalid rows from the fuel table.

        This method both drops rows in which all required data columns are null (using
        the inherited parameterized method) and then also drops those rows we believe
        represent plant totals. See :meth:`FuelFerc1TableTransformer.drop_total_rows`.
        """
        return super().drop_invalid_rows(df, params).pipe(self.drop_total_rows)


class PlantsSteamFerc1TableTransformer(Ferc1AbstractTableTransformer):
    """Transformer class for the :ref:`plants_steam_ferc1` table."""

    table_id: TableIdFerc1 = TableIdFerc1.PLANTS_STEAM_FERC1

    @cache_df(key="main")
    def transform_main(
        self, df: pd.DataFrame, transformed_fuel: pd.DataFrame
    ) -> pd.DataFrame:
        """Perform table transformations for the :ref:`plants_steam_ferc1` table.

        Note that this method has a non-standard call signature, since the
        :ref:`plants_steam_ferc1` table depends on the :ref:`fuel_ferc1` table.

        Args:
            df: The pre-processed steam plants table.
            transformed_fuel: The fully transformed :ref:`fuel_ferc1` table. This is
                required because fuel consumption information is used to help link
                steam plant records together across years using
                :func:`plants_steam_assign_plant_ids`
        """
        fuel_categories = list(
            FuelFerc1TableTransformer()
            .params.categorize_strings["fuel_type_code_pudl"]
            .categories.keys()
        )
        plants_steam = (
            super()
            .transform_main(df)
            .pipe(
                plants_steam_assign_plant_ids,
                ferc1_fuel_df=transformed_fuel,
                fuel_categories=fuel_categories,
            )
            .pipe(plants_steam_validate_ids)
        )
        return plants_steam

    def transform(
        self,
        raw_dbf: pd.DataFrame,
        raw_xbrl_instant: pd.DataFrame,
        raw_xbrl_duration: pd.DataFrame,
        transformed_fuel: pd.DataFrame,
    ) -> pd.DataFrame:
        """Redfine the transform method to accommodate the use of transformed_fuel.

        This is duplicating code from the parent class, but is necessary because the
        steam table needs the fuel table for its transform. Is there a better way to do
        this that doesn't require cutting and pasting the whole method just to stick the
        extra dataframe input into transform_main()?
        """
        df = (
            self.transform_start(
                raw_dbf=raw_dbf,
                raw_xbrl_instant=raw_xbrl_instant,
                raw_xbrl_duration=raw_xbrl_duration,
            )
            .pipe(self.transform_main, transformed_fuel=transformed_fuel)
            .pipe(self.transform_end)
        )
        if self.clear_cached_dfs:
            logger.debug(
                f"{self.table_id.value}: Clearing cached dfs: "
                f"{sorted(self._cached_dfs.keys())}"
            )
            self._cached_dfs.clear()
        return df


class PlantsHydroFerc1TableTransformer(Ferc1AbstractTableTransformer):
    """A table transformer specific to the :ref:`plants_hydro_ferc1` table."""

    table_id: TableIdFerc1 = TableIdFerc1.PLANTS_HYDRO_FERC1

    def transform_main(self, df):
        """Add bespoke removal of duplicate record after standard transform_main."""
        return super().transform_main(df).pipe(self.targeted_drop_duplicates)

    def targeted_drop_duplicates(self, df):
        """Targeted removal of known duplicate record.

        There are two records in 2019 with a ``utility_id_ferc1`` of 200 and a
        ``plant_name_ferc1`` of "marmet". The records are nearly duplicates of
        eachother, except one have nulls in the capex columns. Surgically remove the
        record with the nulls.
        """
        null_columns = [
            "capex_land",
            "capex_structures",
            "capex_facilities",
            "capex_equipment",
            "capex_roads",
            "asset_retirement_cost",
            "capex_total",
            "capex_per_mw",
        ]
        dupe_mask = (
            (df.report_year == 2019)
            & (df.utility_id_ferc1 == 200)
            & (df.plant_name_ferc1 == "marmet")
        )
        null_maks = df[null_columns].isnull().all(axis="columns")

        possible_dupes = df.loc[dupe_mask]
        if (len(possible_dupes) != 2) & (2019 in df.report_year.unique()):
            raise AssertionError(
                f"{self.table_id}: Expected 2 records for found: {possible_dupes}"
            )
        dropping = df.loc[(dupe_mask & null_maks)]
        logger.debug(
            f"Dropping {len(dropping)} duplicate record with null data in {null_columns}"
        )
        df = df.loc[~(dupe_mask & null_maks)].copy()
        return df


class PlantsPumpedStorageFerc1TableTransformer(Ferc1AbstractTableTransformer):
    """Transformer class for :ref:`plants_pumped_storage_ferc1` table."""

    table_id: TableIdFerc1 = TableIdFerc1.PLANTS_PUMPED_STORAGE_FERC1


class PurchasedPowerFerc1TableTransformer(Ferc1AbstractTableTransformer):
    """Transformer class for :ref:`purchased_power_ferc1` table.

    This table has data about inter-utility power purchases into the PUDL DB. This
    includes how much electricty was purchased, how much it cost, and who it was
    purchased from. Unfortunately the field describing which other utility the power was
    being bought from is poorly standardized, making it difficult to correlate with
    other data. It will need to be categorized by hand or with some fuzzy matching
    eventually.
    """

    table_id: TableIdFerc1 = TableIdFerc1.PURCHASED_POWER_FERC1


class PlantInServiceFerc1TableTransformer(Ferc1AbstractTableTransformer):
    """A transformer for the :ref:`plant_in_service_ferc1` table."""

    table_id: TableIdFerc1 = TableIdFerc1.PLANT_IN_SERVICE_FERC1
    has_unique_record_ids: bool = False

    @cache_df("process_xbrl_metadata")
    def process_xbrl_metadata(
        self: Self,
        xbrl_metadata_converted: pd.DataFrame,
        xbrl_calculations: pd.DataFrame,
    ) -> pd.DataFrame:
        """Transform the metadata to reflect the transformed data.

        We fill in some gaps in the metadata, e.g. for FERC accounts that have been
        split across multiple rows, or combined without being calculated. We also need
        to rename the XBRL metadata categories to conform to the same naming convention
        that we are using in the data itself (since FERC doesn't quite follow their own
        naming conventions...). We use the same rename dictionary, but as an argument to
        :meth:`pd.Series.replace` instead of :meth:`pd.DataFrame.rename`.
        """
        tbl_meta = super().process_xbrl_metadata(
            xbrl_metadata_converted, xbrl_calculations
        )

        # Set pseudo-account numbers for rows that split or combine FERC accounts, but
        # which are not calculated values.
        tbl_meta.loc[
            tbl_meta.xbrl_factoid == "electric_plant_purchased", "ferc_account"
        ] = "102_purchased"
        tbl_meta.loc[
            tbl_meta.xbrl_factoid == "electric_plant_sold", "ferc_account"
        ] = "102_sold"
        tbl_meta.loc[
            tbl_meta.xbrl_factoid
            == "electric_plant_in_service_and_completed_construction_not_classified_electric",
            "ferc_account",
        ] = "101_and_106"
        return tbl_meta

    def deduplicate_xbrl_factoid_xbrl_metadata(
        self, tbl_meta: pd.DataFrame
    ) -> pd.DataFrame:
        """De-duplicate the XBLR metadata.

        We deduplicate the metadata on the basis of the ``xbrl_factoid`` name.
        This table in particular has multiple ``wide_to_tidy`` ``value_types`` because
        there are multiple dollar columns embedded (it has both the standard start/end
        balances as well as modifcations like transfers/retirements). In the XBRL
        metadata, each xbrl_fact has its own set of metadata and possibly its own set of
        calculations. Which means that one ``xbrl_factoid`` for this table natively
        could have multiple calculations or other metadata.

        For merging, we need the metadata to have one field per ``xbrl_factoid``.
        Because we normally only use the start/end balance in calculations, when there
        are duplicate renamed ``xbrl_factoid`` s in our processed metadata, we are going
        to prefer the one that refers to the start/end balances. In an ideal world, we
        would be able to access this metadata based on both the ``xbrl_factoid`` and
        any column from ``value_types`` but that would require a larger change in
        architecture.
        """
        # remove duplication of xbrl_factoid
        same_calcs_mask = tbl_meta.duplicated(
            subset=["xbrl_factoid", "calculations"], keep=False
        )
        # if they key values are the same, select the records with values in ferc_account
        same_calcs_deduped = (
            tbl_meta[same_calcs_mask]
            .sort_values(["ferc_account"])  # sort brings the nulls to the bottom
            .drop_duplicates(subset=["xbrl_factoid"], keep="first")
        )
        # when the calcs are different, they are referring to the non-adjustments
        suffixes = ("_additions", "_retirements", "_adjustments", "_transfers")
        unique_calcs_deduped = tbl_meta[
            ~same_calcs_mask & (~tbl_meta.xbrl_factoid_original.str.endswith(suffixes))
        ]
        tbl_meta_cleaned = pd.concat([same_calcs_deduped, unique_calcs_deduped])
        assert set(tbl_meta_cleaned.xbrl_factoid.unique()) == set(
            tbl_meta.xbrl_factoid.unique()
        )
        assert ~tbl_meta_cleaned.duplicated(["xbrl_factoid"]).all()
        return tbl_meta_cleaned

    def apply_sign_conventions(self, df) -> pd.DataFrame:
        """Adjust rows and column sign conventsion to enable aggregation by summing.

        Columns have uniform sign conventions, which we have manually inferred from the
        original metadata. This can and probably should be done programmatically in the
        future. If not, we'll probably want to store the column_weights as a parameter
        rather than hard-coding it in here.
        """
        column_weights = {
            "starting_balance": 1.0,
            "additions": 1.0,
            "retirements": -1.0,
            "transfers": 1.0,
            "adjustments": 1.0,
            "ending_balance": 1.0,
        }

        # Set row weights based on the value of the "balance" field
        df.loc[df.balance == "debit", "row_weight"] = 1.0
        df.loc[df.balance == "credit", "row_weight"] = -1.0

        # Apply column weightings. Can this be done all at once in a vectorized way?
        for col in column_weights:
            df.loc[:, col] *= column_weights[col]
            df.loc[:, col] *= df["row_weight"]

        return df

    def targeted_drop_duplicates_dbf(self, df: pd.DataFrame) -> pd.DataFrame:
        """Drop bad duplicate records from a specific utility in 2018.

        This is a very specific fix, meant to get rid of a particular observed set of
        duplicate records: FERC Respondent ID 187 in 2018 has two sets of plant in
        service records, one of which contains a bunch of null data.

        This method is part of the DBF processing because we want to be able to
        hard-code a specific value of ``utility_id_ferc1_dbf`` and those IDs are no
        longer available later in the process. I think.
        """
        # A single utility has double reported data in 2018.
        pk = ["report_year", "utility_id_ferc1", "ferc_account_label"]
        dupe_mask = (
            df.duplicated(subset=pk, keep=False)
            & (df.report_year == 2018)
            & (df.utility_id_ferc1_dbf == 187)
        )
        all_dupes = df[dupe_mask]
        # The observed pairs of duplicate records have NA values in all of the
        # additions, retirements, adjustments, and transfers columns. This selects
        # only those duplicates that have *any* non-null value in those rows.
        good_dupes = all_dupes[
            all_dupes[["additions", "retirements", "adjustments", "transfers"]]
            .notnull()
            .any(axis="columns")
        ]
        # Make sure that the good and bad dupes have exactly the same indices:
        pd.testing.assert_index_equal(
            good_dupes.set_index(pk).index,
            all_dupes.set_index(pk).index.drop_duplicates(),
        )
        deduped = pd.concat([df[~dupe_mask], good_dupes], axis="index")
        remaining_dupes = deduped[deduped.duplicated(subset=pk)]
        logger.info(
            f"{self.table_id.value}: {len(remaining_dupes)} dupes remaining after "
            "targeted deduplication."
        )
        return deduped

    @cache_df(key="dbf")
    def process_dbf(self, raw_dbf: pd.DataFrame) -> pd.DataFrame:
        """Drop targeted duplicates in the DBF data so we can use FERC respondent ID."""
        return super().process_dbf(raw_dbf).pipe(self.targeted_drop_duplicates_dbf)

    @cache_df(key="main")
    def transform_main(self, df: pd.DataFrame) -> pd.DataFrame:
        """The main table-specific transformations, affecting contents not structure.

        Annotates and alters data based on information from the XBRL taxonomy metadata.
        Also assigns utility type for use in table explosions.
        Make all electric_plant_sold balances positive.
        """
        df = super().transform_main(df).pipe(self.apply_sign_conventions)
        # Make all electric_plant_sold values positive
        # This could probably be a FERC transformer class function or in the
        # apply_sign_conventions function, but it doesn't seem like the best fit for
        # now.
        neg_values = (df["ferc_account_label"] == "electric_plant_sold") & (
            df["ending_balance"] < 0
        )
        df.loc[neg_values, "ending_balance"] = abs(df["ending_balance"])
        logger.info(
            f"{self.table_id.value}: Converted {len(df[neg_values])} negative values to positive."
        )
        return df.assign(utility_type="electric")


class PlantsSmallFerc1TableTransformer(Ferc1AbstractTableTransformer):
    """A table transformer specific to the :ref:`plants_small_ferc1` table."""

    table_id: TableIdFerc1 = TableIdFerc1.PLANTS_SMALL_FERC1

    @cache_df(key="main")
    def transform_main(self, df: pd.DataFrame) -> pd.DataFrame:
        """Table specific transforms for plants_small_ferc1.

        Params:
            df: Pre-processed, concatenated XBRL and DBF data.

        Returns:
            A single transformed table concatenating multiple years of cleaned data
            derived from the raw DBF and/or XBRL inputs.
        """
        df = (
            self.spot_fix_values(df)
            .pipe(self.normalize_strings)
            .pipe(self.nullify_outliers)
            .pipe(self.convert_units)
            .pipe(self.extract_ferc1_license)
            .pipe(self.label_row_types)
            .pipe(self.prep_header_fuel_and_plant_types)
            .pipe(self.map_plant_name_fuel_types)
            .pipe(self.categorize_strings)
            .pipe(self.map_header_fuel_and_plant_types)
            .pipe(self.associate_notes_with_values)
            .pipe(self.spot_fix_rows)
            .pipe(self.drop_invalid_rows)
            # Now remove the row_type columns because we've already moved totals to a
            # different column
            .drop(columns=["row_type"])
        )

        return df

    def extract_ferc1_license(self, df: pd.DataFrame) -> pd.DataFrame:
        """Extract FERC license number from ``plant_name_ferc1``.

        Many FERC license numbers are embedded in the ``plant_name_ferc1`` column, but
        not all numbers in the ``plant_name_ferc1`` column are FERC licenses. Some are
        dates, dollar amounts, page numbers, or numbers of wind turbines. This function
        extracts valid FERC license numbers and puts them in a new column called
        ``license_id_ferc1``.

        Potential FERC license numbers are valid when:

        - Two or more integers were found.
        - The found integers were accompanied by key phrases such as:
          ``["license", "no.", "ferc", "project"]``.
        - The accompanying name does not contain phrases such as:
          ``["page", "pg", "$",  "wind", "units"]``.
        - The found integers don't fall don't fall within the range of a valid year,
          defined as: 1900-2050.
        - The plant record is categorized as ``hydro`` or not categorized via the
          ``plant_type`` and ``fuel_type`` columns.

        This function also fills ``other`` fuel types with ``hydro`` for all plants with
        valid FERC licenses because only hydro plants have FERC licenses.

        Params:
            df: Pre-processed, concatenated XBRL and DBF data.

        Returns:
            The same input DataFrame but with a new column called ``license_id_ferc1``
            that contains FERC 1 license infromation extracted from
            ``plant_name_ferc1``.
        """
        logger.info(f"{self.table_id.value}: Extracting FERC license from plant name")
        # Extract all numbers greater than 2 digits from plant_name_ferc1 and put them
        # in a new column as integers.
        out_df = df.assign(
            license_id_ferc1=lambda x: (
                x.plant_name_ferc1.str.extract(r"(\d{3,})")
                .astype("float")
                .astype("Int64")
            ),
        )
        # Define what makes a good license
        obvious_license = out_df.plant_name_ferc1.str.contains(
            r"no\.|license|ferc|project", regex=True
        )
        not_license = out_df.plant_name_ferc1.str.contains(
            r"page|pg|\$|wind|solar|nuclear|nonutility|units|surrendered", regex=True
        )
        exceptions_to_is_year = out_df.plant_name_ferc1.str.contains(
            r"tomahawk|otter rapids|wausau|alexander|hooksett|north umpqua", regex=True
        )
        is_year = out_df["license_id_ferc1"].between(1900, 2050)
        not_hydro = ~out_df["plant_type"].isin(["hydro", np.nan, None]) | ~out_df[
            "fuel_type"
        ].isin(["hydro", "other"])
        # Replace all the non-license numbers with NA
        out_df.loc[
            (not_hydro & ~obvious_license)
            | not_license
            | (is_year & ~obvious_license & ~exceptions_to_is_year),
            "license_id_ferc1",
        ] = np.nan
        # Fill fuel type with hydro
        out_df.loc[
            out_df["license_id_ferc1"].notna() & (out_df["fuel_type"] == "other"),
            "fuel_type",
        ] = "hydro"

        return out_df

    def _find_possible_header_or_note_rows(self, df: pd.DataFrame) -> pd.DataFrame:
        """Find and label rows that might be headers or notes.

        Called by the coordinating function :func:`label_row_types`.

        This function creates a column called ``possible_header_or_note`` that is either
        True or False depending on whether a group of columns are all NA. Rows labeled
        as True will be further scrutinized in the :func:`_label_header_rows` and
        :func:`_label_note_rows` functions to determine whether they are actually
        headers or notes.

        Params:
            df: Pre-processed, concatenated XBRL and DBF data.

        Returns:
            The same input DataFrame but with a new column called
            ``possible_header_or_note`` that flags rows that might contain useful header
            or note information.
        """
        # Define header qualifications
        possible_header_or_note_if_cols_na = [
            "construction_year",
            "net_generation_mwh",
            "total_cost_of_plant",
            "capex_total",
            "capex_per_mw",
            "opex_total",
            "opex_fuel",
            "opex_maintenance",
            "fuel_cost_per_mmbtu",
            # "peak_demand_mw",
            # "opex_operations"
        ]
        # Label possible header or note rows
        df["possible_header_or_note"] = (
            df.filter(possible_header_or_note_if_cols_na).isna().all(1)
        )
        return df

    def _find_note_clumps(
        self, group: DataFrameGroupBy
    ) -> tuple[DataFrameGroupBy, pd.DataFrame]:
        """Find groups of rows likely to be notes.

        Once the :func:`_find_possible_header_or_note_rows` function identifies rows
        that are either headers or notes, we must deterine which one they are. As
        described in the :func:`_label_note_rows` function, notes rows are usually
        adjecent rows with no content.

        This function itentifies instances of two or more adjecent rows where
        ``possible_header_or_note`` = True. It takes individual utility-year groups as a
        parameter as opposed to the entire dataset because adjecent rows are only
        meaningful if they are from the same reporting entity in the same year. If we
        were to run this on the whole dataframe, we would see "note clumps" that are
        actually notes from the end of one utility's report and headers from the
        beginning of another. For this reason, we run this function from within the
        :func:`_label_note_rows_group` function.

        The output of this function is not a modified version of the original
        utility-year group, rather, it is a DataFrame containing information about the
        nature of the ``possible_header_or_note`` = True rows that is used to determine
        if that row is a note or not. It also returns the original utility-year-group as
        groupby objects seperated by each time ``possible_header_or_note`` changes from
        True to False or vice versa.

        If you pass in the following df:

        +-------------------+-------------------------+
        | plant_name_ferc1  | possible_header_or_note |
        +===================+=========================+
        | HYDRO:            | True                    |
        +-------------------+-------------------------+
        | rainbow falls (b) | False                   |
        +-------------------+-------------------------+
        | cadyville (a)     | False                   |
        +-------------------+-------------------------+
        | keuka (c)         | False                   |
        +-------------------+-------------------------+
        | (a) project #2738 | True                    |
        +-------------------+-------------------------+
        | (b) project #2835 | True                    |
        +-------------------+-------------------------+
        | (c) project #2852 | True                    |
        +-------------------+-------------------------+

        You will get the following output (in addition to the groupby objects for each
        clump):

        +----------------+----------------+
        | header_or_note | rows_per_clump |
        +================+================+
        | True           | 1              |
        +----------------+----------------+
        | False          | 3              |
        +----------------+----------------+
        | True           | 3              |
        +----------------+----------------+

        This shows each clump of adjecent records where ``possible_header_or_note`` is
        True or False and how many records are in each clump.

        Params:
            group: A utility-year grouping of the concatenated FERC XBRL and DBF tables.
                This table must have been run through the
                :func:`_find_possible_header_or_note_rows` function and contain the
                column ``possible_header_or_note``.

        Returns:
            A tuple containing groupby objects for each of the note and non-note clumps
            and a DataFrame indicating the number of rows in each note or non-note
            clump.
        """
        # Make groups based on consecutive sections where the group_col is alike.
        clump_groups = group.groupby(
            (
                group["possible_header_or_note"].shift()
                != group["possible_header_or_note"]
            ).cumsum(),
            as_index=False,
        )

        # Identify the first (and only) group_col value for each group and count
        # how many rows are in each group.
        clump_groups_df = clump_groups.agg(
            header_or_note=("possible_header_or_note", "first"),
            rows_per_clump=("possible_header_or_note", "count"),
        )

        return clump_groups, clump_groups_df

    def _label_header_rows(self, df: pd.DataFrame) -> pd.DataFrame:
        """Label header rows by adding ``header`` to ``row_type`` column.

        Called by the coordinating function :func:`label_row_types`.

        Once possible header or notes rows have been identified via the
        :func:`_find_possible_header_or_note_rows` function, this function sorts out
        which ones are headers. It does this by identifying a list of strings that, when
        found in the ``plant_name_ferc1`` column, indicate that the row is or is not a
        header.

        Sometimes this function identifies a header that is acutally a note. For this
        reason, it's important that the function be called before
        :func:`_label_note_rows` so that the bad header values get overridden by the
        ``note`` designation.

        Params:
            df: Pre-processed, concatenated XBRL and DBF data that has been run through
            the :func:`_find_possible_header_or_note_rows` function and contains the
            column ``possible_header_or_note``.

        Returns:
            The same input DataFrame but with likely headers rows containing the string
            ``header`` in the ``row_type`` column.
        """
        # Possible headers/note rows that contains these strings are headers
        header_strings = [
            "hydro",
            "hyrdo",
            "internal",
            "wind",
            "solar",
            "gas",
            "diesel",
            "diesal",
            "steam",
            "other",
            "combustion",
            "combustine",
            "fuel cell",
            "hydraulic",
            "waste",
            "landfill",
            "photovoltaic",
            "nuclear",
            "oil",
            "renewable",
            "facilities",
            "combined cycle",
        ]
        # Possible headers/note rows that contains these strings are not headers
        nonheader_strings = [
            "#",
            r"\*",
            "pg",
            "solargenix",
            "solargennix",
            r"\@",
            "rockton",
            "albany steam",
            "other general ops. supervision & engineering",
        ]
        # Any rows that contains these strings are headers
        header_exceptions = [
            "hydro plants: licensed proj. no.",
            "hydro license no.",
            "hydro: license no.",
            "hydro plants: licensed proj no.",
            "photo voltaic generating plants:",
        ]

        logger.info(f"{self.table_id.value}: Labeling header rows")

        # Label good header rows (based on whether they contain key strings)
        possible_header = df["possible_header_or_note"]
        good_header = df["plant_name_ferc1"].str.contains("|".join(header_strings))
        bad_header = df["plant_name_ferc1"].str.contains("|".join(nonheader_strings))
        df.loc[possible_header & good_header & ~bad_header, "row_type"] = "header"
        # There are some headers that don't pass the possible_header test but are
        # still definitely headers.
        df.loc[df["plant_name_ferc1"].isin(header_exceptions), "row_type"] = "header"

        return df

    def _label_note_rows_group(
        self, util_year_group: DataFrameGroupBy
    ) -> DataFrameGroupBy:
        """Label note rows by adding ``note`` to ``row_type`` column.

        Called within the wraper function :func:`_label_note_rows`

        This function breaks the data down by reporting unit (utility and year) and
        determines whether a ``possible_header_note`` = True row is a note based on two
        criteria:

        - Clumps of 2 or more adjecent rows where ``possible_header_or_note`` is True.
        - Instances where the last row in a utility-year group has
          ``possible_header_or_note`` as True.

        There are a couple of important exceptions that this function also
        addresses. Utilities often have multiple headers in a single utility-year
        grouping. You might see something like: ``pd.Series([header, plant1, plant2,
        note, header, plant3, plant4])``. In this case, a note clump is actually
        comprised of a note followed by a header. This function will not override the
        header as a note. Unfortunately, there is always the possability that a header
        row is followed by a plant that had no values reported. This would look like,
        and therefore be categorized as a note clump. I haven't built a work around, but
        hopefully there aren't very many of these.

        Params:
            util_year_group: A groupby object that contains a single year and utility.

        Returns:
            The same input but with likely note rows containing the string ``note`` in
            the ``row_type`` column.
        """
        # Create mini groups that count pockets of true and false for each
        # utility and year. See _find_note_clumps docstring.
        clump_group, clump_count = self._find_note_clumps(util_year_group)

        # Used later to enable exceptions
        max_df_val = util_year_group.index.max()

        # Create a list of the index values where there is a note clump! This also
        # includes instances where the last row in a group is a note.
        note_clump_idx_list = list(
            clump_count[
                (clump_count["header_or_note"])
                & (
                    (clump_count["rows_per_clump"] > 1)
                    | (clump_count.tail(1)["rows_per_clump"] == 1)
                )
            ].index
        )
        # If there are any clumped/end headers:
        if note_clump_idx_list:
            for idx in note_clump_idx_list:
                # If the last row in a clump looks like a header, and the clump is
                # not the last clump in the utility_year group, then drop the last
                # row from the note clump index range because it's a header!
                note_clump_idx_range = clump_group.groups[idx + 1]
                not_last_clump = clump_group.groups[idx + 1].max() < max_df_val
                is_good_header = (
                    util_year_group.loc[
                        util_year_group.index.isin(clump_group.groups[idx + 1])
                    ]
                    .tail(1)["row_type"]
                    .str.contains("header")
                    .all()
                )
                if not_last_clump & is_good_header:
                    note_clump_idx_range = [
                        x
                        for x in note_clump_idx_range
                        if x != note_clump_idx_range.max()
                    ]
                # Label the note clump as a note
                util_year_group.loc[
                    util_year_group.index.isin(note_clump_idx_range), "row_type"
                ] = "note"

        return util_year_group

    def _label_note_rows(self, df: pd.DataFrame) -> pd.DataFrame:
        """Wrapper for :func:`_label_note_rows_group`.

        The small plants table has lots of note rows that contain useful information.
        Unfortunately, the notes are in their own row rather than their own column! This
        means that useful information pertaining to plant rows is floating around as a
        junk row with no other information except the note in the ``plant_name_ferc1``
        field. Luckily, the data are reported just like they would be on paper. I.e.,
        The headers are at the top, and the notes are at the bottom. See the table in
        :func:`label_row_types` for more detail. This function labels note rows.

        Note rows are determined by row location within a given report, so we must break
        the data into reporting units (utility and year) and then apply note-finding
        methodology defined in :func:`_label_note_rows_group` to each group.

        Params:
            df: Pre-processed, concatenated XBRL and DBF data that has been run through
            the :func:`_find_possible_header_or_note_rows` function and contains the
            column ``possible_header_or_note``.

        Returns:
            The same input DataFrame but with likely note rows containing the string
            ``note`` in the ``row_type`` column.
        """
        logger.info(f"{self.table_id.value}: Labeling notes rows")

        util_groups = df.groupby(["utility_id_ferc1", "report_year"])

        return util_groups.apply(lambda x: self._label_note_rows_group(x))

    def _label_total_rows(self, df: pd.DataFrame) -> pd.DataFrame:
        """Label total rows by adding ``total`` to ``row_type`` column.

        Called within the wraper function :func:`_label_note_rows`

        For the most part, when ``plant_name_ferc1`` contains the string ``total``, the
        values therein are duplicates of what is already reported, i.e.: a total value.
        However, there are some cases where that's not true. For example, the phrase
        ``amounts are for the total`` appears when chunks of plants (usually but not
        always wind) are reported together. It's a total, but it's not double counting
        which is the reason for the ``total`` flag.

        Similar to :func:`_label_header_rows`, it's important that this be called before
        :func:`_label_note_rows` in :func:`label_row_types` so that not clumps can
        override certain non-totals that are mistakenly labeled as such.

        Params:
            df: Pre-processed, concatenated XBRL and DBF data.

        Returns:
            The same input DataFrame but with likely total rows containing the string
            ``total`` in the ``row_type`` column.
        """
        # Label totals in row_type in case it overwrites any headers
        logger.info(f"{self.table_id.value}: Labeling total rows")
        df.loc[
            df["plant_name_ferc1"].str.contains("total")
            & ~df["plant_name_ferc1"].str.contains("amounts are for the total"),
            "row_type",
        ] = "total"

        # This one gets overridden by notes: total solar operation/maintenance

        return df

    def label_row_types(self, df: pd.DataFrame) -> pd.DataFrame:
        """Coordinate labeling of ``row_types`` as headers, notes, or totals.

        The small plants table is more like a digitized PDF than an actual data table.
        The rows contain all sorts of information in addition to what the columns might
        suggest. For instance, there are header rows, note rows, and total rows that
        contain useful information, but cause confusion in their current state, mixed in
        with the rest of the data.

        Here's an example of what you might find in the small plants table:

        +-------------------+------------+-----------------+
        | plant_name_ferc1  | plant_type | capacity_mw     |
        +===================+============+=================+
        | HYDRO:            | NA         | NA              |
        +-------------------+------------+-----------------+
        | rainbow falls (b) | NA         | 30              |
        +-------------------+------------+-----------------+
        | cadyville (a)     | NA         | 100             |
        +-------------------+------------+-----------------+
        | keuka (c)         | NA         | 80              |
        +-------------------+------------+-----------------+
        | total plants      | NA         | 310             |
        +-------------------+------------+-----------------+
        | (a) project #2738 | NA         | NA              |
        +-------------------+------------+-----------------+
        | (b) project #2835 | NA         | NA              |
        +-------------------+------------+-----------------+
        | (c) project #2852 | NA         | NA              |
        +-------------------+------------+-----------------+

        Notice how misleading it is to have all this infomration in one column. The
        goal of this function is to coordinate labeling functions so that we can
        identify which rows contain specific plant information and which rows are
        headers, notes, or totals.

        Once labeled, other functions can either remove rows that might cause double
        counting, extract useful plant or fuel type information from headers, and
        extract useful context or license id information from notes.

        Coordinates :func:`_label_header_rows`, :func:`_label_total_rows`,
        :func:`_label_note_rows`.

        Params:
            df: Pre-processed, concatenated XBRL and DBF data that has been run through
            the :func:`_find_possible_header_or_note_rows` function and contains the
            column ``possible_header_or_note``.

        Returns:
            The same input DataFrame but with a column called ``row_type`` containg the
            strings ``header``, ``note``, ``total``, or NA to indicate what type of row
            it is.
        """
        # Add a column to show final row type
        df.insert(3, "row_type", np.nan)

        # Label the row types
        df_labeled = (
            df.pipe(self._find_possible_header_or_note_rows)
            .pipe(self._label_header_rows)
            .pipe(self._label_total_rows)
            .pipe(self._label_note_rows)
            .drop(columns=["possible_header_or_note"])
        )

        # Move total lables to a different column
        df_labeled.loc[df_labeled["row_type"] == "total", "is_total"] = True
        df_labeled["is_total"] = df_labeled.filter(["row_type"]).isin(["total"]).all(1)

        return df_labeled

    def prep_header_fuel_and_plant_types(
        self, df: pd.DataFrame, show_unmapped_headers=False
    ) -> pd.DataFrame:
        """Forward fill header rows to prep for fuel and plant type extraction.

        The headers we've identified in :func:`_label_header_rows` can be used to
        supplement the values in the ``plant_type`` and ``fuel_type`` columns.

        This function groups the data by utility, year, and header; extracts the header
        into a new column; and forward fills the headers so that each record in the
        header group is associated with that header. Because the headers map to
        different fuel types and plant types (ex: ``solar pv`` maps to fuel type
        ``solar`` and plant type ``photovoltaic``), the new forward-filled header column
        is duplicated and called ``fuel_type_from_header`` and
        ``plant_type_from_header``. In :func:`map_header_fuel_and_plant_types`, these
        columns will be mapped to their respective fuel and plant types, used
        to fill in blank values in the ``plant_type`` and ``fuel_type``, and then
        eventually removed.

        Why separate the prep step from the map step?

        We trust the values originally reported in the ``fuel_type`` and ``plant_type``
        columns more than the extracted and forward filled header values, so we only
        want to replace ``fuel_type`` and ``plant_type`` values that are labeled as
        ``pd.NA`` or ``other``. The values reported to those columns are extremely messy
        and must be cleaned via :func:`pudl.transform.classes.categorize_strings` in
        order for us to know which are truely ``pd.NA`` or ``other``. Because we also
        use :func:`pudl.transform.classes.categorize_strings` to map the headers to fuel
        and plant types, it makes sense to clean all four columns at once and then
        combine them.

        Here's a look at what this function does. It starts with the following table:

        +-------------------+------------+------------+----------+
        | plant_name_ferc1  | plant_type | fuel_type  | row_type |
        +===================+============+============+==========+
        | HYDRO:            | NA         | NA         | header   |
        +-------------------+------------+------------+----------+
        | rainbow falls (b) | NA         | NA         | NA       |
        +-------------------+------------+------------+----------+
        | cadyville (a)     | NA         | NA         | NA       |
        +-------------------+------------+------------+----------+
        | keuka (c)         | NA         | NA         | NA       |
        +-------------------+------------+------------+----------+
        | Wind Turbines:    | NA         | NA         | header   |
        +-------------------+------------+------------+----------+
        | sunny grove       | NA         | NA         | NA       |
        +-------------------+------------+------------+----------+
        | green park wind   | NA         | wind       | NA       |
        +-------------------+------------+------------+----------+

        And ends with this:

        +-------------------+---------+---------+----------------+--------------------+
        | plant_name_ferc1  | plant   | fuel    | plant_type     | fuel_type          |
        |                   | _type   | _type   | _from_header   | _from_header       |
        +===================+=========+=========+================+====================+
        | HYDRO:            | NA      | NA      | HYDRO:         | HYDRO:             |
        +-------------------+---------+---------+----------------+--------------------+
        | rainbow falls (b) | NA      | NA      | HYDRO:         | HYDRO:             |
        +-------------------+---------+---------+----------------+--------------------+
        | cadyville (a)     | NA      | NA      | HYDRO:         | HYDRO:             |
        +-------------------+---------+---------+----------------+--------------------+
        | keuka (c)         | NA      | NA      | HYDRO:         | HYDRO:             |
        +-------------------+---------+---------+----------------+--------------------+
        | Wind Turbines:    | NA      | NA      | Wind Turbines: | Wind Turbines:     |
        +-------------------+---------+---------+----------------+--------------------+
        | sunny grove       | NA      | NA      | Wind Turbines: | Wind Turbines:     |
        +-------------------+---------+---------+----------------+--------------------+
        | green park wind   | NA      | wind    | Wind Turbines: | Wind Turbines:     |
        +-------------------+---------+---------+----------------+--------------------+

        NOTE: If a utility's ``plant_name_ferc1`` values look like this: ``["STEAM",
        "coal_plant1", "coal_plant2", "wind_turbine1"]``, then this algorythem will
        think that last wind turbine is a steam plant. Luckily, when a utility embeds
        headers in the data it usually includes them for all plant types: ``["STEAM",
        "coal_plant1", "coal_plant2", "WIND", "wind_turbine"]``.

        Params:
            df: Pre-processed, concatenated XBRL and DBF data that has been run through
            :func:`_label_row_type` and contains the columns ``row_type``.

        Returns:
            The same input DataFrame but with new columns ``plant_type_from_header``
            and ``fuel_type_from_header`` that forward fill the values in the header
            rows by utility, year, and header group.
        """
        logger.info(
            f"{self.table_id.value}: Forward filling header fuel and plant types"
        )

        # Create a column of just headers
        df.loc[df["row_type"] == "header", "header"] = df["plant_name_ferc1"]

        # Make groups based on utility, year, and header.
        # The .cumsum() creates a new series with values that go up from 1 whenever
        # there is a new header. So imagine row_type["header", NA, NA, "header", NA].
        # this creates a series of [1,1,1,2,2] so that the data can be grouped by
        # header.
        df = df.reset_index(drop=True)
        df["header_group"] = (df["row_type"] == "header").cumsum()
        df.loc[df["row_type"] != "note", "header"] = df.groupby(
            ["utility_id_ferc1", "report_year", "header_group"]
        ).header.ffill()

        # Create temporary columns for plant type and fuel type
        df["plant_type_from_header"] = df["header"]
        df["fuel_type_from_header"] = df["header"]
        df = df.drop(columns=["header", "header_group"])

        return df

    def map_header_fuel_and_plant_types(self, df: pd.DataFrame) -> pd.DataFrame:
        """Fill ``pd.NA`` and ``other`` plant and fuel types with cleaned headers.

        :func:`prep_header_fuel_and_plant_types` extracted and forward filled the header
        values; :func:`pudl.transform.params.categorize_strings` cleaned them according
        to both the fuel and plant type parameters. This function combines the
        ``fuel_type_from_header`` with ``fuel_type`` and ``plant_type_from_header`` with
        ``plant_type`` when the reported, cleaned values are ``pd.NA`` or ``other``.

        To understand more about why these steps are necessary read the docstrings for
        :func:`prep_header_fuel_and_plant_types`.

        Params:
            df: Pre-processed, concatenated XBRL and DBF data that has been run through
            :func:`prep_header_fuel_and_plant_types` and contains the columns
            ``fuel_type_from_header`` and ``plant_type_from_header``.

        Returns:
            The same input DataFrame but with rows with ``pd.NA`` or ``other`` in the
            ``fuel_type`` and ``plant_type`` columns filled in with the respective
            values from ``fuel_type_from_header`` and ``plant_type_from_header`` when
            available. ``fuel_type_from_header`` and ``plant_type_from_header`` columns
            removed.
        """
        logger.info(
            f"{self.table_id.value}: Filling NA and 'other' fuel and plant types with"
            " header info"
        )

        # Stash the amount of NA values to check that the filling worked.
        old_fuel_type_count = len(
            df[~df["fuel_type"].isin([pd.NA, "other"]) & df["row_type"].isna()]
        )
        old_plant_type_count = len(
            df[~df["plant_type"].isin([pd.NA, "other"]) & df["row_type"].isna()]
        )

        # Fill NA and "other" fields
        df.loc[
            df["plant_type"].isin([pd.NA, "other"]), "plant_type"
        ] = df.plant_type_from_header
        df.loc[
            df["fuel_type"].isin([pd.NA, "other"]), "fuel_type"
        ] = df.fuel_type_from_header

        # Remove _from_header fields
        df = df.drop(columns=["plant_type_from_header", "fuel_type_from_header"])

        # Check that this worked!
        new_fuel_type_count = len(
            df[~df["fuel_type"].isin([pd.NA, "other"]) & df["row_type"].isna()]
        )
        new_plant_type_count = len(
            df[~df["plant_type"].isin([pd.NA, "other"]) & df["row_type"].isna()]
        )

        if not old_fuel_type_count < new_fuel_type_count:
            raise AssertionError("No header fuel types added when there should be")
        if not old_plant_type_count < new_plant_type_count:
            raise AssertionError("No header plant types added when there should be")

        useful_rows_len = len(df[df["row_type"].isna()])

        logger.info(
            f"Added fuel types to {new_fuel_type_count-old_fuel_type_count} plant rows "
            f"({round((new_fuel_type_count-old_fuel_type_count)/useful_rows_len*100)}%). "
            f"Added plant types to {new_plant_type_count-old_plant_type_count} plant "
            f"rows ({round((new_plant_type_count-old_plant_type_count)/useful_rows_len*100)}%)."
        )

        return df

    def map_plant_name_fuel_types(self, df: pd.DataFrame) -> pd.DataFrame:
        """Suppliment ``fuel_type`` with information in ``plant_name_ferc1``.

        Sometimes fuel type is embedded in a plant name (not just headers). In this case
        we can identify that what that fuel is from the name and fill in empty
        ``fuel_type`` values. Right now, this only works for hydro plants because the
        rest are complicated and have a slew of exceptions. This could probably be
        applied to the ``plant_type`` column in the future too.

        Params:
            df: Pre-processed, concatenated XBRL and DBF data.

        Returns:
            The same input DataFrame but with rows with ``other`` in the
            ``fuel_type`` column filled in notable fuel types extracted from the the
            ``plant_name_ferc1`` column.
        """
        logger.info(f"{self.table_id.value}: Getting fuel type (hydro) from plant name")
        df.loc[
            (
                df["plant_name_ferc1"].str.contains("hydro")
                & (df["fuel_type"] == "other")
            ),
            "fuel_type",
        ] = "hydro"

        return df

    def associate_notes_with_values(self, df: pd.DataFrame) -> pd.DataFrame:
        """Use footnote indicators to map notes and FERC licenses to plant rows.

        There are many utilities that report a bunch of mostly empty note rows at the
        bottom of their yearly entry. These notes often pertain to specific plant rows
        above. Sometimes the notes and their respective plant rows are linked by a
        common footnote indicator such as (a) or (1) etc.

        This function takes this:

        +-------------------+------------+------------------+
        | plant_name_ferc1  | row_type   | license_id_ferc1 |
        +===================+============+==================+
        | HYDRO:            | header     | NA               |
        +-------------------+------------+------------------+
        | rainbow falls (b) | NA         | NA               |
        +-------------------+------------+------------------+
        | cadyville (a)     | NA         | NA               |
        +-------------------+------------+------------------+
        | keuka (c)         | NA         | NA               |
        +-------------------+------------+------------------+
        | total plants      | total      | NA               |
        +-------------------+------------+------------------+
        | (a) project #2738 | note       | 2738             |
        +-------------------+------------+------------------+
        | (b) project #2835 | note       | 2738             |
        +-------------------+------------+------------------+
        | (c) project #2852 | note       | 2738             |
        +-------------------+------------+------------------+

        Finds the note rows with footnote indicators, maps the content from the note row
        into a new note column that's associated with the value row, and maps any FERC
        license extracted from this note column to the ``license_id_ferc1`` column in
        the value row.

        +-------------------+------------+-------------------+------------------+
        | plant_name_ferc1  | row_type   | notes             | license_id_ferc1 |
        +===================+============+===================+==================+
        | HYDRO:            | header     | NA                | NA               |
        +-------------------+------------+-------------------+------------------+
        | rainbow falls (b) | NA         | (b) project #2835 | 2835             |
        +-------------------+------------+-------------------+------------------+
        | cadyville (a)     | NA         | (a) project #2738 | 2738             |
        +-------------------+------------+-------------------+------------------+
        | keuka (c)         | NA         | (c) project #2852 | 2752             |
        +-------------------+------------+-------------------+------------------+
        | total plants      | total      | NA                | NA               |
        +-------------------+------------+-------------------+------------------+
        | (a) project #2738 | note       | NA                | 2738             |
        +-------------------+------------+-------------------+------------------+
        | (b) project #2835 | note       | NA                | 2835             |
        +-------------------+------------+-------------------+------------------+
        | (c) project #2852 | note       | NA                | 2752             |
        +-------------------+------------+-------------------+------------------+

        (Header and note rows are removed later).

        NOTE: Note rows that don't have a footnote indicator or note rows with a
        footnote indicator that don't have a cooresponding plant row with the same
        indicator are not captured. They will ultimately get removed and their content
        will not be preserved.

        Params:
            df: Pre-processed, concatenated XBRL and DBF data that has been run through
            :func:`label_row_types` and contains the column ``row_type``.

        Returns:
            The same input DataFrame but with a column called ``notes`` that contains
            notes, reported below, in the same row as the plant values they pertain to.
            Also, any further additions to the ``license_id_ferc1`` field as extracted
            from these newly associated notes.
        """
        logger.info(
            f"{self.table_id.value}: Mapping notes and ferc license from notes rows"
        )

        def associate_notes_with_values_group(group):
            """Map footnotes within a given utility year group.

            Because different utilities may use the same footnotes or the same utility
            could reuse footnotes each year, we must do the footnote association within
            utility-year groups.
            """
            regular_row = group["row_type"].isna()
            has_note = group["row_type"] == "note"

            # Shorten execution time by only looking at groups with discernable
            # footnotes
            if group.footnote.any():
                # Make a df that combines notes and ferc license with the same footnote
                footnote_df = (
                    group[has_note]
                    .groupby("footnote")
                    .agg({"plant_name_ferc1": ", ".join, "license_id_ferc1": "first"})
                    .rename(columns={"plant_name_ferc1": "notes"})
                )

                # Map these new license and note values onto the original df
                updated_ferc_license_col = group.footnote.map(
                    footnote_df["license_id_ferc1"]
                )
                notes_col = group.footnote.map(footnote_df["notes"])
                # We update the ferc lic col because some were already there from the
                # plant name extraction. However, we want to override with the notes
                # ferc licenses because they are more likely to be accurate.
                group.license_id_ferc1.update(updated_ferc_license_col)
                group.loc[regular_row, "notes"] = notes_col

            return group

        footnote_pattern = r"(\(\d?[a-z]?[A-Z]?\))"
        df["notes"] = pd.NA
        # Create new footnote column
        df.loc[:, "footnote"] = df.plant_name_ferc1.str.extract(
            footnote_pattern, expand=False
        )
        # Group by year and utility and run footnote association
        groups = df.groupby(["report_year", "utility_id_ferc1"])
        sg_notes = groups.apply(lambda x: associate_notes_with_values_group(x))
        # Remove footnote column now that rows are associated
        sg_notes = sg_notes.drop(columns=["footnote"])

        notes_added = len(
            sg_notes[sg_notes["notes"].notna() & sg_notes["row_type"].isna()]
        )
        logger.info(f"Mapped {notes_added} notes to plant rows.")

        return sg_notes

    def spot_fix_rows(self, df: pd.DataFrame) -> pd.DataFrame:
        """Fix one-off row errors.

        In 2004, utility_id_ferc1 251 reports clumps of units together. Each unit clump
        looks something like this: ``intrepid wind farm (107 units @ 1.5 mw each)`` and
        is followed by a row that looks like this: ``(amounts are for the total of all
        107 units)``. For the most part, these rows are useless note rows. However,
        there is one instance where important values are reported in this note row
        rather than in the actual plant row above.

        There are probably plenty of other spot fixes one could add here.

        Params:
            df: Pre-processed, concatenated XBRL and DBF data.

        Returns:
            The same input DataFrame but with some spot fixes corrected.
        """
        logger.info(f"{self.table_id.value}: Spot fixing some rows")
        # Define rows and columns to change
        cols_to_change = df.select_dtypes(include=np.number).columns.tolist() + [
            "row_type"
        ]
        row_with_info = (df["report_year"] == 2004) & (
            df["plant_name_ferc1"] == "(amounts are for the total of all 107 units)"
        )
        row_missing_info = (df["report_year"] == 2004) & (
            df["plant_name_ferc1"] == "intrepid wind farm (107 units @ 1.5 mw each)"
        )

        # Replace row missing information with data from row containing information
        df.loc[row_missing_info, cols_to_change] = df[row_with_info][
            cols_to_change
        ].to_numpy()

        # Remove row_with_info so there is no duplicate information
        df = df[~row_with_info]

        return df


class TransmissionStatisticsFerc1TableTransformer(Ferc1AbstractTableTransformer):
    """A table transformer for the :ref:`transmission_statistics_ferc1` table."""

    table_id: TableIdFerc1 = TableIdFerc1.TRANSMISSION_STATISTICS_FERC1
    has_unique_record_ids: bool = False


class ElectricEnergySourcesFerc1TableTransformer(Ferc1AbstractTableTransformer):
    """Transformer class for :ref:`electric_energy_sources_ferc1` table.

    The raw DBF and XBRL table will be split up into two tables. This transformer
    generates the sources of electricity for utilities, dropping the information about
    dispositions. For XBRL, this is a duration-only table. Right now we are merging in
    the metadata but not actually keeping anything from it. We are also not yet doing
    anything with the sign.
    """

    table_id: TableIdFerc1 = TableIdFerc1.ELECTRIC_ENERGY_SOURCES_FERC1
    has_unique_record_ids: bool = False

    def convert_xbrl_metadata_json_to_df(
        self: Self,
        xbrl_metadata_json: dict[Literal["instant", "duration"], list[dict[str, Any]]],
    ) -> pd.DataFrame:
        """Perform default xbrl metadata processing plus adding 1 new xbrl_factoid.

        Note: we should probably parameterize this and add it into the standard
        :meth:`process_xbrl_metadata`.
        """
        tbl_meta = super().convert_xbrl_metadata_json_to_df(xbrl_metadata_json)
        facts_to_add = [
            {
                "xbrl_factoid": new_fact,
                "calculations": "[]",
                "balance": "credit",
                "ferc_account": pd.NA,
                "xbrl_factoid_original": new_fact,
                "is_within_table_calc": True,
                "row_type_xbrl": "reported_value",
            }
            for new_fact in ["megawatt_hours_purchased", "purchased_mwh"]
        ]
        new_facts = pd.DataFrame(facts_to_add).convert_dtypes()
        return pd.concat([tbl_meta, new_facts])


class ElectricEnergyDispositionsFerc1TableTransformer(Ferc1AbstractTableTransformer):
    """Transformer class for :ref:`electric_energy_dispositions_ferc1` table."""

    table_id: TableIdFerc1 = TableIdFerc1.ELECTRIC_ENERGY_DISPOSITIONS_FERC1
    has_unique_record_ids: bool = False


class UtilityPlantSummaryFerc1TableTransformer(Ferc1AbstractTableTransformer):
    """Transformer class for :ref:`utility_plant_summary_ferc1` table."""

    table_id: TableIdFerc1 = TableIdFerc1.UTILITY_PLANT_SUMMARY_FERC1
    has_unique_record_ids: bool = False

<<<<<<< HEAD
    def process_xbrl(
        self: Self, raw_xbrl_instant: pd.DataFrame, raw_xbrl_duration: pd.DataFrame
    ) -> pd.DataFrame:
        """Remove the end-of-previous-year instant data."""
        all_current_year = raw_xbrl_instant[
            raw_xbrl_instant["date"].astype("datetime64[ns]").dt.year
            == raw_xbrl_instant["report_year"].astype("int64")
        ]
        return super().process_xbrl(all_current_year, raw_xbrl_duration)
=======
    def convert_xbrl_metadata_json_to_df(
        self: Self,
        xbrl_metadata_json: dict[Literal["instant", "duration"], list[dict[str, Any]]],
    ) -> pd.DataFrame:
        """Do the default metadata processing plus add a new factoid.

        The new factoid cooresponds to the aggregated factoid in
        :meth:`aggregated_xbrl_factoids`.
        """
        tbl_meta = super().convert_xbrl_metadata_json_to_df(xbrl_metadata_json)
        # things that could be grabbed from a aggregated_xbrl_factoids param
        new_factoid_name = (
            "utility_plant_in_service_classified_and_property_under_capital_leases"
        )
        # point this new aggregated factiod to the PIS table's equivilant when the
        # subdimensions line up
        calc = [
            {
                "name": "electric_plant_in_service_and_completed_construction_not_classified_electric",
                "weight": 1.0,
                "source_tables": ["plant_in_service_ferc1"],
                "utility_type": "electric",
            }
        ]
        new_fact = pd.DataFrame(
            {
                "xbrl_factoid": [new_factoid_name],
                "calculations": [json.dumps(calc)],
                "balance": ["debit"],
                "ferc_account": [pd.NA],
                "xbrl_factoid_original": [new_factoid_name],
                "is_within_table_calc": [False],
                "row_type_xbrl": ["calculated_value"],
            }
        ).convert_dtypes()

        tbl_meta = pd.concat([tbl_meta, new_fact]).reset_index(drop=True)
        return tbl_meta
>>>>>>> ee2b7262

    def transform_main(self: Self, df: pd.DataFrame) -> pd.DataFrame:
        """Default transforming, plus spot fixing and building aggregate xbrl_factoid."""
        # we want to aggregate the factoids first here bc merge_xbrl_metadata is done
        # at the end of super().transform_main
        df = (
            self.aggregated_xbrl_factoids(df)
            .pipe(super().transform_main)
            .pipe(self.spot_fix_bad_signs)
        )
        return df

    def aggregated_xbrl_factoids(self: Self, df: pd.DataFrame) -> pd.DataFrame:
        """Aggregate xbrl_factoids records for linking to :ref:`plant_in_service_ferc1`.

        This table has two ``xbrl_factoid`` which can be linked via calcuations to one
        ``xbrl_factoid`` in the :ref:`plant_in_service_ferc1`. Doing this 2:1 linkage
        would be fine in theory. But the :ref:`plant_in_service_ferc1` is in most senses
        the table with the more details and of our desire to build tree-link
        relationships between factoids, we need to build a new factoid to link in a 1:1
        manner between this table and the :ref:`plant_in_service_ferc1`.

        We'll also add this factoid into the metadata via :meth:`process_xbrl_metadata`
        and add the linking calculation via :meth:`apply_xbrl_calculation_fixes`.
        """
        # these guys could be params
        factoids_to_agg = [
            "utility_plant_in_service_classified",
            "utility_plant_in_service_property_under_capital_leases",
        ]
        new_factoid_name = (
            "utility_plant_in_service_classified_and_property_under_capital_leases"
        )
        cols_to_agg = ["ending_balance"]
        # grab some key infor for the actual aggregation
        xbrl_factoid_name = self.params.xbrl_factoid_name
        pks = pudl.metadata.classes.Resource.from_id(
            self.table_id.value
        ).schema.primary_key
        pks_wo_factoid = [col for col in pks if col != xbrl_factoid_name]

        agg_mask = df[xbrl_factoid_name].isin(factoids_to_agg)
        agg_df = (
            df[agg_mask]
            .groupby(pks_wo_factoid, as_index=False, dropna=False)[cols_to_agg]
            .sum(min_count=1)
            .assign(**{xbrl_factoid_name: new_factoid_name})
        )
        # note: this results in the "loss" of non-pk columns like record_id - which
        # seems appropriate imo. still flag a warning
        missing_cols = [
            col for col in df.columns if col not in list(agg_df.columns) + ["record_id"]
        ]
        logger.warning(
            f"Post-aggregating a new xbrl_factoid, we are missing the following columns: {missing_cols}"
        )
        # squish em back together
        df = pd.concat([df, agg_df]).reset_index(drop=True)
        return df

    def spot_fix_bad_signs(self: Self, df: pd.DataFrame) -> pd.DataFrame:
        """Spot fix depreciation_utility_plant_in_service records with bad signs."""
        primary_keys = [
            "report_year",
            "utility_id_ferc1",
            "utility_type",
            "utility_plant_asset_type",
        ]

        spot_fix_pks = [
            (
                2012,
                156,
                "total",
                "accumulated_provision_for_depreciation_amortization_and_depletion_of_plant_utility",
            ),
            (
                2012,
                156,
                "total",
                "depreciation_amortization_and_depletion_utility_plant_in_service",
            ),
            (2012, 156, "total", "depreciation_utility_plant_in_service"),
            (
                2012,
                156,
                "electric",
                "accumulated_provision_for_depreciation_amortization_and_depletion_of_plant_utility",
            ),
            (
                2012,
                156,
                "electric",
                "depreciation_amortization_and_depletion_utility_plant_in_service",
            ),
            (2012, 156, "electric", "depreciation_utility_plant_in_service"),
            (
                2013,
                170,
                "total",
                "accumulated_provision_for_depreciation_amortization_and_depletion_of_plant_utility",
            ),
            (
                2013,
                170,
                "total",
                "amortization_of_other_utility_plant_utility_plant_in_service",
            ),
            (2013, 170, "total", "amortization_of_plant_acquisition_adjustment"),
            (
                2013,
                170,
                "total",
                "depreciation_amortization_and_depletion_utility_plant_in_service",
            ),
            (2013, 170, "total", "depreciation_utility_plant_in_service"),
            (
                2013,
                170,
                "electric",
                "accumulated_provision_for_depreciation_amortization_and_depletion_of_plant_utility",
            ),
            (
                2013,
                170,
                "electric",
                "amortization_of_other_utility_plant_utility_plant_in_service",
            ),
            (2013, 170, "electric", "amortization_of_plant_acquisition_adjustment"),
            (
                2013,
                170,
                "electric",
                "depreciation_amortization_and_depletion_utility_plant_in_service",
            ),
            (2013, 170, "electric", "depreciation_utility_plant_in_service"),
            (
                2007,
                393,
                "electric",
                "accumulated_provision_for_depreciation_amortization_and_depletion_of_plant_utility",
            ),
            (
                2007,
                393,
                "electric",
                "depreciation_amortization_and_depletion_utility_plant_in_service",
            ),
            (2007, 393, "electric", "depreciation_utility_plant_in_service"),
            (
                2007,
                393,
                "total",
                "accumulated_provision_for_depreciation_amortization_and_depletion_of_plant_utility",
            ),
            (
                2007,
                393,
                "total",
                "depreciation_amortization_and_depletion_utility_plant_in_service",
            ),
            (2007, 393, "total", "depreciation_utility_plant_in_service"),
        ]

        spot_fix_pks += [
            (year, 211, utility_type, column_name)
            for year in [2006] + list(range(2009, 2021))
            for utility_type in ["electric", "total"]
            for column_name in [
                "accumulated_provision_for_depreciation_amortization_and_depletion_of_plant_utility",
                "amortization_of_other_utility_plant_utility_plant_in_service",
                "depreciation_amortization_and_depletion_utility_plant_in_service",
                "depreciation_utility_plant_in_service",
            ]
        ]

        # Par down spot fixes to account for fast tests where not all years are used
        df_years = df.report_year.unique().tolist()
        spot_fix_pks = [x for x in spot_fix_pks if x[0] in df_years]
        logger.info(f"{self.table_id.value}: Spotfixing {len(spot_fix_pks)} records.")

        if spot_fix_pks:
            # Create a df of the primary key of the records you want to fix
            df_keys = pd.DataFrame(spot_fix_pks, columns=primary_keys).set_index(
                primary_keys
            )
            df = df.set_index(primary_keys)
            # Flip the signs for the values in "ending balance" all records in the original
            # df that appear in the primary key df
            df.loc[df_keys.index, "ending_balance"] *= -1
            # All of these are flipping negative values to positive values,
            # so let's make sure that's what happens
            flipped_values = df.loc[df_keys.index]
            if (flipped_values["ending_balance"] < 0).any():
                raise AssertionError("None of these spot fixes should be negative")
            df = df.reset_index()

        return apply_pudl_dtypes(df, group="ferc1")


class BalanceSheetLiabilitiesFerc1TableTransformer(Ferc1AbstractTableTransformer):
    """Transformer class for :ref:`balance_sheet_liabilities_ferc1` table."""

    table_id: TableIdFerc1 = TableIdFerc1.BALANCE_SHEET_LIABILITIES
    has_unique_record_ids: bool = False

    @cache_df(key="main")
    def transform_main(self: Self, df: pd.DataFrame) -> pd.DataFrame:
        """Duplicate data that appears in multiple distinct calculations.

        There is a one case in which exactly the same data values are referenced in
        multiple calculations which can't be resolved by choosing one of the
        referenced values as the canonical location for that data. In order to preserve
        all of the calculation structure, we need to duplicate those records in the
        data, the metadata, and the calculation specifications.  Here we duplicate the
        data and associated it with newly defined facts, which we will also add to
        the metadata and calculations.
        """
        df = super().transform_main(df)
        facts_to_duplicate = [
            "long_term_portion_of_derivative_instrument_liabilities",
            "long_term_portion_of_derivative_instrument_liabilities_hedges",
        ]
        new_data = (
            df[df.liability_type.isin(facts_to_duplicate)]
            .copy()
            .assign(liability_type=lambda x: "less_" + x.liability_type)
        )

        return pd.concat([df, new_data])

    def convert_xbrl_metadata_json_to_df(
        self: Self,
        xbrl_metadata_json: dict[Literal["instant", "duration"], list[dict[str, Any]]],
    ) -> pd.DataFrame:
        """Perform default xbrl metadata processing plus adding 2 new xbrl_factoids.

        We add two new factoids which are defined (by PUDL) only for the DBF data, and
        also duplicate and redefine several factoids which are referenced in multiple
        calculations and need to be distinguishable from each other.

        Note: we should probably parameterize this and add it into the standard
        :meth:`process_xbrl_metadata`.
        """
        tbl_meta = super().convert_xbrl_metadata_json_to_df(xbrl_metadata_json)
        facts_to_duplicate = [
            "long_term_portion_of_derivative_instrument_liabilities",
            "long_term_portion_of_derivative_instrument_liabilities_hedges",
        ]
        duplicated_facts = (
            tbl_meta[tbl_meta.xbrl_factoid.isin(facts_to_duplicate)]
            .copy()
            .assign(
                xbrl_factoid=lambda x: "less_" + x.xbrl_factoid,
                xbrl_factoid_original=lambda x: "less_" + x.xbrl_factoid_original,
                balance="credit",
            )
        )
        facts_to_add = [
            {
                "xbrl_factoid": new_fact,
                "calculations": "[]",
                "balance": "credit",
                "ferc_account": pd.NA,
                "xbrl_factoid_original": new_fact,
                "is_within_table_calc": True,
                "row_type_xbrl": "reported_value",
            }
            for new_fact in [
                "accumulated_deferred_income_taxes",
            ]
        ]

        new_facts = pd.DataFrame(facts_to_add).convert_dtypes()
        return pd.concat([tbl_meta, new_facts, duplicated_facts]).reset_index(drop=True)


class BalanceSheetAssetsFerc1TableTransformer(Ferc1AbstractTableTransformer):
    """Transformer class for :ref:`balance_sheet_assets_ferc1` table."""

    table_id: TableIdFerc1 = TableIdFerc1.BALANCE_SHEET_ASSETS_FERC1
    has_unique_record_ids: bool = False

    @cache_df(key="main")
    def transform_main(self: Self, df: pd.DataFrame) -> pd.DataFrame:
        """Duplicate data that appears in multiple distinct calculations.

        There is a one case in which exactly the same data values are referenced in
        multiple calculations which can't be resolved by choosing one of the
        referenced values as the canonical location for that data. In order to preserve
        all of the calculation structure, we need to duplicate those records in the
        data, the metadata, and the calculation specifications.  Here we duplicate the
        data and associated it with newly defined facts, which we will also add to
        the metadata and calculations.
        """
        df = super().transform_main(df).assign(utility_type="total")
        facts_to_duplicate = [
            "noncurrent_portion_of_allowances",
            "derivative_instrument_assets_long_term",
            "derivative_instrument_assets_hedges_long_term",
        ]
        new_data = (
            df[df.asset_type.isin(facts_to_duplicate)]
            .copy()
            .assign(asset_type=lambda x: "less_" + x.asset_type)
        )

        return pd.concat([df, new_data])

    def convert_xbrl_metadata_json_to_df(
        self: Self,
        xbrl_metadata_json: dict[Literal["instant", "duration"], list[dict[str, Any]]],
    ) -> pd.DataFrame:
        """Default xbrl metadata processing plus some error correction.

        We add two new factoids which are defined (by PUDL) only for the DBF data, and
        also duplicate and redefine several factoids which are referenced in multiple
        calculations and need to be distinguishable from each other.

        Note: we should probably parameterize this and add it into the standard
        :meth:`process_xbrl_metadata`.
        """
        tbl_meta = super().convert_xbrl_metadata_json_to_df(xbrl_metadata_json)

        facts_to_duplicate = [
            "noncurrent_portion_of_allowances",
            "derivative_instrument_assets_long_term",
            "derivative_instrument_assets_hedges_long_term",
        ]
        duplicated_facts = (
            tbl_meta[tbl_meta.xbrl_factoid.isin(facts_to_duplicate)]
            .copy()
            .assign(
                xbrl_factoid=lambda x: "less_" + x.xbrl_factoid,
                xbrl_factoid_original=lambda x: "less_" + x.xbrl_factoid_original,
                balance="credit",
            )
        )
        facts_to_add = [
            {
                "xbrl_factoid": new_fact,
                "calculations": "[]",
                "balance": "credit",
                "ferc_account": pd.NA,
                "xbrl_factoid_original": new_fact,
                "is_within_table_calc": True,
                "row_type_xbrl": "reported_value",
            }
            for new_fact in [
                "special_funds_all",
                "nuclear_fuel",
                "preliminary_natural_gas_and_other_survey_and_investigation_charges",
            ]
        ]
        new_facts = pd.DataFrame(facts_to_add).convert_dtypes()
        return pd.concat([tbl_meta, new_facts, duplicated_facts])


class IncomeStatementFerc1TableTransformer(Ferc1AbstractTableTransformer):
    """Transformer class for the :ref:`income_statement_ferc1` table."""

    table_id: TableIdFerc1 = TableIdFerc1.INCOME_STATEMENT_FERC1
    has_unique_record_ids: bool = False

    def convert_xbrl_metadata_json_to_df(
        self: Self,
        xbrl_metadata_json: dict[Literal["instant", "duration"], list[dict[str, Any]]],
    ) -> pd.DataFrame:
        """Perform default xbrl metadata processing plus adding a new xbrl_factoid.

        Note: we should probably parameterize this and add it into the standard
        :meth:`process_xbrl_metadata`.
        """
        tbl_meta = super().convert_xbrl_metadata_json_to_df(xbrl_metadata_json)
        facts_to_add = {
            "xbrl_factoid": ["miscellaneous_deductions"],
            "calculations": ["[]"],
            "balance": ["debit"],
            "ferc_account": [pd.NA],
            "xbrl_factoid_original": ["miscellaneous_deductions"],
            "is_within_table_calc": [True],
            "row_type_xbrl": ["reported_value"],
        }
        new_facts = pd.DataFrame(facts_to_add).convert_dtypes()
        return pd.concat([tbl_meta, new_facts])

    def process_dbf(self: Self, raw_dbf: pd.DataFrame) -> pd.DataFrame:
        """Drop incorrect row numbers from f1_incm_stmnt_2 before standard processing.

        In 2003, two rows were added to the ``f1_income_stmnt`` dbf table, which bumped
        the starting ``row_number`` of ``f1_incm_stmnt_2`` from 25 to 27. A small
        handfull of respondents seem to have not gotten the memo about this this in
        2003 and have information on these row numbers that shouldn't exist at all for
        this table.

        This step necessitates the ability to know which source table each record
        actually comes from, which required adding a column (``sched_table_name``) in
        the extract step before these two dbf input tables were concatenated.

        Right now we are just dropping these bad row numbers. Should we actually be
        bumping the whole respondent's row numbers - assuming they reported incorrectly
        for the whole table? See: https://github.com/catalyst-cooperative/pudl/issues/471
        """
        len_og = len(raw_dbf)
        known_bad_income2_rows = [25, 26]
        raw_dbf = raw_dbf[
            ~(
                (raw_dbf.sched_table_name == "f1_incm_stmnt_2")
                & (raw_dbf.report_year == 2003)
                & (raw_dbf.row_number.isin(known_bad_income2_rows))
            )
        ].copy()
        logger.info(
            f"Dropped {len_og - len(raw_dbf)} records ({(len_og - len(raw_dbf))/len_og:.1%} of"
            "total) records from 2003 from the f1_incm_stmnt_2 DBF table that have "
            "known incorrect row numbers."
        )
        raw_dbf = super().process_dbf(raw_dbf)
        return raw_dbf

    def transform_main(self: Self, df: pd.DataFrame) -> pd.DataFrame:
        """Drop duplicate records from f1_income_stmnt.

        Because net_utility_operating_income is reported on both page 1 and 2 of the
        form, it ends up introducing a bunch of duplicated records, so we need to drop
        one of them. Since the value is used in the calculations that are part of the
        second page, we'll drop it from the first page.
        """
        df = super().transform_main(df)
        df = df[
            ~(
                (df.record_id.str.startswith("f1_income_stmnt_"))
                & (df.income_type == "net_utility_operating_income")
            )
        ]
        return apply_pudl_dtypes(df, group="ferc1")


class RetainedEarningsFerc1TableTransformer(Ferc1AbstractTableTransformer):
    """Transformer class for :ref:`retained_earnings_ferc1` table."""

    table_id: TableIdFerc1 = TableIdFerc1.RETAINED_EARNINGS_FERC1
    has_unique_record_ids: bool = False

    def convert_xbrl_metadata_json_to_df(
        self: Self,
        xbrl_metadata_json: dict[Literal["instant", "duration"], list[dict[str, Any]]],
    ) -> pd.DataFrame:
        """Transform the metadata to reflect the transformed data.

        Beyond the standard :meth:`Ferc1AbstractTableTransformer.process_xbrl_metadata`
        processing, add FERC account values for a few known values.
        """
        meta = super().convert_xbrl_metadata_json_to_df(xbrl_metadata_json)
        meta.loc[
            meta.xbrl_factoid
            == "transfers_from_unappropriated_undistributed_subsidiary_earnings",
            "ferc_account",
        ] = "216.1"
        meta.loc[
            meta.xbrl_factoid
            == "appropriated_retained_earnings_including_reserve_amortization",
            "ferc_account",
        ] = "215_and_215.1"
        meta.loc[
            meta.xbrl_factoid == "retained_earnings",
            "ferc_account",
        ] = "215_and_215.1_and_216"
        meta.loc[
            meta.xbrl_factoid == "unappropriated_retained_earnings",
            "ferc_account",
        ] = "216"
        meta.loc[
            meta.xbrl_factoid == "equity_in_earnings_of_subsidiary_companies",
            "ferc_account",
        ] = "418.1"

        # NOTE: Needs to happen before `process_xbrl_metadata_calculations`
        facts_to_add = [
            {
                "xbrl_factoid": new_fact,
                "calculations": "[]",
                "balance": "credit",
                "ferc_account": pd.NA,
                "xbrl_factoid_original": new_fact,
                "is_within_table_calc": True,
                "row_type_xbrl": "reported_value",
            }
            for new_fact in [
                "unappropriated_retained_earnings_previous_year",
                "unappropriated_undistributed_subsidiary_earnings_previous_year",
            ]
        ]

        new_facts = pd.DataFrame(facts_to_add).convert_dtypes()
        return pd.concat([meta, new_facts])

    def process_dbf(self, raw_dbf: pd.DataFrame) -> pd.DataFrame:
        """Preform generic :meth:`process_dbf`, plus deal with duplicates.

        Along with the standard processing in
        :meth:`Ferc1AbstractTableTransformer.process_dbf`, this method runs:
        * :meth:`targeted_drop_duplicates_dbf`
        * :meth:`reconcile_double_year_earnings_types_dbf`
        """
        processed_dbf = (
            super()
            .process_dbf(raw_dbf)
            .pipe(self.targeted_drop_duplicates_dbf)
            .pipe(self.reconcile_double_year_earnings_types_dbf)
        )
        return processed_dbf

    @cache_df("main")
    def transform_main(self, df):
        """Add `_previous_year` factoids after standard transform_main.

        Add `_previous_year` factoids for `unappropriated_retained_earnings` and
        `unappropriated_undistributed_subsidiary_earnings` after standard
        transform_main. This should only affect XBRL data, but we do it after merging to
        enable access to DBF data to fill this in as well.
        """
        df = super().transform_main(df).pipe(self.add_previous_year_factoid)
        return df

    def targeted_drop_duplicates_dbf(self, df: pd.DataFrame) -> pd.DataFrame:
        """Drop duplicates with truly duplicate data.

        There are instances of utilities that reported multiple values for several
        earnings types for a specific year (utility_id_ferc1 68 in 1998 &
        utility_id_ferc1 296 in 2015). We are taking the largest value reported and
        dropping the rest. There very well could be a better strategey here, but there
        are only 25 records that have this problem, so we've going with this.
        """
        pks = (
            pudl.metadata.classes.Package.from_resource_ids()
            .get_resource(self.table_id.value)
            .schema.primary_key
        )
        # we are not going to check all of the unstructed earnings types for dupes bc
        # we will drop these later
        dupe_mask = ~df.earnings_type.str.endswith("_unstructured") & df.duplicated(
            subset=pks, keep=False
        )
        dupes = df[dupe_mask]
        if len(dupes) > 25:
            raise AssertionError(
                f"{self.table_id.value}: Too many duplicates found ({len(dupes)}). "
                "Expected 25 or less."
            )
        # we are simply sorting to get the biggest value and dropping the rest.
        dupes = dupes.sort_values(
            ["starting_balance", "amount"], ascending=False
        ).drop_duplicates(subset=pks)
        df = pd.concat([df[~dupe_mask], dupes])
        return df

    def reconcile_double_year_earnings_types_dbf(
        self, df: pd.DataFrame
    ) -> pd.DataFrame:
        """Reconcile current and past year data reported in 1 report_year.

        The DBF table includes two different earnings types that have: "Begining of
        Period" and "End of Period" rows. But the table has both an amount column that
        corresponds to a balance and a starting balance column. For these two earnings
        types, this means that there is in effect two years of data in this table for
        each report year: a starting and ending balance for the pervious year and a
        starting and ending balance for the current year. The ending balance for the
        previous year should be the same as the starting balance for the current year.

        We need to keep both pieces of data in order to calculate `ending_balances`,
        so we want to check these assumptions, extract as much information from these
        two years of data, and keep both records for each of these two earnings
        types for each utility.

        Raises:
            AssertionError: There are a very small number of instances in which the
                ending balance from the previous year does not match the starting
                balance from the current year. The % of these non-matching instances
                should be less than 2% of the records with these date duplicative
                earnings types.
        """
        logger.info(f"{self.table_id.value}: Reconciling previous year's data.")
        current_year_types = [
            "unappropriated_undistributed_subsidiary_earnings_current_year",
            "unappropriated_retained_earnings_current_year",
        ]
        previous_year_types = [
            "unappropriated_undistributed_subsidiary_earnings_previous_year",
            "unappropriated_retained_earnings_previous_year",
        ]
        # assign copies so no need to double copy when extracting this slice
        current_year = df[df.earnings_type.isin(current_year_types)].assign(
            earnings_type=lambda x: x.earnings_type.str.removesuffix("_current_year")
        )
        previous_year = df[df.earnings_type.isin(previous_year_types)].assign(
            earnings_type=lambda x: x.earnings_type.str.removesuffix("_previous_year")
        )
        idx = [
            "utility_id_ferc1_dbf",
            "report_year",
            "utility_id_ferc1",
            "earnings_type",
        ]
        data_columns = ["amount", "starting_balance"]
        date_dupe_types = pd.merge(
            current_year,
            previous_year[idx + data_columns],
            on=idx,
            how="outer",
            suffixes=("", "_previous_year"),
        )

        date_dupe_types.loc[:, "ending_balance"] = pd.NA
        # check if the starting balance from the current year is actually
        # the amount from the previous year
        date_mismatch = date_dupe_types[
            ~np.isclose(
                date_dupe_types.starting_balance,
                date_dupe_types.amount_previous_year,
                equal_nan=True,
            )
            & (date_dupe_types.starting_balance.notnull())
            & (date_dupe_types.amount_previous_year.notnull())
        ]
        data_mismatch_ratio = len(date_mismatch) / len(date_dupe_types)
        if data_mismatch_ratio > 0.02:
            raise AssertionError(
                "More records than expected have data that is not the same in "
                "the starting_balance vs the amount column for the earnings_type "
                "that reports both current and previous year. % of mismatch records: "
                f"{data_mismatch_ratio:.01%} (expected less than 1%)"
            )

        # the amount from the current year values should be the ending balance.
        # the amount from the previous year should fill in the starting balance
        # then drop all of the _previous_year columns
        date_dupe_types = date_dupe_types.assign(
            ending_balance=lambda x: x.amount,
            amount=pd.NA,
            starting_balance=lambda x: x.starting_balance.fillna(
                x.amount_previous_year
            ),
        ).drop(columns=["amount_previous_year", "starting_balance_previous_year"])

        df = pd.concat(
            [df[~df.earnings_type.isin(current_year_types)], date_dupe_types]
        )

        # Since we've created an ending balance column, we should use the 'amount'
        # value to fill it across the table and drop the amount column.
        df.ending_balance = df.ending_balance.fillna(df.amount)
        df = df.drop("amount", axis=1)

        return df

    def add_previous_year_factoid(self, df: pd.DataFrame) -> pd.DataFrame:
        """Add `previous_year` factoids to XBRL data from prior year's DBF data."""
        current_year_types = [
            "unappropriated_undistributed_subsidiary_earnings",
            "unappropriated_retained_earnings",
        ]
        previous_year_types = [
            "unappropriated_undistributed_subsidiary_earnings_previous_year",
            "unappropriated_retained_earnings_previous_year",
        ]
        # If previous_year type factoids aren't in all report_years, make factoids
        # for these years. Raise exception if more than one year.
        [missing_year] = [
            year
            for year in df[
                df.earnings_type.isin(current_year_types)
            ].report_year.unique()
            if year
            not in df[df.earnings_type.isin(previous_year_types)].report_year.unique()
        ]

        current_year = df[
            (df.report_year == missing_year)
            & (df.earnings_type.isin(current_year_types))
        ]
        previous_year = df[
            (df.report_year == missing_year - 1)
            & (df.earnings_type.isin(current_year_types))
        ]

        idx = [
            "utility_id_ferc1",
            "earnings_type",
        ]
        # This only works if there are two years of data, thus the assertion above.
        data_columns = ["starting_balance", "ending_balance"]
        metadata_columns = [
            "balance",
            "xbrl_factoid_original",
            "is_within_table_calc",
            "row_type_xbrl",
        ]
        date_dupe_types = pd.merge(
            current_year.loc[:, ~current_year.columns.isin(metadata_columns)],
            previous_year[idx + data_columns],
            on=idx,
            how="inner",
            suffixes=("_original", ""),
        ).drop(columns=["starting_balance_original", "ending_balance_original"])

        date_dupe_types["earnings_type"] = date_dupe_types["earnings_type"].apply(
            lambda x: f"{x}_previous_year"
        )

        # Add in metadata that matches that of prior year's `previous_year` factoids
        # These should be consistent.
        previous_factoid_metadata = df.loc[
            (df.report_year == missing_year - 1)
            & (df.earnings_type.str.contains("_previous_year"))
        ]
        date_dupe_types = pd.merge(
            date_dupe_types,
            previous_factoid_metadata[idx + metadata_columns],
            on=idx,
            how="left",
        )

        df = pd.concat([df, date_dupe_types])

        # All `previous_year` factoids are missing `row_type_xbrl`. Fill in.
        df.loc[
            df.earnings_type.isin(previous_year_types), "row_type_xbrl"
        ] = "reported_value"

        return df

    def deduplicate_xbrl_factoid_xbrl_metadata(self, tbl_meta) -> pd.DataFrame:
        """Deduplicate the xbrl_metadata based on the ``xbrl_factoid``.

        The metadata relating to dollar_value column *generally* had the same name as
        the renamed xbrl_factoid. we'll double check that we a) didn't remove too many
        factoid's by doing this AND that we have a fully deduped output below. In an
        ideal world, we would have multiple pieces of metadata information (like
        calucations and ferc account #'s), for every single :meth:`wide_to_tidy` value
        column.

        Note: This is **almost** the same as the method for
        :ref:`electric_operating_revenues_ferc1`. If we wanted to lean into this
        version of deduplication more generally this might be a fine way start to an
        abstraction, but ideally we wouldn't need to dedupe this at all and instead
        enable metadata for every value column from :meth:`wide_to_tidy`.
        """
        dupes_masks = tbl_meta.duplicated(subset=["xbrl_factoid"], keep=False)
        non_dupes = tbl_meta[~dupes_masks]
        dupes = tbl_meta[dupes_masks]

        deduped = dupes[dupes.xbrl_factoid == dupes.xbrl_factoid_original]
        tbl_meta_cleaned = pd.concat([non_dupes, deduped])
        assert ~tbl_meta_cleaned.duplicated(subset=["xbrl_factoid"]).all()

        missing = {
            factoid
            for factoid in tbl_meta.xbrl_factoid.unique()
            if factoid not in tbl_meta_cleaned.xbrl_factoid.unique()
        }
        if missing:
            raise AssertionError(
                "We expected to find no missing xbrl_factoid's after deduplication "
                f"but found {missing}"
            )
        return tbl_meta_cleaned


class DepreciationAmortizationSummaryFerc1TableTransformer(
    Ferc1AbstractTableTransformer
):
    """Transformer class for :ref:`depreciation_amortization_summary_ferc1` table."""

    table_id: TableIdFerc1 = TableIdFerc1.DEPRECIATION_AMORTIZATION_SUMMARY_FERC1
    has_unique_record_ids: bool = False

    @cache_df("process_xbrl_metadata")
    def process_xbrl_metadata(
        self: Self,
        xbrl_metadata_converted: pd.DataFrame,
        xbrl_calculations: pd.DataFrame,
    ) -> pd.DataFrame:
        """Transform the metadata to reflect the transformed data.

        Beyond the standard :meth:`Ferc1AbstractTableTransformer.process_xbrl_metadata`
        processing, add FERC account values for a few known values.
        """
        meta = super().process_xbrl_metadata(xbrl_metadata_converted, xbrl_calculations)
        # logger.info(meta)
        meta.loc[
            meta.xbrl_factoid == "depreciation_expense",
            "ferc_account",
        ] = "403"
        meta.loc[
            meta.xbrl_factoid == "depreciation_expense_asset_retirement",
            "ferc_account",
        ] = "403.1"
        meta.loc[
            meta.xbrl_factoid == "amortization_limited_term_electric_plant",
            "ferc_account",
        ] = "404"
        meta.loc[
            meta.xbrl_factoid == "amortization_other_electric_plant",
            "ferc_account",
        ] = "405"
        return meta

    @cache_df("main")
    def transform_main(self, df):
        """After standard transform_main, assign utility type as electric."""
        df = super().transform_main(df).assign(utility_type="electric")
        # df["plant_function"] = df["plant_function"].replace("total", "electric")
        return df


class ElectricPlantDepreciationChangesFerc1TableTransformer(
    Ferc1AbstractTableTransformer
):
    """Transformer class for :ref:`electric_plant_depreciation_changes_ferc1` table."""

    table_id: TableIdFerc1 = TableIdFerc1.ELECTRIC_PLANT_DEPRECIATION_CHANGES_FERC1
    has_unique_record_ids: bool = False

    def convert_xbrl_metadata_json_to_df(
        self: Self, xbrl_metadata_json
    ) -> pd.DataFrame:
        """Transform the metadata to reflect the transformed data.

        Warning: The calculations in this table are currently being corrected using
        reconcile_table_calculations(), but they still contain high rates of error.
        This function replaces the name of the single balance column reported in the
        XBRL Instant table with starting_balance / ending_balance. We pull those two
        values into their own separate labeled rows, each of which should get the
        metadata from the original column. We do this pre-processing before we
        call the main function in order for the calculation fixes and renaming to work
        as expected.
        """
        new_xbrl_metadata_json = xbrl_metadata_json
        # Get instant metadata
        instant = pd.json_normalize(new_xbrl_metadata_json["instant"])
        # Duplicate instant metadata, and add starting/ending suffix
        # should just be balance begining of year
        instant = pd.concat([instant] * 2).reset_index(drop=True)
        instant["name"] = instant["name"] + ["_starting_balance", "_ending_balance"]
        # Return to JSON format in order to continue processing
        new_xbrl_metadata_json["instant"] = json.loads(
            instant.to_json(orient="records")
        )
        self.xbrl_metadata_json = new_xbrl_metadata_json
        tbl_meta = super().convert_xbrl_metadata_json_to_df(new_xbrl_metadata_json)
        return tbl_meta

    @cache_df("dbf")
    def process_dbf(self, raw_df: pd.DataFrame) -> pd.DataFrame:
        """Accumulated Depreciation table specific DBF cleaning operations.

        The XBRL reports a utility_type which is always electric in this table, but
        which may be necessary for differentiating between different values when this
        data is combined with other tables. The DBF data doesn't report this value so
        we are adding it here for consistency across the two data sources.

        Also rename the ``ending_balance_accounts`` to ``ending_balance``
        """
        df = super().process_dbf(raw_df).assign(utility_type="electric")
        df.loc[
            df["depreciation_type"] == "ending_balance_accounts", "depreciation_type"
        ] = "ending_balance"
        return df

    @cache_df("process_instant_xbrl")
    def process_instant_xbrl(self, df: pd.DataFrame) -> pd.DataFrame:
        """Pre-processing required to make the instant and duration tables compatible.

        This table has a rename that needs to take place in an unusual spot -- after the
        starting / ending balances have been usntacked, but before the instant &
        duration tables are merged. This method just reversed the order in which these
        operations happen, comapared to the inherited method.
        """
        df = self.unstack_balances_to_report_year_instant_xbrl(df).pipe(
            self.rename_columns, rename_stage="instant_xbrl"
        )
        return df


class ElectricPlantDepreciationFunctionalFerc1TableTransformer(
    Ferc1AbstractTableTransformer
):
    """Transformer for :ref:`electric_plant_depreciation_functional_ferc1` table."""

    table_id: TableIdFerc1 = TableIdFerc1.ELECTRIC_PLANT_DEPRECIATION_FUNCTIONAL_FERC1
    has_unique_record_ids: bool = False

    def convert_xbrl_metadata_json_to_df(
        self: Self,
        xbrl_metadata_json: dict[Literal["instant", "duration"], list[dict[str, Any]]],
    ) -> pd.DataFrame:
        """Create a metadata table with the one factoid we've assigned to this table.

        Instead of adding facts to the metdata like a lot of the other table-specific
        :meth:`convert_xbrl_metadata_json_to_df`, this method creates a metadata table
        with one singular ``xbrl_factoid``. We assign that factoid to the table in
        :meth:`transform_main`.
        """
        single_table_fact = [
            {
                "xbrl_factoid": fact,
                "calculations": "[]",
                "balance": "credit",
                "ferc_account": pd.NA,
                "xbrl_factoid_original": fact,
                "is_within_table_calc": True,
                "row_type_xbrl": "reported_value",
            }
            for fact in ["accumulated_depreciation"]
        ]
        tbl_meta = pd.DataFrame(single_table_fact).convert_dtypes()
        return tbl_meta

    def raw_xbrl_factoid_to_pudl_name(
        self,
        col_name_xbrl: str,
    ) -> str:
        """Return the one fact name for this table.

        We've artificially assigned this table to have one ``xbrl_factoid`` during
        :meth:`transform_main`. Because this table only has one value for its
        ``xbrl_factoid`` column, all ``col_name_xbrl`` should be converted to
        "accumulated_depreciation".
        """
        return "accumulated_depreciation"

    @cache_df("dbf")
    def process_dbf(self, raw_df: pd.DataFrame) -> pd.DataFrame:
        """Accumulated Depreciation table specific DBF cleaning operations.

        The XBRL reports a utility_type which is always electric in this table, but
        which may be necessary for differentiating between different values when this
        data is combined with other tables. The DBF data doesn't report this value so we
        are adding it here for consistency across the two data sources.
        """
        return super().process_dbf(raw_df).assign(utility_type="electric")

    @cache_df("process_instant_xbrl")
    def process_instant_xbrl(self, df: pd.DataFrame) -> pd.DataFrame:
        """Pre-processing required to make the instant and duration tables compatible.

        This table has a rename that needs to take place in an unusual spot -- after the
        starting / ending balances have been usntacked, but before the instant &
        duration tables are merged. This method reverses the order in which these
        operations happen comapared to the inherited method. We also want to strip the
        ``accumulated_depreciation`` that appears on every plant functional class.
        """
        df = self.unstack_balances_to_report_year_instant_xbrl(df).pipe(
            self.rename_columns, rename_stage="instant_xbrl"
        )
        return df

    @cache_df("main")
    def transform_main(self, df: pd.DataFrame) -> pd.DataFrame:
        """Add ``depreciation_type`` then run default :meth:`transform_main`.

        We are adding ``depreciation_type`` as the ``xbrl_factoid`` column for this
        table with one value ("accumulated_depreciation") across the whole table. This
        table has multiple "dimension" columns such as ``utility_type`` and
        ``plant_function`` which differentiate what slice of a utility's assets each
        record pertains to. We added this new column as the ``xbrl_factoid`` of the
        table instead of using one of the dimensions of the table so that the table can
        conform to the same patern of treatment for these dimension columns.
        """
        df = df.assign(depreciation_type="accumulated_depreciation").pipe(
            super().transform_main
        )
        return df


class ElectricOperatingExpensesFerc1TableTransformer(Ferc1AbstractTableTransformer):
    """Transformer class for :ref:`electric_operating_expenses_ferc1` table."""

    table_id: TableIdFerc1 = TableIdFerc1.ELECTRIC_OPERATING_EXPENSES_FERC1
    has_unique_record_ids: bool = False

    def targeted_drop_duplicates_dbf(self, raw_df: pd.DataFrame) -> pd.DataFrame:
        """Drop incorrect duplicate from 2002.

        In 2002, utility_id_ferc1_dbf 96 reported two values for
        administrative_and_general_operation_expense. I found the correct value by
        looking at the prev_yr_amt value in 2003. This removes the incorrect row.
        """
        start_len = len(raw_df)
        raw_df = raw_df[
            ~((raw_df["report_year"] == 2002) & (raw_df["crnt_yr_amt"] == 35990321))
        ]
        if (dropped := start_len - len(raw_df)) > 1:
            raise AssertionError(f"More rows dropped than expected: {dropped}")
        logger.info("Heyyyy dropping that one row")
        return raw_df

    def convert_xbrl_metadata_json_to_df(
        self: Self,
        xbrl_metadata_json: dict[Literal["instant", "duration"], list[dict[str, Any]]],
    ) -> pd.DataFrame:
        """Default XBRL metadata processing and add a DBF-only xblr factoid.

        Note: we should probably parameterize this and add it into the standard
        :meth:`process_xbrl_metadata`.
        """
        tbl_meta = super().convert_xbrl_metadata_json_to_df(xbrl_metadata_json)
        dbf_only_facts = [
            {
                "xbrl_factoid": dbf_only_fact,
                "calculations": "[]",
                "balance": "credit",
                "ferc_account": pd.NA,
                "xbrl_factoid_original": dbf_only_fact,
                "is_within_table_calc": True,
                "row_type_xbrl": "reported_value",
            }
            for dbf_only_fact in ["load_dispatching_transmission_expense"]
        ]
        dbf_only_facts = pd.DataFrame(dbf_only_facts).convert_dtypes()
        return pd.concat([tbl_meta, dbf_only_facts])

    @cache_df(key="dbf")
    def process_dbf(self, raw_dbf: pd.DataFrame) -> pd.DataFrame:
        """Process DBF but drop a bad row that is flagged by drop_duplicates."""
        return super().process_dbf(self.targeted_drop_duplicates_dbf(raw_dbf))

    @cache_df("main")
    def transform_main(self, df):
        """After standard transform_main, assign utility type as electric."""
        return super().transform_main(df).assign(utility_type="electric")


class ElectricOperatingRevenuesFerc1TableTransformer(Ferc1AbstractTableTransformer):
    """Transformer class for :ref:`electric_operating_revenues_ferc1` table."""

    table_id: TableIdFerc1 = TableIdFerc1.ELECTRIC_OPERATING_REVENUES_FERC1
    has_unique_record_ids: bool = False

    def deduplicate_xbrl_factoid_xbrl_metadata(
        self, tbl_meta: pd.DataFrame
    ) -> pd.DataFrame:
        """Transform the metadata to reflect the transformed data.

        Employ the standard process for processing metadata. Then remove duplication on
        the basis of the ``xbrl_factoid``. This table used :meth:`wide_to_tidy` with three
        seperate value columns. Which results in one ``xbrl_factoid`` referencing three
        seperate data columns. This method grabs only one piece of metadata for each
        renamed ``xbrl_factoid``, preferring the calculated value or the factoid
        referencing the dollar columns.

        In an ideal world, we would have multiple pieces of metadata information (like
        calucations and ferc account #'s), for every single :meth:`wide_to_tidy` value
        column. We would probably want to employ that across the board - adding suffixes
        or something like that to stack the metadata in a similar fashion that we stack
        the data.
        """
        dupes_masks = tbl_meta.duplicated(subset=["xbrl_factoid"], keep=False)
        non_dupes = tbl_meta[~dupes_masks]
        dupes = tbl_meta[dupes_masks]
        # the metadata relating to dollar_value column *generally* had the same name as
        # the renamed xbrl_factoid. the outliers here are these two that have calcs for
        # the factoid we want to keep (we could also id them w/ their og factoid names
        # if that would be more straightforward)
        deduped = dupes[
            (dupes.xbrl_factoid == dupes.xbrl_factoid_original)
            | (
                dupes.xbrl_factoid.isin(["small_or_commercial", "large_or_industrial"])
                & (dupes.calculations != "[]")
            )
        ]
        tbl_meta_cleaned = pd.concat([non_dupes, deduped])
        assert ~tbl_meta_cleaned.duplicated(subset=["xbrl_factoid"]).all()

        # double check that we're getting only the guys we want
        missing = {
            factoid
            for factoid in tbl_meta.xbrl_factoid.unique()
            if factoid not in tbl_meta_cleaned.xbrl_factoid.unique()
        }
        if missing:
            raise AssertionError(
                "We expected to find no missing xbrl_factoid's after deduplication "
                f"but found {missing}"
            )
        return tbl_meta_cleaned

    @cache_df("main")
    def transform_main(self, df):
        """Add duplicate removal after standard transform_main & assign utility type."""
        return (
            super()
            .transform_main(df)
            .pipe(self.targeted_drop_duplicates)
            .assign(utility_type="electric")
        )

    @cache_df("main")
    def targeted_drop_duplicates(self, df):
        """Drop one duplicate records from 2011, utility_id_ferc1 295."""
        dupe_mask = (
            (df.utility_id_ferc1 == 295)
            & (df.report_year == 2011)
            & ((df.dollar_value == 3.33e8) | (df.dollar_value == 3.333e9))
        )

        return df[~dupe_mask].copy()


class CashFlowFerc1TableTransformer(Ferc1AbstractTableTransformer):
    """Transform class for :ref:`cash_flow_ferc1` table."""

    table_id: TableIdFerc1 = TableIdFerc1.CASH_FLOW_FERC1
    has_unique_record_ids: bool = False

    @cache_df("process_instant_xbrl")
    def process_instant_xbrl(self, df: pd.DataFrame) -> pd.DataFrame:
        """Pre-processing required to make the instant and duration tables compatible.

        This table has a rename that needs to take place in an unusual spot -- after the
        starting / ending balances have been usntacked, but before the instant &
        duration tables are merged. This method just reversed the order in which these
        operations happen, comapared to the inherited method.
        """
        df = self.unstack_balances_to_report_year_instant_xbrl(df).pipe(
            self.rename_columns, rename_stage="instant_xbrl"
        )
        return df

    @cache_df("main")
    def transform_main(self, df):
        """Add duplicate removal and validation after standard transform_main."""
        return (
            super()
            .transform_main(df)
            .pipe(self.targeted_drop_duplicates)
            .pipe(self.validate_start_end_balance)
        )

    @cache_df("main")
    def targeted_drop_duplicates(self, df):
        """Drop one duplicate record from 2020, utility_id_ferc1 2037.

        Note: This step could be avoided if we employed a :meth:`drop_invalid_rows`
        transform step with ``required_valid_cols = ["amount"]``
        """
        dupe_mask = (
            (df.utility_id_ferc1 == 237)
            & (df.report_year == 2020)
            & (df.amount_type == "dividends_on_common_stock")
            & (df.amount.isnull())
        )
        if (len_dupes := dupe_mask.value_counts().loc[True]) != 1:
            raise ValueError(f"Expected to find 1 duplicate record. Found {len_dupes}")
        return df[~dupe_mask].copy()

    @cache_df("main")
    def validate_start_end_balance(self, df):
        """Validate of start balance + net = end balance.

        Add a quick check to ensure the vast majority of the ending balances are
        calculable from the net change + the starting balance = the ending balance.
        """
        # calculate ending balance
        df.amount = pd.to_numeric(df.amount)
        end_bal_calc = (
            df[
                df.amount_type.isin(
                    [
                        "starting_balance",
                        "net_increase_decrease_in_cash_and_cash_equivalents",
                    ]
                )
            ]
            .groupby(["utility_id_ferc1", "report_year"])[["amount"]]
            .sum(min_count=2, numeric_only=True)
            .add_suffix("_ending_balace")
        )
        # grab reported ending balance & squish with the calculated version
        end_bal = df[df.amount_type == "ending_balance"].set_index(
            ["utility_id_ferc1", "report_year"]
        )
        logger.info(end_bal_calc.columns)
        end_bal.loc[:, "amount_ending_balace"] = end_bal_calc.amount_ending_balace

        # when both exist, are they close?
        end_bal_off = end_bal[
            ~np.isclose(end_bal.amount, end_bal.amount_ending_balace)
            & end_bal[["amount", "amount_ending_balace"]].notnull().all(axis="columns")
        ]
        if (end_bal_off_ratio := len(end_bal_off) / len(end_bal)) > 0.005:
            raise ValueError(
                f"Ahhh!! The ending balance isn't calculable in {end_bal_off_ratio:.2%}"
                " of records. Expected under 0.5%."
            )
        return df

    def convert_xbrl_metadata_json_to_df(
        self: Self,
        xbrl_metadata_json: dict[Literal["instant", "duration"], list[dict[str, Any]]],
    ) -> pd.DataFrame:
        """Transform the metadata to reflect the transformed data.

        Replace the name of the balance column reported in the XBRL Instant table with
        starting_balance / ending_balance since we pull those two values into their own
        separate labeled rows, each of which should get the original metadata for the
        Instant column.
        """
        meta = super().convert_xbrl_metadata_json_to_df(xbrl_metadata_json)
        ending_balance = meta[meta.xbrl_factoid == "starting_balance"].assign(
            xbrl_factoid="ending_balance"
        )
        return pd.concat([meta, ending_balance])


class ElectricitySalesByRateScheduleFerc1TableTransformer(
    Ferc1AbstractTableTransformer
):
    """Transform class for :ref:`electricity_sales_by_rate_schedule_ferc1` table."""

    table_id: TableIdFerc1 = TableIdFerc1.ELECTRICITY_SALES_BY_RATE_SCHEDULE_FERC1
    has_unique_record_ids: bool = False

    def add_axis_to_total_table_rows(self, df: pd.DataFrame):
        """Add total to the axis column for rows from the total table.

        Because we're adding the
        sales_of_electricity_by_rate_schedules_account_totals_304 table into the mix,
        we have a bunch of total values that get mixed in with all the _billed columns
        from the individual tables. If left alone, these totals aren't labeled in any
        way becuse they don't have the same _axis columns explaining what each of the
        values are. In order to distinguish them from the rest of the sub-total data we
        use this function to create an _axis value for them noting that they are totals.

        It's worth noting that there are also some total values in there already.
        Those would be hard to clean. The idea is that if you want the actual totals,
        don't try and sum the sub-components, look at the actual labeled total rows.

        This function relies on the ``sched_table_name`` column, so it must be called
        before that gets dropped.

        Args:
            df: The sales table with a ``sched_table_name`` column.
        """
        logger.info(f"{self.table_id.value}: Labeling total values.")
        df.loc[
            df["sched_table_name"]
            == "sales_of_electricity_by_rate_schedules_account_totals_304",
            ["sales_axis", "rate_schedule_description"],
        ] = "total"
        return df

    @cache_df(key="xbrl")
    def process_xbrl(
        self,
        raw_xbrl_instant: pd.DataFrame,
        raw_xbrl_duration: pd.DataFrame,
    ) -> pd.DataFrame:
        """Rename columns before running wide_to_tidy."""
        logger.info(f"{self.table_id.value}: Processing XBRL data pre-concatenation.")
        return (
            self.merge_instant_and_duration_tables_xbrl(
                raw_xbrl_instant, raw_xbrl_duration
            )
            .pipe(self.rename_columns, rename_stage="xbrl")
            .pipe(self.combine_axis_columns_xbrl)
            .pipe(self.add_axis_to_total_table_rows)
            .pipe(self.wide_to_tidy, source_ferc1=SourceFerc1.XBRL)
            .pipe(self.assign_record_id, source_ferc1=SourceFerc1.XBRL)
            .pipe(self.assign_utility_id_ferc1, source_ferc1=SourceFerc1.XBRL)
        )


class OtherRegulatoryLiabilitiesFerc1TableTransformer(Ferc1AbstractTableTransformer):
    """Transformer class for :ref:`other_regulatory_liabilities_ferc1` table."""

    table_id: TableIdFerc1 = TableIdFerc1.OTHER_REGULATORY_LIABILITIES_FERC1
    has_unique_record_ids = False


FERC1_TFR_CLASSES: Mapping[str, type[Ferc1AbstractTableTransformer]] = {
    "fuel_ferc1": FuelFerc1TableTransformer,
    "plants_steam_ferc1": PlantsSteamFerc1TableTransformer,
    "plants_small_ferc1": PlantsSmallFerc1TableTransformer,
    "plants_hydro_ferc1": PlantsHydroFerc1TableTransformer,
    "plant_in_service_ferc1": PlantInServiceFerc1TableTransformer,
    "plants_pumped_storage_ferc1": PlantsPumpedStorageFerc1TableTransformer,
    "transmission_statistics_ferc1": TransmissionStatisticsFerc1TableTransformer,
    "purchased_power_ferc1": PurchasedPowerFerc1TableTransformer,
    "electric_energy_sources_ferc1": ElectricEnergySourcesFerc1TableTransformer,
    "electric_energy_dispositions_ferc1": ElectricEnergyDispositionsFerc1TableTransformer,
    "utility_plant_summary_ferc1": UtilityPlantSummaryFerc1TableTransformer,
    "electric_operating_expenses_ferc1": ElectricOperatingExpensesFerc1TableTransformer,
    "balance_sheet_liabilities_ferc1": BalanceSheetLiabilitiesFerc1TableTransformer,
    "depreciation_amortization_summary_ferc1": DepreciationAmortizationSummaryFerc1TableTransformer,
    "balance_sheet_assets_ferc1": BalanceSheetAssetsFerc1TableTransformer,
    "income_statement_ferc1": IncomeStatementFerc1TableTransformer,
    "electric_plant_depreciation_changes_ferc1": ElectricPlantDepreciationChangesFerc1TableTransformer,
    "electric_plant_depreciation_functional_ferc1": ElectricPlantDepreciationFunctionalFerc1TableTransformer,
    "retained_earnings_ferc1": RetainedEarningsFerc1TableTransformer,
    "electric_operating_revenues_ferc1": ElectricOperatingRevenuesFerc1TableTransformer,
    "cash_flow_ferc1": CashFlowFerc1TableTransformer,
    "electricity_sales_by_rate_schedule_ferc1": ElectricitySalesByRateScheduleFerc1TableTransformer,
    "other_regulatory_liabilities_ferc1": OtherRegulatoryLiabilitiesFerc1TableTransformer,
}


def ferc1_transform_asset_factory(
    table_name: str,
    tfr_class: Ferc1AbstractTableTransformer,
    io_manager_key: str = "pudl_sqlite_io_manager",
    convert_dtypes: bool = True,
    generic: bool = False,
) -> AssetsDefinition:
    """Create an asset that pulls in raw ferc Form 1 assets and applies transformations.

    This is a convenient way to create assets for tables that only depend on raw dbf,
    raw xbrl instant and duration tables and xbrl metadata. For tables with additional
    upstream dependencies, create a stand alone asset using an asset decorator. See
    the plants_steam_ferc1 asset.

    Args:
        table_name: The name of the table to create an asset for.
        tfr_class: A transformer class cooresponding to the table_name.
        io_manager_key: the dagster io_manager key to use. None defaults
            to the fs_io_manager.
        convert_dtypes: convert dtypes of transformed dataframes.
        generic: If using GenericPlantFerc1TableTransformer pass table_id to constructor.

    Return:
        An asset for the clean table.
    """
    ins: Mapping[str, AssetIn] = {}

    listify = lambda x: x if isinstance(x, list) else [x]  # noqa: E731
    dbf_tables = listify(TABLE_NAME_MAP_FERC1[table_name]["dbf"])
    xbrl_tables = listify(TABLE_NAME_MAP_FERC1[table_name]["xbrl"])

    ins = {f"raw_dbf__{tn}": AssetIn(f"raw_ferc1_dbf__{tn}") for tn in dbf_tables}
    ins |= {
        f"raw_xbrl_instant__{tn}": AssetIn(f"raw_ferc1_xbrl__{tn}_instant")
        for tn in xbrl_tables
    }
    ins |= {
        f"raw_xbrl_duration__{tn}": AssetIn(f"raw_ferc1_xbrl__{tn}_duration")
        for tn in xbrl_tables
    }
    ins["clean_xbrl_metadata_json"] = AssetIn("clean_xbrl_metadata_json")

    table_id = TableIdFerc1(table_name)

    @asset(name=table_name, ins=ins, io_manager_key=io_manager_key)
    def ferc1_transform_asset(**kwargs: dict[str, pd.DataFrame]) -> pd.DataFrame:
        """Transform a FERC Form 1 table.

        Args:
            raw_dbf: raw dbf table.
            raw_xbrl_instant: raw XBRL instant table.
            raw_xbrl_duration: raw XBRL duration table.
            clean_xbrl_metadata_json: XBRL metadata json for all tables.

        Returns:
            transformed FERC Form 1 table.
        """
        # TODO: split the key by __, then groupby, then concatenate
        clean_xbrl_metadata_json = kwargs["clean_xbrl_metadata_json"]
        if generic:
            transformer = tfr_class(
                xbrl_metadata_json=clean_xbrl_metadata_json[table_name],
                table_id=table_id,
            )
        else:
            transformer = tfr_class(
                xbrl_metadata_json=clean_xbrl_metadata_json[table_name]
            )

        raw_dbf = pd.concat(
            [df for key, df in kwargs.items() if key.startswith("raw_dbf__")]
        )
        raw_xbrl_instant = pd.concat(
            [df for key, df in kwargs.items() if key.startswith("raw_xbrl_instant__")]
        )
        raw_xbrl_duration = pd.concat(
            [df for key, df in kwargs.items() if key.startswith("raw_xbrl_duration__")]
        )
        df = transformer.transform(
            raw_dbf=raw_dbf,
            raw_xbrl_instant=raw_xbrl_instant,
            raw_xbrl_duration=raw_xbrl_duration,
        )
        if convert_dtypes:
            df = convert_cols_dtypes(df, data_source="ferc1")
        return df

    return ferc1_transform_asset


def create_ferc1_transform_assets() -> list[AssetsDefinition]:
    """Create a list of transformed FERC Form 1 assets.

    Returns:
        A list of AssetsDefinitions where each asset is a clean ferc form 1 table.
    """
    assets = []
    for table_name, tfr_class in FERC1_TFR_CLASSES.items():
        # Bespoke exception. fuel must come before steam b/c fuel proportions are used to
        # aid in FERC plant ID assignment.
        if table_name != "plants_steam_ferc1":
            assets.append(ferc1_transform_asset_factory(table_name, tfr_class))
    return assets


ferc1_assets = create_ferc1_transform_assets()


@asset(io_manager_key="pudl_sqlite_io_manager")
def plants_steam_ferc1(
    clean_xbrl_metadata_json: dict[str, dict[str, list[dict[str, Any]]]],
    raw_ferc1_dbf__f1_steam: pd.DataFrame,
    raw_ferc1_xbrl__steam_electric_generating_plant_statistics_large_plants_402_duration: pd.DataFrame,
    raw_ferc1_xbrl__steam_electric_generating_plant_statistics_large_plants_402_instant: pd.DataFrame,
    fuel_ferc1: pd.DataFrame,
) -> pd.DataFrame:
    """Create the clean plants_steam_ferc1 table.

    Args:
            clean_xbrl_metadata_json: XBRL metadata json for all tables.
            raw_ferc1_dbf__f1_steam: Raw f1_steam table.
            raw_ferc1_xbrl__steam_electric_generating_plant_statistics_large_plants_402_duration: raw XBRL duration table.
            raw_ferc1_xbrl__steam_electric_generating_plant_statistics_large_plants_402_instant: raw XBRL instant table.
            fuel_ferc1: Transformed fuel_ferc1 table.

    Returns:
        Clean plants_steam_ferc1 table.
    """
    df = PlantsSteamFerc1TableTransformer(
        xbrl_metadata_json=clean_xbrl_metadata_json["plants_steam_ferc1"]
    ).transform(
        raw_dbf=raw_ferc1_dbf__f1_steam,
        raw_xbrl_instant=raw_ferc1_xbrl__steam_electric_generating_plant_statistics_large_plants_402_instant,
        raw_xbrl_duration=raw_ferc1_xbrl__steam_electric_generating_plant_statistics_large_plants_402_duration,
        transformed_fuel=fuel_ferc1,
    )
    return convert_cols_dtypes(df, data_source="ferc1")


def other_dimensions(table_names: list[str]) -> list[str]:
    """Get a list of the other dimension columns across all of the transformers."""
    # grab all of the dimensions columns that we are currently verifying as a part of
    # reconcile_table_calculations
    other_dimensions = [
        FERC1_TFR_CLASSES[
            table_name
        ]().params.reconcile_table_calculations.subtotal_column
        for table_name in table_names
    ]
    # remove nulls and dedupe
    other_dimensions = [sub for sub in other_dimensions if sub]
    other_dimensions = list(set(other_dimensions))
    return other_dimensions


def table_to_xbrl_factoid_name() -> dict[str, str]:
    """Build a dictionary of table name (keys) to ``xbrl_factiod`` column name."""
    return {
        table_name: transformer().params.xbrl_factoid_name
        for (table_name, transformer) in FERC1_TFR_CLASSES.items()
    }


@asset(
    ins={
        table_name: AssetIn(table_name)
        for table_name in FERC1_TFR_CLASSES
        if table_name != "plants_steam_ferc1"
    }
)
def table_dimensions_ferc1(**kwargs) -> pd.DataFrame:
    """Build a table of values of dimensions observed in the transformed data tables.

    Compile a dataframe indicating what distinct values are observed in the data for
    each dimension column in association with each unique combination of ``table_name``
    and ``xbrl_factoid``. E.g. for all factoids found in the
    :ref:`electric_plant_depreciation_functional_ferc1` table,
    the only value observed for ``utility_type`` is ``electric`` and the values observed
    for ``plant_status`` include: ``future``, ``in_service``, ``leased`` and ``total``.

    We need to include the ``xbrl_factoid`` column because these dimensions can differ
    based on the ``xbrl_factoid``. So we first rename all of the columns which
    contain the ``xbrl_factoid`` using :func:`table_to_xbrl_factoid_name` rename
    dictionary. Then we concatenate all of the tables together and drop duplicates so
    we have unique instances of observed ``table_name`` and ``xbrl_factoid`` and the
    other dimension columns found in :func:`other_dimensions`.
    """
    table_to_xbrl_factoid_name_dict = table_to_xbrl_factoid_name()
    tbls = {
        name: df.assign(table_name=name).rename(
            columns={table_to_xbrl_factoid_name_dict[name]: "xbrl_factoid"}
        )
        for (name, df) in kwargs.items()
    }
    dimensions = (
        pd.concat(tbls.values())[
            ["table_name", "xbrl_factoid"]
            + other_dimensions(table_names=list(FERC1_TFR_CLASSES))
        ]
        .drop_duplicates()
        .reset_index(drop=True)
    )
    return dimensions


@asset(
    ins={
        "clean_xbrl_metadata_json": AssetIn("clean_xbrl_metadata_json"),
        "table_dimensions_ferc1": AssetIn("table_dimensions_ferc1"),
    },
    io_manager_key=None,  # Change to sqlite_io_manager...
)
def metadata_xbrl_ferc1(**kwargs) -> pd.DataFrame:
    """Build a table of all of the tables' XBRL metadata."""
    clean_xbrl_metadata_json = kwargs["clean_xbrl_metadata_json"]
    table_dimensions_ferc1 = kwargs["table_dimensions_ferc1"]
    tbl_metas = []
    for table_name, trans in FERC1_TFR_CLASSES.items():
        tbl_meta = (
            trans(xbrl_metadata_json=clean_xbrl_metadata_json[table_name])
            .xbrl_metadata[
                [
                    "xbrl_factoid",
                    "xbrl_factoid_original",
                    "is_within_table_calc",
                ]
            ]
            .assign(table_name=table_name)
        )
        tbl_metas.append(tbl_meta)
    dimensions = other_dimensions(table_names=list(FERC1_TFR_CLASSES))
    metadata_all = (
        pd.concat(tbl_metas)
        .reset_index(drop=True)
        .assign(**{dim: pd.NA for dim in dimensions})
        .pipe(
            make_calculation_dimensions_explicit,
            table_dimensions_ferc1=table_dimensions_ferc1,
            dimensions=dimensions,
        )
    )
    return metadata_all


@asset(
    ins={
        "clean_xbrl_metadata_json": AssetIn("clean_xbrl_metadata_json"),
        "table_dimensions_ferc1": AssetIn("table_dimensions_ferc1"),
        "metadata_xbrl_ferc1": AssetIn("metadata_xbrl_ferc1"),
    },
    io_manager_key=None,  # Change to sqlite_io_manager...
)
def calculation_components_xbrl_ferc1(**kwargs) -> pd.DataFrame:
    """Create calculation-compnent table from table-level metadata."""
    clean_xbrl_metadata_json = kwargs["clean_xbrl_metadata_json"]
    table_dimensions_ferc1 = kwargs["table_dimensions_ferc1"]
    metadata_xbrl_ferc1 = kwargs["metadata_xbrl_ferc1"]
    # compile all of the calc comp tables.
    calc_metas = []
    for table_name, transformer in FERC1_TFR_CLASSES.items():
        calc_meta = transformer(
            xbrl_metadata_json=clean_xbrl_metadata_json[table_name]
        ).xbrl_calculations
        calc_metas.append(calc_meta)
    # squish all of the calc comp tables then add in the implicit table dimensions
    dimensions = other_dimensions(table_names=list(FERC1_TFR_CLASSES))
    calc_components = (
        pd.concat(calc_metas)
        .astype({dim: pd.StringDtype() for dim in dimensions})
        .pipe(
            make_calculation_dimensions_explicit,
            table_dimensions_ferc1,
            dimensions=dimensions,
        )
        .pipe(
            assign_parent_dimensions,
            table_dimensions=table_dimensions_ferc1,
            dimensions=dimensions,
        )
        .pipe(
            infer_intra_factoid_totals,
            meta_w_dims=metadata_xbrl_ferc1,
            table_dimensions=table_dimensions_ferc1,
            dimensions=dimensions,
        )
    )

    # Defensive testing on this table!

    assert calc_components[["table_name", "xbrl_factoid"]].notnull().all(axis=1).all()

    calc_cols = ["table_name", "xbrl_factoid"] + dimensions
    calc_and_parent_cols = calc_cols + [f"{col}_parent" for col in calc_cols]

    missing_from_calcs_idx = (
        calc_components[calc_components.table_name.isin(FERC1_TFR_CLASSES.keys())]
        .set_index(calc_cols)
        .index.difference(metadata_xbrl_ferc1.set_index(calc_cols).index)
    )
    # ensure that none of the calculation components that are missing from the metadata
    # table are from any of the exploded tables.
    missing_calcs = calc_components.set_index(calc_cols).loc[missing_from_calcs_idx]
    if not missing_calcs.empty:
        raise AssertionError(
            # logger.warning(
            f"Found missing calculations from the exploded tables:\n{missing_calcs=}"
        )
    check_for_calc_components_duplicates(
        calc_components,
        table_names_known_dupes=["electricity_sales_by_rate_schedule_ferc1"],
        idx=calc_and_parent_cols,
    )

    # check for parent/child duplicates. again need to remove the
    # electricity_sales_by_rate_schedule_ferc1 table. Null hack bc comparing pandas
    # nulls
    self_refs_mask = calc_components[calc_and_parent_cols].fillna("NULL HACK").apply(
        lambda x: all(x[col] == x[f"{col}_parent"] for col in calc_cols), axis=1
    ) & (calc_components.table_name != "electricity_sales_by_rate_schedule_ferc1")
    if not (parent_child_dupes := calc_components.loc[self_refs_mask]).empty:
        raise AssertionError(
            f"Found {len(parent_child_dupes)} calcuations where the parent and child "
            f"columns are identical and expected 0.\n{parent_child_dupes=}"
        )

    assert unexpected_total_components(calc_components, dimensions).empty
    # Remove convert_dtypes() once we're writing to the DB using enforce_schema()
    return calc_components.convert_dtypes()


def unexpected_total_components(
    calc_comps: pd.DataFrame, dimensions: list[str]
) -> pd.DataFrame:
    """Find unexpected components in within-fact total calculations.

    This doesn't check anything about the calcs we get from the metadata, we
    are only looking at within-fact totals which we've added ourselves.

    Finds calculation relationships where:

    - child components that do not match with parent in non-total dimensions.

      - For example, if utility_type_parent is not "total", then utility_type
        must be the same as utility_type_parent.

    - child components, that share table_name/xbrl_factoid with their parent,
      that have "total" for any dimension - these should be represented by
      *their* child components

    Args:
        calc_comps: calculation component join table
        dimensions: list of dimensions we resolved "total" values for
    """
    parent_dimensions = [f"{dim}_parent" for dim in dimensions]
    totals_mask = (
        (calc_comps[parent_dimensions] == "total").any(axis="columns")
        & (calc_comps["table_name_parent"] == calc_comps["table_name"])
        & (calc_comps["xbrl_factoid_parent"] == calc_comps["xbrl_factoid"])
    )
    calcs_with_totals = calc_comps[totals_mask]

    unexpected_links = []
    for child_dim in dimensions:
        mismatched_non_total = (
            calcs_with_totals[f"{child_dim}_parent"] != calcs_with_totals[child_dim]
        ) & (calcs_with_totals[f"{child_dim}_parent"] != "total")
        children_with_totals = calcs_with_totals[child_dim] == "total"
        unexpected_links.append(
            calcs_with_totals[mismatched_non_total | children_with_totals][
                ["table_name_parent", "xbrl_factoid_parent"]
                + parent_dimensions
                + ["table_name", "xbrl_factoid"]
                + dimensions
            ]
        )
    return pd.concat(unexpected_links)


def check_for_calc_components_duplicates(
    calc_components: pd.DataFrame, table_names_known_dupes: list[str], idx: list[str]
) -> None:
    """Check for duplicates calculation records.

    We need to remove the electricity_sales_by_rate_schedule_ferc1 bc there are
    duplicate renamed factoids in that table (originally billed/unbilled).
    """
    calc_components_test = (
        calc_components[
            ~calc_components.table_name_parent.isin(table_names_known_dupes)
        ]
        .set_index(idx)
        .sort_index()
    )
    if not calc_components_test.index.is_unique:
        raise AssertionError(
            f"Found duplicates based on {idx=} when expected none.\n"
            f"{calc_components_test[calc_components_test.index.duplicated(keep=False)]}"
        )


def make_calculation_dimensions_explicit(
    calculation_components: pd.DataFrame,
    table_dimensions_ferc1: pd.DataFrame,
    dimensions: list[str],
    parent: bool = False,
) -> pd.DataFrame:
    """Fill in null dimensions w/ the values observed in :func:`table_dimensions_ferc1`.

    In the raw XBRL metadata's calculations, there is an implicit assumption that
    calculated values are aggregated within categorical columns called Axes or
    dimensions, in addition to being grouped by date, utility, table, and fact. The
    dimensions and their values don't need to be specified explicitly in the calculation
    components because the same calculation is assumed to apply in all cases.

    We have extended this calculation system to allow independent calculations to be
    specified for different values within a given dimension. For example, the
    :ref:`utility_plant_summary_ferc1` table contains records with a variety of
    different ``utility_type`` values (gas, electric, etc.). For many combinations of
    fact and ``utility_type``, no more detailed information about the soruce of the data
    is available, but for some, and only in the case of electric utilities, much more
    detail can be found in the :ref:`plant_in_service_ferc1` table. In order to use this
    additional information when it is available, we sometimes explicitly specify
    different calculations for different values of additional dimension columns.

    This function uses the observed associations between ``table_name``,
    ``xbrl_factoid`` and the other dimension columns compiled by
    :func:`table_dimensions_ferc1` to fill in missing (previously implied) dimension
    values in the calculation components table.

    This is often a broadcast merge because many tables contain many values within these
    dimension columns, so it is expected that new calculation component table will have
    many more records than the input calculation components table.

    Any dimension that was already specified in the calculation fixes will be left
    unchanged. If no value of a particular dimension has ever been observed in
    association with a given combination of ``table_name`` and ``xbrl_factoid`` it will
    remain null.

    Args:
        calculation_components: a table of calculation component records which have had
            some manual calculation fixes applied.
        table_dimensions_ferc1: table with all observed values of
            :func:`other_dimensions` for each ``table_name`` and ``xbrl_factoid``
        dimensions: list of dimension columns to check.
        parent: boolean to indicate whether or not the dimensions to be added are
            the parental dimensions or the child dimensions.
    """
    logger.info(f"Adding {dimensions=} into calculation component table.")
    calc_comps_w_dims = calculation_components.copy()
    on_cols = ["table_name", "xbrl_factoid"]
    if parent:
        table_dimensions_ferc1 = table_dimensions_ferc1.rename(
            columns={col: f"{col}_parent" for col in on_cols}
            | {dim: f"{dim}_parent" for dim in dimensions}
        )
        on_cols = [f"{col}_parent" for col in on_cols]
        dimensions = [f"{dim}_parent" for dim in dimensions]
    # for each dimension, use split/apply/combine. when there are no dims explict in
    # the calc components, merge in all of the dims.
    for dim_col in dimensions:
        # extract the unique observed instances of this one dimension column & add the
        # _calc suffix so we can merge onto the calculation components.
        observed_dim = (
            table_dimensions_ferc1[on_cols + [dim_col]]
            .drop_duplicates()
            .dropna(subset=dim_col)
        )  # bc there are dupes after we removed the other dim cols

        null_dim_mask = calc_comps_w_dims[dim_col].isnull()
        null_dim = calc_comps_w_dims[null_dim_mask].drop(columns=[dim_col])
        calc_comps_w_implied_dims = pd.merge(
            null_dim,
            observed_dim,
            on=on_cols,
            how="left",
        )
        calc_comps_w_explicit_dims = calc_comps_w_dims[~null_dim_mask]
        calc_comps_w_dims = pd.concat(
            [calc_comps_w_implied_dims, calc_comps_w_explicit_dims]
        )
    return calc_comps_w_dims


def assign_parent_dimensions(
    calc_components: pd.DataFrame, table_dimensions: pd.DataFrame, dimensions: list[str]
) -> pd.DataFrame:
    """Add dimensions to calculation parents.

    We now add in parent-dimension values for all of the original calculation component
    records using the observed dimensions.

    Args:
        calc_components: a table of calculation component records which have had some
            manual calculation fixes applied.
        table_dimensions: table with all observed values of :func:`other_dimensions` for
            each ``table_name`` and ``xbrl_factoid``.
        dimensions: list of dimension columns to check.
    """
    if calc_components.empty:
        return calc_components.assign(**{f"{dim}_parent": pd.NA for dim in dimensions})
    # desired: add parental dimension columns
    for dim in dimensions:
        # split the nulls and non-nulls. If the child dim is null, then we can run the
        # parent factoid through make_calculation_dimensions_explicit to get it's dims.
        # if a child fact has dims, we need to merge the dimensions using the dim of the
        # child and the dim of the parent bc we don't want to broadcast merge all parent
        # dims to all child dims. We are assuming here that if a child is has a dim
        null_dim_mask = calc_components[dim].isnull()
        calc_components_null = make_calculation_dimensions_explicit(
            calculation_components=calc_components[null_dim_mask].assign(
                **{f"{dim}_parent": pd.NA}
            ),
            table_dimensions_ferc1=table_dimensions,
            dimensions=[dim],
        )
        parent_dim_idx = ["table_name_parent", "xbrl_factoid_parent", f"{dim}_parent"]
        calc_components_non_null = calc_components[~null_dim_mask]
        table_dimensions_non_null = table_dimensions.rename(
            columns={col: f"{col}_parent" for col in table_dimensions}
        )[parent_dim_idx].drop_duplicates()
        calc_components_non_null = pd.merge(
            left=calc_components_non_null,
            right=table_dimensions_non_null,
            left_on=["table_name_parent", "xbrl_factoid_parent", dim],
            right_on=parent_dim_idx,
            how="left",
        )
        calc_components = pd.concat(
            [calc_components_null, calc_components_non_null]
        ).reset_index(drop=True)

    return calc_components


def infer_intra_factoid_totals(
    calc_components: pd.DataFrame,
    meta_w_dims: pd.DataFrame,
    table_dimensions: pd.DataFrame,
    dimensions: list[str],
) -> pd.DataFrame:
    """Define dimension total calculations.

    Some factoids are marked as a total along some dimension in the metadata,
    which means that they are the sum of all the non-total factoids along that
    dimension.

    We match the parent factoids from the metadata to child factoids from the
    table_dimensions. We treat "total" as a wildcard value.

    We exclude child factoids that are themselves totals, because that would
    result in a double-count.

    Here are a few examples:

    Imagine a factoid with the following dimensions & values:

    - utility types: "total", "gas", "electric";
    - plant status: "total", "in_service", "future"

    Then the following parents would match/not-match:

    - parent: "total", "in_service"

      - child: "gas", "in_service" WOULD match.
      - child: "electric", "in_service" WOULD match.
      - child: "electric", "future" WOULD NOT match.

    - parent: "total", "total"

      - child: "gas", "in_service" WOULD match.
      - child: "electric", "future" WOULD match.

    See the unit test in ferc1_test.py for more details.

    To be able to define these within-dimension calculations we also add dimension
    columns to all of the parent factoids in the table.

    Args:
        calc_components: a table of calculation component records which have had some
            manual calculation fixes applied. Passed through unmodified.
        meta_w_dims: metadata table with the dimensions.
        table_dimensions: table with all observed values of :func:`other_dimensions` for
            each ``table_name`` and ``xbrl_factoid``.
        dimensions: list of dimension columns to check.

    Returns:
        An table associating calculation components with the parents they will be
        aggregated into. The components and the parents are each identified by
        ``table_name``, ``xbrl_factoid``, and columns defining the additional dimensions
        (``utility_type``, ``plant_status``, ``plant_function``). The parent columns
        have a ``_parent`` suffix.
    """
    child_candidates = table_dimensions[
        ~(table_dimensions[dimensions] == "total").any(axis="columns")
    ]

    total_comps = []

    # check *every* combination of dimensions that could have any total values
    dim_combos = itertools.chain.from_iterable(
        itertools.combinations(dimensions, i + 1) for i in range(len(dimensions))
    )
    for _total_dims in dim_combos:
        total_dims = list(_total_dims)
        parents = meta_w_dims.dropna(subset=total_dims).loc[
            (meta_w_dims[total_dims] == "total").all(axis="columns")
        ]
        if parents.empty:
            continue

        # There's no wildcard merge in Pandas, so we just ignore whichever
        # columns have "total"
        non_total_cols = ["table_name", "xbrl_factoid"] + [
            d for d in dimensions if d not in total_dims
        ]
        total_comps.append(
            pd.merge(
                left=parents,
                right=child_candidates,
                on=non_total_cols,
                how="inner",
                suffixes=("_parent", ""),
            ).assign(
                is_within_table_calc=True,
                weight=1,
                table_name_parent=lambda x: x.table_name,
                xbrl_factoid_parent=lambda x: x.xbrl_factoid,
            )
        )

    child_node_pk = ["table_name", "xbrl_factoid"] + dimensions
    parent_node_pk = [f"{col}_parent" for col in child_node_pk]
    relationship_cols = ["is_within_table_calc", "weight"]
    all_expected_cols = parent_node_pk + child_node_pk + relationship_cols
    inferred_totals = (
        pd.concat(total_comps).reindex(columns=all_expected_cols).reset_index(drop=True)
    )

    # merge() will have dropped shared columns, so re-fill with child values:
    child_values = inferred_totals[["table_name", "xbrl_factoid"] + dimensions].rename(
        lambda dim: f"{dim}_parent", axis="columns"
    )
    inferred_totals = inferred_totals.fillna(child_values)
    calcs_with_totals = pd.concat([calc_components, inferred_totals])

    # verification + deduping below.

    check_for_calc_components_duplicates(
        calcs_with_totals,
        table_names_known_dupes=[
            "electricity_sales_by_rate_schedule_ferc1",
        ],
        idx=parent_node_pk + child_node_pk,
    )

    # only drop duplicates if the table_name is in known dupes list.
    calcs_with_totals = calcs_with_totals.drop_duplicates(
        parent_node_pk + child_node_pk, keep="first"
    )
    assert calcs_with_totals[calcs_with_totals.duplicated()].empty
    return calcs_with_totals<|MERGE_RESOLUTION|>--- conflicted
+++ resolved
@@ -3994,7 +3994,6 @@
     table_id: TableIdFerc1 = TableIdFerc1.UTILITY_PLANT_SUMMARY_FERC1
     has_unique_record_ids: bool = False
 
-<<<<<<< HEAD
     def process_xbrl(
         self: Self, raw_xbrl_instant: pd.DataFrame, raw_xbrl_duration: pd.DataFrame
     ) -> pd.DataFrame:
@@ -4004,7 +4003,7 @@
             == raw_xbrl_instant["report_year"].astype("int64")
         ]
         return super().process_xbrl(all_current_year, raw_xbrl_duration)
-=======
+
     def convert_xbrl_metadata_json_to_df(
         self: Self,
         xbrl_metadata_json: dict[Literal["instant", "duration"], list[dict[str, Any]]],
@@ -4043,7 +4042,6 @@
 
         tbl_meta = pd.concat([tbl_meta, new_fact]).reset_index(drop=True)
         return tbl_meta
->>>>>>> ee2b7262
 
     def transform_main(self: Self, df: pd.DataFrame) -> pd.DataFrame:
         """Default transforming, plus spot fixing and building aggregate xbrl_factoid."""
