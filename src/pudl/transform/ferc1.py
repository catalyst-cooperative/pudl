--- conflicted
+++ resolved
@@ -733,6 +733,10 @@
         table_name: name of the PUDL table.
         params: :class:`CheckTableCalculations` parameters.
     """
+    # If we don't have this value, we aren't doing any calculation checking:
+    if params.column_to_check is None:
+        return df
+
     # skip the calculations that have any components from other tables.
     # this could be removed/moved to when we deal with inter-table calcs.
     inter_table_calculated_values = list(
@@ -792,25 +796,6 @@
     ]
     calced_values = calculated_df[(calculated_df.abs_diff.notnull())]
     off_ratio = len(off_df) / len(calced_values)
-    if off_ratio > 0:
-        logger.warning(
-            f"{table_name}: has {len(off_df)} ({off_ratio:.02%}) records that don't "
-            "calculate exactly."
-        )
-
-    if off_ratio > 0 and off_ratio <= params.calculation_tolerance:
-        logger.info(
-            "Creating correction records to make calculations match reported values."
-        )
-        corrections = off_df.copy()
-        corrections[params.column_to_check] = (
-            corrections[params.column_to_check] - corrections["calculated_amount"]
-        )
-        corrections[xbrl_factoid_name] = corrections[xbrl_factoid_name] + "_correction"
-        corrections["row_type_xbrl"] = "correction"
-        corrections["record_id"] = pd.NA
-
-        calculated_df = pd.concat([calculated_df, corrections], axis="index")
 
     if off_ratio > params.calculation_tolerance:
         raise AssertionError(
@@ -818,8 +803,25 @@
             f"of {params.calculation_tolerance}."
         )
 
-<<<<<<< HEAD
-=======
+    # We'll only get here if the proportion of calculations that are off is acceptable
+    if off_ratio > 0:
+        logger.info(
+            f"{table_name}: has {len(off_df)} ({off_ratio:.02%}) records whose "
+            "calculations don't match. Adding correction records to make calculations "
+            "match reported values."
+        )
+        corrections = off_df.copy()
+        corrections[params.column_to_check] = (
+            corrections[params.column_to_check] - corrections["calculated_amount"]
+        )
+        corrections[xbrl_factoid_name] = corrections[xbrl_factoid_name] + "_correction"
+        corrections["row_type_xbrl"] = "correction"
+        corrections["record_id"] = pd.NA
+
+        calculated_df = pd.concat(
+            [calculated_df, corrections], axis="index"
+        ).reset_index()
+
     # Check that sub-total calculations sum to total.
     if params.subtotal_column is not None:
         sub_group_col = params.subtotal_column
@@ -851,7 +853,6 @@
                 f"of {params.subtotal_calculation_tolerance}."
             )
 
->>>>>>> fe4fc9ef
     return calculated_df
 
 
