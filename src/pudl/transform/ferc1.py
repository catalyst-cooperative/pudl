"""Classes & functions to process FERC Form 1 data before loading into the PUDL DB.

Note that many of the classes/objects here inherit from/are instances of classes defined
in :mod:`pudl.transform.classes`. Their design and relationships to each other are
documented in that module.

See :mod:`pudl.transform.params.ferc1` for the values that parameterize many of these
transformations.
"""
import enum
import importlib.resources
import re
from collections import namedtuple

import numpy as np
import pandas as pd
import sqlalchemy as sa

import pudl
from pudl.analysis.classify_plants_ferc1 import (
    plants_steam_assign_plant_ids,
    plants_steam_validate_ids,
)
from pudl.extract.ferc1 import TABLE_NAME_MAP
from pudl.helpers import convert_cols_dtypes
from pudl.metadata.classes import DataSource
from pudl.metadata.dfs import FERC_DEPRECIATION_LINES
from pudl.settings import Ferc1Settings
from pudl.transform.classes import (
    AbstractTableTransformer,
    InvalidRows,
    RenameColumns,
    TableTransformParams,
    TransformParams,
    cache_df,
    enforce_snake_case,
)

# This is only here to keep the module importable. Removal Breaks legacy functions.
CONSTRUCTION_TYPE_CATEGORIES = {}

logger = pudl.logging_helpers.get_logger(__name__)


################################################################################
# FERC 1 Transform Parameter Models
################################################################################
@enum.unique
class Ferc1Source(enum.Enum):
    """Enumeration of allowed FERC 1 raw data sources."""

    XBRL = "xbrl"
    DBF = "dbf"


@enum.unique
class Ferc1TableId(enum.Enum):
    """Enumeration of the allowed FERC 1 table IDs.

    Hard coding this doesn't seem ideal. Somehow it should be either defined in the
    context of the Package, the Ferc1Settings, an etl_group, or DataSource. All of the
    table transformers associated with a given data source should have a table_id that's
    from that data source's subset of the database. Where should this really happen?
    Alternatively, the allowable values could be derived *from* the structure of the
    Package. But this works for now.
    """

    FUEL_FERC1 = "fuel_ferc1"
    PLANTS_STEAM_FERC1 = "plants_steam_ferc1"
    PLANTS_HYDRO_FERC1 = "plants_hydro_ferc1"
    PLANTS_SMALL_FERC1 = "plants_small_ferc1"
    PLANTS_PUMPED_STORAGE_FERC1 = "plants_pumped_storage_ferc1"
    PLANT_IN_SERVICE_FERC1 = "plant_in_service_ferc1"
    PURCHASED_POWER_FERC1 = "purchased_power_ferc1"


class Ferc1RenameColumns(TransformParams):
    """Dictionaries for renaming either XBRL or DBF derived FERC 1 columns.

    This is FERC 1 specific, because we need to store both DBF and XBRL rename
    dictionaires separately. Note that this parameter model does not have its own unique
    transform function. Like the generic :class:`pudl.transform.classes.RenameColumns`
    it depends on the build in :meth:`pd.rename` method, which is called with the values
    DBF or XBRL parameters depending on the context.

    Potential parameters validations that could be implemented

    * Validate that all keys appear in the original dbf/xbrl sources.
      This has to be true, but right now we don't have stored metadata enumerating all
      of the columns that exist in the raw data, so we don't have anything to check
      against. Implement once when we have schemas defined for after the extract step.

    * Validate all values appear in PUDL tables, and all expected PUDL names are mapped.
      Actually we can't require that the rename values appear in the PUDL tables,
      because there will be cases in which the original column gets dropped or modified,
      e.g. in the case of unit conversions with a column rename.
    """

    dbf: RenameColumns = {}
    xbrl: RenameColumns = {}


class Ferc1TableTransformParams(TableTransformParams):
    """A model defining what TransformParams are allowed for FERC Form 1.

    This adds additional parameter models beyond the ones inherited from the
    :class:`pudl.transform.classes.AbstractTableTransformer` class.
    """

    class Config:
        """Only allow the known table transform params."""

        extra = "forbid"

    rename_columns_ferc1: Ferc1RenameColumns = Ferc1RenameColumns(
        dbf=RenameColumns(),
        xbrl=RenameColumns(),
    )
    rename_columns_instant_xbrl: RenameColumns = RenameColumns()
    rename_columns_duration_xbrl: RenameColumns = RenameColumns()


################################################################################
# FERC 1 specific Column, MultiColumn, and Table Transform Functions
# (empty for now, but we anticipate there will be some)
################################################################################


################################################################################
# FERC 1 transform helper functions. Probably to be integrated into a class
# below as methods or moved to a different module once it's clear where they belong.
################################################################################
def get_ferc1_dbf_rows_to_map(ferc1_engine: sa.engine.Engine) -> pd.DataFrame:
    """Identify DBF rows that need to be mapped to XBRL columns.

    Select all records in the ``f1_row_lit_tbl`` where the row literal associated with a
    given combination of table and row number is different from the preceeding year.
    This is the smallest set of records which we can use to reproduce the whole table by
    expanding the time series to include all years, and forward filling the row
    literals.
    """
    idx_cols = ["sched_table_name", "row_number", "report_year"]
    data_cols = ["row_literal"]
    row_lit = pd.read_sql(
        "f1_row_lit_tbl", con=ferc1_engine, columns=idx_cols + data_cols
    ).sort_values(idx_cols)
    row_lit["shifted"] = row_lit.groupby(
        ["sched_table_name", "row_number"]
    ).row_literal.shift()
    row_lit["changed"] = row_lit.row_literal != row_lit.shifted
    return row_lit.loc[row_lit.changed, idx_cols + data_cols]


def update_ferc1_dbf_xbrl_glue(ferc1_engine: sa.engine.Engine) -> pd.DataFrame:
    """Regenerate the FERC 1 DBF+XBRL glue while retaining existing mappings.

    Reads all rows that need to be mapped out of the ``f1_row_lit_tbl`` and appends
    columns containing any previously mapped values, returning the resulting dataframe.
    """
    idx_cols = ["sched_table_name", "row_number", "report_year"]
    all_rows = get_ferc1_dbf_rows_to_map(ferc1_engine).set_index(idx_cols)
    with importlib.resources.open_text(
        "pudl.package_data.ferc1", "dbf_to_xbrl.csv"
    ) as file:
        mapped_rows = (
            pd.read_csv(file).set_index(idx_cols).drop(["row_literal"], axis="columns")
        )
    return (
        pd.concat([all_rows, mapped_rows], axis="columns")
        .reset_index()
        .sort_values(["sched_table_name", "report_year", "row_number"])
    )


def get_ferc1_dbf_xbrl_glue(dbf_table_name: str) -> pd.DataFrame:
    """Read the DBF+XBRL glue and expand it to cover all DBF years."""
    with importlib.resources.open_text(
        "pudl.package_data.ferc1", "dbf_to_xbrl.csv"
    ) as file:
        row_map = pd.read_csv(
            file,
            usecols=[
                "sched_table_name",
                "report_year",
                "row_number",
                "row_type",
                "xbrl_column_stem",
            ],
        )
    # Select only the rows that pertain to dbf_table_name
    row_map = row_map.loc[
        row_map.sched_table_name == dbf_table_name,
        ["report_year", "row_number", "row_type", "xbrl_column_stem"],
    ]
    # Indicate which rows have unmappable headers in them, to differentiate them from
    # null values in the exhaustive index we create below.
    # We need the ROW_HEADER sentinel value so we can distinguish
    # between two different reasons that we might find NULL values in the
    # xbrl_column_stem field:
    # 1. It's NULL because it's between two valid mapped values (the NULL was created
    #    in our filling of the time series) and should thus be filled in, or
    # 2. It's NULL because it was a header row in the DBF data, which means it should
    #    NOT be filled in. Without the HEADER_ROW value, when a row number from year X
    #    becomes associated with a non-header row in year X+1
    #    the ffill will keep right on filling, associating all of the new header rows
    #    with the value of xbrl_column_stem that was associated with the old row number.
    row_map.loc[
        (row_map.row_type == "header") & (row_map.xbrl_column_stem.isna()),
        "xbrl_column_stem",
    ] == "HEADER_ROW"
    row_map = row_map.drop(["row_type"], axis="columns")

    # Create an index containing all possible index values:
    idx = pd.MultiIndex.from_product(
        [
            Ferc1Settings().dbf_years,
            row_map.row_number.unique(),
        ],
        names=["report_year", "row_number"],
    )

    # Concatenate the row map with the empty index, so we have blank spaces to fill:
    row_map = pd.concat(
        [
            pd.DataFrame(index=idx),
            row_map.set_index(["report_year", "row_number"]),
        ],
        axis="columns",
    ).reset_index()

    # Forward fill missing XBRL column names, until a new definition for the row
    # number is encountered:
    row_map["xbrl_column_stem"] = row_map.groupby(
        "row_number"
    ).xbrl_column_stem.transform("ffill")
    # Drop any rows that do not actually map between DBF rows and XBRL columns:
    row_map = row_map.replace({"xbrl_column_stem": {"HEADER_ROW": np.nan}}).dropna(
        subset=["xbrl_column_stem"]
    )
    return row_map


################################################################################
# FERC 1 specific TableTransformer classes
################################################################################
class Ferc1AbstractTableTransformer(AbstractTableTransformer):
    """An abstract class defining methods common to many FERC Form 1 tables.

    This subclass remains abstract because it does not define transform_main(), which
    is always going to be table-specific.

    * Methods that only apply to XBRL data should end with _xbrl
    * Methods that only apply to DBF data should end with _dbf
    """

    table_id: Ferc1TableId
    parameter_model = Ferc1TableTransformParams
    params: parameter_model

<<<<<<< HEAD
    @cache_df(key="start")
=======
    has_unique_record_ids: bool = True
    """True if each record in the transformed table corresponds to one input record.

    For tables that have been transformed from wide-to-tidy format, or undergone other
    kinds of reshaping, there is not a simple one-to-one relationship between input and
    output records, and so we should not expect record IDs to be unique. In those cases
    they serve only a forensic purpose, telling us where to find the original source of
    the transformed data.
    """

    @cache_df(key="main")
>>>>>>> 33902f88
    def transform_start(
        self,
        raw_dbf: pd.DataFrame,
        raw_xbrl_instant: pd.DataFrame,
        raw_xbrl_duration: pd.DataFrame,
    ) -> pd.DataFrame:
        """Process the raw data until the XBRL and DBF inputs have been unified."""
        processed_dbf = self.process_dbf(raw_dbf)
        processed_xbrl = self.process_xbrl(raw_xbrl_instant, raw_xbrl_duration)
        logger.info(f"{self.table_id.value}: Concatenating DBF + XBRL dataframes.")
        return pd.concat([processed_dbf, processed_xbrl]).reset_index(drop=True)

    @cache_df(key="main")
    def transform_main(self, df: pd.DataFrame) -> pd.DataFrame:
        """Generic FERC1 main table transformer.

        Params:
            df: Pre-processed, concatenated XBRL and DBF data.

        Returns:
            A single transformed table concatenating multiple years of cleaned data
            derived from the raw DBF and/or XBRL inputs.
        """
        df = (
            self.normalize_strings(df)
            .pipe(self.categorize_strings)
            .pipe(self.convert_units)
            .pipe(self.strip_non_numeric_values)
            .pipe(self.nullify_outliers)
            .pipe(self.drop_invalid_rows)
            .pipe(
                pudl.metadata.classes.Package.from_resource_ids()
                .get_resource(self.table_id.value)
                .encode
            )
        )
        return df

    @cache_df(key="main")
    def transform_end(self, df: pd.DataFrame) -> pd.DataFrame:
        """Enforce the database schema and remove any cached dataframes."""
        return self.enforce_schema(df)

    @cache_df(key="dbf")
    def align_row_numbers_dbf(self, df: pd.DataFrame) -> pd.DataFrame:
        """Align row-numbers across multiple years of DBF data.

        This is a no-op in the abstract base class, but for row-oriented DBF data where
        the same data shows up in different row numbers in different years, it needs to
        be implemented. Parameterization TBD with additional experience. See:
        https://github.com/catalyst-cooperative/pudl/issues/2012
        """
        return df

    @cache_df(key="dbf")
    def process_dbf(self, raw_dbf: pd.DataFrame) -> pd.DataFrame:
        """DBF-specific transformations that take place before concatenation."""
        logger.info(f"{self.table_id.value}: Processing DBF data pre-concatenation.")
        return (
            raw_dbf.drop_duplicates()
            .pipe(self.drop_footnote_columns_dbf)
            # Note: in this rename_columns we have to pass in params, since we're using
            # the inherited method, with param specific to the child class.
            .pipe(self.rename_columns, params=self.params.rename_columns_ferc1.dbf)
            .pipe(self.assign_record_id, source_ferc1=Ferc1Source.DBF)
            .pipe(self.align_row_numbers_dbf)
            .pipe(self.drop_unused_original_columns_dbf)
            .pipe(
                self.assign_utility_id_ferc1,
                source_ferc1=Ferc1Source.DBF,
            )
        )

    @cache_df(key="xbrl")
    def process_xbrl(
        self,
        raw_xbrl_instant: pd.DataFrame,
        raw_xbrl_duration: pd.DataFrame,
    ) -> pd.DataFrame:
        """XBRL-specific transformations that take place before concatenation."""
        logger.info(f"{self.table_id.value}: Processing XBRL data pre-concatenation.")
        return (
            self.merge_instant_and_duration_tables_xbrl(
                raw_xbrl_instant, raw_xbrl_duration
            )
            .pipe(self.wide_to_tidy_xbrl)
            # Note: in this rename_columns we have to pass in params, since we're using
            # the inherited method, with param specific to the child class.
            .pipe(self.rename_columns, params=self.params.rename_columns_ferc1.xbrl)
            .pipe(self.assign_record_id, source_ferc1=Ferc1Source.XBRL)
            .pipe(
                self.assign_utility_id_ferc1,
                source_ferc1=Ferc1Source.XBRL,
            )
        )

    @cache_df(key="xbrl")
    def wide_to_tidy_xbrl(self, df: pd.DataFrame) -> pd.DataFrame:
        """Reshape the XBRL data from wide to tidy format.

        This is a no-op in the abstract base class, but should be implemented for
        child classes which need to reshape the XBRL data for concatenation with DBF.
        Parameterization TBD based on additional experience. See:
        https://github.com/catalyst-cooperative/pudl/issues/2012
        """
        return df

    @cache_df(key="xbrl")
    def merge_instant_and_duration_tables_xbrl(
        self,
        raw_xbrl_instant: pd.DataFrame,
        raw_xbrl_duration: pd.DataFrame,
    ) -> pd.DataFrame:
        """Merge XBRL instant and duration tables, reshaping instant as needed.

        FERC1 XBRL instant period signifies that it is true as of the reported date,
        while a duration fact pertains to the specified time period. The ``date`` column
        for an instant fact corresponds to the ``end_date`` column of a duration fact.

        Note: This should always be applied before :meth:``rename_columns``

        Args:
            raw_xbrl_instant: table representing XBRL instant facts.
            raw_xbrl_duration: table representing XBRL duration facts.

        Returns:
            A unified table combining the XBRL duration and instant facts, if both types
            of facts were present. If either input dataframe is empty, the other
            dataframe is returned unchanged, except that several unused columns are
            dropped. If both input dataframes are empty, an empty dataframe is returned.
        """
        drop_cols = ["filing_name", "index"]
        # Ignore errors in case not all drop_cols are present.
        instant = raw_xbrl_instant.drop(columns=drop_cols, errors="ignore")
        duration = raw_xbrl_duration.drop(columns=drop_cols, errors="ignore")

        instant_axes = [
            col for col in raw_xbrl_instant.columns if col.endswith("_axis")
        ]
        duration_axes = [
            col for col in raw_xbrl_duration.columns if col.endswith("_axis")
        ]
        if (
            bool(instant_axes)
            & bool(duration_axes)
            & (set(instant_axes) != set(duration_axes))
        ):
            raise ValueError(
                f"{self.table_id.value}: Instant and Duration XBRL Axes do not match.\n"
                f"    instant: {instant_axes}\n"
                f"    duration: {duration_axes}"
            )

        # Do any table-specific preprocessing of the instant and duration tables
        instant = self.process_instant_xbrl(instant)
        duration = self.process_duration_xbrl(duration)

        if instant.empty:
            logger.info(f"{self.table_id.value}: No XBRL instant table found.")
            return duration
        elif duration.empty:
            logger.info(f"{self.table_id.value}: No XBRL duration table found.")
            return instant
        else:
            # TODO: Check whether our assumptions about these tables hold before
            # concatenating them. May need to be table specific. E.g.
            # * What fraction of their index values overlap? (it should be high!)
            # * Do the instant/duration columns conform to expected naming conventions?
            return pd.concat(
                [
                    instant.set_index(["report_year", "entity_id"] + instant_axes),
                    duration.set_index(["report_year", "entity_id"] + duration_axes),
                ],
                axis="columns",
            ).reset_index()

        # We may need to do something different with the merge/concat in rehsaped vs.
        # row-oriented tables. This is the old version for reference just in case:
        # return pd.merge(
        #    instant,
        #    duration,
        #    how="outer",
        #    left_on=["date", "entity_id", "report_year"] + instant_axes,
        #    right_on=["end_date", "entity_id", "report_year"] + duration_axes,
        #    validate="1:1",
        # )

    @cache_df("process_instant_xbrl")
    def process_instant_xbrl(self, df: pd.DataFrame) -> pd.DataFrame:
        """Pre-processing required to make instant and duration tables compatible.

        Column renaming is sometimes required because a few columns in the instant and
        duration tables do not have corresponding names that follow the naming
        conventions of ~95% of all the columns, which we rely on programmatically when
        reshaping and concatenating these tables together.
        """
        df = self.rename_columns(df, self.params.rename_columns_instant_xbrl)
        return df

    @cache_df("process_duration_xbrl")
    def process_duration_xbrl(self, df: pd.DataFrame) -> pd.DataFrame:
        """Pre-processing required to make instant and duration tables compatible.

        Column renaming is sometimes required because a few columns in the instant and
        duration tables do not have corresponding names that follow the naming
        conventions of ~95% of all the columns, which we rely on programmatically when
        reshaping and concatenating these tables together.
        """
        df = self.rename_columns(df, self.params.rename_columns_duration_xbrl)
        return df

    @cache_df(key="dbf")
    def drop_footnote_columns_dbf(self, df: pd.DataFrame) -> pd.DataFrame:
        """Drop DBF footnote reference columns, which all end with _f."""
        logger.debug(f"{self.table_id.value}: Dropping DBF footnote columns.")
        return df.drop(columns=df.filter(regex=r".*_f$").columns)

    def source_table_id(self, source_ferc1: Ferc1Source) -> str:
        """Look up the ID of the raw data source table."""
        return TABLE_NAME_MAP[self.table_id.value][source_ferc1.value]

    def source_table_primary_key(self, source_ferc1: Ferc1Source) -> list[str]:
        """Look up the pre-renaming source table primary key columns."""
        if source_ferc1 == Ferc1Source.DBF:
            pk_cols = [
                "report_year",
                "report_prd",
                "respondent_id",
                "spplmnt_num",
                "row_number",
            ]
        else:
            assert source_ferc1 == Ferc1Source.XBRL  # nosec: B101
            cols = self.params.rename_columns_ferc1.xbrl.columns
            pk_cols = ["report_year", "entity_id"]
            # Sort to avoid dependence on the ordering of rename_columns.
            # Doing the sorting here because we have a particular ordering
            # hard coded for the DBF primary keys.
            pk_cols += sorted(col for col in cols if col.endswith("_axis"))
        return pk_cols

    def renamed_table_primary_key(self, source_ferc1: Ferc1Source) -> list[str]:
        """Look up the post-renaming primary key columns."""
        if source_ferc1 == Ferc1Source.DBF:
            cols = self.params.rename_columns_ferc1.dbf.columns
        else:
            assert source_ferc1 == Ferc1Source.XBRL  # nosec: B101
            cols = self.params.rename_columns_ferc1.xbrl.columns
        pk_cols = self.source_table_primary_key(source_ferc1=source_ferc1)
        # Translate to the renamed columns
        return [cols[col] for col in pk_cols]

    @cache_df(key="dbf")
    def drop_unused_original_columns_dbf(self, df: pd.DataFrame) -> pd.DataFrame:
        """Remove residual DBF specific columns."""
        unused_cols = [
            "report_prd",
            "spplmnt_num",
            "row_number",
            "row_seq",
            "row_prvlg",
        ]
        logger.debug(
            f"{self.table_id.value}: Dropping unused DBF structural columns: "
            f"{unused_cols}"
        )
        missing_cols = set(unused_cols).difference(df.columns)
        if missing_cols:
            raise ValueError(
                f"{self.table_id.value}: Trying to drop missing original DBF columns:"
                f"{missing_cols}"
            )
        return df.drop(columns=unused_cols)

    def assign_record_id(
        self, df: pd.DataFrame, source_ferc1: Ferc1Source
    ) -> pd.DataFrame:
        """Add a column identifying the original source record for each row.

        It is often useful to be able to tell exactly which record in the FERC Form 1
        database a given record within the PUDL database came from.

        Within each FERC Form 1 DBF table, each record is supposed to be uniquely
        identified by the combination of: report_year, report_prd, utility_id_ferc1_dbf,
        spplmnt_num, row_number.

        The FERC Form 1 XBRL tables do not have these supplement and row number
        columns, so we construct an id based on:
        report_year, utility_id_ferc1_xbrl, and the primary key columns of the XBRL table

        Args:
            df: table to assign `record_id` to
            table_name: name of table
            source_ferc1: data source of raw ferc1 database.

        Raises:
            ValueError: If any of the primary key columns are missing from the DataFrame
                being processed.
            ValueError: If there are any null values in the primary key columns.
            ValueError: If the resulting `record_id` column is non-unique.
        """
        logger.debug(
            f"{self.table_id.value}: Assigning {source_ferc1.value} source record IDs."
        )
        pk_cols = self.renamed_table_primary_key(source_ferc1)
        missing_pk_cols = set(pk_cols).difference(df.columns)
        if missing_pk_cols:
            raise ValueError(
                f"{self.table_id.value} ({source_ferc1.value}): Missing primary key "
                "columns in dataframe while assigning source record_id: "
                f"{missing_pk_cols}"
            )
        if df[pk_cols].isnull().any(axis=None):
            raise ValueError(
                f"{self.table_id.value} ({source_ferc1.value}): Found null primary key "
                "values.\n"
                f"{df[pk_cols].isnull().any()}"
            )
        df = df.assign(
            source_table_id=self.source_table_id(source_ferc1),
            record_id=lambda x: x.source_table_id.str.cat(
                x[pk_cols].astype(str), sep="_"
            ),
        ).drop(columns=["source_table_id"])
        df.record_id = enforce_snake_case(df.record_id)

        dupe_ids = df.record_id[df.record_id.duplicated()].values
        if dupe_ids.any() and self.has_unique_record_ids:
            logger.warning(
                f"{self.table_id.value}: Found {len(dupe_ids)} duplicate record_ids: \n"
                f"{dupe_ids}."
            )
        return df

    def assign_utility_id_ferc1(
        self, df: pd.DataFrame, source_ferc1: Ferc1Source
    ) -> pd.DataFrame:
        """Assign the PUDL-assigned utility_id_ferc1 based on the native utility ID.

        We need to replace the natively reported utility ID from each of the two FERC1
        sources with a PUDL-assigned utilty. The mapping between the native ID's and
        these PUDL-assigned ID's can be accessed in the database tables
        ``utilities_dbf_ferc1`` and ``utilities_xbrl_ferc1``.

        Args:
            df: the input table with the native utilty ID column.
            source_ferc1: the

        Returns:
            an augemented version of the input ``df`` with a new column that replaces
            the natively reported utility ID with the PUDL-assigned utility ID.
        """
        logger.debug(
            f"{self.table_id.value}: Assigning {source_ferc1.value} source utility IDs."
        )
        utility_map_ferc1 = pudl.glue.ferc1_eia.get_utility_map_ferc1()
        # use the source utility ID column to get a unique map and for merging
        util_id_col = f"utility_id_ferc1_{source_ferc1.value}"
        util_map_series = (
            utility_map_ferc1.dropna(subset=[util_id_col])
            .set_index(util_id_col)
            .utility_id_ferc1
        )

        df["utility_id_ferc1"] = df[util_id_col].map(util_map_series)
        return df


class FuelFerc1TableTransformer(Ferc1AbstractTableTransformer):
    """A table transformer specific to the :ref:`fuel_ferc1` table.

    The :ref:`fuel_ferc1` table reports data about fuel consumed by large thermal power
    plants in the :ref:`plants_steam_ferc1` table. Each record in the steam table is
    typically associated with several records in the fuel table, with each fuel record
    reporting data for a particular type of fuel consumed by that plant over the course
    of a year. The fuel table presents several challenges.

    The type of fuel, which is part of the primary key for the table, is a freeform
    string with hundreds of different nonstandard values. These strings are categorized
    manually and converted to ``fuel_type_code_pudl``. Some values cannot be categorized
    and are set to ``other``. In other string categorizations we set the unidentifiable
    values to NA, but in this table the fuel type is part of the primary key and primary
    keys cannot contain NA values.

    This simplified categorization occasionally results in records with duplicate
    primary keys. In those cases the records are aggregated into a single record if they
    have the same apparent physical units. If the fuel units are different, only the
    first record is retained.

    Several columns have unspecified, inconsistent, fuel-type specific units of measure
    associated with them. In order for records to be comparable and aggregatable, we
    have to infer and standardize these units.

    In the raw FERC Form 1 data there is a ``fuel_units`` column which describes the
    units of fuel delivered or consumed. Most commonly this is short tons for solid
    fuels (coal), thousands of cubic feet (Mcf) for gaseous fuels, and barrels (bbl) for
    liquid fuels.  However, the ``fuel_units`` column is also a freeform string with
    hundreds of nonstandard values which we have to manually categorize, and many of the
    values do not map directly to the most commonly used units for fuel quantities. E.g.
    some solid fuel quantities are reported in pounds, or thousands of pounds, not tons;
    some liquid fuels are reported in gallons or thousands of gallons, not barrels; and
    some gaseous fuels are reported in cubic feet not thousands of cubic feet.

    Two additional columns report fuel price per unit of heat content and fuel heat
    content per physical unit of fuel. The units of those columns are not explicitly
    reported, vary by fuel, and are inconsistent within individual fuel types.

    We adopt standardized units and attempt to convert all reported values in the fuel
    table into those units. For physical fuel units we adopt those that are used by the
    EIA: short tons (tons) for solid fuels, barrels (bbl) for liquid fuels, and
    thousands of cubic feet (mcf) for gaseous fuels. For heat content per (physical)
    unit of fuel, we use millions of British thermal units (mmbtu). All fuel prices are
    converted to US dollars, while many are reported in cents.

    Because the reported fuel price and heat content units are implicit, we have to
    infer them based on observed values. This is only possible because these quantities
    are ratios with well defined ranges of valid values. The common units that we
    observe and attempt to standardize include:

    * coal: primarily BTU/pound, but also MMBTU/ton and MMBTU/pound.
    * oil: primarily BTU/gallon.
    * gas: reported in a mix of MMBTU/cubic foot, and MMBTU/thousand cubic feet.
    """

    table_id: Ferc1TableId = Ferc1TableId.FUEL_FERC1

    @cache_df(key="main")
    def transform_main(self, df: pd.DataFrame) -> pd.DataFrame:
        """Table specific transforms for fuel_ferc1.

        Args:
            df: Pre-processed, concatenated XBRL and DBF data.

        Returns:
            A single transformed table concatenating multiple years of cleaned data
            derived from the raw DBF and/or XBRL inputs.
        """
        return self.drop_invalid_rows(df).pipe(self.correct_units)

    @cache_df(key="dbf")
    def process_dbf(self, raw_dbf: pd.DataFrame) -> pd.DataFrame:
        """Start with inherited method and do some fuel-specific processing.

        We have to do most of the transformation before the DBF and XBRL data have been
        concatenated because the fuel type column is part of the primary key and it is
        extensively modified in the cleaning process.
        """
        df = (
            super()
            .process_dbf(raw_dbf)
            .pipe(self.convert_units)
            .pipe(self.normalize_strings)
            .pipe(self.categorize_strings)
            .pipe(self.standardize_physical_fuel_units)
        )
        return df

    @cache_df(key="xbrl")
    def process_xbrl(
        self, raw_xbrl_instant: pd.DataFrame, raw_xbrl_duration: pd.DataFrame
    ) -> pd.DataFrame:
        """Special pre-concat treatment of the :ref:`fuel_ferc1` table.

        We have to do most of the transformation before the DBF and XBRL data have been
        concatenated because the fuel type column is part of the primary key and it is
        extensively modified in the cleaning process. For the XBRL data, this means we
        can't create a record ID until that fuel type value is clean. In addition, the
        categorization of fuel types results in a number of duplicate fuel records which
        need to be aggregated.

        Args:
            raw_xbrl_instant: Freshly extracted XBRL instant fact table.
            raw_xbrl_duration: Freshly extracted XBRL duration fact table.

        Returns:
            Almost fully transformed XBRL data table, with instant and duration facts
            merged together.
        """
        return (
            self.merge_instant_and_duration_tables_xbrl(
                raw_xbrl_instant, raw_xbrl_duration
            )
            # Note: in this rename_columns we have to pass in params, since we're using
            # the inherited method, with param specific to the child class.
            .pipe(self.rename_columns, params=self.params.rename_columns_ferc1.xbrl)
            .pipe(self.convert_units)
            .pipe(self.normalize_strings)
            .pipe(self.categorize_strings)
            .pipe(self.standardize_physical_fuel_units)
            .pipe(self.aggregate_duplicate_fuel_types_xbrl)
            .pipe(self.assign_record_id, source_ferc1=Ferc1Source.XBRL)
            .pipe(
                self.assign_utility_id_ferc1,
                source_ferc1=Ferc1Source.XBRL,
            )
        )

    def standardize_physical_fuel_units(self, df: pd.DataFrame) -> pd.DataFrame:
        """Convert reported fuel quantities to standard units depending on fuel type.

        Use the categorized fuel type and reported fuel units to convert all fuel
        quantities to the following standard units, depending on whether the fuel is a
        solid, liquid, or gas. When a single fuel reports its quantity in fundamentally
        different units, convert based on typical values. E.g. 19.85 MMBTU per ton of
        coal, 1.037 Mcf per MMBTU of natural gas, 7.46 barrels per ton of oil.

          * solid fuels (coal and waste): short tons [ton]
          * liquid fuels (oil): barrels [bbl]
          * gaseous fuels (gas): thousands of cubic feet [mcf]

        Columns to which these physical units apply:

          * fuel_consumed_units (tons, bbl, mcf)
          * fuel_cost_per_unit_burned (usd/ton, usd/bbl, usd/mcf)
          * fuel_cost_per_unit_delivered (usd/ton, usd/bbl, usd/mcf)

        One remaining challenge in this standardization is that nuclear fuel is reported
        in both mass of Uranium and fuel heat content, and it's unclear if there's any
        reasonable typical conversion between these units, since available heat content
        depends on the degree of U235 enrichement, the type of reactor, and whether the
        fuel is just Uranium, or a mix of Uranium and Plutonium from decommissioned
        nuclear weapons. See:

        https://world-nuclear.org/information-library/facts-and-figures/heat-values-of-various-fuels.aspx
        """
        df = df.copy()

        FuelFix = namedtuple("FuelFix", ["fuel", "from_unit", "to_unit", "mult"])
        fuel_fixes = [
            # US average coal heat content is 19.85 mmbtu/short ton
            FuelFix("coal", "mmbtu", "ton", (1.0 / 19.85)),
            FuelFix("coal", "btu", "ton", (1.0 / 19.85e6)),
            # 2000 lbs per short ton
            FuelFix("coal", "lbs", "ton", (1.0 / 2000.0)),
            FuelFix("coal", "klbs", "ton", (1.0 / 2.0)),
            # 42 gallons per barrel. Seriously, who makes up these units?
            FuelFix("oil", "gal", "bbl", (1.0 / 42.0)),
            FuelFix("oil", "kgal", "bbl", (1000.0 / 42.0)),
            # On average a "ton of oil equivalent" is 7.46 barrels
            FuelFix("oil", "ton", "bbl", 7.46),
            FuelFix("gas", "mmbtu", "mcf", (1.0 / 1.037)),
            # Nuclear plants report either heat content or mass of heavy metal
            # MW*days thermal to MWh thermal
            FuelFix("nuclear", "mwdth", "mwhth", 24.0),
            # Straight energy equivalence between BTU and MWh here:
            FuelFix("nuclear", "mmmbtu", "mwhth", (1.0 / 3.412142)),
            FuelFix("nuclear", "btu", "mwhth", (1.0 / 3412142)),
            # Unclear if it's possible to convert heavy metal to heat reliably
            FuelFix("nuclear", "grams", "kg", (1.0 / 1000)),
        ]
        for fix in fuel_fixes:
            fuel_mask = df.fuel_type_code_pudl == fix.fuel
            unit_mask = df.fuel_units == fix.from_unit
            df.loc[(fuel_mask & unit_mask), "fuel_consumed_units"] *= fix.mult
            # Note: The 2 corrections below DIVIDE by the multiplier because the units
            # are in the denominator ("per_unit") rather than the numerator.
            df.loc[(fuel_mask & unit_mask), "fuel_cost_per_unit_burned"] /= fix.mult
            df.loc[(fuel_mask & unit_mask), "fuel_cost_per_unit_delivered"] /= fix.mult
            df.loc[(fuel_mask & unit_mask), "fuel_units"] = fix.to_unit

        # Set all remaining non-standard units and affected columns to NA.
        FuelAllowedUnits = namedtuple("FuelAllowedUnits", ["fuel", "allowed_units"])
        fuel_allowed_units = [
            FuelAllowedUnits("coal", ("ton",)),
            FuelAllowedUnits("oil", ("bbl",)),
            FuelAllowedUnits("gas", ("mcf",)),
            FuelAllowedUnits("nuclear", ("kg", "mwhth")),
            FuelAllowedUnits("waste", ("ton",)),
            # All unidentified fuel types ("other") get units set to NA
            FuelAllowedUnits("other", ()),
        ]
        physical_units_cols = [
            "fuel_consumed_units",
            "fuel_cost_per_unit_burned",
            "fuel_cost_per_unit_delivered",
        ]
        for fau in fuel_allowed_units:
            fuel_mask = df.fuel_type_code_pudl == fau.fuel
            invalid_unit_mask = ~df.fuel_units.isin(fau.allowed_units)
            df.loc[(fuel_mask & invalid_unit_mask), physical_units_cols] = np.nan
            df.loc[(fuel_mask & invalid_unit_mask), "fuel_units"] = pd.NA

        return df

    @cache_df(key="xbrl")
    def aggregate_duplicate_fuel_types_xbrl(
        self, fuel_xbrl: pd.DataFrame
    ) -> pd.DataFrame:
        """Aggregate the fuel records having duplicate primary keys."""
        pk_cols = self.renamed_table_primary_key(source_ferc1=Ferc1Source.XBRL)
        fuel_xbrl.loc[:, "fuel_units_count"] = fuel_xbrl.groupby(pk_cols, dropna=False)[
            "fuel_units"
        ].transform("nunique")

        # split
        dupe_mask = fuel_xbrl.duplicated(subset=pk_cols, keep=False)
        multi_unit_mask = fuel_xbrl.fuel_units_count != 1

        fuel_pk_dupes = fuel_xbrl[dupe_mask & ~multi_unit_mask].copy()
        fuel_multi_unit = fuel_xbrl[dupe_mask & multi_unit_mask].copy()
        fuel_non_dupes = fuel_xbrl[~dupe_mask & ~multi_unit_mask]

        logger.info(
            f"{self.table_id.value}: Aggregating {len(fuel_pk_dupes)} rows with "
            f"duplicate primary keys out of {len(fuel_xbrl)} total rows."
        )
        logger.info(
            f"{self.table_id.value}: Dropping {len(fuel_multi_unit)} records with "
            "inconsistent fuel units preventing aggregation "
            f"out of {len(fuel_xbrl)} total rows."
        )
        agg_row_fraction = (len(fuel_pk_dupes) + len(fuel_multi_unit)) / len(fuel_xbrl)
        if agg_row_fraction > 0.15:
            logger.error(
                f"{self.table_id.value}: {agg_row_fraction:.0%} of all rows are being "
                "aggregated. Higher than the allowed value of 15%!"
            )
        data_cols = [
            "fuel_consumed_units",
            "fuel_mmbtu_per_unit",
            "fuel_cost_per_unit_delivered",
            "fuel_cost_per_unit_burned",
            "fuel_cost_per_mmbtu",
            "fuel_cost_per_mwh",
            "fuel_mmbtu_per_mwh",
        ]
        # apply
        fuel_pk_dupes = pudl.helpers.sum_and_weighted_average_agg(
            df_in=fuel_pk_dupes,
            by=pk_cols + ["start_date", "end_date", "fuel_units"],
            sum_cols=["fuel_consumed_units"],
            wtavg_dict={
                k: "fuel_consumed_units"
                for k in data_cols
                if k != "fuel_consumed_units"
            },
        )
        # We can't aggregate data when fuel units are inconsistent, but we don't want
        # to lose the records entirely, so we'll keep the first one.
        fuel_multi_unit.loc[:, data_cols] = np.nan
        fuel_multi_unit = fuel_multi_unit.drop_duplicates(subset=pk_cols, keep="first")
        # combine
        return pd.concat([fuel_non_dupes, fuel_pk_dupes, fuel_multi_unit]).drop(
            columns=["fuel_units_count"]
        )

    def drop_total_rows(self, df: pd.DataFrame) -> pd.DataFrame:
        """Drop rows that represent plant totals rather than individual fuels.

        This is an imperfect, heuristic process. The rows we identify as probably
        representing totals rather than individual fuels:

        * have zero or null values in all of their numerical data columns
        * have no identifiable fuel type
        * have no identifiable fuel units
        * DO report a value for MMBTU / MWh (heat rate)

        In the case of the fuel_ferc1 table, we drop any row where all the data columns
        are null AND there's a non-null value in the ``fuel_mmbtu_per_mwh`` column, as
        it typically indicates a "total" row for a plant. We also require a null value
        for the fuel_units and an "other" value for the fuel type.
        """
        data_cols = [
            "fuel_consumed_units",
            "fuel_mmbtu_per_unit",
            "fuel_cost_per_unit_delivered",
            "fuel_cost_per_unit_burned",
            "fuel_cost_per_mmbtu",
            "fuel_cost_per_mwh",
        ]
        total_rows_idx = df[
            df[data_cols].isna().all(axis="columns")  # No normal numerical data
            & df.fuel_units.isna()  # no recognizable fuel units
            & (df.fuel_type_code_pudl == "other")  # No recognizable fuel type
            & df.fuel_mmbtu_per_mwh.notna()  # But it DOES report heat rate!
        ].index
        logger.info(
            f"{self.table_id.value}: Dropping "
            f"{len(total_rows_idx)}/{len(df)}"
            "rows representing plant-level all-fuel totals."
        )
        return df.drop(index=total_rows_idx)

    def drop_invalid_rows(
        self, df: pd.DataFrame, params: InvalidRows | None = None
    ) -> pd.DataFrame:
        """Drop invalid rows from the fuel table.

        This method both drops rows in which all required data columns are null (using
        the inherited parameterized method) and then also drops those rows we believe
        represent plant totals. See :meth:`FuelFerc1TableTransformer.drop_total_rows`.
        """
        return super().drop_invalid_rows(df, params).pipe(self.drop_total_rows)


class PlantsSteamFerc1TableTransformer(Ferc1AbstractTableTransformer):
    """Transformer class for the :ref:`plants_steam_ferc1` table."""

    table_id: Ferc1TableId = Ferc1TableId.PLANTS_STEAM_FERC1

    @cache_df(key="main")
    def transform_main(
        self, df: pd.DataFrame, transformed_fuel: pd.DataFrame
    ) -> pd.DataFrame:
        """Perform table transformations for the :ref:`plants_steam_ferc1` table.

        Note that this method has a non-standard call signature, since the
        :ref:`plants_steam_ferc1` table depends on the :ref:`fuel_ferc1` table.

        Args:
            df: The pre-processed steam plants table.
            transformed_fuel: The fully transformed :ref:`fuel_ferc1` table. This is
                required because fuel consumption information is used to help link
                steam plant records together across years using
                :func:`plants_steam_assign_plant_ids`
        """
        fuel_categories = list(
            FuelFerc1TableTransformer()
            .params.categorize_strings["fuel_type_code_pudl"]
            .categories.keys()
        )
        plants_steam = (
            super()
            .transform_main(df)
            .pipe(
                plants_steam_assign_plant_ids,
                ferc1_fuel_df=transformed_fuel,
                fuel_categories=fuel_categories,
            )
            .pipe(plants_steam_validate_ids)
        )
        return plants_steam

    def transform(
        self,
        raw_dbf: pd.DataFrame,
        raw_xbrl_instant: pd.DataFrame,
        raw_xbrl_duration: pd.DataFrame,
        transformed_fuel: pd.DataFrame,
    ) -> pd.DataFrame:
        """Redfine the transform method to accommodate the use of transformed_fuel.

        This is duplicating code from the parent class, but is necessary because the
        steam table needs the fuel table for its transform. Is there a better way to do
        this that doesn't require cutting and pasting the whole method just to stick the
        extra dataframe input into transform_main()?
        """
        df = (
            self.transform_start(
                raw_dbf=raw_dbf,
                raw_xbrl_instant=raw_xbrl_instant,
                raw_xbrl_duration=raw_xbrl_duration,
            )
            .pipe(self.transform_main, transformed_fuel=transformed_fuel)
            .pipe(self.transform_end)
        )
        if self.clear_cached_dfs:
            logger.debug(
                f"{self.table_id.value}: Clearing cached dfs: "
                f"{sorted(self._cached_dfs.keys())}"
            )
            self._cached_dfs.clear()
        return df


class PlantsHydroFerc1TableTransformer(Ferc1AbstractTableTransformer):
    """A table transformer specific to the :ref:`plants_hydro_ferc1` table."""

    table_id: Ferc1TableId = Ferc1TableId.PLANTS_HYDRO_FERC1


class PlantsPumpedStorageFerc1TableTransformer(Ferc1AbstractTableTransformer):
    """Transformer class for :ref:`plants_pumped_storage_ferc1` table."""

    table_id: Ferc1TableId = Ferc1TableId.PLANTS_PUMPED_STORAGE_FERC1


class PurchasedPowerTableTransformer(Ferc1AbstractTableTransformer):
    """Transformer class for :ref:`purchased_power_ferc1` table.

    This table has data about inter-utility power purchases into the PUDL DB. This
    includes how much electricty was purchased, how much it cost, and who it was
    purchased from. Unfortunately the field describing which other utility the power was
    being bought from is poorly standardized, making it difficult to correlate with
    other data. It will need to be categorized by hand or with some fuzzy matching
    eventually.
    """

    table_id: Ferc1TableId = Ferc1TableId.PURCHASED_POWER_FERC1


class PlantInServiceFerc1TableTransformer(Ferc1AbstractTableTransformer):
    """A transformer for the :ref:`plant_in_service_ferc1` table."""

    table_id: Ferc1TableId = Ferc1TableId.PLANT_IN_SERVICE_FERC1
    has_unique_record_ids: bool = False

    @cache_df(key="dbf")
    def align_row_numbers_dbf(self, df: pd.DataFrame) -> pd.DataFrame:
        """Align historical FERC1 DBF row numbers with XBRL account IDs."""
        return pd.merge(
            df,
            get_ferc1_dbf_xbrl_glue(self.source_table_id(Ferc1Source.DBF)),
            on=["report_year", "row_number"],
        ).rename(columns={"xbrl_column_stem": "ferc_account_label"})

    @cache_df("process_instant_xbrl")
    def process_instant_xbrl(self, df: pd.DataFrame) -> pd.DataFrame:
        """Pre-processing required to make the instant and duration tables compatible.

        Each year the plant account balances are reported twice, in two separate
        records: one for the end of the previous year, and one for the end of the
        current year, with appropriate dates for the two year ends. Here we are
        reshaping the table so that we instead have two columns: ``starting_balance``
        and ``ending_balance`` that both pertain to the current year, so that all of
        the records pertaining to a single ``report_year`` can be identified without
        dealing with the instant / duration distinction.
        """
        df = super().process_instant_xbrl(df)
        df["year"] = pd.to_datetime(df["date"]).dt.year
        df.loc[df.report_year == (df.year + 1), "balance_type"] = "starting_balance"
        df.loc[df.report_year == df.year, "balance_type"] = "ending_balance"
        if not df.balance_type.notna().all():
            raise ValueError(
                f"Unexpected years found in the {self.table_id.value} table: "
                f"{df.loc[df.balance_type.isna(), 'year'].unique()}"
            )
        df = (
            df.drop(["year", "date"], axis="columns")
            .set_index(["entity_id", "report_year", "balance_type"])
            .unstack("balance_type")
        )
        # This turns a multi-index into a single-level index with tuples of strings as
        # the keys, and then converts the tuples of strings into a single string by
        # joining their values with an underscore. This results in column labels like
        # boiler_plant_equipment_steam_production_starting_balance
        # Is there a better way?
        df.columns = ["_".join(items) for items in df.columns.to_flat_index()]
        return df.reset_index()

    def wide_to_tidy_xbrl(self, df: pd.DataFrame) -> pd.DataFrame:
        """Reshape wide tables with FERC account columns to tidy format.

        The XBRL table coming into this method contains all the data from both the
        instant and duration tables in a wide format -- with one column for every
        combination of value type (e.g. additions, ending_balance) and accounting
        category, which means ~500 columns.

        We tidy this into a long table with one column for each of the value types (6 in
        all), and a new column that contains the accounting categories. This allows
        aggregation across columns to calculate the ending balance based on the starting
        balance and all of the reported changes, and aggregation across groups of rows
        to total up various hierarchical accounting categories (hydraulic turbines ->
        hydraulic production plant -> all production plant -> all electric utility
        plant) though the categorical columns required for that aggregation are added
        later.
        """
        df = df.drop(["start_date", "end_date"], axis="columns")
        value_types = [
            "starting_balance",
            "additions",
            "retirements",
            "transfers",
            "adjustments",
            "ending_balance",
        ]
        new_cols = [
            (suffix, re.sub(f"_{suffix}", "", column_name))
            for suffix in value_types
            for column_name in df.columns
            if column_name.endswith(suffix)
        ]
        new_col_idx = pd.MultiIndex.from_tuples(
            new_cols, names=["value_type", "ferc_account_label"]
        )

        df = df.set_index(["entity_id", "report_year"])
        df.columns = new_col_idx
        df = df.stack(level="ferc_account_label").loc[:, value_types].reset_index()
        return df

    @cache_df("main")
    def transform_main(self, df: pd.DataFrame) -> pd.DataFrame:
        """Main transform.

        Currently no manipulation of the data values is being done, but this method is
        abstract in the parent class, and so must be defined by all children.

        * Apply column sign conventions (retirements)
        * Apply row sign conventions (102_sold)
        * Check that reported numbers add up to ending_balance.
        * Identify cases where flipping retirements and/or 102_sold fixes errors.
        """
        return df


def transform(
    ferc1_dbf_raw_dfs: dict[str, pd.DataFrame],
    ferc1_xbrl_raw_dfs: dict[str, dict[str, pd.DataFrame]],
    ferc1_settings: Ferc1Settings | None = None,
) -> dict[str, pd.DataFrame]:
    """Coordinate the transformation of all FERC Form 1 tables.

    Args:
        ferc1_dbf_raw_dfs: Dictionary mapping PUDL table names (keys) to raw DBF
            dataframes (values).
        ferc1_xbrl_raw_dfs: Nested dictionary containing both an instant and duration
            table for each input XBRL table. Some of these are empty.
        ferc1_settings: Validated FERC 1 ETL settings.

    Returns:
        A dictionary of transformed DataFrames.
    """
    if ferc1_settings is None:
        ferc1_settings = Ferc1Settings()

    ferc1_tfr_classes = {
        "fuel_ferc1": FuelFerc1TableTransformer,
        # "plants_small_ferc1": plants_small,
        "plants_hydro_ferc1": PlantsHydroFerc1TableTransformer,
        "plant_in_service_ferc1": PlantInServiceFerc1TableTransformer,
        "plants_pumped_storage_ferc1": PlantsPumpedStorageFerc1TableTransformer,
        "purchased_power_ferc1": PurchasedPowerTableTransformer,
        # "accumulated_depreciation_ferc1": accumulated_depreciation,
    }
    # create an empty ditctionary to fill up through the transform fuctions
    ferc1_transformed_dfs = {}
    # for each ferc table,
    for table in ferc1_tfr_classes:
        if table in ferc1_settings.tables:
            logger.info(
                f"Transforming raw FERC Form 1 dataframe for loading into {table}"
            )

            ferc1_transformed_dfs[table] = ferc1_tfr_classes[table]().transform(
                raw_dbf=ferc1_dbf_raw_dfs[table],
                raw_xbrl_instant=ferc1_xbrl_raw_dfs[table].get(
                    "instant", pd.DataFrame()
                ),
                raw_xbrl_duration=ferc1_xbrl_raw_dfs[table].get(
                    "duration", pd.DataFrame()
                ),
            )
    # Bespoke exception. fuel must come before steam b/c fuel proportions are used to
    # aid in FERC plant ID assignment.
    if "plants_steam_ferc1" in ferc1_settings.tables:
        ferc1_transformed_dfs[
            "plants_steam_ferc1"
        ] = PlantsSteamFerc1TableTransformer().transform(
            raw_dbf=ferc1_dbf_raw_dfs["plants_steam_ferc1"],
            raw_xbrl_instant=ferc1_xbrl_raw_dfs["plants_steam_ferc1"].get(
                "instant", pd.DataFrame()
            ),
            raw_xbrl_duration=ferc1_xbrl_raw_dfs["plants_steam_ferc1"].get(
                "duration", pd.DataFrame()
            ),
            transformed_fuel=ferc1_transformed_dfs["fuel_ferc1"],
        )

    # convert types and return:
    return {
        name: convert_cols_dtypes(df, data_source="ferc1")
        for name, df in ferc1_transformed_dfs.items()
    }


if __name__ == "__main__":
    """Make the module runnable for iterative testing during development."""

    ferc1_settings = Ferc1Settings(
        years=[2020, 2021],
        # years=Ferc1Settings().years,
        tables=[
            "fuel_ferc1",
            "plants_steam_ferc1",
            "plants_hydro_ferc1",
            "plant_in_service_ferc1",
            "plants_pumped_storage_ferc1",
            "purchased_power_ferc1",
            # "plants_small_ferc1",
        ],
    )
    pudl_settings = pudl.workspace.setup.get_defaults()
    raw_dbf = pudl.extract.ferc1.extract_dbf(
        ferc1_settings=ferc1_settings, pudl_settings=pudl_settings
    )
    raw_xbrl = pudl.extract.ferc1.extract_xbrl(
        ferc1_settings=ferc1_settings, pudl_settings=pudl_settings
    )
    dfs = transform(
        ferc1_dbf_raw_dfs=raw_dbf,
        ferc1_xbrl_raw_dfs=raw_xbrl,
        ferc1_settings=ferc1_settings,
    )


##################################################################################
# OLD FERC TRANSFORM HELPER FUNCTIONS ############################################
##################################################################################
def _clean_cols(df, table_name):
    """Adds a FERC record ID and drop FERC columns not to be loaded into PUDL.

    It is often useful to be able to tell exactly which record in the FERC Form 1
    database a given record within the PUDL database came from. Within each FERC Form 1
    table, each record is supposed to be uniquely identified by the combination of:
    report_year, report_prd, respondent_id, spplmnt_num, row_number.

    So this function takes a dataframe, checks to make sure it contains each of those
    columns and that none of them are NULL, and adds a new column to the dataframe
    containing a string of the format:

    {table_name}_{report_year}_{report_prd}_{respondent_id}_{spplmnt_num}_{row_number}

    In some PUDL FERC Form 1 tables (e.g. plant_in_service_ferc1) a single row is
    re-organized into several new records in order to normalize the data and ensure it
    is stored in a "tidy" format. In such cases each of the resulting PUDL records will
    have the same ``record_id``.  Otherwise, the ``record_id`` is expected to be unique
    within each FERC Form 1 table. However there are a handful of cases in which this
    uniqueness constraint is violated due to data reporting issues in FERC Form 1.

    In addition to those primary key columns, there are some columns which are not
    meaningful or useful in the context of PUDL, but which show up in virtually every
    FERC table, and this function drops them if they are present. These columns include:
    row_prvlg, row_seq, item, record_number (a temporary column used in plants_small)
    and all the footnote columns, which end in "_f".

    TODO: remove in xbrl transition. migrated this functionality into
    ``assign_record_id()``. The last chunk of this function that removes the "_f"
    columns should be abandoned in favor of using the metadata to ensure the
    tables have all/only the correct columns.

    Args:
        df (pandas.DataFrame): The DataFrame in which the function looks for columns
            for the unique identification of FERC records, and ensures that those
            columns are not NULL.
        table_name (str): The name of the table that we are cleaning.

    Returns:
        pandas.DataFrame: The same DataFrame with a column appended containing a string
        of the format
        {table_name}_{report_year}_{report_prd}_{respondent_id}_{spplmnt_num}_{row_number}

    Raises:
        AssertionError: If the table input contains NULL columns
    """
    # Make sure that *all* of these columns exist in the proffered table:
    for field in [
        "report_year",
        "report_prd",
        "respondent_id",
        "spplmnt_num",
        "row_number",
    ]:
        if field in df.columns:
            if df[field].isnull().any():
                raise AssertionError(
                    f"Null field {field} found in ferc1 table {table_name}."
                )

    # Create a unique inter-year FERC table record ID:
    df["record_id"] = (
        table_name
        + "_"
        + df.report_year.astype(str)
        + "_"
        + df.report_prd.astype(str)
        + "_"
        + df.respondent_id.astype(str)
        + "_"
        + df.spplmnt_num.astype(str)
    )
    # Because of the way we are re-organizing columns and rows to create well
    # normalized tables, there may or may not be a row number available.
    if "row_number" in df.columns:
        df["record_id"] = df["record_id"] + "_" + df.row_number.astype(str)

        # Check to make sure that the generated record_id is unique... since
        # that's kind of the whole point. There are couple of genuine bad
        # records here that are taken care of in the transform step, so just
        # print a warning.
        n_dupes = df.record_id.duplicated().values.sum()
        if n_dupes:
            dupe_ids = df.record_id[df.record_id.duplicated()].values
            logger.warning(
                f"{n_dupes} duplicate record_id values found "
                f"in pre-transform table {table_name}: {dupe_ids}."
            )
    # May want to replace this with always constraining the cols to the metadata cols
    # at the end of the transform step (or in rename_columns if we don't need any
    # temp columns)
    # Drop any _f columns... since we're not using the FERC Footnotes...
    # Drop columns and don't complain about it if they don't exist:
    no_f = [c for c in df.columns if not re.match(".*_f$", c)]
    df = (
        df.loc[:, no_f]
        .drop(
            [
                "spplmnt_num",
                "row_number",
                "row_prvlg",
                "row_seq",
                "report_prd",
                "item",
                "record_number",
            ],
            errors="ignore",
            axis="columns",
        )
        .rename(columns={"respondent_id": "utility_id_ferc1"})
    )
    return df


########################################################################################
# Old per-table transform functions
########################################################################################
def plants_small(ferc1_dbf_raw_dfs, ferc1_xbrl_raw_dfs, ferc1_transformed_dfs):
    """Transforms FERC Form 1 plant_small data for loading into PUDL Database.

    This FERC Form 1 table contains information about a large number of small plants,
    including many small hydroelectric and other renewable generation facilities.
    Unfortunately the data is not well standardized, and so the plants have been
    categorized manually, with the results of that categorization stored in an Excel
    spreadsheet. This function reads in the plant type data from the spreadsheet and
    merges it with the rest of the information from the FERC DB based on record number,
    FERC respondent ID, and report year. When possible the FERC license number for small
    hydro plants is also manually extracted from the data.

    This categorization will need to be renewed with each additional year of FERC data
    we pull in. As of v0.1 the small plants have been categorized for 2004-2015.

    Args:
        ferc1_raw_dfs (dict): Each entry in this dictionary of DataFrame objects
            corresponds to a table from the  FERC Form 1 DBC database.
        ferc1_transformed_dfs (dict): A dictionary of DataFrames to be transformed.

    Returns:
        dict: The dictionary of transformed dataframes.
    """
    # grab table from dictionary of dfs
    ferc1_small_df = ferc1_dbf_raw_dfs["plants_small_ferc1"]
    # Standardize plant_name_raw capitalization and remove leading/trailing
    # white space -- necesary b/c plant_name_raw is part of many foreign keys.
    ferc1_small_df = pudl.helpers.simplify_strings(
        ferc1_small_df, ["plant_name", "kind_of_fuel"]
    )

    # Force the construction and installation years to be numeric values, and
    # set them to NA if they can't be converted. (table has some junk values)
    ferc1_small_df = pudl.helpers.oob_to_nan(
        ferc1_small_df,
        cols=["yr_constructed"],
        lb=1850,
        ub=max(DataSource.from_id("ferc1").working_partitions["years"]) + 1,
    )

    # Convert from cents per mmbtu to dollars per mmbtu to be consistent
    # with the f1_fuel table data. Also, let's use a clearer name.
    ferc1_small_df["fuel_cost_per_mmbtu"] = ferc1_small_df["fuel_cost"] / 100.0
    ferc1_small_df.drop("fuel_cost", axis=1, inplace=True)

    # Create a single "record number" for the individual lines in the FERC
    # Form 1 that report different small plants, so that we can more easily
    # tell whether they are adjacent to each other in the reporting.
    ferc1_small_df["record_number"] = (
        46 * ferc1_small_df["spplmnt_num"] + ferc1_small_df["row_number"]
    )

    # Unforunately the plant types were not able to be parsed automatically
    # in this table. It's been done manually for 2004-2015, and the results
    # get merged in in the following section.
    small_types_file = importlib.resources.open_binary(
        "pudl.package_data.ferc1", "small_plants_2004-2016.xlsx"
    )
    small_types_df = pd.read_excel(small_types_file)

    # Only rows with plant_type set will give us novel information.
    small_types_df.dropna(
        subset=[
            "plant_type",
        ],
        inplace=True,
    )
    # We only need this small subset of the columns to extract the plant type.
    small_types_df = small_types_df[
        [
            "report_year",
            "respondent_id",
            "record_number",
            "plant_name_clean",
            "plant_type",
            "ferc_license",
        ]
    ]

    # Munge the two dataframes together, keeping everything from the
    # frame we pulled out of the FERC1 DB, and supplementing it with the
    # plant_name, plant_type, and ferc_license fields from our hand
    # made file.
    ferc1_small_df = pd.merge(
        ferc1_small_df,
        small_types_df,
        how="left",
        on=["report_year", "respondent_id", "record_number"],
    )

    # Remove extraneous columns and add a record ID
    ferc1_small_df = _clean_cols(ferc1_small_df, "f1_gnrt_plant")

    # Standardize plant_name capitalization and remove leading/trailing white
    # space, so that plant_name matches formatting of plant_name_raw
    ferc1_small_df = pudl.helpers.simplify_strings(ferc1_small_df, ["plant_name_clean"])

    # in order to create one complete column of plant names, we have to use the
    # cleaned plant names when available and the orignial plant names when the
    # cleaned version is not available, but the strings first need cleaning
    ferc1_small_df["plant_name_clean"] = ferc1_small_df["plant_name_clean"].fillna(
        value=""
    )
    ferc1_small_df["plant_name_clean"] = ferc1_small_df.apply(
        lambda row: row["plant_name"]
        if (row["plant_name_clean"] == "")
        else row["plant_name_clean"],
        axis=1,
    )

    # now we don't need the uncleaned version anymore
    # ferc1_small_df.drop(['plant_name'], axis=1, inplace=True)

    ferc1_small_df.rename(
        columns={
            # FERC 1 DB Name      PUDL DB Name
            "plant_name": "plant_name_ferc1",
            "ferc_license": "ferc_license_id",
            "yr_constructed": "construction_year",
            "capacity_rating": "capacity_mw",
            "net_demand": "peak_demand_mw",
            "net_generation": "net_generation_mwh",
            "plant_cost": "total_cost_of_plant",
            "plant_cost_mw": "capex_per_mw",
            "operation": "opex_operations",
            "expns_fuel": "opex_fuel",
            "expns_maint": "opex_maintenance",
            "kind_of_fuel": "fuel_type",
            "fuel_cost": "fuel_cost_per_mmbtu",
        },
        inplace=True,
    )

    ferc1_transformed_dfs["plants_small_ferc1"] = ferc1_small_df
    return ferc1_transformed_dfs


def accumulated_depreciation(
    ferc1_dbf_raw_dfs, ferc1_xbrl_raw_dfs, ferc1_transformed_dfs
):
    """Transforms FERC Form 1 depreciation data for loading into PUDL.

    This information is organized by FERC account, with each line of the FERC Form 1
    having a different descriptive identifier like 'balance_end_of_year' or
    'transmission'.

    Args:
        ferc1_raw_dfs (dict): Each entry in this dictionary of DataFrame objects
            corresponds to a table from the FERC Form 1 DBC database.
        ferc1_transformed_dfs (dict): A dictionary of DataFrames to be transformed.

    Returns:
        dict: The dictionary of the transformed DataFrames.
    """
    # grab table from dictionary of dfs
    ferc1_apd_df = ferc1_dbf_raw_dfs["accumulated_depreciation_ferc1"]

    ferc1_acct_apd = FERC_DEPRECIATION_LINES.drop(["ferc_account_description"], axis=1)
    ferc1_acct_apd.dropna(inplace=True)
    ferc1_acct_apd["row_number"] = ferc1_acct_apd["row_number"].astype(int)

    ferc1_accumdepr_prvsn_df = pd.merge(
        ferc1_apd_df, ferc1_acct_apd, how="left", on="row_number"
    )
    ferc1_accumdepr_prvsn_df = _clean_cols(
        ferc1_accumdepr_prvsn_df, "f1_accumdepr_prvsn"
    )

    ferc1_accumdepr_prvsn_df.rename(
        columns={
            # FERC1 DB   PUDL DB
            "total_cde": "total"
        },
        inplace=True,
    )

    ferc1_transformed_dfs["accumulated_depreciation_ferc1"] = ferc1_accumdepr_prvsn_df

    return ferc1_transformed_dfs<|MERGE_RESOLUTION|>--- conflicted
+++ resolved
@@ -257,9 +257,6 @@
     parameter_model = Ferc1TableTransformParams
     params: parameter_model
 
-<<<<<<< HEAD
-    @cache_df(key="start")
-=======
     has_unique_record_ids: bool = True
     """True if each record in the transformed table corresponds to one input record.
 
@@ -270,8 +267,7 @@
     the transformed data.
     """
 
-    @cache_df(key="main")
->>>>>>> 33902f88
+    @cache_df(key="start")
     def transform_start(
         self,
         raw_dbf: pd.DataFrame,
