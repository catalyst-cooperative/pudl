"""Classes & functions to process FERC Form 1 data before loading into the PUDL DB.

Note that many of the classes/objects here inherit from/are instances of classes defined
in :mod:`pudl.transform.classes`. Their design and relationships to each other are
documented in that module.

See :mod:`pudl.transform.params.ferc1` for the values that parameterize many of these
transformations.
"""
import enum
import importlib.resources
import itertools
import json
import re
from collections import namedtuple
from collections.abc import Mapping
from typing import Any, Literal, Self

import numpy as np
import pandas as pd
import sqlalchemy as sa
from dagster import AssetIn, AssetsDefinition, asset
from pandas.core.groupby import DataFrameGroupBy
from pydantic import validator

import pudl
from pudl.analysis.classify_plants_ferc1 import (
    plants_steam_assign_plant_ids,
    plants_steam_validate_ids,
)
from pudl.extract.ferc1 import TABLE_NAME_MAP_FERC1
from pudl.helpers import convert_cols_dtypes
from pudl.metadata.fields import apply_pudl_dtypes
from pudl.settings import Ferc1Settings
from pudl.transform.classes import (
    AbstractTableTransformer,
    InvalidRows,
    RenameColumns,
    TableTransformParams,
    TransformParams,
    cache_df,
    enforce_snake_case,
)

logger = pudl.logging_helpers.get_logger(__name__)


@asset
def clean_xbrl_metadata_json(
    raw_xbrl_metadata_json: dict[str, dict[str, list[dict[str, Any]]]]
) -> dict[str, dict[str, list[dict[str, Any]]]]:
    """Generate cleaned json xbrl metadata.

    For now, this only runs :func:`add_source_tables_to_xbrl_metadata`.
    """
    return add_source_tables_to_xbrl_metadata(raw_xbrl_metadata_json)


def add_source_tables_to_xbrl_metadata(
    raw_xbrl_metadata_json: dict[str, dict[str, list[dict[str, Any]]]]
) -> dict[str, dict[str, list[dict[str, Any]]]]:
    """Add a ``source_tables`` field into metadata calculation components.

    When a particular component of a calculation does not originate from the table in
    which the calculated field is being reported, label the source table.
    """

    def all_fields_in_table(table_meta) -> list:
        """Compile a list of all of the fields reported in a table."""
        return [
            field["name"] for meta_list in table_meta.values() for field in meta_list
        ]

    def extract_tables_to_fields(xbrl_meta: dict) -> dict[str : list[str]]:
        """Compile a dictionary of table names (keys) to list of fields."""
        return {
            table_name: all_fields_in_table(table_meta)
            for table_name, table_meta in xbrl_meta.items()
        }

    def label_source_tables(calc_component: dict, tables_to_fields: str) -> dict:
        """Add a ``source_tables`` element to the calculation component."""
        calc_component["source_tables"] = [
            other_table_name
            for other_table_name, fields in tables_to_fields.items()
            if calc_component["name"] in fields
        ]
        # weirdly there are a number of nuclear xbrl_factoid calc components that seem
        # to have no source_tables.
        if not calc_component["source_tables"]:
            logger.debug(f"Found no source table for {calc_component['name']}.")
        return calc_component

    tables_to_fields = extract_tables_to_fields(raw_xbrl_metadata_json)
    # for each table loop through all of the calculations within each field
    for table_name, table_meta in raw_xbrl_metadata_json.items():
        for list_of_facts in table_meta.values():
            for xbrl_fact in list_of_facts:
                # all facts have ``calculations``, but they are empty lists when null
                for calc_component in xbrl_fact["calculations"]:
                    # does the calc component show up in the table? if not, add a label
                    if calc_component["name"] not in tables_to_fields[table_name]:
                        calc_component = label_source_tables(
                            calc_component, tables_to_fields
                        )
                    else:
                        calc_component["source_tables"] = [table_name]
    return raw_xbrl_metadata_json


################################################################################
# FERC 1 Transform Parameter Models
################################################################################
@enum.unique
class SourceFerc1(enum.Enum):
    """Enumeration of allowed FERC 1 raw data sources."""

    XBRL = "xbrl"
    DBF = "dbf"


@enum.unique
class TableIdFerc1(enum.Enum):
    """Enumeration of the allowed FERC 1 table IDs.

    Hard coding this doesn't seem ideal. Somehow it should be either defined in the
    context of the Package, the Ferc1Settings, an etl_group, or DataSource. All of the
    table transformers associated with a given data source should have a table_id that's
    from that data source's subset of the database. Where should this really happen?
    Alternatively, the allowable values could be derived *from* the structure of the
    Package. But this works for now.
    """

    FUEL_FERC1 = "fuel_ferc1"
    PLANTS_STEAM_FERC1 = "plants_steam_ferc1"
    PLANTS_HYDRO_FERC1 = "plants_hydro_ferc1"
    PLANTS_SMALL_FERC1 = "plants_small_ferc1"
    PLANTS_PUMPED_STORAGE_FERC1 = "plants_pumped_storage_ferc1"
    PLANT_IN_SERVICE_FERC1 = "plant_in_service_ferc1"
    PURCHASED_POWER_FERC1 = "purchased_power_ferc1"
    TRANSMISSION_STATISTICS_FERC1 = "transmission_statistics_ferc1"
    ELECTRIC_ENERGY_SOURCES_FERC1 = "electric_energy_sources_ferc1"
    ELECTRIC_ENERGY_DISPOSITIONS_FERC1 = "electric_energy_dispositions_ferc1"
    UTILITY_PLANT_SUMMARY_FERC1 = "utility_plant_summary_ferc1"
    ELECTRIC_OPERATING_EXPENSES_FERC1 = "electric_operating_expenses_ferc1"
    BALANCE_SHEET_LIABILITIES = "balance_sheet_liabilities_ferc1"
    DEPRECIATION_AMORTIZATION_SUMMARY_FERC1 = "depreciation_amortization_summary_ferc1"
    BALANCE_SHEET_ASSETS_FERC1 = "balance_sheet_assets_ferc1"
    RETAINED_EARNINGS_FERC1 = "retained_earnings_ferc1"
    INCOME_STATEMENT_FERC1 = "income_statement_ferc1"
    ELECTRIC_PLANT_DEPRECIATION_CHANGES_FERC1 = (
        "electric_plant_depreciation_changes_ferc1"
    )
    ELECTRIC_OPERATING_REVENUES_FERC1 = "electric_operating_revenues_ferc1"
    ELECTRIC_PLANT_DEPRECIATION_FUNCTIONAL_FERC1 = (
        "electric_plant_depreciation_functional_ferc1"
    )
    CASH_FLOW_FERC1 = "cash_flow_ferc1"
    ELECTRICITY_SALES_BY_RATE_SCHEDULE_FERC1 = (
        "electricity_sales_by_rate_schedule_ferc1"
    )
    OTHER_REGULATORY_LIABILITIES_FERC1 = "other_regulatory_liabilities_ferc1"


################################################################################
# FERC 1 specific Column, MultiColumn, and Table Transform Functions
################################################################################


class RenameColumnsFerc1(TransformParams):
    """Dictionaries for renaming either XBRL or DBF derived FERC 1 columns.

    This is FERC 1 specific, because we need to store both DBF and XBRL rename
    dictionaires separately. Note that this parameter model does not have its own unique
    transform function. Like the generic :class:`pudl.transform.classes.RenameColumns`
    it depends on the build in :meth:`pd.rename` method, which is called with the values
    DBF or XBRL parameters depending on the context.

    Potential parameters validations that could be implemented

    * Validate that all keys appear in the original dbf/xbrl sources.
      This has to be true, but right now we don't have stored metadata enumerating all
      of the columns that exist in the raw data, so we don't have anything to check
      against. Implement once when we have schemas defined for after the extract step.

    * Validate all values appear in PUDL tables, and all expected PUDL names are mapped.
      Actually we can't require that the rename values appear in the PUDL tables,
      because there will be cases in which the original column gets dropped or modified,
      e.g. in the case of unit conversions with a column rename.
    """

    dbf: RenameColumns = RenameColumns()
    xbrl: RenameColumns = RenameColumns()
    duration_xbrl: RenameColumns = RenameColumns()
    instant_xbrl: RenameColumns = RenameColumns()

    @property
    def rename_dicts_xbrl(self):
        """Compile all of the XBRL rename dictionaries into an ordered list."""
        # add the xbrl last bc it happens after the inst/dur renames
        return [self.duration_xbrl, self.instant_xbrl, self.xbrl]


class WideToTidy(TransformParams):
    """Parameters for converting a wide table to a tidy table with value types."""

    idx_cols: list[str] | None
    """List of column names to treat as the table index."""

    stacked_column_name: str | None = None
    """Name of column that will contain the stacked categories."""

    value_types: list[str] | None
    """List of names of value types that will end up being the column names.

    Some of the FERC tables have multiple data types spread across many different
    categories.  In the input dataframe given to :func:`wide_to_tidy`, the value types
    must be the suffixes of the column names. If the table does not natively have the
    pattern of "{to-be stacked category}_{value_type}", rename the columns using a
    ``rename_columns.duration_xbrl``, ``rename_columns.instant_xbrl`` or
    ``rename_columns.dbf`` parameter which will be employed in
    :meth:`process_duration_xbrl`, :meth:`process_instant_xbrl` or :meth:`process_dbf`.
    """

    expected_drop_cols: int = 0
    """The number of columns that are expected to be dropped.

    :func:`wide_to_tidy_xbrl` will generate a regex pattern assuming the ``value_types``
    are the column name's suffixes. If a column does not conform to that pattern, it
    will be filtered out. This is helpful for us to not include a bunch of columns from
    the input dataframe incorrectly included in the stacking process. We could enumerate
    every column that we want to drop, but this could be tedious and potentially error
    prone. But this does mean that if a column is incorrectly named - or barely missing
    the pattern, it will be dropped. This parameter enables us to lock the number of
    expected columns. If the dropped columns are a different number, an error will be
    raised.
    """


class WideToTidySourceFerc1(TransformParams):
    """Parameters for converting either or both XBRL and DBF table from wide to tidy."""

    xbrl: WideToTidy | list[WideToTidy] = WideToTidy()
    dbf: WideToTidy | list[WideToTidy] = WideToTidy()

    @property
    def value_types(self) -> list[str]:
        """Compile a list of all of the ``value_types`` from ``wide_to_tidy``."""
        # each wtt source could be either a list of WideToTidy or a WideToTidy.
        # so we need to drill in to either grab the value_types
        value_types = []
        for wide_to_tidy in [self.xbrl, self.dbf]:
            if isinstance(wide_to_tidy, WideToTidy):
                value_types.append(wide_to_tidy.value_types)
            elif isinstance(wide_to_tidy, list):
                for rly_wide_to_tidy in wide_to_tidy:
                    value_types.append(rly_wide_to_tidy.value_types)
        # remove None's & flatten/dedupe
        value_types = [v for v in value_types if v is not None]
        flattened_values = []
        for item in value_types:
            if isinstance(item, list):
                flattened_values += list(item)
            elif isinstance(item, str):
                flattened_values.append(item)
        return flattened_values


def wide_to_tidy(df: pd.DataFrame, params: WideToTidy) -> pd.DataFrame:
    """Reshape wide tables with FERC account columns to tidy format.

    The XBRL table coming into this method could contain all the data from both the
    instant and duration tables in a wide format -- with one column for every
    combination of value type (e.g. additions, ending_balance) and value category, which
    means ~500 columns for some tables.

    We tidy this into a long table with one column for each of the value types in
    ``params.value_types`` and a new column named ``xbrl_factoid`` that contains
    categories that were previously the XBRL column name stems.

    This allows aggregations of multiple ``xbrl_factoid`` categories in a columnar
    fashion such as aggregation across groups of rows to total up various hierarchical
    accounting categories (hydraulic turbines -> hydraulic production plant -> all
    production plant -> all electric utility plant) though the categorical columns
    required for that aggregation are added later.

    For table that have a internal relationship between the values in the
    ``params.value_types``, such as the :ref:`plant_in_service_ferc1` table, this also
    enables aggregation across columns to calculate the ending balance based on the
    starting balance and all of the reported changes.
    """
    suffixes = "|".join(params.value_types)
    pat = r"(^.*)_(" + suffixes + r"$)"
    # filter out any columns that don't match the pattern
    df_out = df.set_index(params.idx_cols).filter(regex=pat)
    # check if there are unexpected columns being dropped
    dropped_cols = [col for col in df if col not in df_out.reset_index().columns]
    logger.debug(f"dropping: {dropped_cols}")
    if params.expected_drop_cols != len(dropped_cols):
        raise AssertionError(
            f"Unexpected number of columns dropped: ({len(dropped_cols)}) instead of "
            f"({params.expected_drop_cols}). Columns dropped: {dropped_cols}"
        )

    new_cols = pd.MultiIndex.from_tuples(
        [(re.sub(pat, r"\1", col), re.sub(pat, r"\2", col)) for col in df_out.columns],
        names=[params.stacked_column_name, "value_type"],
    )
    df_out.columns = new_cols
    df_out = (
        df_out.stack(params.stacked_column_name, dropna=False)
        .loc[:, params.value_types]
        .reset_index()
    )
    # remove the name of the columns which was the name of the renaming layer of the
    # multi-index
    df_out.columns.name = None
    return df_out


class MergeXbrlMetadata(TransformParams):
    """Parameters for merging in XBRL metadata."""

    rename_columns: dict[str, str] = {}
    """Dictionary to rename columns in the normalized metadata before merging.

    This dictionary will be passed as :func:`pd.DataFrame.rename` ``columns`` parameter.
    """

    on: str | None = None
    """Column name to merge on in :func:`merge_xbrl_metadata`."""


def merge_xbrl_metadata(
    df: pd.DataFrame, xbrl_metadata: pd.DataFrame, params: MergeXbrlMetadata
) -> pd.DataFrame:
    """Merge metadata based on params."""
    return pd.merge(
        df,
        xbrl_metadata.rename(columns=params.rename_columns),
        on=params.on,
        how="left",
        validate="many_to_one",
    )


class DropDuplicateRowsDbf(TransformParams):
    """Parameter for dropping duplicate DBF rows."""

    table_name: TableIdFerc1 | None = None
    """Name of table used to grab primary keys of PUDL table to check for duplicates."""

    data_columns: list = []
    """List of data column names to ensure primary key duplicates have the same data."""


def drop_duplicate_rows_dbf(
    df: pd.DataFrame,
    params: DropDuplicateRowsDbf,
    return_dupes_w_unique_data: bool = False,
) -> pd.DataFrame:
    """Drop duplicate DBF rows if duplicates have indentical data or one row has nulls.

    There are several instances of the DBF data reporting the same value on multiple
    rows. This function checks to see if all of the duplicate values that have the same
    primary keys have reported the same data or have records with null data in any of
    the data columns while the other record has complete data. If the duplicates have no
    unique data, the duplicates are dropped with ``keep="first"``. If any duplicates do
    not contain the same data or half null data, an assertion will be raised.

    Args:
        df: DBF table containing PUDL primary key columns
        params: an instance of :class:`DropDuplicateRowsDbf`
        return_dupes_w_unique_data: Boolean flag used for debuging only which returns
            the duplicates which contain actually unique data instead of raising
            assertion. Default is False.
    """
    pks = pudl.metadata.classes.Resource.from_id(
        params.table_name.value
    ).schema.primary_key
    # add a column that indicates whether or not any of the data columns contain null data
    df.loc[:, "null_data"] = df[params.data_columns].isnull().any(axis="columns")

    # checks to make sure the drop is targeted as expected
    # of the PK dupes, drop all instances when the data *is also the same*
    dupes_w_possible_unique_data = df.drop_duplicates(
        pks + params.data_columns, keep=False
    )
    dupes_w_possible_unique_data = dupes_w_possible_unique_data[
        dupes_w_possible_unique_data.duplicated(pks, keep=False)
    ]
    # if there are pk+data dupes, is there one record with some null data
    # an other with completely non-null data??
    # OR are there any records that have some null data and some actually unique
    # data
    nunique_data_columns = [f"{col}_nunique" for col in params.data_columns]
    dupes_w_possible_unique_data.loc[
        :, nunique_data_columns + ["null_data_nunique"]
    ] = (
        dupes_w_possible_unique_data.groupby(pks)[params.data_columns + ["null_data"]]
        .transform("nunique")
        .add_suffix("_nunique")
    )
    dupes_w_unique_data = dupes_w_possible_unique_data[
        (dupes_w_possible_unique_data.null_data_nunique != 2)
        | (
            dupes_w_possible_unique_data[
                dupes_w_possible_unique_data[nunique_data_columns] != 1
            ].any(axis="columns")
        )
    ].sort_values(by=pks)
    if not dupes_w_unique_data.empty:
        if return_dupes_w_unique_data:
            logger.warning("Returning duplicate records for debugging.")
            return dupes_w_unique_data
        raise AssertionError(
            "Duplicates have unique data and should not be dropped. Unique data: "
            f"{len(dupes_w_unique_data)}: \n{dupes_w_unique_data.sort_values(by=pks)}"
        )
    len_og = len(df)
    df = (
        df.sort_values(by=["null_data"], ascending=True)
        .drop_duplicates(pks, keep="first")
        .drop(columns=["null_data"])
    )
    logger.info(
        f"Dropped {len_og - len(df)} duplicate records: {(len_og - len(df))/len_og:.1%}"
        " of total rows."
    )
    return df


class AlignRowNumbersDbf(TransformParams):
    """Parameters for aligning DBF row numbers with metadata from mannual maps."""

    dbf_table_names: list[str] | None = None
    """DBF table to use to grab the row map in :func:`align_row_numbers_dbf`.

    Default is ``None``.
    """


def align_row_numbers_dbf(df: pd.DataFrame, params: AlignRowNumbersDbf) -> pd.DataFrame:
    """Rename the xbrl_factoid column after :meth:`align_row_numbers_dbf`."""
    if params.dbf_table_names:
        logger.info(
            f"Aligning row numbers from DBF row to XBRL map for {params.dbf_table_names}"
        )
        row_map = (
            read_dbf_to_xbrl_map(dbf_table_names=params.dbf_table_names)
            .pipe(fill_dbf_to_xbrl_map)
            .drop(columns=["sched_table_name", "row_literal"])
        )
        if row_map.isnull().any(axis=None):
            raise ValueError(
                "Filled DBF-XBRL map contains NA values, which should never happen:"
                f"{row_map}"
            )

        df = pd.merge(df, row_map, on=["report_year", "row_number"], how="left")
        if df.xbrl_factoid.isna().any():
            raise ValueError(
                "Found null row labels after aligning DBF/XBRL rows.\n"
                f"{df[df.xbrl_factoid.isna()]}"
            )
        # eliminate the header rows since they (should!) contain no data in either the
        # DBF or XBRL records:
        df = df[df.xbrl_factoid != "HEADER_ROW"]
    return df


class SelectDbfRowsByCategory(TransformParams):
    """Parameters for :func:`select_dbf_rows_by_category`."""

    column_name: str | None = None
    """The column name containing categories to select by."""
    select_by_xbrl_categories: bool = False
    """Boolean flag to indicate whether or not to use the categories in the XBRL table.

    If True, :func:`select_dbf_rows_by_category` will find the list of categories that
    exist in the passed in ``processed_xbrl`` to select by.
    """
    additional_categories: list[str] = []
    """List of additional categories to select by.

    If ``select_by_xbrl_categories`` is ``True``, these categories will be added to the
    XBRL categories and both will be used to select rows from the DBF data. If
    ``select_by_xbrl_categories`` is ``False``, only the "additional" categories will be
    the used to select rows from the DBF data.
    """
    len_expected_categories_to_drop: int = 0
    """Number of categories that are expected to be dropped from the DBF data.

    This is here to ensure no unexpected manipulations to the categories have occured. A
    warning will be flagged if this number is different than the number of categories
    that are being dropped.
    """


def select_dbf_rows_by_category(
    processed_dbf: pd.DataFrame,
    processed_xbrl: pd.DataFrame,
    params: SelectDbfRowsByCategory,
) -> pd.DataFrame:
    """Select DBF rows with values listed or found in XBRL in a categorical-like column.

    The XBRL data often breaks out sub-sections of DBF tables into their own table.
    These breakout tables are often messy, unstructured portions of a particular
    schedule or page on the FERC1 PDF. We often want to preserve some of the ways the
    XBRL data is segmented so we need to be able to select only portions of the DBF
    table to be concatenated with the XBRL data.

    In mapping DBF data to XBRL data for the tables that rely on their ``row_number``
    we map each row to its corresponding ``xbrl_factoid``. The standard use of this
    transformer is to use the ``column_name`` that corresponds to the ``xbrl_factoid``
    that was merged into the DBF data via :func:`align_row_numbers_dbf` and was
    converted into a column in the XBRL data via :func:`wide_to_tidy`.

    Note: Often, the unstructured portion of the DBF table that (possibly) sums up into
    a single value in structured data has the same ``xbrl_factoid`` name in the XBRL
    tables. By convention, we are employing a pattern in the ``dbf_to_xbrl.csv`` map
    that involves adding an ``_unstructed`` suffix to the rows that correspond to the
    unstructured portion of the table. This enables a simple selection of the structured
    part of the table. When processing the unstructured table, you can either rename the
    XBRL data's factoid name to include an ``_unstructed`` suffix or you can specify
    the categories with ``_unstructed`` suffixes using the ``additional_categories``
    parameter.
    """
    # compile the list of categories from the possible options.
    categories_to_select = []
    if params.select_by_xbrl_categories:
        categories_to_select = categories_to_select + list(
            processed_xbrl[params.column_name].unique()
        )
    if params.additional_categories:
        categories_to_select = categories_to_select + params.additional_categories

    # check if we are getting the same number of expected categories to drop
    categories_to_drop = [
        cat
        for cat in processed_dbf[params.column_name].unique()
        if cat not in categories_to_select
    ]
    if len(categories_to_drop) != params.len_expected_categories_to_drop:
        logger.warning(
            f"Dropping {len(categories_to_drop)} DBF categories that contain the "
            f"following values in {params.column_name} but expected "
            f"{params.len_expected_categories_to_drop}:"
            f"{categories_to_drop}"
        )
    # now select only the rows which contain the categories we want to include in the
    # column that we care about. Copy bc this is a slice of the og dataframe.
    category_mask = processed_dbf[params.column_name].isin(categories_to_select)
    return processed_dbf.loc[category_mask].copy()


class UnstackBalancesToReportYearInstantXbrl(TransformParams):
    """Parameters for :func:`unstack_balances_to_report_year_instant_xbrl`."""

    unstack_balances_to_report_year: bool = False
    """If True unstack balances to a single year (the report year)."""


def unstack_balances_to_report_year_instant_xbrl(
    df: pd.DataFrame,
    params: UnstackBalancesToReportYearInstantXbrl,
    primary_key_cols: list[str],
) -> pd.DataFrame:
    """Turn start year end year rows into columns for each value type.

    Called in :meth:`Ferc1AbstractTableTransformer.process_instant_xbrl`.

    Some instant tables report year-end data, with their datestamps in different years,
    but we want year-start and year-end data within a single report_year (which is
    equivalent) stored in two separate columns for compatibility with the DBF data.

    This function unstacks that table and adds the suffixes ``_starting_balance`` and
    ``_ending_balance`` to each of the columns. These can then be used as
    ``value_types`` in :func:`wide_to_tidy` to normalize the table.

    There are two checks in place:

    First, it will make sure that there are not duplicate entries for a single year +
    other primary key fields. Ex: a row for 2020-12-31 and 2020-06-30 for entitiy_id X
    means that the data isn't annually unique. We could just drop these mid-year
    values, but we might want to keep them or at least check that there is no funny
    business with the data.

    We also check that there are no mid-year dates at all. If an entity reports a value
    from the middle of the year, we can't identify it as a start/end of year value.

    Params:
        primary_key_cols: The columns that should be used to check for duplicated data,
            and also for unstacking the balance -- these are set to be the index before
            unstack is called. These are typically set by the wrapping method and
            generated automatically based on other class transformation parameters via
            :meth:`Ferc1AbstractTableTransformer.source_table_primary_key`.
    """
    if not params.unstack_balances_to_report_year:
        return df

    df["year"] = pd.to_datetime(df["date"]).dt.year
    # Check that the originally reported records are annually unique.
    # year and report_year aren't necessarily the same since previous year data
    # is often reported in the current report year, but we're constructing a table
    # where report_year is part of the primary key, so we have to do this:
    unique_cols = [c for c in primary_key_cols if c != "report_year"] + ["year"]
    if df.duplicated(unique_cols).any():
        raise AssertionError(
            "Looks like there are multiple entries per year--not sure which to use "
            f"for the start/end balance. {params=} {primary_key_cols=}"
        )
    if not pd.to_datetime(df["date"]).dt.is_year_end.all():
        raise AssertionError(
            "Looks like there are some values in here that aren't from the end of "
            "the year. We can't use those to calculate start and end balances."
        )
    df.loc[df.report_year == (df.year + 1), "balance_type"] = "starting_balance"
    df.loc[df.report_year == df.year, "balance_type"] = "ending_balance"
    if df.balance_type.isna().any():
        # Remove rows from years that are not representative of start/end dates
        # for a given report year (i.e., the report year and one year prior).
        logger.warning(
            f"Dropping unexpected years: "
            f"{df.loc[df.balance_type.isna(), 'year'].unique()}"
        )
        df = df[df["balance_type"].notna()].copy()
    df = (
        df.drop(["year", "date"], axis="columns")
        .set_index(primary_key_cols + ["balance_type", "sched_table_name"])
        .unstack("balance_type")
    )
    # This turns a multi-index into a single-level index with tuples of strings
    # as the keys, and then converts the tuples of strings into a single string
    # by joining their values with an underscore. This results in column labels
    # like boiler_plant_equipment_steam_production_starting_balance
    df.columns = ["_".join(items) for items in df.columns.to_flat_index()]
    df = df.reset_index()
    return df


class CombineAxisColumnsXbrl(TransformParams):
    """Parameters for :func:`combine_axis_columns_xbrl`."""

    axis_columns_to_combine: list | None = None
    """List of axis columns to combine."""

    new_axis_column_name: str | None = None
    """The name of the combined axis column -- must end with the suffix ``_axis``!."""

    @validator("new_axis_column_name")
    def doesnt_end_with_axis(cls, v):
        """Ensure that new axis column ends in _axis."""
        if v is not None and not v.endswith("_axis"):
            raise ValueError(
                "The new axis column name must end with the suffix '_axis'!"
            )
        return v


def combine_axis_columns_xbrl(
    df: pd.DataFrame, params: CombineAxisColumnsXbrl
) -> pd.DataFrame:
    """Combine axis columns from squished XBRL tables into one column with no NAs.

    Called in :meth:`Ferc1AbstractTableTransformer.process_xbrl`.

    There are instances (ex: sales_by_rate_schedule_ferc1) where the DBF table is equal
    to several concatenated XBRL tables. These XBRL tables are extracted together with
    the function :func:`extract_xbrl_concat`. Once combined, we need to deal with their
    axis columns.

    We use the axis columns (the primary key for the raw XBRL tables) in the creation
    of ``record_id``s for each of the rows. If each of the concatinated XBRL tables has
    the same axis column name then there's no need to fret. However, if the columns have
    slightly different names (ex: ``residential_sales_axis`` vs.
    ``industrial_sales_axis``), we'll need to combine them. We combine them to get rid
    of NA values which aren't allowed in primary keys. Otherwise it would look like
    this:

        +-------------------------+-------------------------+
        | residential_sales_axis  | industrial_sales_axis   |
        +=========================+=========================+
        | value1                  | NA                      |
        +-------------------------+-------------------------+
        | value2                  | NA                      |
        +-------------------------+-------------------------+
        | NA                      | valueA                  |
        +-------------------------+-------------------------+
        | NA                      | valueB                  |
        +-------------------------+-------------------------+

    vs. this:

        +-------------------------+
        | sales_axis              |
        +=========================+
        | value1                  |
        +-------------------------+
        | value2                  |
        +-------------------------+
        | valueA                  |
        +-------------------------+
        | valueB                  |
        +-------------------------+
    """
    # First, make sure that the new_axis_column_name param as the word axis in it
    if not params.new_axis_column_name.endswith("_axis"):
        raise ValueError(
            "Your new_axis_column_name must end with the suffix _axis so that it gets "
            "included in the record_id."
        )
    # Now, make sure there are no overlapping axis columns
    if (df[params.axis_columns_to_combine].count(axis=1) > 1).any():
        raise AssertionError(
            "You're trying to combine axis columns, but there's more than one axis "
            "column value per row."
        )
    # Now combine all of the columns into one and remove the old axis columns
    df[params.new_axis_column_name] = pd.NA
    for col in params.axis_columns_to_combine:
        df[params.new_axis_column_name] = df[params.new_axis_column_name].fillna(
            df[col]
        )
    df = df.drop(columns=params.axis_columns_to_combine)
    return df


class ReconcileTableCalculations(TransformParams):
    """Parameters for reconciling xbrl-metadata based calculations within a table."""

    column_to_check: str | None = None
    """Name of data column to check.

    This will typically be ``dollar_value`` or ``ending_balance`` column for the income
    statement and the balance sheet tables.
    """
    calculation_tolerance: float = 0.05
    """Fraction of calculated values which we allow not to match reported values."""

    subtotal_column: str | None = None
    """Sub-total column name (e.g. utility type) to compare calculations against in
    :func:`reconcile_table_calculations`."""

    subtotal_calculation_tolerance: float = 0.05
    """Fraction of calculated sub-totals allowed not to match reported values."""


def reconcile_table_calculations(
    df: pd.DataFrame,
    calculation_components: pd.DataFrame,
    xbrl_factoid_name: str,
    table_name: str,
    params: ReconcileTableCalculations,
) -> pd.DataFrame:
    """Ensure intra-table calculated values match reported values within a tolerance.

    In addition to checking whether all reported "calculated" values match the output
    of our repaired calculations, this function adds a correction record to the
    dataframe that is included in the calculations so that after the fact the
    calculations match exactly. This is only done when the fraction of records that
    don't match within the tolerances of :func:`numpy.isclose` is below a set
    threshold.

    Note that only calculations which are off by a significant amount result in the
    creation of a correction record. Many calculations are off from the reported values
    by exaclty one dollar, presumably due to rounding errrors. These records typically
    do not fail the :func:`numpy.isclose()` test and so are not corrected.

    Args:
        df: processed table.
        calculation_components: processed calculation component metadata.
        xbrl_factoid_name: column name of the XBRL factoid in the processed table.
        table_name: name of the PUDL table.
        params: :class:`ReconcileTableCalculations` parameters.
    """
    # If we don't have this value, we aren't doing any calculation checking:
    if params.column_to_check is None or calculation_components.empty:
        return df
    # we only want to check calucations that are fully within this table
    intra_tbl_calcs = calculation_components[
        calculation_components.is_within_table_calc
        & calculation_components.xbrl_factoid.notnull()  # no nulls bc we have all parents
    ]
    df = df.rename(columns={xbrl_factoid_name: "xbrl_factoid"}).assign(
        table_name=table_name
    )
    # !!! Add dimensions into the calculation components!!!
    # First determine what dimensions matter in this table:
    # usually you can rely on params.subtotal_column to get THE ONE dimension in the
    # table... BUT some tables have more than one dimension so we grab from all of the
    # the dims in the transformers. AAAND occasionally the factoid_name is in the dims
    # wild. i know. so we are grabbing all of the non-factoid dimensions that show up
    # in the data.
    dim_cols = [
        d
        for d in other_dimensions(table_names=list(FERC1_TFR_CLASSES))
        if d in df.columns and d != xbrl_factoid_name
    ]
    calc_idx = ["xbrl_factoid", "table_name"] + dim_cols

    if dim_cols:
        table_dims = df[calc_idx].drop_duplicates(keep="first")
        # need to add in the correction dimensions. they don't show up in the data at
        # this point so we don't have the dimensions yet. NOTE: this could have been
        # done by adding the dims into table_dims..... maybe would have been more
        # straightforward
        correction_mask = intra_tbl_calcs.xbrl_factoid.str.contains("_correction")
        intra_tbl_calcs = pd.concat(
            [
                intra_tbl_calcs[~correction_mask],
                pd.merge(
                    intra_tbl_calcs[correction_mask].drop(columns=dim_cols),
                    table_dims[["table_name"] + dim_cols].drop_duplicates(),
                    on=["table_name"],
                ),
            ]
        )
        intra_tbl_calcs = make_calculation_dimensions_explicit(
            intra_tbl_calcs,
            table_dimensions_ferc1=table_dims,
            dimensions=dim_cols,
        ).pipe(
            assign_parent_dimensions,
            table_dimensions=table_dims,
            dimensions=dim_cols,
        )
        # this is for the income statement table specifically, but is general:
        # remove all the bits where we have a child dim but not a parent dim
        # sometimes there are child dimensions that have utility_type == "other2" etc
        # where the parent dimension has nothing
        for dim in dim_cols:
            intra_tbl_calcs = intra_tbl_calcs[
                ~(
                    intra_tbl_calcs[dim].notnull()
                    & intra_tbl_calcs[f"{dim}_parent"].isnull()
                )
            ]
    pks = pudl.metadata.classes.Resource.from_id(table_name).schema.primary_key
    calculated_df = calculate_values_from_components(
        data=df,
        calculation_components=intra_tbl_calcs,
        validate="one_to_many",
        calc_idx=calc_idx,
        value_col=params.column_to_check,
    ).rename(columns={"xbrl_factoid": xbrl_factoid_name})

    calculated_df = calculated_df.assign(
        abs_diff=lambda x: abs(x[params.column_to_check] - x.calculated_amount),
        rel_diff=lambda x: np.where(
            (x[params.column_to_check] != 0.0),
            abs(x.abs_diff / x[params.column_to_check]),
            np.nan,
        ),
    )

    off_df = calculated_df[
        ~np.isclose(
            calculated_df.calculated_amount, calculated_df[params.column_to_check]
        )
        & (calculated_df["abs_diff"].notnull())
    ]
    calculated_values = calculated_df[(calculated_df.abs_diff.notnull())]
    off_ratio = len(off_df) / len(calculated_values)

    if off_ratio > params.calculation_tolerance:
        raise AssertionError(
            f"Calculations in {table_name} are off by {off_ratio}. Expected tolerance "
            f"of {params.calculation_tolerance}."
        )

    # We'll only get here if the proportion of calculations that are off is acceptable
    if off_ratio > 0:
        logger.info(
            f"{table_name}: has {len(off_df)} ({off_ratio:.02%}) records whose "
            "calculations don't match. Adding correction records to make calculations "
            "match reported values."
        )
        corrections = off_df.copy()
        corrections[params.column_to_check] = (
            corrections[params.column_to_check].fillna(0.0)
            - corrections["calculated_amount"]
        )
        corrections[xbrl_factoid_name] = corrections[xbrl_factoid_name] + "_correction"
        corrections["row_type_xbrl"] = "correction"
        corrections["is_within_table_calc"] = True
        corrections["record_id"] = pd.NA

        calculated_df = pd.concat(
            [calculated_df, corrections], axis="index"
        ).reset_index()

    # Check that sub-total calculations sum to total.
    if params.subtotal_column is not None:
        sub_group_col = params.subtotal_column
        pks_wo_subgroup = [col for col in pks if col != sub_group_col]
        calculated_df["sub_total_sum"] = (
            calculated_df.pipe(lambda df: df[df[sub_group_col] != "total"])
            .groupby(pks_wo_subgroup)[params.column_to_check]
            .transform("sum")  # For each group, calculate sum of sub-components
        )
        calculated_df["sub_total_sum"] = calculated_df["sub_total_sum"].fillna(
            calculated_df[params.column_to_check]  # Fill in value from 'total' column
        )
        sub_total_errors = (
            calculated_df.groupby(pks_wo_subgroup)
            # If subcomponent sum != total sum, we have nunique()>1
            .filter(lambda x: x["sub_total_sum"].nunique() > 1).groupby(  # noqa: PD101
                pks_wo_subgroup
            )
        )
        off_ratio_sub = (
            sub_total_errors.ngroups / calculated_df.groupby(pks_wo_subgroup).ngroups
        )
        if sub_total_errors.ngroups > 0:
            logger.warning(
                f"{table_name}: has {sub_total_errors.ngroups} ({off_ratio_sub:.02%}) sub-total calculations that don't "
                "sum to the equivalent total column."
            )
        if off_ratio_sub > params.subtotal_calculation_tolerance:
            raise AssertionError(
                f"Sub-total calculations in {table_name} are off by {off_ratio_sub}. Expected tolerance "
                f"of {params.subtotal_calculation_tolerance}."
            )

    return calculated_df


def calculate_values_from_components(
    calculation_components: pd.DataFrame,
    data: pd.DataFrame,
    validate: Literal["one_to_many", "many_to_many"],
    calc_idx: list[str],
    value_col: str,
) -> pd.DataFrame:
    """Apply calculations derived from XBRL metadata to reported XBRL data.

    Args:
        calculation_components: Table defining the calculations, with each row defining
            a single component, including its weight. Groups of rows identified by
            ``table_name_parent`` and ``xbrl_factoid_parent`` indicate the values being
            calculated.
        data: exploded FERC data to apply the calculations to. Primary key should be
            ``report_year``, ``utility_id_ferc1``, ``table_name``, ``xbrl_factoid``, and
            whatever additional dimensions are relevant to the data.
        validate: type of merge validation to apply when initially merging the calculation
            components (left) and the data (right).
        calc_idx: primary key columns that uniquely identify a calculation component (not
            including the ``_parent`` columns).
        value_col: label of the column in ``data`` that contains the values to apply the
            calculations to (typically ``dollar_value`` or ``ending_balance``).
    """
    # Merge the reported data and the calculation component metadata to enable
    # validation of calculated values. Here the data table exploded is supplying the
    # values associated with individual calculation components, and the table_name
    # and xbrl_factoid to which we aggregate are coming from the calculation
    # components table. After merging we use the weights to adjust the reported
    # values so they can be summed directly. This gives us aggregated calculated
    # values that can later be compared to the higher level reported values.

    # infer the pks of the data by adding in the util/year
    data_idx = calc_idx + ["utility_id_ferc1", "report_year"]
    # we are going to merge the data onto the calc components with the _parent
    # column names, so the groupby after the merge needs a set of by cols with the
    # _parent suffix
    gby_parent = [f"{col}_parent" for col in calc_idx] + [
        "utility_id_ferc1",
        "report_year",
    ]
    calc_df = (
        pd.merge(
            calculation_components,
            data,
            validate=validate,
            on=calc_idx,
        )
        # apply the weight from the calc to convey the sign before summing.
        .assign(calculated_amount=lambda x: x[value_col] * x.weight)
        .groupby(gby_parent, as_index=False, dropna=False)[["calculated_amount"]]
        .sum(min_count=1)
    )
    # remove the _parent suffix so we can merge these calculated values back onto
    # the data using the original pks
    calc_df.columns = calc_df.columns.str.removesuffix("_parent")
    calculated_df = pd.merge(
        data,
        calc_df,
        on=data_idx,
        how="outer",
        validate="1:1",
        indicator=True,
    )

    assert calculated_df[
        (calculated_df._merge == "right_only") & (calculated_df[value_col].notnull())
    ].empty

    calculated_df = calculated_df.drop(columns=["_merge"])
    # # Force value_col to be a float to prevent any hijinks with calculating differences.
    calculated_df[value_col] = calculated_df[value_col].astype(float)
    return calculated_df


class Ferc1TableTransformParams(TableTransformParams):
    """A model defining what TransformParams are allowed for FERC Form 1.

    This adds additional parameter models beyond the ones inherited from the
    :class:`pudl.transform.classes.AbstractTableTransformer` class.
    """

    rename_columns_ferc1: RenameColumnsFerc1 = RenameColumnsFerc1(
        dbf=RenameColumns(),
        xbrl=RenameColumns(),
        instant_xbrl=RenameColumns(),
        duration_xbrl=RenameColumns(),
    )
    wide_to_tidy: WideToTidySourceFerc1 = WideToTidySourceFerc1(
        dbf=WideToTidy(), xbrl=WideToTidy()
    )
    merge_xbrl_metadata: MergeXbrlMetadata = MergeXbrlMetadata()
    align_row_numbers_dbf: AlignRowNumbersDbf = AlignRowNumbersDbf()
    drop_duplicate_rows_dbf: DropDuplicateRowsDbf = DropDuplicateRowsDbf()
    select_dbf_rows_by_category: SelectDbfRowsByCategory = SelectDbfRowsByCategory()
    unstack_balances_to_report_year_instant_xbrl: UnstackBalancesToReportYearInstantXbrl = (
        UnstackBalancesToReportYearInstantXbrl()
    )
    combine_axis_columns_xbrl: CombineAxisColumnsXbrl = CombineAxisColumnsXbrl()
    reconcile_table_calculations: ReconcileTableCalculations = (
        ReconcileTableCalculations()
    )

    @property
    def xbrl_factoid_name(self) -> str:
        """Access the column name of the ``xbrl_factoid``."""
        return self.merge_xbrl_metadata.on

    @property
    def rename_dicts_xbrl(self):
        """Compile all of the XBRL rename dictionaries into an ordered list."""
        return self.rename_columns_ferc1.rename_dicts_xbrl

    @property
    def wide_to_tidy_value_types(self) -> list[str]:
        """Compile a list of all of the ``value_types`` from ``wide_to_tidy``."""
        return self.wide_to_tidy.value_types

    @property
    def aligned_dbf_table_names(self) -> list[str]:
        """The list of DBF tables aligned by row number in this transform."""
        return self.align_row_numbers_dbf.dbf_table_names


################################################################################
# FERC 1 transform helper functions. Probably to be integrated into a class
# below as methods or moved to a different module once it's clear where they belong.
################################################################################
def get_ferc1_dbf_rows_to_map(ferc1_engine: sa.engine.Engine) -> pd.DataFrame:
    """Identify DBF rows that need to be mapped to XBRL columns.

    Select all records in the ``f1_row_lit_tbl`` where the row literal associated with a
    given combination of table and row number is different from the preceeding year.
    This is the smallest set of records which we can use to reproduce the whole table by
    expanding the time series to include all years, and forward filling the row
    literals.
    """
    idx_cols = ["sched_table_name", "row_number", "report_year"]
    data_cols = ["row_literal"]
    row_lit = pd.read_sql(
        "f1_row_lit_tbl", con=ferc1_engine, columns=idx_cols + data_cols
    ).sort_values(idx_cols)
    row_lit["shifted"] = row_lit.groupby(
        ["sched_table_name", "row_number"]
    ).row_literal.shift()
    row_lit["changed"] = row_lit.row_literal != row_lit.shifted
    return row_lit.loc[row_lit.changed, idx_cols + data_cols]


def update_dbf_to_xbrl_map(ferc1_engine: sa.engine.Engine) -> pd.DataFrame:
    """Regenerate the FERC 1 DBF+XBRL glue while retaining existing mappings.

    Reads all rows that need to be mapped out of the ``f1_row_lit_tbl`` and appends
    columns containing any previously mapped values, returning the resulting dataframe.
    """
    idx_cols = ["sched_table_name", "row_number", "report_year"]
    all_rows = get_ferc1_dbf_rows_to_map(ferc1_engine).set_index(idx_cols)
    mapped_rows = (
        pd.read_csv(
            importlib.resources.files("pudl.package_data.ferc1") / "dbf_to_xbrl.csv"
        )
        .set_index(idx_cols)
        .drop(["row_literal"], axis="columns")
    )
    return (
        pd.concat([all_rows, mapped_rows], axis="columns")
        .reset_index()
        .sort_values(["sched_table_name", "report_year", "row_number"])
    )


def read_dbf_to_xbrl_map(dbf_table_names: list[str]) -> pd.DataFrame:
    """Read the manually compiled DBF row to XBRL column mapping for a given table.

    Args:
        dbf_table_name: The original name of the table in the FERC Form 1 DBF database
            whose mapping to the XBRL data you want to extract. for example
            ``f1_plant_in_srvce``.

    Returns:
        DataFrame with columns ``[sched_table_name, report_year, row_number, row_type, xbrl_factoid]``
    """
    row_map = pd.read_csv(
        importlib.resources.files("pudl.package_data.ferc1") / "dbf_to_xbrl.csv",
        usecols=[
            "sched_table_name",
            "report_year",
            "row_number",
            "row_type",
            "row_literal",
            "xbrl_factoid",
        ],
    )
    # Select only the rows that pertain to dbf_table_name
    row_map = row_map.loc[row_map.sched_table_name.isin(dbf_table_names)]
    return row_map


def fill_dbf_to_xbrl_map(
    df: pd.DataFrame, dbf_years: list[int] | None = None
) -> pd.DataFrame:
    """Forward-fill missing years in the minimal, manually compiled DBF to XBRL mapping.

    The relationship between a DBF row and XBRL column/fact/entity/whatever is mostly
    consistent from year to year. To minimize the amount of manual mapping work we have
    to do, we only map the years in which the relationship changes. In the end we do
    need a complete correspondence for all years though, and this function uses the
    minimal information we've compiled to fill in all the gaps, producing a complete
    mapping across all requested years.

    One complication is that we need to explicitly indicate which DBF rows have headers
    in them (which don't exist in XBRL), to differentiate them from null values in the
    exhaustive index we create below. We set a ``HEADER_ROW`` sentinel value so we can
    distinguish between two different reasons that we might find NULL values in the
    ``xbrl_factoid`` field:

    1. It's NULL because it's between two valid mapped values (the NULL was created
       in our filling of the time series) and should thus be filled in, or

    2. It's NULL because it was a header row in the DBF data, which means it should
       NOT be filled in. Without the ``HEADER_ROW`` value, when a row number from year X
       becomes associated with a non-header row in year X+1 the ffill will keep right on
       filling, associating all of the new header rows with the value of
       ``xbrl_factoid`` that was associated with the old row number.

    Args:
        df: A dataframe containing a DBF row to XBRL mapping for a single FERC 1 DBF
            table.
        dbf_years: The list of years that should have their DBF row to XBRL mapping
            filled in. This defaults to all available years of DBF data for FERC 1. In
            general this parameter should only be set to a non-default value for testing
            purposes.

    Returns:
        A complete mapping of DBF row number to XBRL columns for all years of data
        within a single FERC 1 DBF table. Has columns of
        ``[report_year, row_number, xbrl_factoid]``
    """
    if not dbf_years:
        dbf_years = Ferc1Settings().dbf_years
    # If the first year that we're trying to produce isn't mapped, we won't be able to
    # forward fill.
    if min(dbf_years) not in df.report_year.unique():
        raise ValueError(
            "Invalid combination of years and DBF-XBRL mapping. The first year cannot\n"
            "be filled and **must** be mapped.\n"
            f"First year: {min(dbf_years)}, "
            f"Mapped years: {sorted(df.report_year.unique())}\n"
            f"{df}"
        )

    if df.loc[(df.row_type == "header"), "xbrl_factoid"].notna().any():
        raise ValueError("Found non-null XBRL column value mapped to a DBF header row.")
    df.loc[df.row_type == "header", "xbrl_factoid"] = "HEADER_ROW"

    if df["xbrl_factoid"].isna().any():
        raise ValueError(
            "Found NA XBRL values in the DBF-XBRL mapping, which shouldn't happen. \n"
            f"{df[df['xbrl_factoid'].isna()]}"
        )
    df = df.drop(["row_type"], axis="columns")

    # Create an index containing all combinations of report_year and row_number
    idx_cols = ["report_year", "row_number", "sched_table_name"]
    idx = pd.MultiIndex.from_product(
        [dbf_years, df.row_number.unique(), df.sched_table_name.unique()],
        names=idx_cols,
    )

    # Concatenate the row map with the empty index, so we have blank spaces to fill:
    df = pd.concat(
        [
            pd.DataFrame(index=idx),
            df.set_index(idx_cols),
        ],
        axis="columns",
    ).reset_index()

    # Forward fill missing XBRL column names, until a new definition for the row
    # number is encountered:
    df.loc[:, ["xbrl_factoid", "row_literal"]] = df.groupby(
        ["row_number", "sched_table_name"]
    )[["xbrl_factoid", "row_literal"]].transform("ffill")
    # Drop NA values produced in the broadcasting merge onto the exhaustive index.
    df = df.dropna(subset="xbrl_factoid")
    # There should be no NA values left at this point:
    if df.isnull().any(axis=None):
        raise ValueError(
            "Filled DBF-XBRL map contains NA values, which should never happen:"
            f"\n{df[df.isnull().any(axis='columns')]}"
        )
    return df


def get_data_cols_raw_xbrl(
    raw_xbrl_instant: pd.DataFrame,
    raw_xbrl_duration: pd.DataFrame,
) -> list[str]:
    """Get a list of all XBRL data columns appearing in a given XBRL table.

    Returns:
        A list of all the data columns found in the original XBRL DB that correspond to
        the given PUDL table. Includes columns from both the instant and duration tables
        but excludes structural columns that appear in all XBRL tables.
    """
    excluded_cols = [
        "date",
        "end_date",
        "entity_id",
        "filing_name",
        "index",
        "report_year",
        "start_date",
    ]
    return sorted(
        set(raw_xbrl_instant.columns)
        .union(raw_xbrl_duration.columns)
        .difference(excluded_cols)
    )


def read_xbrl_calculation_fixes() -> pd.DataFrame:
    """Read in the table of calculation fixes."""
    source = importlib.resources.files("pudl.package_data.ferc1").joinpath(
        "xbrl_calculation_component_fixes.csv"
    )
    with importlib.resources.as_file(source) as file:
        calc_fixes = pd.read_csv(file)
    return calc_fixes


################################################################################
# FERC 1 specific TableTransformer classes
################################################################################
class Ferc1AbstractTableTransformer(AbstractTableTransformer):
    """An abstract class defining methods common to many FERC Form 1 tables.

    This subclass remains abstract because it does not define transform_main(), which
    is always going to be table-specific.

    * Methods that only apply to XBRL data should end with _xbrl
    * Methods that only apply to DBF data should end with _dbf
    """

    table_id: TableIdFerc1
    parameter_model = Ferc1TableTransformParams
    params: parameter_model

    has_unique_record_ids: bool = True
    """True if each record in the transformed table corresponds to one input record.

    For tables that have been transformed from wide-to-tidy format, or undergone other
    kinds of reshaping, there is not a simple one-to-one relationship between input and
    output records, and so we should not expect record IDs to be unique. In those cases
    they serve only a forensic purpose, telling us where to find the original source of
    the transformed data.
    """
    xbrl_metadata: pd.DataFrame = pd.DataFrame()
    """Dataframe combining XBRL metadata for both instant and duration table columns."""
    xbrl_calculations: pd.DataFrame | None = None
    """Dataframe of calculation components.

    If ``None``, the calculations have not been instantiated. If the table has been
    instantiated but is an empty table, then there are no calculations for that table.
    """

    def __init__(
        self,
        xbrl_metadata_json: dict[Literal["instant", "duration"], list[dict[str, Any]]]
        | None = None,
        params: TableTransformParams | None = None,
        cache_dfs: bool = False,
        clear_cached_dfs: bool = True,
    ) -> None:
        """Augment inherited initializer to store XBRL metadata in the class."""
        super().__init__(
            params=params,
            cache_dfs=cache_dfs,
            clear_cached_dfs=clear_cached_dfs,
        )
        if xbrl_metadata_json:
            xbrl_metadata_converted = self.convert_xbrl_metadata_json_to_df(
                xbrl_metadata_json
            )
            self.xbrl_calculations = self.process_xbrl_metadata_calculations(
                xbrl_metadata_converted
            )
            self.xbrl_metadata = self.process_xbrl_metadata(
                xbrl_metadata_converted, self.xbrl_calculations
            )

    @cache_df(key="start")
    def transform_start(
        self,
        raw_dbf: pd.DataFrame,
        raw_xbrl_instant: pd.DataFrame,
        raw_xbrl_duration: pd.DataFrame,
    ) -> pd.DataFrame:
        """Process the raw data until the XBRL and DBF inputs have been unified."""
        processed_dbf = self.process_dbf(raw_dbf)
        processed_xbrl = self.process_xbrl(raw_xbrl_instant, raw_xbrl_duration)
        processed_dbf = self.select_dbf_rows_by_category(processed_dbf, processed_xbrl)
        logger.info(f"{self.table_id.value}: Concatenating DBF + XBRL dataframes.")
        return pd.concat([processed_dbf, processed_xbrl]).reset_index(drop=True)

    @cache_df(key="main")
    def transform_main(self, df: pd.DataFrame) -> pd.DataFrame:
        """Generic FERC1 main table transformer.

        Params:
            df: Pre-processed, concatenated XBRL and DBF data.

        Returns:
            A single transformed table concatenating multiple years of cleaned data
            derived from the raw DBF and/or XBRL inputs.
        """
        df = (
            self.spot_fix_values(df)
            .pipe(self.normalize_strings)
            .pipe(self.categorize_strings)
            .pipe(self.convert_units)
            .pipe(self.strip_non_numeric_values)
            .pipe(self.nullify_outliers)
            .pipe(self.replace_with_na)
            .pipe(self.drop_invalid_rows)
            .pipe(
                pudl.metadata.classes.Package.from_resource_ids()
                .get_resource(self.table_id.value)
                .encode
            )
            .pipe(self.merge_xbrl_metadata)
        )
        return df

    @cache_df(key="end")
    def transform_end(self, df: pd.DataFrame) -> pd.DataFrame:
        """Standardized final cleanup after the transformations are done.

        Checks calculations. Enforces dataframe schema. Checks for empty dataframes and
        null columns.
        """
        df = self.reconcile_table_calculations(df).pipe(self.enforce_schema)
        if df.empty:
            raise ValueError(f"{self.table_id.value}: Final dataframe is empty!!!")
        for col in df:
            if df[col].isna().all():
                raise ValueError(
                    f"{self.table_id.value}: Column {col} is entirely NULL!"
                )
        return df

    def select_dbf_rows_by_category(
        self,
        processed_dbf: pd.DataFrame,
        processed_xbrl: pd.DataFrame,
        params: SelectDbfRowsByCategory | None = None,
    ) -> pd.DataFrame:
        """Wrapper method for :func:`select_dbf_rows_by_category`."""
        if not params:
            params = self.params.select_dbf_rows_by_category
        if params.column_name:
            logger.info(
                f"{self.table_id.value}: Selecting DBF rows with desired values in {params.column_name}."
            )
            processed_dbf = select_dbf_rows_by_category(
                processed_dbf=processed_dbf,
                processed_xbrl=processed_xbrl,
                params=params,
            )
        return processed_dbf

    def convert_xbrl_metadata_json_to_df(
        self: Self,
        xbrl_metadata_json: dict[Literal["instant", "duration"], list[dict[str, Any]]],
    ) -> pd.DataFrame:
        """Normalize the XBRL JSON metadata, turning it into a dataframe.

        This process concatenates and deduplicates the metadata which is associated with
        the instant and duration tables, since the metadata is only combined with the
        data after the instant and duration (and DBF) tables have been merged. This
        happens in :meth:`Ferc1AbstractTableTransformer.merge_xbrl_metadata`.
        """
        logger.info(f"{self.table_id.value}: Processing XBRL metadata.")
        tbl_meta = (
            pd.concat(
                [
                    pd.json_normalize(xbrl_metadata_json["instant"]),
                    pd.json_normalize(xbrl_metadata_json["duration"]),
                ]
            )
            .drop("references.form_location", axis="columns")
            .drop_duplicates(subset="name")
            .rename(
                columns={
                    "name": "xbrl_factoid",
                    "references.account": "ferc_account",
                }
            )
            .assign(
                calculations=lambda x: x.calculations.apply(json.dumps),
            )
            .astype(
                {
                    "xbrl_factoid": pd.StringDtype(),
                    "balance": pd.StringDtype(),
                    "ferc_account": pd.StringDtype(),
                    "calculations": pd.StringDtype(),
                }
            )
            .assign(
                xbrl_factoid_original=lambda x: x.xbrl_factoid,
                xbrl_factoid=lambda x: self.rename_xbrl_factoid(x.xbrl_factoid),
            )
            .pipe(self.deduplicate_xbrl_factoid_xbrl_metadata)
        )
        return tbl_meta

    @cache_df(key="process_xbrl_metadata")
    def process_xbrl_metadata(
        self: Self,
        xbrl_metadata_converted: pd.DataFrame,
        xbrl_calculations: pd.DataFrame,
    ) -> pd.DataFrame:
        """Process XBRL metadata after the calculations have been cleaned.

        Add ``row_type_xbrl`` and ``is_within_table_calc`` columns and create
        ``xbrl_factoid`` records for the calculation corrections.

        Args:
            xbrl_metadata_converted: Dataframe of relatively unprocessed metadata.
                Result of :meth:`convert_xbrl_metadata_json_to_df`.
            xbrl_calculations: Dataframe of calculation components. Result of
                :meth:`process_xbrl_metadata_calculations`.
        """
        # drop the calcs bc we never want to use them again. the xbrl_calculations are
        # now the main source of truth for the calcs. set index so we can easily
        # graph some calc info onto the metadata using an index of xbrl_factoid_parent.
        tbl_meta = xbrl_metadata_converted.drop(columns=["calculations"]).set_index(
            ["xbrl_factoid"]
        )
        # Flag metadata record types
        tbl_meta.loc[:, "row_type_xbrl"] = (
            (  # if there is nothing in the calc cols for a parent fact - its reported
                xbrl_calculations.groupby(["xbrl_factoid_parent"])[
                    ["table_name", "xbrl_factoid"]
                ].count()
                == 0
            )
            .all(axis="columns")
            .replace({True: "reported_value", False: "calculated_value"})
            .astype(pd.StringDtype())
        )
        tbl_meta.loc[:, "row_type_xbrl"] = tbl_meta.loc[:, "row_type_xbrl"].fillna(
            "reported_value"
        )
        # this bool column is created and used within the calculations. but its a
        # helpful thing in the metadata table as well.
        tbl_meta.loc[:, "is_within_table_calc"] = (
            xbrl_calculations.groupby(["xbrl_factoid_parent"])["is_within_table_calc"]
            .all()
            .astype(pd.BooleanDtype())
        )
        tbl_meta = tbl_meta.reset_index().pipe(self.add_metadata_corrections)
        return tbl_meta

    def deduplicate_xbrl_factoid_xbrl_metadata(
        self, tbl_meta: pd.DataFrame
    ) -> pd.DataFrame:
        """De-duplicate the xbrl_metadata based on ``xbrl_factoid``.

        Default is to do nothing besides check for duplicate values because almost all
        tables have no deduping. Deduplication needs to be applied before the
        :meth:`apply_xbrl_calculation_fixes` inside of :meth:`process_xbrl_metadata`.
        """
        if tbl_meta.duplicated(subset=["xbrl_factoid"]).any() & (
            self.params.merge_xbrl_metadata.on is not None
        ):
            raise AssertionError(
                f"Metadata for {self.table_id.value} has duplicative xbrl_factoid records."
            )
        return tbl_meta

    def raw_xbrl_factoid_to_pudl_name(
        self,
        col_name_xbrl: str,
    ) -> str:
        """Rename a column name from original XBRL name to the transformed PUDL name.

        There are several transform params that either explicitly or implicity rename
        columns:
        * :class:`RenameColumnsFerc1`
        * :class:`WideToTidySourceFerc1`
        * :class:`UnstackBalancesToReportYearInstantXbrl`
        * :class:`ConvertUnits`

        This method attempts to use the table params to translate a column name.

        Note: Instead of doing this for each individual column name, we could compile a
        rename dict for the whole table with a similar processand then apply it for each
        group of columns instead of running through this full process every time. If
        this took longer than...  ~5 ms on a single table w/ lots of calcs this would
        probably be worth it for simplicity.
        """
        col_name_new = col_name_xbrl
        for rename_stage in self.params.rename_dicts_xbrl:
            col_name_new = str(rename_stage.columns.get(col_name_new, col_name_new))

        for value_type in self.params.wide_to_tidy_value_types:
            if col_name_new.endswith(f"_{value_type}"):
                col_name_new = re.sub(f"_{value_type}$", "", col_name_new)

        if self.params.unstack_balances_to_report_year_instant_xbrl:
            # TODO: do something...? add starting_balance & ending_balance suffixes?
            if self.params.merge_xbrl_metadata.on:
                NotImplementedError(
                    "We haven't implemented a xbrl_factoid rename for the parameter "
                    "unstack_balances_to_report_year_instant_xbrl. Since you are trying"
                    "to merge the metadata on this table that has this treatment, a "
                    "xbrl_factoid rename will be required."
                )
            pass
        if self.params.convert_units:
            # TODO: use from_unit -> to_unit map. but none of the $$ tables have this rn.
            if self.params.merge_xbrl_metadata.on:
                NotImplementedError(
                    "We haven't implemented a xbrl_factoid rename for the parameter "
                    "convert_units. Since you are trying to merge the metadata on this "
                    "table that has this treatment, a xbrl_factoid rename will be "
                    "required."
                )
            pass
        return col_name_new

    def rename_xbrl_factoid(self, col: pd.Series) -> pd.Series:
        """Rename a series of raw to PUDL factoid names via :meth:`raw_xbrl_factoid_to_pudl_name`."""
        xbrl_factoid_name_map = {
            xbrl_factoid_name_og: self.raw_xbrl_factoid_to_pudl_name(
                xbrl_factoid_name_og
            )
            for xbrl_factoid_name_og in col
        }
        return col.map(xbrl_factoid_name_map)

    def rename_xbrl_factoid_other_tables(self, calc_comps):
        """Rename the factoids from calculation components from other tables.

        Note: It is probably possible to build an apply style function that takes a
        series of factoid names and a series of table names and returns a table-specific
        rename_xbrl_factoid.
        """
        calc_tables = calc_comps.table_name.dropna().unique()
        os_tables = [
            tbl
            for tbl in calc_tables
            if (tbl != self.table_id.value) & (tbl in FERC1_TFR_CLASSES)
        ]
        for tbl in os_tables:
            trns = FERC1_TFR_CLASSES[tbl]()
            calc_comps = calc_comps.assign(
                xbrl_factoid=lambda x: np.where(
                    x.table_name == tbl,
                    trns.rename_xbrl_factoid(x.xbrl_factoid),
                    x.xbrl_factoid,
                ),
            )
        return calc_comps

    @staticmethod
    def add_metadata_corrections(tbl_meta: pd.DataFrame) -> pd.DataFrame:
        """Create metadata records for the calculation correction factoids.

        Args:
            tbl_meta: processed metadata table which contains columns ``row_type_xbrl``.
        """
        correction_meta = tbl_meta[tbl_meta.row_type_xbrl == "calculated_value"].assign(
            is_within_table_calc=True,
            row_type_xbrl="correction",
            xbrl_factoid=lambda x: x.xbrl_factoid + "_correction",
        )
        tbl_meta = (
            pd.concat([tbl_meta, correction_meta])
            .reset_index(drop=True)
            .convert_dtypes()
        )
        return tbl_meta

    def add_calculation_corrections(
        self: Self, calc_components: pd.DataFrame
    ) -> pd.DataFrame:
        """Add correction components and parent-only factoids to calculation metadata.

        Args:
            tbl_meta: Partially transformed table metadata in dataframe form.

        Returns:
            An updated version of the table metadata containing calculation definitions
            that include a correction component.
        """
        # If we haven't provided calculation check parameters, then we can't identify
        # a appropriate correction factor.
        if self.params.reconcile_table_calculations.column_to_check is None:
            return calc_components

        # split the calcs from non-calcs/make corrections/append
        calcs = calc_components[calc_components.xbrl_factoid.notnull()]
        correction_components = (
            calcs[["table_name_parent", "xbrl_factoid_parent"]]
            .drop_duplicates()
            .assign(
                table_name=lambda t: t.table_name_parent,
                xbrl_factoid=lambda x: x.xbrl_factoid_parent + "_correction",
                weight=1,
            )
        )
        # for every calc component, also make the parent-only version
        correction_parents = correction_components.assign(
            table_name_parent=lambda t: t.table_name,
            xbrl_factoid_parent=lambda x: x.xbrl_factoid,
        ).drop(columns=["table_name", "xbrl_factoid"])
        return pd.concat([calc_components, correction_components, correction_parents])

    def get_xbrl_calculation_fixes(self: Self) -> pd.DataFrame:
        """Grab the XBRL calculation file."""
        calc_fixes = read_xbrl_calculation_fixes()
        # grab the fixes from this table only!
        calc_fixes = calc_fixes[calc_fixes.table_name_parent == self.table_id.value]
        return calc_fixes

    def apply_xbrl_calculation_fixes(
        self: Self, calc_components: pd.DataFrame, calc_fixes: pd.DataFrame
    ) -> pd.DataFrame:
        """Use the fixes we've compiled to update calculations in the XBRL metadata.

        Note: Temp fix. These updates should probably be moved into the table params
        and integrated into the calculations via TableCalcs.
        """
        calc_comp_idx = [
            "table_name_parent",
            "xbrl_factoid_parent",
            "table_name",
            "xbrl_factoid",
        ]
        if not (
            dupes := calc_fixes[calc_fixes.duplicated(subset=calc_comp_idx, keep=False)]
        ).empty:
            raise AssertionError(
                "Duplicates found in the calculation fixes where none were expected."
                f"{dupes}"
            )

        calc_fixes = calc_fixes.set_index(calc_comp_idx).sort_index()
        calc_components = calc_components.set_index(calc_comp_idx).sort_index()
        # find the fixes that need to be replaced. We id them
        # by finding the fixes that share indexes with the calc components
        # Note: we can't just dropna after adding the replacements instead
        # of while finding the replacements because we have included all
        # factoids in the calculation component table as parent factoids
        # even if there are no/null calculation components.
        replace_me = calc_fixes.loc[
            calc_fixes.index.intersection(calc_components.index)
        ].dropna(how="all")
        calc_components.loc[replace_me.index, list(replace_me.columns)] = replace_me

        # find the lines that only show up in the fixes that need to be added
        add_me = calc_fixes.loc[calc_fixes.index.difference(calc_components.index)]
        calc_components = pd.concat([calc_components, add_me])
        # sometimes we add fresh calculations to parent facts that originally didn't
        # have any calculation components. So if we are adding those parent facts
        # with child facts/calc components, we need to remove the non-calc records
        # so make fake little parent facts with null childern from all the add_mes
        null_calc_versions_of_add_mes = (
            add_me.reset_index()[["table_name_parent", "xbrl_factoid_parent"]]
            .assign(table_name=pd.NA, xbrl_factoid=pd.NA)
            .set_index(calc_comp_idx)
        )
        remove_the_non_cals_from_add_mes = calc_components.index.difference(
            null_calc_versions_of_add_mes.index.drop_duplicates()
        )
        calc_components = calc_components.loc[remove_the_non_cals_from_add_mes]

        # find the "null" fixes which correspond to records which need to be deleted.
        delete_me = calc_fixes[calc_fixes.isnull().all(axis=1)]
        calc_components = calc_components.loc[
            calc_components.index.difference(delete_me.index)
        ]
        len_fixes_applied = len(replace_me) + len(add_me) + len(delete_me)
        logger.debug(
            f"We've applied {len_fixes_applied} calculation fixes including "
            f"{len(replace_me)} replacements, {len(add_me)} additions and "
            f"{len(delete_me)} deletions."
        )
        if len(calc_fixes) != len_fixes_applied:
            raise AssertionError(
                f"We've applied {len_fixes_applied} calculation fixes while we started "
                f"with {len(calc_fixes)}. Length of applied and original fixes should "
                f"be the same.\n{replace_me=}\n{add_me=}\n{delete_me=}"
            )
        return calc_components.reset_index()

    def process_xbrl_metadata_calculations(
        self, xbrl_metadata_converted: pd.DataFrame
    ) -> pd.DataFrame:
        """Convert xbrl metadata calculations into a table of calculation components.

        This method extracts the calculations from the ``xbrl_metadata_converted``
        that are stored as json embedded within the ``calculations``column and convert
        those into calculation component records. The resulting table includes columns
        pertaining to both the calculation components and the parent factoid that the
        components pertain to. The parental columns had suffixes of ``_parent``.

        This method also adds fixes to the calculations via
        :meth:`apply_xbrl_calculation_fixes`, adds corrections records via
        :meth:`add_calculation_corrections` and adds the column
        ``is_within_table_calc``.

        Args:
            xbrl_metadata_converted: Dataframe of relatively unprocessed metadata.
                Result of :meth:`convert_xbrl_metadata_json_to_df`.
        """
        metadata = xbrl_metadata_converted.copy()
        metadata.calculations = metadata.calculations.apply(json.loads)
        # reset the index post calc explosion so we can merge on index later
        metadata = metadata.explode("calculations").reset_index(drop=True)
        if all(metadata.calculations.isnull()):
            calc_comps = pd.DataFrame(columns=["name", "source_tables"])
        else:
            calc_comps = pd.json_normalize(metadata.calculations)

        calc_comps = (
            calc_comps.explode("source_tables")
            .rename(
                columns={
                    "name": "xbrl_factoid",
                    "source_tables": "table_name",
                }
            )
            .merge(
                metadata.drop(columns=["calculations"]).rename(
                    columns={
                        "xbrl_factoid": "xbrl_factoid_parent",
                    }
                ),
                left_index=True,
                right_index=True,
                how="left",
            )
            .dropna(subset=["xbrl_factoid"])
            .reset_index(drop=True)
            .assign(
                table_name_parent=self.table_id.value,
                xbrl_factoid=lambda x: np.where(
                    x.table_name == self.table_id.value,
                    self.rename_xbrl_factoid(x.xbrl_factoid),
                    x.xbrl_factoid,
                ),
            )
            .pipe(self.rename_xbrl_factoid_other_tables)
            .pipe(
                self.apply_xbrl_calculation_fixes,
                calc_fixes=self.get_xbrl_calculation_fixes(),
            )
            .drop_duplicates(keep="first")
            # .pipe(self.add_calculation_corrections)
        )
        # this is really a xbrl_factoid-level flag, but we need it while using this
        # calc components.
        calc_comps["is_within_table_calc"] = (
            # make a temp bool col to check if all the componets are intra table
            # should the non-calc guys get a null or a true here? rn its true bc fillna
            calc_comps.assign(
                intra_table_calc_comp_flag=lambda x: (
                    self.table_id.value == x.table_name.fillna(self.table_id.value)
                )
            )
            .groupby(["table_name_parent", "xbrl_factoid_parent"])[
                "intra_table_calc_comp_flag"
            ]
            .transform("all")
            .astype(pd.BooleanDtype())
        )
        # check for uniqueness only when we are reconciling the calculations
        # bc that implies we have cleaned the calcs and are intending to use them.
        if self.params.reconcile_table_calculations.column_to_check:
            calc_comp_idx = [
                "table_name_parent",
                "xbrl_factoid_parent",
                "table_name",
                "xbrl_factoid",
            ]
            if not (
                dupes := calc_comps[calc_comps.duplicated(subset=calc_comp_idx)]
            ).empty:
                raise AssertionError(
                    "Duplicates found in the calculation components where none were ."
                    f"expected {dupes}"
                )
        return calc_comps

    @cache_df(key="merge_xbrl_metadata")
    def merge_xbrl_metadata(
        self, df: pd.DataFrame, params: MergeXbrlMetadata | None = None
    ) -> pd.DataFrame:
        """Combine XBRL-derived metadata with the data it pertains to.

        While the metadata we're using to annotate the data comes from the more recent
        XBRL data, it applies generally to all the historical DBF data as well! This
        method reads the normalized metadata out of an attribute.
        """
        if not params:
            params = self.params.merge_xbrl_metadata
        if params.on:
            if self.xbrl_metadata.empty:
                raise AssertionError(
                    "Metadata has not yet been generated. Must run process_xbrl_metadata"
                    "and assign xbrl_metadata before merging metadata."
                )
            logger.info(f"{self.table_id.value}: Merging metadata")
            df = merge_xbrl_metadata(df, self.xbrl_metadata, params)
        return df

    @cache_df(key="dbf")
    def align_row_numbers_dbf(
        self, df: pd.DataFrame, params: AlignRowNumbersDbf | None = None
    ) -> pd.DataFrame:
        """Align historical FERC1 DBF row numbers with XBRL account IDs.

        Additional Parameterization TBD with additional experience. See:
        https://github.com/catalyst-cooperative/pudl/issues/2012
        """
        if params is None:
            params = self.params.align_row_numbers_dbf
        if params.dbf_table_names:
            df = align_row_numbers_dbf(df, params=params)
        return df

    @cache_df(key="dbf")
    def drop_duplicate_rows_dbf(
        self, df: pd.DataFrame, params: DropDuplicateRowsDbf | None = None
    ) -> pd.DataFrame:
        """Drop the DBF rows where the PKs and data columns are duplicated.

        Wrapper function for :func:`drop_duplicate_rows_dbf`.
        """
        if params is None:
            params = self.params.drop_duplicate_rows_dbf
        if params.table_name:
            logger.info(
                f"{self.table_id.value}: Dropping rows where primary key and data "
                "columns are duplicated."
            )
            df = drop_duplicate_rows_dbf(df, params=params)
        return df

    @cache_df(key="dbf")
    def process_dbf(self, raw_dbf: pd.DataFrame) -> pd.DataFrame:
        """DBF-specific transformations that take place before concatenation."""
        logger.info(f"{self.table_id.value}: Processing DBF data pre-concatenation.")
        return (
            raw_dbf.drop_duplicates()
            .pipe(self.select_annual_rows_dbf)
            .pipe(self.drop_footnote_columns_dbf)
            .pipe(self.align_row_numbers_dbf)
            .pipe(self.rename_columns, rename_stage="dbf")
            .pipe(self.assign_record_id, source_ferc1=SourceFerc1.DBF)
            .pipe(self.drop_unused_original_columns_dbf)
            .pipe(self.assign_utility_id_ferc1, source_ferc1=SourceFerc1.DBF)
            .pipe(self.wide_to_tidy, source_ferc1=SourceFerc1.DBF)
            .pipe(self.drop_duplicate_rows_dbf)
        )

    @cache_df(key="xbrl")
    def process_xbrl(
        self,
        raw_xbrl_instant: pd.DataFrame,
        raw_xbrl_duration: pd.DataFrame,
    ) -> pd.DataFrame:
        """XBRL-specific transformations that take place before concatenation."""
        logger.info(f"{self.table_id.value}: Processing XBRL data pre-concatenation.")
        return (
            self.merge_instant_and_duration_tables_xbrl(
                raw_xbrl_instant, raw_xbrl_duration
            )
            .pipe(self.wide_to_tidy, source_ferc1=SourceFerc1.XBRL)
            .pipe(self.rename_columns, rename_stage="xbrl")
            .pipe(self.combine_axis_columns_xbrl)
            .pipe(self.assign_record_id, source_ferc1=SourceFerc1.XBRL)
            .pipe(self.assign_utility_id_ferc1, source_ferc1=SourceFerc1.XBRL)
        )

    def rename_columns(
        self,
        df: pd.DataFrame,
        rename_stage: Literal["dbf", "xbrl", "xbrl_instant", "xbrl_duration"]
        | None = None,
        params: RenameColumns | None = None,
    ):
        """Grab the params based on the rename stage and run default rename_columns.

        Args:
            df: Table to be renamed.
            rename_stage: Name of stage in the transform process. Used to get specific
                stage's parameters if None have been passed.
            params: Rename column parameters.
        """
        if not params:
            params = self.params.rename_columns_ferc1.__getattribute__(rename_stage)
        df = super().rename_columns(df, params=params)
        return df

    @cache_df(key="dbf")
    def select_annual_rows_dbf(self, df):
        """Select only annually reported DBF Rows.

        There are some DBF tables that include a mix of reporting frequencies. For now,
        the default for PUDL tables is to have only the annual records.
        """
        if "report_prd" in df and list(df.report_prd.unique()) != [12]:
            len_og = len(df)
            df = df[df.report_prd == 12].copy()
            logger.info(
                f"{self.table_id.value}: After selection of only annual records,"
                f" we have {len(df)/len_og:.1%} of the original table."
            )
        return df

    def unstack_balances_to_report_year_instant_xbrl(
        self,
        df: pd.DataFrame,
        params: UnstackBalancesToReportYearInstantXbrl | None = None,
    ) -> pd.DataFrame:
        """Turn start year end year rows into columns for each value type."""
        logger.info(f"{self.table_id.value}: Unstacking balances to the report years.")
        if params is None:
            params = self.params.unstack_balances_to_report_year_instant_xbrl
        if params.unstack_balances_to_report_year:
            df = unstack_balances_to_report_year_instant_xbrl(
                df,
                params=params,
                primary_key_cols=self.source_table_primary_key(
                    source_ferc1=SourceFerc1.XBRL
                ),
            )
        return df

    def wide_to_tidy(
        self,
        df: pd.DataFrame,
        source_ferc1: SourceFerc1,
        params: WideToTidy | None = None,
    ) -> pd.DataFrame:
        """Reshape wide tables with FERC account columns to tidy format.

        The XBRL table coming into this method contains all the data from both the
        instant and duration tables in a wide format -- with one column for every
        combination of value type (e.g. additions, ending_balance) and accounting
        category, which means ~500 columns.

        We tidy this into a long table with one column for each of the value types (6 in
        all), and a new column that contains the accounting categories. This allows
        aggregation across columns to calculate the ending balance based on the starting
        balance and all of the reported changes, and aggregation across groups of rows
        to total up various hierarchical accounting categories (hydraulic turbines ->
        hydraulic production plant -> all  production plant -> all electric utility
        plant) though the categorical columns required for that aggregation are added
        later.
        """
        if not params:
            params = self.params.wide_to_tidy.__getattribute__(source_ferc1.value)

        multiple_params = [params] if isinstance(params, WideToTidy) else params
        for single_params in multiple_params:
            if single_params.idx_cols or single_params.value_types:
                logger.info(
                    f"{self.table_id.value}: applying wide_to_tidy for {source_ferc1.value}"
                )
                df = wide_to_tidy(df, single_params)
        return df

    def combine_axis_columns_xbrl(
        self,
        df: pd.DataFrame,
        params: CombineAxisColumnsXbrl | None = None,
    ) -> pd.DataFrame:
        """Combine axis columns from squished XBRL tables into one column with no NA."""
        if params is None:
            params = self.params.combine_axis_columns_xbrl
        if params.axis_columns_to_combine:
            logger.info(
                f"{self.table_id.value}: Combining axis columns: "
                f"{params.axis_columns_to_combine} into {params.new_axis_column_name}"
            )
            df = combine_axis_columns_xbrl(df, params=params)
        return df

    @cache_df(key="xbrl")
    def merge_instant_and_duration_tables_xbrl(
        self,
        raw_xbrl_instant: pd.DataFrame,
        raw_xbrl_duration: pd.DataFrame,
    ) -> pd.DataFrame:
        """Merge XBRL instant and duration tables, reshaping instant as needed.

        FERC1 XBRL instant period signifies that it is true as of the reported date,
        while a duration fact pertains to the specified time period. The ``date`` column
        for an instant fact corresponds to the ``end_date`` column of a duration fact.

        When merging the instant and duration tables, we need to preserve row order.
        For the small generators table, row order is how we label and extract
        information from header and note rows. Outer merging messes up the order, so we
        need to use a one-sided merge. So far, it seems like the duration df contains
        all the index values in the instant df. To be sure, there's a check that makes
        sure there are no unique intant df index values. If that passes, we merge the
        instant table into the duration table, and the row order is preserved.

        Note: This should always be applied before :meth:``rename_columns``

        Args:
            raw_xbrl_instant: table representing XBRL instant facts.
            raw_xbrl_duration: table representing XBRL duration facts.

        Returns:
            A unified table combining the XBRL duration and instant facts, if both types
            of facts were present. If either input dataframe is empty, the other
            dataframe is returned unchanged, except that several unused columns are
            dropped. If both input dataframes are empty, an empty dataframe is returned.
        """
        drop_cols = ["filing_name", "index"]
        # Ignore errors in case not all drop_cols are present.
        instant = raw_xbrl_instant.drop(columns=drop_cols, errors="ignore")
        duration = raw_xbrl_duration.drop(columns=drop_cols, errors="ignore")

        instant_axes = [
            col for col in raw_xbrl_instant.columns if col.endswith("_axis")
        ]
        duration_axes = [
            col for col in raw_xbrl_duration.columns if col.endswith("_axis")
        ]
        if (
            bool(instant_axes)
            & bool(duration_axes)
            & (set(instant_axes) != set(duration_axes))
        ):
            raise ValueError(
                f"{self.table_id.value}: Instant and Duration XBRL Axes do not match.\n"
                f"    instant: {instant_axes}\n"
                f"    duration: {duration_axes}"
            )

        # Do any table-specific preprocessing of the instant and duration tables
        instant = self.process_instant_xbrl(instant)
        duration = self.process_duration_xbrl(duration)

        if instant.empty:
            logger.info(f"{self.table_id.value}: No XBRL instant table found.")
            out_df = duration
        elif duration.empty:
            logger.info(f"{self.table_id.value}: No XBRL duration table found.")
            out_df = instant
        else:
            logger.info(
                f"{self.table_id.value}: Both XBRL instant & duration tables found."
            )
            instant_merge_keys = [
                "entity_id",
                "report_year",
                "sched_table_name",
            ] + instant_axes
            duration_merge_keys = [
                "entity_id",
                "report_year",
                "sched_table_name",
            ] + duration_axes
            # See if there are any values in the instant table that don't show up in the
            # duration table.
            unique_instant_rows = instant.set_index(
                instant_merge_keys
            ).index.difference(duration.set_index(duration_merge_keys).index)
            if unique_instant_rows.empty:
                logger.info(
                    f"{self.table_id.value}: Combining XBRL instant & duration tables "
                    "using RIGHT-MERGE."
                )
                # Merge instant into duration.
                out_df = pd.merge(
                    instant,
                    duration,
                    how="right",
                    left_on=instant_merge_keys,
                    right_on=duration_merge_keys,
                    validate="1:1",
                )
            else:
                # TODO: Check whether our assumptions about these tables hold before
                # concatenating them. May need to be table specific. E.g.
                # * What fraction of their index values overlap? (it should be high!)
                # * Do the instant/duration columns conform to expected naming conventions?
                logger.info(
                    f"{self.table_id.value}: Combining XBRL instant & duration tables "
                    "using CONCATENATION."
                )
                out_df = pd.concat(
                    [
                        instant.set_index(instant_merge_keys),
                        duration.set_index(duration_merge_keys),
                    ],
                    axis="columns",
                ).reset_index()
        return out_df

    @cache_df("process_instant_xbrl")
    def process_instant_xbrl(self, df: pd.DataFrame) -> pd.DataFrame:
        """Pre-processing required to make instant and duration tables compatible.

        Column renaming is sometimes required because a few columns in the instant and
        duration tables do not have corresponding names that follow the naming
        conventions of ~95% of all the columns, which we rely on programmatically when
        reshaping and concatenating these tables together.
        """
        df = self.rename_columns(df, rename_stage="instant_xbrl").pipe(
            self.unstack_balances_to_report_year_instant_xbrl
        )
        return df

    @cache_df("process_duration_xbrl")
    def process_duration_xbrl(self, df: pd.DataFrame) -> pd.DataFrame:
        """Pre-processing required to make instant and duration tables compatible.

        Column renaming is sometimes required because a few columns in the instant and
        duration tables do not have corresponding names that follow the naming
        conventions of ~95% of all the columns, which we rely on programmatically when
        reshaping and concatenating these tables together.
        """
        if not df.empty:
            df = self.rename_columns(df, rename_stage="duration_xbrl").pipe(
                self.select_current_year_annual_records_duration_xbrl
            )
        return df

    def select_current_year_annual_records_duration_xbrl(self, df):
        """Select for annual records within their report_year.

        Select only records that have a start_date at begining of the report_year and
        have an end_date at the end of the report_year.
        """
        len_og = len(df)
        df = df.astype({"start_date": "datetime64[s]", "end_date": "datetime64[s]"})
        df = df[
            (df.start_date.dt.year == df.report_year)
            & (df.start_date.dt.month == 1)
            & (df.start_date.dt.day == 1)
            & (df.end_date.dt.year == df.report_year)
            & (df.end_date.dt.month == 12)
            & (df.end_date.dt.day == 31)
        ]
        len_out = len(df)
        logger.info(
            f"{self.table_id.value}: After selection of dates based on the report year,"
            f" we have {len_out/len_og:.1%} of the original table."
        )
        return df

    @cache_df(key="dbf")
    def drop_footnote_columns_dbf(self, df: pd.DataFrame) -> pd.DataFrame:
        """Drop DBF footnote reference columns, which all end with _f."""
        logger.debug(f"{self.table_id.value}: Dropping DBF footnote columns.")
        return df.drop(columns=df.filter(regex=r".*_f$").columns)

    def source_table_primary_key(self, source_ferc1: SourceFerc1) -> list[str]:
        """Look up the pre-renaming source table primary key columns."""
        if source_ferc1 == SourceFerc1.DBF:
            pk_cols = [
                "report_year",
                "report_prd",
                "respondent_id",
                "spplmnt_num",
                "row_number",
            ]
        else:
            assert source_ferc1 == SourceFerc1.XBRL  # nosec: B101
            cols = self.params.rename_columns_ferc1.xbrl.columns
            pk_cols = ["report_year", "entity_id"]
            # Sort to avoid dependence on the ordering of rename_columns.
            # Doing the sorting here because we have a particular ordering
            # hard coded for the DBF primary keys.
            pk_cols += sorted(col for col in cols if col.endswith("_axis"))
        return pk_cols

    def renamed_table_primary_key(self, source_ferc1: SourceFerc1) -> list[str]:
        """Look up the post-renaming primary key columns."""
        if source_ferc1 == SourceFerc1.DBF:
            cols = self.params.rename_columns_ferc1.dbf.columns
        else:
            assert source_ferc1 == SourceFerc1.XBRL  # nosec: B101
            cols = self.params.rename_columns_ferc1.xbrl.columns
        pk_cols = self.source_table_primary_key(source_ferc1=source_ferc1)
        # Translate to the renamed columns
        return [cols[col] for col in pk_cols]

    @cache_df(key="dbf")
    def drop_unused_original_columns_dbf(self, df: pd.DataFrame) -> pd.DataFrame:
        """Remove residual DBF specific columns."""
        unused_cols = [
            "report_prd",
            "spplmnt_num",
            "row_number",
            "row_seq",
            "row_prvlg",
        ]
        logger.debug(
            f"{self.table_id.value}: Dropping unused DBF structural columns: "
            f"{unused_cols}"
        )
        missing_cols = set(unused_cols).difference(df.columns)
        if missing_cols:
            raise ValueError(
                f"{self.table_id.value}: Trying to drop missing original DBF columns:"
                f"{missing_cols}"
            )
        return df.drop(columns=unused_cols)

    def assign_record_id(
        self, df: pd.DataFrame, source_ferc1: SourceFerc1
    ) -> pd.DataFrame:
        """Add a column identifying the original source record for each row.

        It is often useful to be able to tell exactly which record in the FERC Form 1
        database a given record within the PUDL database came from.

        Within each FERC Form 1 DBF table, each record is supposed to be uniquely
        identified by the combination of: report_year, report_prd, utility_id_ferc1_dbf,
        spplmnt_num, row_number.

        The FERC Form 1 XBRL tables do not have these supplement and row number
        columns, so we construct an id based on:
        report_year, utility_id_ferc1_xbrl, and the primary key columns of the XBRL table

        Args:
            df: table to assign `record_id` to
            source_ferc1: data source of raw ferc1 database.

        Raises:
            ValueError: If any of the primary key columns are missing from the DataFrame
                being processed.
            ValueError: If there are any null values in the primary key columns.
            ValueError: If the resulting `record_id` column is non-unique.
        """
        logger.debug(
            f"{self.table_id.value}: Assigning {source_ferc1.value} source record IDs."
        )
        pk_cols = self.renamed_table_primary_key(source_ferc1)
        missing_pk_cols = set(pk_cols).difference(df.columns)
        if missing_pk_cols:
            raise ValueError(
                f"{self.table_id.value} ({source_ferc1.value}): Missing primary key "
                "columns in dataframe while assigning source record_id: "
                f"{missing_pk_cols}"
            )
        if df[pk_cols].isnull().any(axis=None):
            raise ValueError(
                f"{self.table_id.value} ({source_ferc1.value}): Found null primary key "
                "values.\n"
                f"{df[pk_cols].isnull().any()}"
            )
        df = df.assign(
            record_id=lambda x: x.sched_table_name.str.cat(
                x[pk_cols].astype(str), sep="_"
            ),
        )
        if df.sched_table_name.isnull().any():
            raise ValueError(
                f"{self.table_id.value}: Null sched_table_name's were found where none "
                "were expected."
            )
        df.record_id = enforce_snake_case(df.record_id)

        dupe_ids = df.record_id[df.record_id.duplicated()].to_numpy()
        if dupe_ids.any() and self.has_unique_record_ids:
            logger.warning(
                f"{self.table_id.value}: Found {len(dupe_ids)} duplicate record_ids: \n"
                f"{dupe_ids}."
            )
        df = df.drop(columns="sched_table_name")
        return df

    def assign_utility_id_ferc1(
        self, df: pd.DataFrame, source_ferc1: SourceFerc1
    ) -> pd.DataFrame:
        """Assign the PUDL-assigned utility_id_ferc1 based on the native utility ID.

        We need to replace the natively reported utility ID from each of the two FERC1
        sources with a PUDL-assigned utilty. The mapping between the native ID's and
        these PUDL-assigned ID's can be accessed in the database tables
        ``utilities_dbf_ferc1`` and ``utilities_xbrl_ferc1``.

        Args:
            df: the input table with the native utilty ID column.
            source_ferc1: the

        Returns:
            an augemented version of the input ``df`` with a new column that replaces
            the natively reported utility ID with the PUDL-assigned utility ID.
        """
        logger.debug(
            f"{self.table_id.value}: Assigning {source_ferc1.value} source utility IDs."
        )
        utility_map_ferc1 = pudl.glue.ferc1_eia.get_utility_map_ferc1()
        # use the source utility ID column to get a unique map and for merging
        util_id_col = f"utility_id_ferc1_{source_ferc1.value}"
        util_map_series = (
            utility_map_ferc1.dropna(subset=[util_id_col])
            .set_index(util_id_col)
            .utility_id_ferc1
        )

        df["utility_id_ferc1"] = df[util_id_col].map(util_map_series)
        return df

    def reconcile_table_calculations(
        self: Self,
        df: pd.DataFrame,
        params: ReconcileTableCalculations | None = None,
    ):
        """Check how well a table's calculated values match reported values."""
        if params is None:
            params = self.params.reconcile_table_calculations
        if params.column_to_check:
            if self.xbrl_calculations is None:
                raise AssertionError(
                    "No calculations table has been built. Must run process_xbrl_metadata_calculations"
                )
            logger.info(
                f"{self.table_id.value}: Checking the XBRL metadata-based calculations."
            )
            df = reconcile_table_calculations(
                df=df,
                calculation_components=self.xbrl_calculations,
                xbrl_factoid_name=self.params.xbrl_factoid_name,
                table_name=self.table_id.value,
                params=params,
            )
        return df


class FuelFerc1TableTransformer(Ferc1AbstractTableTransformer):
    """A table transformer specific to the :ref:`fuel_ferc1` table.

    The :ref:`fuel_ferc1` table reports data about fuel consumed by large thermal power
    plants in the :ref:`plants_steam_ferc1` table. Each record in the steam table is
    typically associated with several records in the fuel table, with each fuel record
    reporting data for a particular type of fuel consumed by that plant over the course
    of a year. The fuel table presents several challenges.

    The type of fuel, which is part of the primary key for the table, is a freeform
    string with hundreds of different nonstandard values. These strings are categorized
    manually and converted to ``fuel_type_code_pudl``. Some values cannot be categorized
    and are set to ``other``. In other string categorizations we set the unidentifiable
    values to NA, but in this table the fuel type is part of the primary key and primary
    keys cannot contain NA values.

    This simplified categorization occasionally results in records with duplicate
    primary keys. In those cases the records are aggregated into a single record if they
    have the same apparent physical units. If the fuel units are different, only the
    first record is retained.

    Several columns have unspecified, inconsistent, fuel-type specific units of measure
    associated with them. In order for records to be comparable and aggregatable, we
    have to infer and standardize these units.

    In the raw FERC Form 1 data there is a ``fuel_units`` column which describes the
    units of fuel delivered or consumed. Most commonly this is short tons for solid
    fuels (coal), thousands of cubic feet (Mcf) for gaseous fuels, and barrels (bbl) for
    liquid fuels.  However, the ``fuel_units`` column is also a freeform string with
    hundreds of nonstandard values which we have to manually categorize, and many of the
    values do not map directly to the most commonly used units for fuel quantities. E.g.
    some solid fuel quantities are reported in pounds, or thousands of pounds, not tons;
    some liquid fuels are reported in gallons or thousands of gallons, not barrels; and
    some gaseous fuels are reported in cubic feet not thousands of cubic feet.

    Two additional columns report fuel price per unit of heat content and fuel heat
    content per physical unit of fuel. The units of those columns are not explicitly
    reported, vary by fuel, and are inconsistent within individual fuel types.

    We adopt standardized units and attempt to convert all reported values in the fuel
    table into those units. For physical fuel units we adopt those that are used by the
    EIA: short tons (tons) for solid fuels, barrels (bbl) for liquid fuels, and
    thousands of cubic feet (mcf) for gaseous fuels. For heat content per (physical)
    unit of fuel, we use millions of British thermal units (mmbtu). All fuel prices are
    converted to US dollars, while many are reported in cents.

    Because the reported fuel price and heat content units are implicit, we have to
    infer them based on observed values. This is only possible because these quantities
    are ratios with well defined ranges of valid values. The common units that we
    observe and attempt to standardize include:

    * coal: primarily BTU/pound, but also MMBTU/ton and MMBTU/pound.
    * oil: primarily BTU/gallon.
    * gas: reported in a mix of MMBTU/cubic foot, and MMBTU/thousand cubic feet.
    """

    table_id: TableIdFerc1 = TableIdFerc1.FUEL_FERC1

    @cache_df(key="main")
    def transform_main(self, df: pd.DataFrame) -> pd.DataFrame:
        """Table specific transforms for fuel_ferc1.

        Args:
            df: Pre-processed, concatenated XBRL and DBF data.

        Returns:
            A single transformed table concatenating multiple years of cleaned data
            derived from the raw DBF and/or XBRL inputs.
        """
        return (
            self.spot_fix_values(df)
            .pipe(self.drop_invalid_rows)
            .pipe(self.correct_units)
        )

    @cache_df(key="dbf")
    def process_dbf(self, raw_dbf: pd.DataFrame) -> pd.DataFrame:
        """Start with inherited method and do some fuel-specific processing.

        We have to do most of the transformation before the DBF and XBRL data have been
        concatenated because the fuel type column is part of the primary key and it is
        extensively modified in the cleaning process.
        """
        df = (
            super()
            .process_dbf(raw_dbf)
            .pipe(self.convert_units)
            .pipe(self.normalize_strings)
            .pipe(self.categorize_strings)
            .pipe(self.standardize_physical_fuel_units)
        )
        return df

    @cache_df(key="xbrl")
    def process_xbrl(
        self, raw_xbrl_instant: pd.DataFrame, raw_xbrl_duration: pd.DataFrame
    ) -> pd.DataFrame:
        """Special pre-concat treatment of the :ref:`fuel_ferc1` table.

        We have to do most of the transformation before the DBF and XBRL data have been
        concatenated because the fuel type column is part of the primary key and it is
        extensively modified in the cleaning process. For the XBRL data, this means we
        can't create a record ID until that fuel type value is clean. In addition, the
        categorization of fuel types results in a number of duplicate fuel records which
        need to be aggregated.

        Args:
            raw_xbrl_instant: Freshly extracted XBRL instant fact table.
            raw_xbrl_duration: Freshly extracted XBRL duration fact table.

        Returns:
            Almost fully transformed XBRL data table, with instant and duration facts
            merged together.
        """
        return (
            self.merge_instant_and_duration_tables_xbrl(
                raw_xbrl_instant, raw_xbrl_duration
            )
            .pipe(self.rename_columns, rename_stage="xbrl")
            .pipe(self.convert_units)
            .pipe(self.normalize_strings)
            .pipe(self.categorize_strings)
            .pipe(self.standardize_physical_fuel_units)
            .pipe(self.aggregate_duplicate_fuel_types_xbrl)
            .pipe(self.assign_record_id, source_ferc1=SourceFerc1.XBRL)
            .pipe(
                self.assign_utility_id_ferc1,
                source_ferc1=SourceFerc1.XBRL,
            )
        )

    def standardize_physical_fuel_units(self, df: pd.DataFrame) -> pd.DataFrame:
        """Convert reported fuel quantities to standard units depending on fuel type.

        Use the categorized fuel type and reported fuel units to convert all fuel
        quantities to the following standard units, depending on whether the fuel is a
        solid, liquid, or gas. When a single fuel reports its quantity in fundamentally
        different units, convert based on typical values. E.g. 19.85 MMBTU per ton of
        coal, 1.037 Mcf per MMBTU of natural gas, 7.46 barrels per ton of oil.

          * solid fuels (coal and waste): short tons [ton]
          * liquid fuels (oil): barrels [bbl]
          * gaseous fuels (gas): thousands of cubic feet [mcf]

        Columns to which these physical units apply:

          * fuel_consumed_units (tons, bbl, mcf)
          * fuel_cost_per_unit_burned (usd/ton, usd/bbl, usd/mcf)
          * fuel_cost_per_unit_delivered (usd/ton, usd/bbl, usd/mcf)

        One remaining challenge in this standardization is that nuclear fuel is reported
        in both mass of Uranium and fuel heat content, and it's unclear if there's any
        reasonable typical conversion between these units, since available heat content
        depends on the degree of U235 enrichement, the type of reactor, and whether the
        fuel is just Uranium, or a mix of Uranium and Plutonium from decommissioned
        nuclear weapons. See:

        https://world-nuclear.org/information-library/facts-and-figures/heat-values-of-various-fuels.aspx
        """
        df = df.copy()

        FuelFix = namedtuple("FuelFix", ["fuel", "from_unit", "to_unit", "mult"])
        fuel_fixes = [
            # US average coal heat content is 19.85 mmbtu/short ton
            FuelFix("coal", "mmbtu", "ton", (1.0 / 19.85)),
            FuelFix("coal", "btu", "ton", (1.0 / 19.85e6)),
            # 2000 lbs per short ton
            FuelFix("coal", "lbs", "ton", (1.0 / 2000.0)),
            FuelFix("coal", "klbs", "ton", (1.0 / 2.0)),
            # 42 gallons per barrel. Seriously, who makes up these units?
            FuelFix("oil", "gal", "bbl", (1.0 / 42.0)),
            FuelFix("oil", "kgal", "bbl", (1000.0 / 42.0)),
            # On average a "ton of oil equivalent" is 7.46 barrels
            FuelFix("oil", "ton", "bbl", 7.46),
            FuelFix("gas", "mmbtu", "mcf", (1.0 / 1.037)),
            # Nuclear plants report either heat content or mass of heavy metal
            # MW*days thermal to MWh thermal
            FuelFix("nuclear", "mwdth", "mwhth", 24.0),
            # Straight energy equivalence between BTU and MWh here:
            FuelFix("nuclear", "mmbtu", "mwhth", (1.0 / 3.412142)),
            FuelFix("nuclear", "btu", "mwhth", (1.0 / 3412142)),
            # Unclear if it's possible to convert heavy metal to heat reliably
            FuelFix("nuclear", "grams", "kg", (1.0 / 1000)),
        ]
        for fix in fuel_fixes:
            fuel_mask = df.fuel_type_code_pudl == fix.fuel
            unit_mask = df.fuel_units == fix.from_unit
            df.loc[(fuel_mask & unit_mask), "fuel_consumed_units"] *= fix.mult
            # Note: The 2 corrections below DIVIDE by the multiplier because the units
            # are in the denominator ("per_unit") rather than the numerator.
            df.loc[(fuel_mask & unit_mask), "fuel_cost_per_unit_burned"] /= fix.mult
            df.loc[(fuel_mask & unit_mask), "fuel_cost_per_unit_delivered"] /= fix.mult
            df.loc[(fuel_mask & unit_mask), "fuel_units"] = fix.to_unit

        # Set all remaining non-standard units and affected columns to NA.
        FuelAllowedUnits = namedtuple("FuelAllowedUnits", ["fuel", "allowed_units"])
        fuel_allowed_units = [
            FuelAllowedUnits("coal", ("ton",)),
            FuelAllowedUnits("oil", ("bbl",)),
            FuelAllowedUnits("gas", ("mcf",)),
            FuelAllowedUnits("nuclear", ("kg", "mwhth")),
            FuelAllowedUnits("waste", ("ton",)),
            # All unidentified fuel types ("other") get units set to NA
            FuelAllowedUnits("other", ()),
        ]
        physical_units_cols = [
            "fuel_consumed_units",
            "fuel_cost_per_unit_burned",
            "fuel_cost_per_unit_delivered",
        ]
        for fau in fuel_allowed_units:
            fuel_mask = df.fuel_type_code_pudl == fau.fuel
            invalid_unit_mask = ~df.fuel_units.isin(fau.allowed_units)
            df.loc[(fuel_mask & invalid_unit_mask), physical_units_cols] = np.nan
            df.loc[(fuel_mask & invalid_unit_mask), "fuel_units"] = pd.NA

        return df

    @cache_df(key="xbrl")
    def aggregate_duplicate_fuel_types_xbrl(
        self, fuel_xbrl: pd.DataFrame
    ) -> pd.DataFrame:
        """Aggregate the fuel records having duplicate primary keys."""
        pk_cols = self.renamed_table_primary_key(source_ferc1=SourceFerc1.XBRL) + [
            "sched_table_name"
        ]
        fuel_xbrl.loc[:, "fuel_units_count"] = fuel_xbrl.groupby(pk_cols, dropna=False)[
            "fuel_units"
        ].transform("nunique")

        # split
        dupe_mask = fuel_xbrl.duplicated(subset=pk_cols, keep=False)
        multi_unit_mask = fuel_xbrl.fuel_units_count != 1

        fuel_pk_dupes = fuel_xbrl[dupe_mask & ~multi_unit_mask].copy()
        fuel_multi_unit = fuel_xbrl[dupe_mask & multi_unit_mask].copy()
        fuel_non_dupes = fuel_xbrl[~dupe_mask & ~multi_unit_mask]

        logger.info(
            f"{self.table_id.value}: Aggregating {len(fuel_pk_dupes)} rows with "
            f"duplicate primary keys out of {len(fuel_xbrl)} total rows."
        )
        logger.info(
            f"{self.table_id.value}: Dropping {len(fuel_multi_unit)} records with "
            "inconsistent fuel units preventing aggregation "
            f"out of {len(fuel_xbrl)} total rows."
        )
        agg_row_fraction = (len(fuel_pk_dupes) + len(fuel_multi_unit)) / len(fuel_xbrl)
        if agg_row_fraction > 0.15:
            logger.error(
                f"{self.table_id.value}: {agg_row_fraction:.0%} of all rows are being "
                "aggregated. Higher than the allowed value of 15%!"
            )
        data_cols = [
            "fuel_consumed_units",
            "fuel_mmbtu_per_unit",
            "fuel_cost_per_unit_delivered",
            "fuel_cost_per_unit_burned",
            "fuel_cost_per_mmbtu",
            "fuel_cost_per_mwh",
            "fuel_mmbtu_per_mwh",
        ]
        # apply
        fuel_pk_dupes = pudl.helpers.sum_and_weighted_average_agg(
            df_in=fuel_pk_dupes,
            by=pk_cols + ["start_date", "end_date", "fuel_units"],
            sum_cols=["fuel_consumed_units"],
            wtavg_dict={
                k: "fuel_consumed_units"
                for k in data_cols
                if k != "fuel_consumed_units"
            },
        )
        # We can't aggregate data when fuel units are inconsistent, but we don't want
        # to lose the records entirely, so we'll keep the first one.
        fuel_multi_unit.loc[:, data_cols] = np.nan
        fuel_multi_unit = fuel_multi_unit.drop_duplicates(subset=pk_cols, keep="first")
        # combine
        return pd.concat([fuel_non_dupes, fuel_pk_dupes, fuel_multi_unit]).drop(
            columns=["fuel_units_count"]
        )

    def drop_total_rows(self, df: pd.DataFrame) -> pd.DataFrame:
        """Drop rows that represent plant totals rather than individual fuels.

        This is an imperfect, heuristic process. The rows we identify as probably
        representing totals rather than individual fuels:

        * have zero or null values in all of their numerical data columns
        * have no identifiable fuel type
        * have no identifiable fuel units
        * DO report a value for MMBTU / MWh (heat rate)

        In the case of the fuel_ferc1 table, we drop any row where all the data columns
        are null AND there's a non-null value in the ``fuel_mmbtu_per_mwh`` column, as
        it typically indicates a "total" row for a plant. We also require a null value
        for the fuel_units and an "other" value for the fuel type.
        """
        data_cols = [
            "fuel_consumed_units",
            "fuel_mmbtu_per_unit",
            "fuel_cost_per_unit_delivered",
            "fuel_cost_per_unit_burned",
            "fuel_cost_per_mmbtu",
            "fuel_cost_per_mwh",
        ]
        total_rows_idx = df[
            df[data_cols].isna().all(axis="columns")  # No normal numerical data
            & df.fuel_units.isna()  # no recognizable fuel units
            & (df.fuel_type_code_pudl == "other")  # No recognizable fuel type
            & df.fuel_mmbtu_per_mwh.notna()  # But it DOES report heat rate!
        ].index
        logger.info(
            f"{self.table_id.value}: Dropping "
            f"{len(total_rows_idx)}/{len(df)}"
            "rows representing plant-level all-fuel totals."
        )
        return df.drop(index=total_rows_idx)

    def drop_invalid_rows(
        self, df: pd.DataFrame, params: InvalidRows | None = None
    ) -> pd.DataFrame:
        """Drop invalid rows from the fuel table.

        This method both drops rows in which all required data columns are null (using
        the inherited parameterized method) and then also drops those rows we believe
        represent plant totals. See :meth:`FuelFerc1TableTransformer.drop_total_rows`.
        """
        return super().drop_invalid_rows(df, params).pipe(self.drop_total_rows)


class PlantsSteamFerc1TableTransformer(Ferc1AbstractTableTransformer):
    """Transformer class for the :ref:`plants_steam_ferc1` table."""

    table_id: TableIdFerc1 = TableIdFerc1.PLANTS_STEAM_FERC1

    @cache_df(key="main")
    def transform_main(
        self, df: pd.DataFrame, transformed_fuel: pd.DataFrame
    ) -> pd.DataFrame:
        """Perform table transformations for the :ref:`plants_steam_ferc1` table.

        Note that this method has a non-standard call signature, since the
        :ref:`plants_steam_ferc1` table depends on the :ref:`fuel_ferc1` table.

        Args:
            df: The pre-processed steam plants table.
            transformed_fuel: The fully transformed :ref:`fuel_ferc1` table. This is
                required because fuel consumption information is used to help link
                steam plant records together across years using
                :func:`plants_steam_assign_plant_ids`
        """
        fuel_categories = list(
            FuelFerc1TableTransformer()
            .params.categorize_strings["fuel_type_code_pudl"]
            .categories.keys()
        )
        plants_steam = (
            super()
            .transform_main(df)
            .pipe(
                plants_steam_assign_plant_ids,
                ferc1_fuel_df=transformed_fuel,
                fuel_categories=fuel_categories,
            )
            .pipe(plants_steam_validate_ids)
        )
        return plants_steam

    def transform(
        self,
        raw_dbf: pd.DataFrame,
        raw_xbrl_instant: pd.DataFrame,
        raw_xbrl_duration: pd.DataFrame,
        transformed_fuel: pd.DataFrame,
    ) -> pd.DataFrame:
        """Redfine the transform method to accommodate the use of transformed_fuel.

        This is duplicating code from the parent class, but is necessary because the
        steam table needs the fuel table for its transform. Is there a better way to do
        this that doesn't require cutting and pasting the whole method just to stick the
        extra dataframe input into transform_main()?
        """
        df = (
            self.transform_start(
                raw_dbf=raw_dbf,
                raw_xbrl_instant=raw_xbrl_instant,
                raw_xbrl_duration=raw_xbrl_duration,
            )
            .pipe(self.transform_main, transformed_fuel=transformed_fuel)
            .pipe(self.transform_end)
        )
        if self.clear_cached_dfs:
            logger.debug(
                f"{self.table_id.value}: Clearing cached dfs: "
                f"{sorted(self._cached_dfs.keys())}"
            )
            self._cached_dfs.clear()
        return df


class PlantsHydroFerc1TableTransformer(Ferc1AbstractTableTransformer):
    """A table transformer specific to the :ref:`plants_hydro_ferc1` table."""

    table_id: TableIdFerc1 = TableIdFerc1.PLANTS_HYDRO_FERC1

    def transform_main(self, df):
        """Add bespoke removal of duplicate record after standard transform_main."""
        return super().transform_main(df).pipe(self.targeted_drop_duplicates)

    def targeted_drop_duplicates(self, df):
        """Targeted removal of known duplicate record.

        There are two records in 2019 with a ``utility_id_ferc1`` of 200 and a
        ``plant_name_ferc1`` of "marmet". The records are nearly duplicates of
        eachother, except one have nulls in the capex columns. Surgically remove the
        record with the nulls.
        """
        null_columns = [
            "capex_land",
            "capex_structures",
            "capex_facilities",
            "capex_equipment",
            "capex_roads",
            "asset_retirement_cost",
            "capex_total",
            "capex_per_mw",
        ]
        dupe_mask = (
            (df.report_year == 2019)
            & (df.utility_id_ferc1 == 200)
            & (df.plant_name_ferc1 == "marmet")
        )
        null_maks = df[null_columns].isnull().all(axis="columns")

        possible_dupes = df.loc[dupe_mask]
        if (len(possible_dupes) != 2) & (2019 in df.report_year.unique()):
            raise AssertionError(
                f"{self.table_id}: Expected 2 records for found: {possible_dupes}"
            )
        dropping = df.loc[(dupe_mask & null_maks)]
        logger.debug(
            f"Dropping {len(dropping)} duplicate record with null data in {null_columns}"
        )
        df = df.loc[~(dupe_mask & null_maks)].copy()
        return df


class PlantsPumpedStorageFerc1TableTransformer(Ferc1AbstractTableTransformer):
    """Transformer class for :ref:`plants_pumped_storage_ferc1` table."""

    table_id: TableIdFerc1 = TableIdFerc1.PLANTS_PUMPED_STORAGE_FERC1


class PurchasedPowerFerc1TableTransformer(Ferc1AbstractTableTransformer):
    """Transformer class for :ref:`purchased_power_ferc1` table.

    This table has data about inter-utility power purchases into the PUDL DB. This
    includes how much electricty was purchased, how much it cost, and who it was
    purchased from. Unfortunately the field describing which other utility the power was
    being bought from is poorly standardized, making it difficult to correlate with
    other data. It will need to be categorized by hand or with some fuzzy matching
    eventually.
    """

    table_id: TableIdFerc1 = TableIdFerc1.PURCHASED_POWER_FERC1


class PlantInServiceFerc1TableTransformer(Ferc1AbstractTableTransformer):
    """A transformer for the :ref:`plant_in_service_ferc1` table."""

    table_id: TableIdFerc1 = TableIdFerc1.PLANT_IN_SERVICE_FERC1
    has_unique_record_ids: bool = False

    @cache_df("process_xbrl_metadata")
    def process_xbrl_metadata(
        self: Self,
        xbrl_metadata_converted: pd.DataFrame,
        xbrl_calculations: pd.DataFrame,
    ) -> pd.DataFrame:
        """Transform the metadata to reflect the transformed data.

        We fill in some gaps in the metadata, e.g. for FERC accounts that have been
        split across multiple rows, or combined without being calculated. We also need
        to rename the XBRL metadata categories to conform to the same naming convention
        that we are using in the data itself (since FERC doesn't quite follow their own
        naming conventions...). We use the same rename dictionary, but as an argument to
        :meth:`pd.Series.replace` instead of :meth:`pd.DataFrame.rename`.
        """
        tbl_meta = super().process_xbrl_metadata(
            xbrl_metadata_converted, xbrl_calculations
        )

        # Set pseudo-account numbers for rows that split or combine FERC accounts, but
        # which are not calculated values.
        tbl_meta.loc[
            tbl_meta.xbrl_factoid == "electric_plant_purchased", "ferc_account"
        ] = "102_purchased"
        tbl_meta.loc[
            tbl_meta.xbrl_factoid == "electric_plant_sold", "ferc_account"
        ] = "102_sold"
        tbl_meta.loc[
            tbl_meta.xbrl_factoid
            == "electric_plant_in_service_and_completed_construction_not_classified_electric",
            "ferc_account",
        ] = "101_and_106"
        return tbl_meta

    def deduplicate_xbrl_factoid_xbrl_metadata(
        self, tbl_meta: pd.DataFrame
    ) -> pd.DataFrame:
        """De-duplicate the XBLR metadata.

        We deduplicate the metadata on the basis of the ``xbrl_factoid`` name.
        This table in particular has multiple ``wide_to_tidy`` ``value_types`` because
        there are multiple dollar columns embedded (it has both the standard start/end
        balances as well as modifcations like transfers/retirements). In the XBRL
        metadata, each xbrl_fact has its own set of metadata and possibly its own set of
        calculations. Which means that one ``xbrl_factoid`` for this table natively
        could have multiple calculations or other metadata.

        For merging, we need the metadata to have one field per ``xbrl_factoid``.
        Because we normally only use the start/end balance in calculations, when there
        are duplicate renamed ``xbrl_factoid`` s in our processed metadata, we are going
        to prefer the one that refers to the start/end balances. In an ideal world, we
        would be able to access this metadata based on both the ``xbrl_factoid`` and
        any column from ``value_types`` but that would require a larger change in
        architecture.
        """
        # remove duplication of xbrl_factoid
        same_calcs_mask = tbl_meta.duplicated(
            subset=["xbrl_factoid", "calculations"], keep=False
        )
        # if they key values are the same, select the records with values in ferc_account
        same_calcs_deduped = (
            tbl_meta[same_calcs_mask]
            .sort_values(["ferc_account"])  # sort brings the nulls to the bottom
            .drop_duplicates(subset=["xbrl_factoid"], keep="first")
        )
        # when the calcs are different, they are referring to the non-adjustments
        suffixes = ("_additions", "_retirements", "_adjustments", "_transfers")
        unique_calcs_deduped = tbl_meta[
            ~same_calcs_mask & (~tbl_meta.xbrl_factoid_original.str.endswith(suffixes))
        ]
        tbl_meta_cleaned = pd.concat([same_calcs_deduped, unique_calcs_deduped])
        assert set(tbl_meta_cleaned.xbrl_factoid.unique()) == set(
            tbl_meta.xbrl_factoid.unique()
        )
        assert ~tbl_meta_cleaned.duplicated(["xbrl_factoid"]).all()
        return tbl_meta_cleaned

    def apply_sign_conventions(self, df) -> pd.DataFrame:
        """Adjust rows and column sign conventsion to enable aggregation by summing.

        Columns have uniform sign conventions, which we have manually inferred from the
        original metadata. This can and probably should be done programmatically in the
        future. If not, we'll probably want to store the column_weights as a parameter
        rather than hard-coding it in here.
        """
        column_weights = {
            "starting_balance": 1.0,
            "additions": 1.0,
            "retirements": -1.0,
            "transfers": 1.0,
            "adjustments": 1.0,
            "ending_balance": 1.0,
        }

        # Set row weights based on the value of the "balance" field
        df.loc[df.balance == "debit", "row_weight"] = 1.0
        df.loc[df.balance == "credit", "row_weight"] = -1.0

        # Apply column weightings. Can this be done all at once in a vectorized way?
        for col in column_weights:
            df.loc[:, col] *= column_weights[col]
            df.loc[:, col] *= df["row_weight"]

        return df

    def targeted_drop_duplicates_dbf(self, df: pd.DataFrame) -> pd.DataFrame:
        """Drop bad duplicate records from a specific utility in 2018.

        This is a very specific fix, meant to get rid of a particular observed set of
        duplicate records: FERC Respondent ID 187 in 2018 has two sets of plant in
        service records, one of which contains a bunch of null data.

        This method is part of the DBF processing because we want to be able to
        hard-code a specific value of ``utility_id_ferc1_dbf`` and those IDs are no
        longer available later in the process. I think.
        """
        # A single utility has double reported data in 2018.
        pk = ["report_year", "utility_id_ferc1", "ferc_account_label"]
        dupe_mask = (
            df.duplicated(subset=pk, keep=False)
            & (df.report_year == 2018)
            & (df.utility_id_ferc1_dbf == 187)
        )
        all_dupes = df[dupe_mask]
        # The observed pairs of duplicate records have NA values in all of the
        # additions, retirements, adjustments, and transfers columns. This selects
        # only those duplicates that have *any* non-null value in those rows.
        good_dupes = all_dupes[
            all_dupes[["additions", "retirements", "adjustments", "transfers"]]
            .notnull()
            .any(axis="columns")
        ]
        # Make sure that the good and bad dupes have exactly the same indices:
        pd.testing.assert_index_equal(
            good_dupes.set_index(pk).index,
            all_dupes.set_index(pk).index.drop_duplicates(),
        )
        deduped = pd.concat([df[~dupe_mask], good_dupes], axis="index")
        remaining_dupes = deduped[deduped.duplicated(subset=pk)]
        logger.info(
            f"{self.table_id.value}: {len(remaining_dupes)} dupes remaining after "
            "targeted deduplication."
        )
        return deduped

    @cache_df(key="dbf")
    def process_dbf(self, raw_dbf: pd.DataFrame) -> pd.DataFrame:
        """Drop targeted duplicates in the DBF data so we can use FERC respondent ID."""
        return super().process_dbf(raw_dbf).pipe(self.targeted_drop_duplicates_dbf)

    @cache_df(key="main")
    def transform_main(self, df: pd.DataFrame) -> pd.DataFrame:
        """The main table-specific transformations, affecting contents not structure.

        Annotates and alters data based on information from the XBRL taxonomy metadata.
        Also assigns utility type for use in table explosions.
        Make all electric_plant_sold balances positive.
        """
        df = super().transform_main(df).pipe(self.apply_sign_conventions)
        # Make all electric_plant_sold values positive
        # This could probably be a FERC transformer class function or in the
        # apply_sign_conventions function, but it doesn't seem like the best fit for
        # now.
        neg_values = (df["ferc_account_label"] == "electric_plant_sold") & (
            df["ending_balance"] < 0
        )
        df.loc[neg_values, "ending_balance"] = abs(df["ending_balance"])
        logger.info(
            f"{self.table_id.value}: Converted {len(df[neg_values])} negative values to positive."
        )
        return df.assign(utility_type="electric")


class PlantsSmallFerc1TableTransformer(Ferc1AbstractTableTransformer):
    """A table transformer specific to the :ref:`plants_small_ferc1` table."""

    table_id: TableIdFerc1 = TableIdFerc1.PLANTS_SMALL_FERC1

    @cache_df(key="main")
    def transform_main(self, df: pd.DataFrame) -> pd.DataFrame:
        """Table specific transforms for plants_small_ferc1.

        Params:
            df: Pre-processed, concatenated XBRL and DBF data.

        Returns:
            A single transformed table concatenating multiple years of cleaned data
            derived from the raw DBF and/or XBRL inputs.
        """
        df = (
            self.spot_fix_values(df)
            .pipe(self.normalize_strings)
            .pipe(self.nullify_outliers)
            .pipe(self.convert_units)
            .pipe(self.extract_ferc1_license)
            .pipe(self.label_row_types)
            .pipe(self.prep_header_fuel_and_plant_types)
            .pipe(self.map_plant_name_fuel_types)
            .pipe(self.categorize_strings)
            .pipe(self.map_header_fuel_and_plant_types)
            .pipe(self.associate_notes_with_values)
            .pipe(self.spot_fix_rows)
            .pipe(self.drop_invalid_rows)
            # Now remove the row_type columns because we've already moved totals to a
            # different column
            .drop(columns=["row_type"])
        )

        return df

    def extract_ferc1_license(self, df: pd.DataFrame) -> pd.DataFrame:
        """Extract FERC license number from ``plant_name_ferc1``.

        Many FERC license numbers are embedded in the ``plant_name_ferc1`` column, but
        not all numbers in the ``plant_name_ferc1`` column are FERC licenses. Some are
        dates, dollar amounts, page numbers, or numbers of wind turbines. This function
        extracts valid FERC license numbers and puts them in a new column called
        ``license_id_ferc1``.

        Potential FERC license numbers are valid when:

        - Two or more integers were found.
        - The found integers were accompanied by key phrases such as:
          ``["license", "no.", "ferc", "project"]``.
        - The accompanying name does not contain phrases such as:
          ``["page", "pg", "$",  "wind", "units"]``.
        - The found integers don't fall don't fall within the range of a valid year,
          defined as: 1900-2050.
        - The plant record is categorized as ``hydro`` or not categorized via the
          ``plant_type`` and ``fuel_type`` columns.

        This function also fills ``other`` fuel types with ``hydro`` for all plants with
        valid FERC licenses because only hydro plants have FERC licenses.

        Params:
            df: Pre-processed, concatenated XBRL and DBF data.

        Returns:
            The same input DataFrame but with a new column called ``license_id_ferc1``
            that contains FERC 1 license infromation extracted from
            ``plant_name_ferc1``.
        """
        logger.info(f"{self.table_id.value}: Extracting FERC license from plant name")
        # Extract all numbers greater than 2 digits from plant_name_ferc1 and put them
        # in a new column as integers.
        out_df = df.assign(
            license_id_ferc1=lambda x: (
                x.plant_name_ferc1.str.extract(r"(\d{3,})")
                .astype("float")
                .astype("Int64")
            ),
        )
        # Define what makes a good license
        obvious_license = out_df.plant_name_ferc1.str.contains(
            r"no\.|license|ferc|project", regex=True
        )
        not_license = out_df.plant_name_ferc1.str.contains(
            r"page|pg|\$|wind|solar|nuclear|nonutility|units|surrendered", regex=True
        )
        exceptions_to_is_year = out_df.plant_name_ferc1.str.contains(
            r"tomahawk|otter rapids|wausau|alexander|hooksett|north umpqua", regex=True
        )
        is_year = out_df["license_id_ferc1"].between(1900, 2050)
        not_hydro = ~out_df["plant_type"].isin(["hydro", np.nan, None]) | ~out_df[
            "fuel_type"
        ].isin(["hydro", "other"])
        # Replace all the non-license numbers with NA
        out_df.loc[
            (not_hydro & ~obvious_license)
            | not_license
            | (is_year & ~obvious_license & ~exceptions_to_is_year),
            "license_id_ferc1",
        ] = np.nan
        # Fill fuel type with hydro
        out_df.loc[
            out_df["license_id_ferc1"].notna() & (out_df["fuel_type"] == "other"),
            "fuel_type",
        ] = "hydro"

        return out_df

    def _find_possible_header_or_note_rows(self, df: pd.DataFrame) -> pd.DataFrame:
        """Find and label rows that might be headers or notes.

        Called by the coordinating function :func:`label_row_types`.

        This function creates a column called ``possible_header_or_note`` that is either
        True or False depending on whether a group of columns are all NA. Rows labeled
        as True will be further scrutinized in the :func:`_label_header_rows` and
        :func:`_label_note_rows` functions to determine whether they are actually
        headers or notes.

        Params:
            df: Pre-processed, concatenated XBRL and DBF data.

        Returns:
            The same input DataFrame but with a new column called
            ``possible_header_or_note`` that flags rows that might contain useful header
            or note information.
        """
        # Define header qualifications
        possible_header_or_note_if_cols_na = [
            "construction_year",
            "net_generation_mwh",
            "total_cost_of_plant",
            "capex_total",
            "capex_per_mw",
            "opex_total",
            "opex_fuel",
            "opex_maintenance",
            "fuel_cost_per_mmbtu",
            # "peak_demand_mw",
            # "opex_operations"
        ]
        # Label possible header or note rows
        df["possible_header_or_note"] = (
            df.filter(possible_header_or_note_if_cols_na).isna().all(1)
        )
        return df

    def _find_note_clumps(
        self, group: DataFrameGroupBy
    ) -> tuple[DataFrameGroupBy, pd.DataFrame]:
        """Find groups of rows likely to be notes.

        Once the :func:`_find_possible_header_or_note_rows` function identifies rows
        that are either headers or notes, we must deterine which one they are. As
        described in the :func:`_label_note_rows` function, notes rows are usually
        adjecent rows with no content.

        This function itentifies instances of two or more adjecent rows where
        ``possible_header_or_note`` = True. It takes individual utility-year groups as a
        parameter as opposed to the entire dataset because adjecent rows are only
        meaningful if they are from the same reporting entity in the same year. If we
        were to run this on the whole dataframe, we would see "note clumps" that are
        actually notes from the end of one utility's report and headers from the
        beginning of another. For this reason, we run this function from within the
        :func:`_label_note_rows_group` function.

        The output of this function is not a modified version of the original
        utility-year group, rather, it is a DataFrame containing information about the
        nature of the ``possible_header_or_note`` = True rows that is used to determine
        if that row is a note or not. It also returns the original utility-year-group as
        groupby objects seperated by each time ``possible_header_or_note`` changes from
        True to False or vice versa.

        If you pass in the following df:

        +-------------------+-------------------------+
        | plant_name_ferc1  | possible_header_or_note |
        +===================+=========================+
        | HYDRO:            | True                    |
        +-------------------+-------------------------+
        | rainbow falls (b) | False                   |
        +-------------------+-------------------------+
        | cadyville (a)     | False                   |
        +-------------------+-------------------------+
        | keuka (c)         | False                   |
        +-------------------+-------------------------+
        | (a) project #2738 | True                    |
        +-------------------+-------------------------+
        | (b) project #2835 | True                    |
        +-------------------+-------------------------+
        | (c) project #2852 | True                    |
        +-------------------+-------------------------+

        You will get the following output (in addition to the groupby objects for each
        clump):

        +----------------+----------------+
        | header_or_note | rows_per_clump |
        +================+================+
        | True           | 1              |
        +----------------+----------------+
        | False          | 3              |
        +----------------+----------------+
        | True           | 3              |
        +----------------+----------------+

        This shows each clump of adjecent records where ``possible_header_or_note`` is
        True or False and how many records are in each clump.

        Params:
            group: A utility-year grouping of the concatenated FERC XBRL and DBF tables.
                This table must have been run through the
                :func:`_find_possible_header_or_note_rows` function and contain the
                column ``possible_header_or_note``.

        Returns:
            A tuple containing groupby objects for each of the note and non-note clumps
            and a DataFrame indicating the number of rows in each note or non-note
            clump.
        """
        # Make groups based on consecutive sections where the group_col is alike.
        clump_groups = group.groupby(
            (
                group["possible_header_or_note"].shift()
                != group["possible_header_or_note"]
            ).cumsum(),
            as_index=False,
        )

        # Identify the first (and only) group_col value for each group and count
        # how many rows are in each group.
        clump_groups_df = clump_groups.agg(
            header_or_note=("possible_header_or_note", "first"),
            rows_per_clump=("possible_header_or_note", "count"),
        )

        return clump_groups, clump_groups_df

    def _label_header_rows(self, df: pd.DataFrame) -> pd.DataFrame:
        """Label header rows by adding ``header`` to ``row_type`` column.

        Called by the coordinating function :func:`label_row_types`.

        Once possible header or notes rows have been identified via the
        :func:`_find_possible_header_or_note_rows` function, this function sorts out
        which ones are headers. It does this by identifying a list of strings that, when
        found in the ``plant_name_ferc1`` column, indicate that the row is or is not a
        header.

        Sometimes this function identifies a header that is acutally a note. For this
        reason, it's important that the function be called before
        :func:`_label_note_rows` so that the bad header values get overridden by the
        ``note`` designation.

        Params:
            df: Pre-processed, concatenated XBRL and DBF data that has been run through
            the :func:`_find_possible_header_or_note_rows` function and contains the
            column ``possible_header_or_note``.

        Returns:
            The same input DataFrame but with likely headers rows containing the string
            ``header`` in the ``row_type`` column.
        """
        # Possible headers/note rows that contains these strings are headers
        header_strings = [
            "hydro",
            "hyrdo",
            "internal",
            "wind",
            "solar",
            "gas",
            "diesel",
            "diesal",
            "steam",
            "other",
            "combustion",
            "combustine",
            "fuel cell",
            "hydraulic",
            "waste",
            "landfill",
            "photovoltaic",
            "nuclear",
            "oil",
            "renewable",
            "facilities",
            "combined cycle",
        ]
        # Possible headers/note rows that contains these strings are not headers
        nonheader_strings = [
            "#",
            r"\*",
            "pg",
            "solargenix",
            "solargennix",
            r"\@",
            "rockton",
            "albany steam",
            "other general ops. supervision & engineering",
        ]
        # Any rows that contains these strings are headers
        header_exceptions = [
            "hydro plants: licensed proj. no.",
            "hydro license no.",
            "hydro: license no.",
            "hydro plants: licensed proj no.",
            "photo voltaic generating plants:",
        ]

        logger.info(f"{self.table_id.value}: Labeling header rows")

        # Label good header rows (based on whether they contain key strings)
        possible_header = df["possible_header_or_note"]
        good_header = df["plant_name_ferc1"].str.contains("|".join(header_strings))
        bad_header = df["plant_name_ferc1"].str.contains("|".join(nonheader_strings))
        df.loc[possible_header & good_header & ~bad_header, "row_type"] = "header"
        # There are some headers that don't pass the possible_header test but are
        # still definitely headers.
        df.loc[df["plant_name_ferc1"].isin(header_exceptions), "row_type"] = "header"

        return df

    def _label_note_rows_group(
        self, util_year_group: DataFrameGroupBy
    ) -> DataFrameGroupBy:
        """Label note rows by adding ``note`` to ``row_type`` column.

        Called within the wraper function :func:`_label_note_rows`

        This function breaks the data down by reporting unit (utility and year) and
        determines whether a ``possible_header_note`` = True row is a note based on two
        criteria:

        - Clumps of 2 or more adjecent rows where ``possible_header_or_note`` is True.
        - Instances where the last row in a utility-year group has
          ``possible_header_or_note`` as True.

        There are a couple of important exceptions that this function also
        addresses. Utilities often have multiple headers in a single utility-year
        grouping. You might see something like: ``pd.Series([header, plant1, plant2,
        note, header, plant3, plant4])``. In this case, a note clump is actually
        comprised of a note followed by a header. This function will not override the
        header as a note. Unfortunately, there is always the possability that a header
        row is followed by a plant that had no values reported. This would look like,
        and therefore be categorized as a note clump. I haven't built a work around, but
        hopefully there aren't very many of these.

        Params:
            util_year_group: A groupby object that contains a single year and utility.

        Returns:
            The same input but with likely note rows containing the string ``note`` in
            the ``row_type`` column.
        """
        # Create mini groups that count pockets of true and false for each
        # utility and year. See _find_note_clumps docstring.
        clump_group, clump_count = self._find_note_clumps(util_year_group)

        # Used later to enable exceptions
        max_df_val = util_year_group.index.max()

        # Create a list of the index values where there is a note clump! This also
        # includes instances where the last row in a group is a note.
        note_clump_idx_list = list(
            clump_count[
                (clump_count["header_or_note"])
                & (
                    (clump_count["rows_per_clump"] > 1)
                    | (clump_count.tail(1)["rows_per_clump"] == 1)
                )
            ].index
        )
        # If there are any clumped/end headers:
        if note_clump_idx_list:
            for idx in note_clump_idx_list:
                # If the last row in a clump looks like a header, and the clump is
                # not the last clump in the utility_year group, then drop the last
                # row from the note clump index range because it's a header!
                note_clump_idx_range = clump_group.groups[idx + 1]
                not_last_clump = clump_group.groups[idx + 1].max() < max_df_val
                is_good_header = (
                    util_year_group.loc[
                        util_year_group.index.isin(clump_group.groups[idx + 1])
                    ]
                    .tail(1)["row_type"]
                    .str.contains("header")
                    .all()
                )
                if not_last_clump & is_good_header:
                    note_clump_idx_range = [
                        x
                        for x in note_clump_idx_range
                        if x != note_clump_idx_range.max()
                    ]
                # Label the note clump as a note
                util_year_group.loc[
                    util_year_group.index.isin(note_clump_idx_range), "row_type"
                ] = "note"

        return util_year_group

    def _label_note_rows(self, df: pd.DataFrame) -> pd.DataFrame:
        """Wrapper for :func:`_label_note_rows_group`.

        The small plants table has lots of note rows that contain useful information.
        Unfortunately, the notes are in their own row rather than their own column! This
        means that useful information pertaining to plant rows is floating around as a
        junk row with no other information except the note in the ``plant_name_ferc1``
        field. Luckily, the data are reported just like they would be on paper. I.e.,
        The headers are at the top, and the notes are at the bottom. See the table in
        :func:`label_row_types` for more detail. This function labels note rows.

        Note rows are determined by row location within a given report, so we must break
        the data into reporting units (utility and year) and then apply note-finding
        methodology defined in :func:`_label_note_rows_group` to each group.

        Params:
            df: Pre-processed, concatenated XBRL and DBF data that has been run through
            the :func:`_find_possible_header_or_note_rows` function and contains the
            column ``possible_header_or_note``.

        Returns:
            The same input DataFrame but with likely note rows containing the string
            ``note`` in the ``row_type`` column.
        """
        logger.info(f"{self.table_id.value}: Labeling notes rows")

        util_groups = df.groupby(["utility_id_ferc1", "report_year"])

        return util_groups.apply(lambda x: self._label_note_rows_group(x))

    def _label_total_rows(self, df: pd.DataFrame) -> pd.DataFrame:
        """Label total rows by adding ``total`` to ``row_type`` column.

        Called within the wraper function :func:`_label_note_rows`

        For the most part, when ``plant_name_ferc1`` contains the string ``total``, the
        values therein are duplicates of what is already reported, i.e.: a total value.
        However, there are some cases where that's not true. For example, the phrase
        ``amounts are for the total`` appears when chunks of plants (usually but not
        always wind) are reported together. It's a total, but it's not double counting
        which is the reason for the ``total`` flag.

        Similar to :func:`_label_header_rows`, it's important that this be called before
        :func:`_label_note_rows` in :func:`label_row_types` so that not clumps can
        override certain non-totals that are mistakenly labeled as such.

        Params:
            df: Pre-processed, concatenated XBRL and DBF data.

        Returns:
            The same input DataFrame but with likely total rows containing the string
            ``total`` in the ``row_type`` column.
        """
        # Label totals in row_type in case it overwrites any headers
        logger.info(f"{self.table_id.value}: Labeling total rows")
        df.loc[
            df["plant_name_ferc1"].str.contains("total")
            & ~df["plant_name_ferc1"].str.contains("amounts are for the total"),
            "row_type",
        ] = "total"

        # This one gets overridden by notes: total solar operation/maintenance

        return df

    def label_row_types(self, df: pd.DataFrame) -> pd.DataFrame:
        """Coordinate labeling of ``row_types`` as headers, notes, or totals.

        The small plants table is more like a digitized PDF than an actual data table.
        The rows contain all sorts of information in addition to what the columns might
        suggest. For instance, there are header rows, note rows, and total rows that
        contain useful information, but cause confusion in their current state, mixed in
        with the rest of the data.

        Here's an example of what you might find in the small plants table:

        +-------------------+------------+-----------------+
        | plant_name_ferc1  | plant_type | capacity_mw     |
        +===================+============+=================+
        | HYDRO:            | NA         | NA              |
        +-------------------+------------+-----------------+
        | rainbow falls (b) | NA         | 30              |
        +-------------------+------------+-----------------+
        | cadyville (a)     | NA         | 100             |
        +-------------------+------------+-----------------+
        | keuka (c)         | NA         | 80              |
        +-------------------+------------+-----------------+
        | total plants      | NA         | 310             |
        +-------------------+------------+-----------------+
        | (a) project #2738 | NA         | NA              |
        +-------------------+------------+-----------------+
        | (b) project #2835 | NA         | NA              |
        +-------------------+------------+-----------------+
        | (c) project #2852 | NA         | NA              |
        +-------------------+------------+-----------------+

        Notice how misleading it is to have all this infomration in one column. The
        goal of this function is to coordinate labeling functions so that we can
        identify which rows contain specific plant information and which rows are
        headers, notes, or totals.

        Once labeled, other functions can either remove rows that might cause double
        counting, extract useful plant or fuel type information from headers, and
        extract useful context or license id information from notes.

        Coordinates :func:`_label_header_rows`, :func:`_label_total_rows`,
        :func:`_label_note_rows`.

        Params:
            df: Pre-processed, concatenated XBRL and DBF data that has been run through
            the :func:`_find_possible_header_or_note_rows` function and contains the
            column ``possible_header_or_note``.

        Returns:
            The same input DataFrame but with a column called ``row_type`` containg the
            strings ``header``, ``note``, ``total``, or NA to indicate what type of row
            it is.
        """
        # Add a column to show final row type
        df.insert(3, "row_type", np.nan)

        # Label the row types
        df_labeled = (
            df.pipe(self._find_possible_header_or_note_rows)
            .pipe(self._label_header_rows)
            .pipe(self._label_total_rows)
            .pipe(self._label_note_rows)
            .drop(columns=["possible_header_or_note"])
        )

        # Move total lables to a different column
        df_labeled.loc[df_labeled["row_type"] == "total", "is_total"] = True
        df_labeled["is_total"] = df_labeled.filter(["row_type"]).isin(["total"]).all(1)

        return df_labeled

    def prep_header_fuel_and_plant_types(
        self, df: pd.DataFrame, show_unmapped_headers=False
    ) -> pd.DataFrame:
        """Forward fill header rows to prep for fuel and plant type extraction.

        The headers we've identified in :func:`_label_header_rows` can be used to
        supplement the values in the ``plant_type`` and ``fuel_type`` columns.

        This function groups the data by utility, year, and header; extracts the header
        into a new column; and forward fills the headers so that each record in the
        header group is associated with that header. Because the headers map to
        different fuel types and plant types (ex: ``solar pv`` maps to fuel type
        ``solar`` and plant type ``photovoltaic``), the new forward-filled header column
        is duplicated and called ``fuel_type_from_header`` and
        ``plant_type_from_header``. In :func:`map_header_fuel_and_plant_types`, these
        columns will be mapped to their respective fuel and plant types, used
        to fill in blank values in the ``plant_type`` and ``fuel_type``, and then
        eventually removed.

        Why separate the prep step from the map step?

        We trust the values originally reported in the ``fuel_type`` and ``plant_type``
        columns more than the extracted and forward filled header values, so we only
        want to replace ``fuel_type`` and ``plant_type`` values that are labeled as
        ``pd.NA`` or ``other``. The values reported to those columns are extremely messy
        and must be cleaned via :func:`pudl.transform.classes.categorize_strings` in
        order for us to know which are truely ``pd.NA`` or ``other``. Because we also
        use :func:`pudl.transform.classes.categorize_strings` to map the headers to fuel
        and plant types, it makes sense to clean all four columns at once and then
        combine them.

        Here's a look at what this function does. It starts with the following table:

        +-------------------+------------+------------+----------+
        | plant_name_ferc1  | plant_type | fuel_type  | row_type |
        +===================+============+============+==========+
        | HYDRO:            | NA         | NA         | header   |
        +-------------------+------------+------------+----------+
        | rainbow falls (b) | NA         | NA         | NA       |
        +-------------------+------------+------------+----------+
        | cadyville (a)     | NA         | NA         | NA       |
        +-------------------+------------+------------+----------+
        | keuka (c)         | NA         | NA         | NA       |
        +-------------------+------------+------------+----------+
        | Wind Turbines:    | NA         | NA         | header   |
        +-------------------+------------+------------+----------+
        | sunny grove       | NA         | NA         | NA       |
        +-------------------+------------+------------+----------+
        | green park wind   | NA         | wind       | NA       |
        +-------------------+------------+------------+----------+

        And ends with this:

        +-------------------+---------+---------+----------------+--------------------+
        | plant_name_ferc1  | plant   | fuel    | plant_type     | fuel_type          |
        |                   | _type   | _type   | _from_header   | _from_header       |
        +===================+=========+=========+================+====================+
        | HYDRO:            | NA      | NA      | HYDRO:         | HYDRO:             |
        +-------------------+---------+---------+----------------+--------------------+
        | rainbow falls (b) | NA      | NA      | HYDRO:         | HYDRO:             |
        +-------------------+---------+---------+----------------+--------------------+
        | cadyville (a)     | NA      | NA      | HYDRO:         | HYDRO:             |
        +-------------------+---------+---------+----------------+--------------------+
        | keuka (c)         | NA      | NA      | HYDRO:         | HYDRO:             |
        +-------------------+---------+---------+----------------+--------------------+
        | Wind Turbines:    | NA      | NA      | Wind Turbines: | Wind Turbines:     |
        +-------------------+---------+---------+----------------+--------------------+
        | sunny grove       | NA      | NA      | Wind Turbines: | Wind Turbines:     |
        +-------------------+---------+---------+----------------+--------------------+
        | green park wind   | NA      | wind    | Wind Turbines: | Wind Turbines:     |
        +-------------------+---------+---------+----------------+--------------------+

        NOTE: If a utility's ``plant_name_ferc1`` values look like this: ``["STEAM",
        "coal_plant1", "coal_plant2", "wind_turbine1"]``, then this algorythem will
        think that last wind turbine is a steam plant. Luckily, when a utility embeds
        headers in the data it usually includes them for all plant types: ``["STEAM",
        "coal_plant1", "coal_plant2", "WIND", "wind_turbine"]``.

        Params:
            df: Pre-processed, concatenated XBRL and DBF data that has been run through
            :func:`_label_row_type` and contains the columns ``row_type``.

        Returns:
            The same input DataFrame but with new columns ``plant_type_from_header``
            and ``fuel_type_from_header`` that forward fill the values in the header
            rows by utility, year, and header group.
        """
        logger.info(
            f"{self.table_id.value}: Forward filling header fuel and plant types"
        )

        # Create a column of just headers
        df.loc[df["row_type"] == "header", "header"] = df["plant_name_ferc1"]

        # Make groups based on utility, year, and header.
        # The .cumsum() creates a new series with values that go up from 1 whenever
        # there is a new header. So imagine row_type["header", NA, NA, "header", NA].
        # this creates a series of [1,1,1,2,2] so that the data can be grouped by
        # header.
        df = df.reset_index(drop=True)
        df["header_group"] = (df["row_type"] == "header").cumsum()
        df.loc[df["row_type"] != "note", "header"] = df.groupby(
            ["utility_id_ferc1", "report_year", "header_group"]
        ).header.ffill()

        # Create temporary columns for plant type and fuel type
        df["plant_type_from_header"] = df["header"]
        df["fuel_type_from_header"] = df["header"]
        df = df.drop(columns=["header", "header_group"])

        return df

    def map_header_fuel_and_plant_types(self, df: pd.DataFrame) -> pd.DataFrame:
        """Fill ``pd.NA`` and ``other`` plant and fuel types with cleaned headers.

        :func:`prep_header_fuel_and_plant_types` extracted and forward filled the header
        values; :func:`pudl.transform.params.categorize_strings` cleaned them according
        to both the fuel and plant type parameters. This function combines the
        ``fuel_type_from_header`` with ``fuel_type`` and ``plant_type_from_header`` with
        ``plant_type`` when the reported, cleaned values are ``pd.NA`` or ``other``.

        To understand more about why these steps are necessary read the docstrings for
        :func:`prep_header_fuel_and_plant_types`.

        Params:
            df: Pre-processed, concatenated XBRL and DBF data that has been run through
            :func:`prep_header_fuel_and_plant_types` and contains the columns
            ``fuel_type_from_header`` and ``plant_type_from_header``.

        Returns:
            The same input DataFrame but with rows with ``pd.NA`` or ``other`` in the
            ``fuel_type`` and ``plant_type`` columns filled in with the respective
            values from ``fuel_type_from_header`` and ``plant_type_from_header`` when
            available. ``fuel_type_from_header`` and ``plant_type_from_header`` columns
            removed.
        """
        logger.info(
            f"{self.table_id.value}: Filling NA and 'other' fuel and plant types with"
            " header info"
        )

        # Stash the amount of NA values to check that the filling worked.
        old_fuel_type_count = len(
            df[~df["fuel_type"].isin([pd.NA, "other"]) & df["row_type"].isna()]
        )
        old_plant_type_count = len(
            df[~df["plant_type"].isin([pd.NA, "other"]) & df["row_type"].isna()]
        )

        # Fill NA and "other" fields
        df.loc[
            df["plant_type"].isin([pd.NA, "other"]), "plant_type"
        ] = df.plant_type_from_header
        df.loc[
            df["fuel_type"].isin([pd.NA, "other"]), "fuel_type"
        ] = df.fuel_type_from_header

        # Remove _from_header fields
        df = df.drop(columns=["plant_type_from_header", "fuel_type_from_header"])

        # Check that this worked!
        new_fuel_type_count = len(
            df[~df["fuel_type"].isin([pd.NA, "other"]) & df["row_type"].isna()]
        )
        new_plant_type_count = len(
            df[~df["plant_type"].isin([pd.NA, "other"]) & df["row_type"].isna()]
        )

        if not old_fuel_type_count < new_fuel_type_count:
            raise AssertionError("No header fuel types added when there should be")
        if not old_plant_type_count < new_plant_type_count:
            raise AssertionError("No header plant types added when there should be")

        useful_rows_len = len(df[df["row_type"].isna()])

        logger.info(
            f"Added fuel types to {new_fuel_type_count-old_fuel_type_count} plant rows "
            f"({round((new_fuel_type_count-old_fuel_type_count)/useful_rows_len*100)}%). "
            f"Added plant types to {new_plant_type_count-old_plant_type_count} plant "
            f"rows ({round((new_plant_type_count-old_plant_type_count)/useful_rows_len*100)}%)."
        )

        return df

    def map_plant_name_fuel_types(self, df: pd.DataFrame) -> pd.DataFrame:
        """Suppliment ``fuel_type`` with information in ``plant_name_ferc1``.

        Sometimes fuel type is embedded in a plant name (not just headers). In this case
        we can identify that what that fuel is from the name and fill in empty
        ``fuel_type`` values. Right now, this only works for hydro plants because the
        rest are complicated and have a slew of exceptions. This could probably be
        applied to the ``plant_type`` column in the future too.

        Params:
            df: Pre-processed, concatenated XBRL and DBF data.

        Returns:
            The same input DataFrame but with rows with ``other`` in the
            ``fuel_type`` column filled in notable fuel types extracted from the the
            ``plant_name_ferc1`` column.
        """
        logger.info(f"{self.table_id.value}: Getting fuel type (hydro) from plant name")
        df.loc[
            (
                df["plant_name_ferc1"].str.contains("hydro")
                & (df["fuel_type"] == "other")
            ),
            "fuel_type",
        ] = "hydro"

        return df

    def associate_notes_with_values(self, df: pd.DataFrame) -> pd.DataFrame:
        """Use footnote indicators to map notes and FERC licenses to plant rows.

        There are many utilities that report a bunch of mostly empty note rows at the
        bottom of their yearly entry. These notes often pertain to specific plant rows
        above. Sometimes the notes and their respective plant rows are linked by a
        common footnote indicator such as (a) or (1) etc.

        This function takes this:

        +-------------------+------------+------------------+
        | plant_name_ferc1  | row_type   | license_id_ferc1 |
        +===================+============+==================+
        | HYDRO:            | header     | NA               |
        +-------------------+------------+------------------+
        | rainbow falls (b) | NA         | NA               |
        +-------------------+------------+------------------+
        | cadyville (a)     | NA         | NA               |
        +-------------------+------------+------------------+
        | keuka (c)         | NA         | NA               |
        +-------------------+------------+------------------+
        | total plants      | total      | NA               |
        +-------------------+------------+------------------+
        | (a) project #2738 | note       | 2738             |
        +-------------------+------------+------------------+
        | (b) project #2835 | note       | 2738             |
        +-------------------+------------+------------------+
        | (c) project #2852 | note       | 2738             |
        +-------------------+------------+------------------+

        Finds the note rows with footnote indicators, maps the content from the note row
        into a new note column that's associated with the value row, and maps any FERC
        license extracted from this note column to the ``license_id_ferc1`` column in
        the value row.

        +-------------------+------------+-------------------+------------------+
        | plant_name_ferc1  | row_type   | notes             | license_id_ferc1 |
        +===================+============+===================+==================+
        | HYDRO:            | header     | NA                | NA               |
        +-------------------+------------+-------------------+------------------+
        | rainbow falls (b) | NA         | (b) project #2835 | 2835             |
        +-------------------+------------+-------------------+------------------+
        | cadyville (a)     | NA         | (a) project #2738 | 2738             |
        +-------------------+------------+-------------------+------------------+
        | keuka (c)         | NA         | (c) project #2852 | 2752             |
        +-------------------+------------+-------------------+------------------+
        | total plants      | total      | NA                | NA               |
        +-------------------+------------+-------------------+------------------+
        | (a) project #2738 | note       | NA                | 2738             |
        +-------------------+------------+-------------------+------------------+
        | (b) project #2835 | note       | NA                | 2835             |
        +-------------------+------------+-------------------+------------------+
        | (c) project #2852 | note       | NA                | 2752             |
        +-------------------+------------+-------------------+------------------+

        (Header and note rows are removed later).

        NOTE: Note rows that don't have a footnote indicator or note rows with a
        footnote indicator that don't have a cooresponding plant row with the same
        indicator are not captured. They will ultimately get removed and their content
        will not be preserved.

        Params:
            df: Pre-processed, concatenated XBRL and DBF data that has been run through
            :func:`label_row_types` and contains the column ``row_type``.

        Returns:
            The same input DataFrame but with a column called ``notes`` that contains
            notes, reported below, in the same row as the plant values they pertain to.
            Also, any further additions to the ``license_id_ferc1`` field as extracted
            from these newly associated notes.
        """
        logger.info(
            f"{self.table_id.value}: Mapping notes and ferc license from notes rows"
        )

        def associate_notes_with_values_group(group):
            """Map footnotes within a given utility year group.

            Because different utilities may use the same footnotes or the same utility
            could reuse footnotes each year, we must do the footnote association within
            utility-year groups.
            """
            regular_row = group["row_type"].isna()
            has_note = group["row_type"] == "note"

            # Shorten execution time by only looking at groups with discernable
            # footnotes
            if group.footnote.any():
                # Make a df that combines notes and ferc license with the same footnote
                footnote_df = (
                    group[has_note]
                    .groupby("footnote")
                    .agg({"plant_name_ferc1": ", ".join, "license_id_ferc1": "first"})
                    .rename(columns={"plant_name_ferc1": "notes"})
                )

                # Map these new license and note values onto the original df
                updated_ferc_license_col = group.footnote.map(
                    footnote_df["license_id_ferc1"]
                )
                notes_col = group.footnote.map(footnote_df["notes"])
                # We update the ferc lic col because some were already there from the
                # plant name extraction. However, we want to override with the notes
                # ferc licenses because they are more likely to be accurate.
                group.license_id_ferc1.update(updated_ferc_license_col)
                group.loc[regular_row, "notes"] = notes_col

            return group

        footnote_pattern = r"(\(\d?[a-z]?[A-Z]?\))"
        df["notes"] = pd.NA
        # Create new footnote column
        df.loc[:, "footnote"] = df.plant_name_ferc1.str.extract(
            footnote_pattern, expand=False
        )
        # Group by year and utility and run footnote association
        groups = df.groupby(["report_year", "utility_id_ferc1"])
        sg_notes = groups.apply(lambda x: associate_notes_with_values_group(x))
        # Remove footnote column now that rows are associated
        sg_notes = sg_notes.drop(columns=["footnote"])

        notes_added = len(
            sg_notes[sg_notes["notes"].notna() & sg_notes["row_type"].isna()]
        )
        logger.info(f"Mapped {notes_added} notes to plant rows.")

        return sg_notes

    def spot_fix_rows(self, df: pd.DataFrame) -> pd.DataFrame:
        """Fix one-off row errors.

        In 2004, utility_id_ferc1 251 reports clumps of units together. Each unit clump
        looks something like this: ``intrepid wind farm (107 units @ 1.5 mw each)`` and
        is followed by a row that looks like this: ``(amounts are for the total of all
        107 units)``. For the most part, these rows are useless note rows. However,
        there is one instance where important values are reported in this note row
        rather than in the actual plant row above.

        There are probably plenty of other spot fixes one could add here.

        Params:
            df: Pre-processed, concatenated XBRL and DBF data.

        Returns:
            The same input DataFrame but with some spot fixes corrected.
        """
        logger.info(f"{self.table_id.value}: Spot fixing some rows")
        # Define rows and columns to change
        cols_to_change = df.select_dtypes(include=np.number).columns.tolist() + [
            "row_type"
        ]
        row_with_info = (df["report_year"] == 2004) & (
            df["plant_name_ferc1"] == "(amounts are for the total of all 107 units)"
        )
        row_missing_info = (df["report_year"] == 2004) & (
            df["plant_name_ferc1"] == "intrepid wind farm (107 units @ 1.5 mw each)"
        )

        # Replace row missing information with data from row containing information
        df.loc[row_missing_info, cols_to_change] = df[row_with_info][
            cols_to_change
        ].to_numpy()

        # Remove row_with_info so there is no duplicate information
        df = df[~row_with_info]

        return df


class TransmissionStatisticsFerc1TableTransformer(Ferc1AbstractTableTransformer):
    """A table transformer for the :ref:`transmission_statistics_ferc1` table."""

    table_id: TableIdFerc1 = TableIdFerc1.TRANSMISSION_STATISTICS_FERC1
    has_unique_record_ids: bool = False


class ElectricEnergySourcesFerc1TableTransformer(Ferc1AbstractTableTransformer):
    """Transformer class for :ref:`electric_energy_sources_ferc1` table.

    The raw DBF and XBRL table will be split up into two tables. This transformer
    generates the sources of electricity for utilities, dropping the information about
    dispositions. For XBRL, this is a duration-only table. Right now we are merging in
    the metadata but not actually keeping anything from it. We are also not yet doing
    anything with the sign.
    """

    table_id: TableIdFerc1 = TableIdFerc1.ELECTRIC_ENERGY_SOURCES_FERC1
    has_unique_record_ids: bool = False

    def convert_xbrl_metadata_json_to_df(
        self: Self,
        xbrl_metadata_json: dict[Literal["instant", "duration"], list[dict[str, Any]]],
    ) -> pd.DataFrame:
        """Perform default xbrl metadata processing plus adding 1 new xbrl_factoid.

        Note: we should probably parameterize this and add it into the standard
        :meth:`process_xbrl_metadata`.
        """
        tbl_meta = super().convert_xbrl_metadata_json_to_df(xbrl_metadata_json)
        facts_to_add = [
            {
                "xbrl_factoid": new_fact,
                "calculations": "[]",
                "balance": "credit",
                "ferc_account": pd.NA,
                "xbrl_factoid_original": new_fact,
                "is_within_table_calc": True,
                "row_type_xbrl": "reported_value",
            }
            for new_fact in ["megawatt_hours_purchased", "purchased_mwh"]
        ]
        new_facts = pd.DataFrame(facts_to_add).convert_dtypes()
        return pd.concat([tbl_meta, new_facts])


class ElectricEnergyDispositionsFerc1TableTransformer(Ferc1AbstractTableTransformer):
    """Transformer class for :ref:`electric_energy_dispositions_ferc1` table."""

    table_id: TableIdFerc1 = TableIdFerc1.ELECTRIC_ENERGY_DISPOSITIONS_FERC1
    has_unique_record_ids: bool = False


class UtilityPlantSummaryFerc1TableTransformer(Ferc1AbstractTableTransformer):
    """Transformer class for :ref:`utility_plant_summary_ferc1` table."""

    table_id: TableIdFerc1 = TableIdFerc1.UTILITY_PLANT_SUMMARY_FERC1
    has_unique_record_ids: bool = False

    def process_xbrl(
        self: Self, raw_xbrl_instant: pd.DataFrame, raw_xbrl_duration: pd.DataFrame
    ) -> pd.DataFrame:
        """Remove the end-of-previous-year instant data."""
        all_current_year = raw_xbrl_instant[
            raw_xbrl_instant["date"].astype("datetime64[ns]").dt.year
            == raw_xbrl_instant["report_year"].astype("int64")
        ]
        return super().process_xbrl(all_current_year, raw_xbrl_duration)

<<<<<<< HEAD
=======
    def convert_xbrl_metadata_json_to_df(
        self: Self,
        xbrl_metadata_json: dict[Literal["instant", "duration"], list[dict[str, Any]]],
    ) -> pd.DataFrame:
        """Do the default metadata processing plus add a new factoid.

        The new factoid cooresponds to the aggregated factoid in
        :meth:`aggregated_xbrl_factoids`.
        """
        tbl_meta = super().convert_xbrl_metadata_json_to_df(xbrl_metadata_json)
        # things that could be grabbed from a aggregated_xbrl_factoids param
        new_factoid_name = (
            "utility_plant_in_service_classified_and_property_under_capital_leases"
        )
        # point this new aggregated factiod to the PIS table's equivilant when the
        # subdimensions line up
        calc = [
            {
                "name": "electric_plant_in_service_and_completed_construction_not_classified_electric",
                "weight": 1.0,
                "source_tables": ["plant_in_service_ferc1"],
                "utility_type": "electric",
            }
        ]
        new_fact = pd.DataFrame(
            {
                "xbrl_factoid": [new_factoid_name],
                "calculations": [json.dumps(calc)],
                "balance": ["debit"],
                "ferc_account": [pd.NA],
                "xbrl_factoid_original": [new_factoid_name],
                "is_within_table_calc": [False],
                "row_type_xbrl": ["calculated_value"],
            }
        ).convert_dtypes()

        tbl_meta = pd.concat([tbl_meta, new_fact]).reset_index(drop=True)
        return tbl_meta

>>>>>>> 2b587849
    def transform_main(self: Self, df: pd.DataFrame) -> pd.DataFrame:
        """Default transforming, plus spot fixing and building aggregate xbrl_factoid."""
        # we want to aggregate the factoids first here bc merge_xbrl_metadata is done
        # at the end of super().transform_main
        df = (
            self.aggregated_xbrl_factoids(df)
            .pipe(super().transform_main)
            .pipe(self.spot_fix_bad_signs)
        )
        return df

    def aggregated_xbrl_factoids(self: Self, df: pd.DataFrame) -> pd.DataFrame:
        """Aggregate xbrl_factoids records for linking to :ref:`plant_in_service_ferc1`.

        This table has two ``xbrl_factoid`` which can be linked via calcuations to one
        ``xbrl_factoid`` in the :ref:`plant_in_service_ferc1`. Doing this 2:1 linkage
        would be fine in theory. But the :ref:`plant_in_service_ferc1` is in most senses
        the table with the more details and of our desire to build tree-link
        relationships between factoids, we need to build a new factoid to link in a 1:1
        manner between this table and the :ref:`plant_in_service_ferc1`.

        We'll also add this factoid into the metadata via :meth:`process_xbrl_metadata`
        and add the linking calculation via :meth:`apply_xbrl_calculation_fixes`.
        """
        # these guys could be params
        factoids_to_agg = [
            "utility_plant_in_service_classified",
            "utility_plant_in_service_property_under_capital_leases",
        ]
        new_factoid_name = (
            "utility_plant_in_service_classified_and_property_under_capital_leases"
        )
        cols_to_agg = ["ending_balance"]
        # grab some key infor for the actual aggregation
        xbrl_factoid_name = self.params.xbrl_factoid_name
        pks = pudl.metadata.classes.Resource.from_id(
            self.table_id.value
        ).schema.primary_key
        pks_wo_factoid = [col for col in pks if col != xbrl_factoid_name]

        agg_mask = df[xbrl_factoid_name].isin(factoids_to_agg)
        agg_df = (
            df[agg_mask]
            .groupby(pks_wo_factoid, as_index=False, dropna=False)[cols_to_agg]
            .sum(min_count=1)
            .assign(**{xbrl_factoid_name: new_factoid_name})
        )
        # note: this results in the "loss" of non-pk columns like record_id - which
        # seems appropriate imo. still flag a warning
        missing_cols = [
            col for col in df.columns if col not in list(agg_df.columns) + ["record_id"]
        ]
        logger.warning(
            f"Post-aggregating a new xbrl_factoid, we are missing the following columns: {missing_cols}"
        )
        # squish em back together
        df = pd.concat([df, agg_df]).reset_index(drop=True)
        return df

    def spot_fix_bad_signs(self: Self, df: pd.DataFrame) -> pd.DataFrame:
        """Spot fix depreciation_utility_plant_in_service records with bad signs."""
        primary_keys = [
            "report_year",
            "utility_id_ferc1",
            "utility_type",
            "utility_plant_asset_type",
        ]

        spot_fix_pks = [
            (
                2012,
                156,
                "total",
                "accumulated_provision_for_depreciation_amortization_and_depletion_of_plant_utility",
            ),
            (
                2012,
                156,
                "total",
                "depreciation_amortization_and_depletion_utility_plant_in_service",
            ),
            (2012, 156, "total", "depreciation_utility_plant_in_service"),
            (
                2012,
                156,
                "electric",
                "accumulated_provision_for_depreciation_amortization_and_depletion_of_plant_utility",
            ),
            (
                2012,
                156,
                "electric",
                "depreciation_amortization_and_depletion_utility_plant_in_service",
            ),
            (2012, 156, "electric", "depreciation_utility_plant_in_service"),
            (
                2013,
                170,
                "total",
                "accumulated_provision_for_depreciation_amortization_and_depletion_of_plant_utility",
            ),
            (
                2013,
                170,
                "total",
                "amortization_of_other_utility_plant_utility_plant_in_service",
            ),
            (2013, 170, "total", "amortization_of_plant_acquisition_adjustment"),
            (
                2013,
                170,
                "total",
                "depreciation_amortization_and_depletion_utility_plant_in_service",
            ),
            (2013, 170, "total", "depreciation_utility_plant_in_service"),
            (
                2013,
                170,
                "electric",
                "accumulated_provision_for_depreciation_amortization_and_depletion_of_plant_utility",
            ),
            (
                2013,
                170,
                "electric",
                "amortization_of_other_utility_plant_utility_plant_in_service",
            ),
            (2013, 170, "electric", "amortization_of_plant_acquisition_adjustment"),
            (
                2013,
                170,
                "electric",
                "depreciation_amortization_and_depletion_utility_plant_in_service",
            ),
            (2013, 170, "electric", "depreciation_utility_plant_in_service"),
            (
                2007,
                393,
                "electric",
                "accumulated_provision_for_depreciation_amortization_and_depletion_of_plant_utility",
            ),
            (
                2007,
                393,
                "electric",
                "depreciation_amortization_and_depletion_utility_plant_in_service",
            ),
            (2007, 393, "electric", "depreciation_utility_plant_in_service"),
            (
                2007,
                393,
                "total",
                "accumulated_provision_for_depreciation_amortization_and_depletion_of_plant_utility",
            ),
            (
                2007,
                393,
                "total",
                "depreciation_amortization_and_depletion_utility_plant_in_service",
            ),
            (2007, 393, "total", "depreciation_utility_plant_in_service"),
        ]

        spot_fix_pks += [
            (year, 211, utility_type, column_name)
            for year in [2006] + list(range(2009, 2021))
            for utility_type in ["electric", "total"]
            for column_name in [
                "accumulated_provision_for_depreciation_amortization_and_depletion_of_plant_utility",
                "amortization_of_other_utility_plant_utility_plant_in_service",
                "depreciation_amortization_and_depletion_utility_plant_in_service",
                "depreciation_utility_plant_in_service",
            ]
        ]

        # Par down spot fixes to account for fast tests where not all years are used
        df_years = df.report_year.unique().tolist()
        spot_fix_pks = [x for x in spot_fix_pks if x[0] in df_years]
        logger.info(f"{self.table_id.value}: Spotfixing {len(spot_fix_pks)} records.")

        if spot_fix_pks:
            # Create a df of the primary key of the records you want to fix
            df_keys = pd.DataFrame(spot_fix_pks, columns=primary_keys).set_index(
                primary_keys
            )
            df = df.set_index(primary_keys)
            # Flip the signs for the values in "ending balance" all records in the original
            # df that appear in the primary key df
            df.loc[df_keys.index, "ending_balance"] *= -1
            # All of these are flipping negative values to positive values,
            # so let's make sure that's what happens
            flipped_values = df.loc[df_keys.index]
            if (flipped_values["ending_balance"] < 0).any():
                raise AssertionError("None of these spot fixes should be negative")
            df = df.reset_index()

        return apply_pudl_dtypes(df, group="ferc1")


class BalanceSheetLiabilitiesFerc1TableTransformer(Ferc1AbstractTableTransformer):
    """Transformer class for :ref:`balance_sheet_liabilities_ferc1` table."""

    table_id: TableIdFerc1 = TableIdFerc1.BALANCE_SHEET_LIABILITIES
    has_unique_record_ids: bool = False

    @cache_df(key="main")
    def transform_main(self: Self, df: pd.DataFrame) -> pd.DataFrame:
        """Duplicate data that appears in multiple distinct calculations.

        There is a one case in which exactly the same data values are referenced in
        multiple calculations which can't be resolved by choosing one of the
        referenced values as the canonical location for that data. In order to preserve
        all of the calculation structure, we need to duplicate those records in the
        data, the metadata, and the calculation specifications.  Here we duplicate the
        data and associated it with newly defined facts, which we will also add to
        the metadata and calculations.
        """
        df = super().transform_main(df)
        facts_to_duplicate = [
            "long_term_portion_of_derivative_instrument_liabilities",
            "long_term_portion_of_derivative_instrument_liabilities_hedges",
        ]
        new_data = (
            df[df.liability_type.isin(facts_to_duplicate)]
            .copy()
            .assign(liability_type=lambda x: "less_" + x.liability_type)
        )

        return pd.concat([df, new_data])

    def convert_xbrl_metadata_json_to_df(
        self: Self,
        xbrl_metadata_json: dict[Literal["instant", "duration"], list[dict[str, Any]]],
    ) -> pd.DataFrame:
        """Perform default xbrl metadata processing plus adding 2 new xbrl_factoids.

        We add two new factoids which are defined (by PUDL) only for the DBF data, and
        also duplicate and redefine several factoids which are referenced in multiple
        calculations and need to be distinguishable from each other.

        Note: we should probably parameterize this and add it into the standard
        :meth:`process_xbrl_metadata`.
        """
        tbl_meta = super().convert_xbrl_metadata_json_to_df(xbrl_metadata_json)
        facts_to_duplicate = [
            "long_term_portion_of_derivative_instrument_liabilities",
            "long_term_portion_of_derivative_instrument_liabilities_hedges",
        ]
        duplicated_facts = (
            tbl_meta[tbl_meta.xbrl_factoid.isin(facts_to_duplicate)]
            .copy()
            .assign(
                xbrl_factoid=lambda x: "less_" + x.xbrl_factoid,
                xbrl_factoid_original=lambda x: "less_" + x.xbrl_factoid_original,
                balance="credit",
            )
        )
        facts_to_add = [
            {
                "xbrl_factoid": new_fact,
                "calculations": "[]",
                "balance": "credit",
                "ferc_account": pd.NA,
                "xbrl_factoid_original": new_fact,
                "is_within_table_calc": True,
                "row_type_xbrl": "reported_value",
            }
            for new_fact in [
                "accumulated_deferred_income_taxes",
            ]
        ]

        new_facts = pd.DataFrame(facts_to_add).convert_dtypes()
        return pd.concat([tbl_meta, new_facts, duplicated_facts]).reset_index(drop=True)


class BalanceSheetAssetsFerc1TableTransformer(Ferc1AbstractTableTransformer):
    """Transformer class for :ref:`balance_sheet_assets_ferc1` table."""

    table_id: TableIdFerc1 = TableIdFerc1.BALANCE_SHEET_ASSETS_FERC1
    has_unique_record_ids: bool = False

    @cache_df(key="main")
    def transform_main(self: Self, df: pd.DataFrame) -> pd.DataFrame:
        """Duplicate data that appears in multiple distinct calculations.

        There is a one case in which exactly the same data values are referenced in
        multiple calculations which can't be resolved by choosing one of the
        referenced values as the canonical location for that data. In order to preserve
        all of the calculation structure, we need to duplicate those records in the
        data, the metadata, and the calculation specifications.  Here we duplicate the
        data and associated it with newly defined facts, which we will also add to
        the metadata and calculations.
        """
        df = super().transform_main(df).assign(utility_type="total")
        facts_to_duplicate = [
            "noncurrent_portion_of_allowances",
            "derivative_instrument_assets_long_term",
            "derivative_instrument_assets_hedges_long_term",
        ]
        new_data = (
            df[df.asset_type.isin(facts_to_duplicate)]
            .copy()
            .assign(asset_type=lambda x: "less_" + x.asset_type)
        )

        return pd.concat([df, new_data])

    def convert_xbrl_metadata_json_to_df(
        self: Self,
        xbrl_metadata_json: dict[Literal["instant", "duration"], list[dict[str, Any]]],
    ) -> pd.DataFrame:
        """Default xbrl metadata processing plus some error correction.

        We add two new factoids which are defined (by PUDL) only for the DBF data, and
        also duplicate and redefine several factoids which are referenced in multiple
        calculations and need to be distinguishable from each other.

        Note: we should probably parameterize this and add it into the standard
        :meth:`process_xbrl_metadata`.
        """
        tbl_meta = super().convert_xbrl_metadata_json_to_df(xbrl_metadata_json)

        facts_to_duplicate = [
            "noncurrent_portion_of_allowances",
            "derivative_instrument_assets_long_term",
            "derivative_instrument_assets_hedges_long_term",
        ]
        duplicated_facts = (
            tbl_meta[tbl_meta.xbrl_factoid.isin(facts_to_duplicate)]
            .copy()
            .assign(
                xbrl_factoid=lambda x: "less_" + x.xbrl_factoid,
                xbrl_factoid_original=lambda x: "less_" + x.xbrl_factoid_original,
                balance="credit",
            )
        )
        facts_to_add = [
            {
                "xbrl_factoid": new_fact,
                "calculations": "[]",
                "balance": "credit",
                "ferc_account": pd.NA,
                "xbrl_factoid_original": new_fact,
                "is_within_table_calc": True,
                "row_type_xbrl": "reported_value",
            }
            for new_fact in [
                "special_funds_all",
                "nuclear_fuel",
                "preliminary_natural_gas_and_other_survey_and_investigation_charges",
            ]
        ]
        new_facts = pd.DataFrame(facts_to_add).convert_dtypes()
        return pd.concat([tbl_meta, new_facts, duplicated_facts])


class IncomeStatementFerc1TableTransformer(Ferc1AbstractTableTransformer):
    """Transformer class for the :ref:`income_statement_ferc1` table."""

    table_id: TableIdFerc1 = TableIdFerc1.INCOME_STATEMENT_FERC1
    has_unique_record_ids: bool = False

    def convert_xbrl_metadata_json_to_df(
        self: Self,
        xbrl_metadata_json: dict[Literal["instant", "duration"], list[dict[str, Any]]],
    ) -> pd.DataFrame:
        """Perform default xbrl metadata processing plus adding a new xbrl_factoid.

        Note: we should probably parameterize this and add it into the standard
        :meth:`process_xbrl_metadata`.
        """
        tbl_meta = super().convert_xbrl_metadata_json_to_df(xbrl_metadata_json)
        facts_to_add = {
            "xbrl_factoid": ["miscellaneous_deductions"],
            "calculations": ["[]"],
            "balance": ["debit"],
            "ferc_account": [pd.NA],
            "xbrl_factoid_original": ["miscellaneous_deductions"],
            "is_within_table_calc": [True],
            "row_type_xbrl": ["reported_value"],
        }
        new_facts = pd.DataFrame(facts_to_add).convert_dtypes()
        return pd.concat([tbl_meta, new_facts])

    def process_dbf(self: Self, raw_dbf: pd.DataFrame) -> pd.DataFrame:
        """Drop incorrect row numbers from f1_incm_stmnt_2 before standard processing.

        In 2003, two rows were added to the ``f1_income_stmnt`` dbf table, which bumped
        the starting ``row_number`` of ``f1_incm_stmnt_2`` from 25 to 27. A small
        handfull of respondents seem to have not gotten the memo about this this in
        2003 and have information on these row numbers that shouldn't exist at all for
        this table.

        This step necessitates the ability to know which source table each record
        actually comes from, which required adding a column (``sched_table_name``) in
        the extract step before these two dbf input tables were concatenated.

        Right now we are just dropping these bad row numbers. Should we actually be
        bumping the whole respondent's row numbers - assuming they reported incorrectly
        for the whole table? See: https://github.com/catalyst-cooperative/pudl/issues/471
        """
        len_og = len(raw_dbf)
        known_bad_income2_rows = [25, 26]
        raw_dbf = raw_dbf[
            ~(
                (raw_dbf.sched_table_name == "f1_incm_stmnt_2")
                & (raw_dbf.report_year == 2003)
                & (raw_dbf.row_number.isin(known_bad_income2_rows))
            )
        ].copy()
        logger.info(
            f"Dropped {len_og - len(raw_dbf)} records ({(len_og - len(raw_dbf))/len_og:.1%} of"
            "total) records from 2003 from the f1_incm_stmnt_2 DBF table that have "
            "known incorrect row numbers."
        )
        raw_dbf = super().process_dbf(raw_dbf)
        return raw_dbf

    def transform_main(self: Self, df: pd.DataFrame) -> pd.DataFrame:
        """Drop duplicate records from f1_income_stmnt.

        Because net_utility_operating_income is reported on both page 1 and 2 of the
        form, it ends up introducing a bunch of duplicated records, so we need to drop
        one of them. Since the value is used in the calculations that are part of the
        second page, we'll drop it from the first page.
        """
        df = super().transform_main(df)
        df = df[
            ~(
                (df.record_id.str.startswith("f1_income_stmnt_"))
                & (df.income_type == "net_utility_operating_income")
            )
        ]
        return apply_pudl_dtypes(df, group="ferc1")


class RetainedEarningsFerc1TableTransformer(Ferc1AbstractTableTransformer):
    """Transformer class for :ref:`retained_earnings_ferc1` table."""

    table_id: TableIdFerc1 = TableIdFerc1.RETAINED_EARNINGS_FERC1
    has_unique_record_ids: bool = False

    def convert_xbrl_metadata_json_to_df(
        self: Self,
        xbrl_metadata_json: dict[Literal["instant", "duration"], list[dict[str, Any]]],
    ) -> pd.DataFrame:
        """Transform the metadata to reflect the transformed data.

        Beyond the standard :meth:`Ferc1AbstractTableTransformer.process_xbrl_metadata`
        processing, add FERC account values for a few known values.
        """
        meta = super().convert_xbrl_metadata_json_to_df(xbrl_metadata_json)
        meta.loc[
            meta.xbrl_factoid
            == "transfers_from_unappropriated_undistributed_subsidiary_earnings",
            "ferc_account",
        ] = "216.1"
        meta.loc[
            meta.xbrl_factoid
            == "appropriated_retained_earnings_including_reserve_amortization",
            "ferc_account",
        ] = "215_and_215.1"
        meta.loc[
            meta.xbrl_factoid == "retained_earnings",
            "ferc_account",
        ] = "215_and_215.1_and_216"
        meta.loc[
            meta.xbrl_factoid == "unappropriated_retained_earnings",
            "ferc_account",
        ] = "216"
        meta.loc[
            meta.xbrl_factoid == "equity_in_earnings_of_subsidiary_companies",
            "ferc_account",
        ] = "418.1"

        # NOTE: Needs to happen before `process_xbrl_metadata_calculations`
        facts_to_add = [
            {
                "xbrl_factoid": new_fact,
                "calculations": "[]",
                "balance": "credit",
                "ferc_account": pd.NA,
                "xbrl_factoid_original": new_fact,
                "is_within_table_calc": True,
                "row_type_xbrl": "reported_value",
            }
            for new_fact in [
                "unappropriated_retained_earnings_previous_year",
                "unappropriated_undistributed_subsidiary_earnings_previous_year",
            ]
        ]

        new_facts = pd.DataFrame(facts_to_add).convert_dtypes()
        return pd.concat([meta, new_facts])

    def process_dbf(self, raw_dbf: pd.DataFrame) -> pd.DataFrame:
        """Preform generic :meth:`process_dbf`, plus deal with duplicates.

        Along with the standard processing in
        :meth:`Ferc1AbstractTableTransformer.process_dbf`, this method runs:
        * :meth:`targeted_drop_duplicates_dbf`
        * :meth:`reconcile_double_year_earnings_types_dbf`
        """
        processed_dbf = (
            super()
            .process_dbf(raw_dbf)
            .pipe(self.targeted_drop_duplicates_dbf)
            .pipe(self.reconcile_double_year_earnings_types_dbf)
        )
        return processed_dbf

    @cache_df("main")
    def transform_main(self, df):
        """Add `_previous_year` factoids after standard transform_main.

        Add `_previous_year` factoids for `unappropriated_retained_earnings` and
        `unappropriated_undistributed_subsidiary_earnings` after standard
        transform_main. This should only affect XBRL data, but we do it after merging to
        enable access to DBF data to fill this in as well.
        """
        df = super().transform_main(df).pipe(self.add_previous_year_factoid)
        return df

    def targeted_drop_duplicates_dbf(self, df: pd.DataFrame) -> pd.DataFrame:
        """Drop duplicates with truly duplicate data.

        There are instances of utilities that reported multiple values for several
        earnings types for a specific year (utility_id_ferc1 68 in 1998 &
        utility_id_ferc1 296 in 2015). We are taking the largest value reported and
        dropping the rest. There very well could be a better strategey here, but there
        are only 25 records that have this problem, so we've going with this.
        """
        pks = (
            pudl.metadata.classes.Package.from_resource_ids()
            .get_resource(self.table_id.value)
            .schema.primary_key
        )
        # we are not going to check all of the unstructed earnings types for dupes bc
        # we will drop these later
        dupe_mask = ~df.earnings_type.str.endswith("_unstructured") & df.duplicated(
            subset=pks, keep=False
        )
        dupes = df[dupe_mask]
        if len(dupes) > 25:
            raise AssertionError(
                f"{self.table_id.value}: Too many duplicates found ({len(dupes)}). "
                "Expected 25 or less."
            )
        # we are simply sorting to get the biggest value and dropping the rest.
        dupes = dupes.sort_values(
            ["starting_balance", "amount"], ascending=False
        ).drop_duplicates(subset=pks)
        df = pd.concat([df[~dupe_mask], dupes])
        return df

    def reconcile_double_year_earnings_types_dbf(
        self, df: pd.DataFrame
    ) -> pd.DataFrame:
        """Reconcile current and past year data reported in 1 report_year.

        The DBF table includes two different earnings types that have: "Begining of
        Period" and "End of Period" rows. But the table has both an amount column that
        corresponds to a balance and a starting balance column. For these two earnings
        types, this means that there is in effect two years of data in this table for
        each report year: a starting and ending balance for the pervious year and a
        starting and ending balance for the current year. The ending balance for the
        previous year should be the same as the starting balance for the current year.

        We need to keep both pieces of data in order to calculate `ending_balances`,
        so we want to check these assumptions, extract as much information from these
        two years of data, and keep both records for each of these two earnings
        types for each utility.

        Raises:
            AssertionError: There are a very small number of instances in which the
                ending balance from the previous year does not match the starting
                balance from the current year. The % of these non-matching instances
                should be less than 2% of the records with these date duplicative
                earnings types.
        """
        logger.info(f"{self.table_id.value}: Reconciling previous year's data.")
        current_year_types = [
            "unappropriated_undistributed_subsidiary_earnings_current_year",
            "unappropriated_retained_earnings_current_year",
        ]
        previous_year_types = [
            "unappropriated_undistributed_subsidiary_earnings_previous_year",
            "unappropriated_retained_earnings_previous_year",
        ]
        # assign copies so no need to double copy when extracting this slice
        current_year = df[df.earnings_type.isin(current_year_types)].assign(
            earnings_type=lambda x: x.earnings_type.str.removesuffix("_current_year")
        )
        previous_year = df[df.earnings_type.isin(previous_year_types)].assign(
            earnings_type=lambda x: x.earnings_type.str.removesuffix("_previous_year")
        )
        idx = [
            "utility_id_ferc1_dbf",
            "report_year",
            "utility_id_ferc1",
            "earnings_type",
        ]
        data_columns = ["amount", "starting_balance"]
        date_dupe_types = pd.merge(
            current_year,
            previous_year[idx + data_columns],
            on=idx,
            how="outer",
            suffixes=("", "_previous_year"),
        )

        date_dupe_types.loc[:, "ending_balance"] = pd.NA
        # check if the starting balance from the current year is actually
        # the amount from the previous year
        date_mismatch = date_dupe_types[
            ~np.isclose(
                date_dupe_types.starting_balance,
                date_dupe_types.amount_previous_year,
                equal_nan=True,
            )
            & (date_dupe_types.starting_balance.notnull())
            & (date_dupe_types.amount_previous_year.notnull())
        ]
        data_mismatch_ratio = len(date_mismatch) / len(date_dupe_types)
        if data_mismatch_ratio > 0.02:
            raise AssertionError(
                "More records than expected have data that is not the same in "
                "the starting_balance vs the amount column for the earnings_type "
                "that reports both current and previous year. % of mismatch records: "
                f"{data_mismatch_ratio:.01%} (expected less than 1%)"
            )

        # the amount from the current year values should be the ending balance.
        # the amount from the previous year should fill in the starting balance
        # then drop all of the _previous_year columns
        date_dupe_types = date_dupe_types.assign(
            ending_balance=lambda x: x.amount,
            amount=pd.NA,
            starting_balance=lambda x: x.starting_balance.fillna(
                x.amount_previous_year
            ),
        ).drop(columns=["amount_previous_year", "starting_balance_previous_year"])

        df = pd.concat(
            [df[~df.earnings_type.isin(current_year_types)], date_dupe_types]
        )

        # Since we've created an ending balance column, we should use the 'amount'
        # value to fill it across the table and drop the amount column.
        df.ending_balance = df.ending_balance.fillna(df.amount)
        df = df.drop("amount", axis=1)

        return df

    def add_previous_year_factoid(self, df: pd.DataFrame) -> pd.DataFrame:
        """Add `previous_year` factoids to XBRL data from prior year's DBF data."""
        current_year_types = [
            "unappropriated_undistributed_subsidiary_earnings",
            "unappropriated_retained_earnings",
        ]
        previous_year_types = [
            "unappropriated_undistributed_subsidiary_earnings_previous_year",
            "unappropriated_retained_earnings_previous_year",
        ]
        # If previous_year type factoids aren't in all report_years, make factoids
        # for these years. Raise exception if more than one year.
        [missing_year] = [
            year
            for year in df[
                df.earnings_type.isin(current_year_types)
            ].report_year.unique()
            if year
            not in df[df.earnings_type.isin(previous_year_types)].report_year.unique()
        ]

        current_year = df[
            (df.report_year == missing_year)
            & (df.earnings_type.isin(current_year_types))
        ]
        previous_year = df[
            (df.report_year == missing_year - 1)
            & (df.earnings_type.isin(current_year_types))
        ]

        idx = [
            "utility_id_ferc1",
            "earnings_type",
        ]
        # This only works if there are two years of data, thus the assertion above.
        data_columns = ["starting_balance", "ending_balance"]
        metadata_columns = [
            "balance",
            "xbrl_factoid_original",
            "is_within_table_calc",
            "row_type_xbrl",
        ]
        date_dupe_types = pd.merge(
            current_year.loc[:, ~current_year.columns.isin(metadata_columns)],
            previous_year[idx + data_columns],
            on=idx,
            how="inner",
            suffixes=("_original", ""),
        ).drop(columns=["starting_balance_original", "ending_balance_original"])

        date_dupe_types["earnings_type"] = date_dupe_types["earnings_type"].apply(
            lambda x: f"{x}_previous_year"
        )

        # Add in metadata that matches that of prior year's `previous_year` factoids
        # These should be consistent.
        previous_factoid_metadata = df.loc[
            (df.report_year == missing_year - 1)
            & (df.earnings_type.str.contains("_previous_year"))
        ]
        date_dupe_types = pd.merge(
            date_dupe_types,
            previous_factoid_metadata[idx + metadata_columns],
            on=idx,
            how="left",
        )

        df = pd.concat([df, date_dupe_types])

        # All `previous_year` factoids are missing `row_type_xbrl`. Fill in.
        df.loc[
            df.earnings_type.isin(previous_year_types), "row_type_xbrl"
        ] = "reported_value"

        return df

    def deduplicate_xbrl_factoid_xbrl_metadata(self, tbl_meta) -> pd.DataFrame:
        """Deduplicate the xbrl_metadata based on the ``xbrl_factoid``.

        The metadata relating to dollar_value column *generally* had the same name as
        the renamed xbrl_factoid. we'll double check that we a) didn't remove too many
        factoid's by doing this AND that we have a fully deduped output below. In an
        ideal world, we would have multiple pieces of metadata information (like
        calucations and ferc account #'s), for every single :meth:`wide_to_tidy` value
        column.

        Note: This is **almost** the same as the method for
        :ref:`electric_operating_revenues_ferc1`. If we wanted to lean into this
        version of deduplication more generally this might be a fine way start to an
        abstraction, but ideally we wouldn't need to dedupe this at all and instead
        enable metadata for every value column from :meth:`wide_to_tidy`.
        """
        dupes_masks = tbl_meta.duplicated(subset=["xbrl_factoid"], keep=False)
        non_dupes = tbl_meta[~dupes_masks]
        dupes = tbl_meta[dupes_masks]

        deduped = dupes[dupes.xbrl_factoid == dupes.xbrl_factoid_original]
        tbl_meta_cleaned = pd.concat([non_dupes, deduped])
        assert ~tbl_meta_cleaned.duplicated(subset=["xbrl_factoid"]).all()

        missing = {
            factoid
            for factoid in tbl_meta.xbrl_factoid.unique()
            if factoid not in tbl_meta_cleaned.xbrl_factoid.unique()
        }
        if missing:
            raise AssertionError(
                "We expected to find no missing xbrl_factoid's after deduplication "
                f"but found {missing}"
            )
        return tbl_meta_cleaned


class DepreciationAmortizationSummaryFerc1TableTransformer(
    Ferc1AbstractTableTransformer
):
    """Transformer class for :ref:`depreciation_amortization_summary_ferc1` table."""

    table_id: TableIdFerc1 = TableIdFerc1.DEPRECIATION_AMORTIZATION_SUMMARY_FERC1
    has_unique_record_ids: bool = False

    @cache_df("process_xbrl_metadata")
    def process_xbrl_metadata(
        self: Self,
        xbrl_metadata_converted: pd.DataFrame,
        xbrl_calculations: pd.DataFrame,
    ) -> pd.DataFrame:
        """Transform the metadata to reflect the transformed data.

        Beyond the standard :meth:`Ferc1AbstractTableTransformer.process_xbrl_metadata`
        processing, add FERC account values for a few known values.
        """
        meta = super().process_xbrl_metadata(xbrl_metadata_converted, xbrl_calculations)
        # logger.info(meta)
        meta.loc[
            meta.xbrl_factoid == "depreciation_expense",
            "ferc_account",
        ] = "403"
        meta.loc[
            meta.xbrl_factoid == "depreciation_expense_asset_retirement",
            "ferc_account",
        ] = "403.1"
        meta.loc[
            meta.xbrl_factoid == "amortization_limited_term_electric_plant",
            "ferc_account",
        ] = "404"
        meta.loc[
            meta.xbrl_factoid == "amortization_other_electric_plant",
            "ferc_account",
        ] = "405"
        return meta

    @cache_df("main")
    def transform_main(self, df):
        """After standard transform_main, assign utility type as electric."""
        df = super().transform_main(df).assign(utility_type="electric")
        # df["plant_function"] = df["plant_function"].replace("total", "electric")
        return df


class ElectricPlantDepreciationChangesFerc1TableTransformer(
    Ferc1AbstractTableTransformer
):
    """Transformer class for :ref:`electric_plant_depreciation_changes_ferc1` table."""

    table_id: TableIdFerc1 = TableIdFerc1.ELECTRIC_PLANT_DEPRECIATION_CHANGES_FERC1
    has_unique_record_ids: bool = False

    def convert_xbrl_metadata_json_to_df(
        self: Self, xbrl_metadata_json
    ) -> pd.DataFrame:
        """Transform the metadata to reflect the transformed data.

        Warning: The calculations in this table are currently being corrected using
        reconcile_table_calculations(), but they still contain high rates of error.
        This function replaces the name of the single balance column reported in the
        XBRL Instant table with starting_balance / ending_balance. We pull those two
        values into their own separate labeled rows, each of which should get the
        metadata from the original column. We do this pre-processing before we
        call the main function in order for the calculation fixes and renaming to work
        as expected.
        """
        new_xbrl_metadata_json = xbrl_metadata_json
        # Get instant metadata
        instant = pd.json_normalize(new_xbrl_metadata_json["instant"])
        # Duplicate instant metadata, and add starting/ending suffix
        # should just be balance begining of year
        instant = pd.concat([instant] * 2).reset_index(drop=True)
        instant["name"] = instant["name"] + ["_starting_balance", "_ending_balance"]
        # Return to JSON format in order to continue processing
        new_xbrl_metadata_json["instant"] = json.loads(
            instant.to_json(orient="records")
        )
        self.xbrl_metadata_json = new_xbrl_metadata_json
        tbl_meta = super().convert_xbrl_metadata_json_to_df(new_xbrl_metadata_json)
        return tbl_meta

    @cache_df("dbf")
    def process_dbf(self, raw_df: pd.DataFrame) -> pd.DataFrame:
        """Accumulated Depreciation table specific DBF cleaning operations.

        The XBRL reports a utility_type which is always electric in this table, but
        which may be necessary for differentiating between different values when this
        data is combined with other tables. The DBF data doesn't report this value so
        we are adding it here for consistency across the two data sources.

        Also rename the ``ending_balance_accounts`` to ``ending_balance``
        """
        df = super().process_dbf(raw_df).assign(utility_type="electric")
        df.loc[
            df["depreciation_type"] == "ending_balance_accounts", "depreciation_type"
        ] = "ending_balance"
        return df

    @cache_df("process_instant_xbrl")
    def process_instant_xbrl(self, df: pd.DataFrame) -> pd.DataFrame:
        """Pre-processing required to make the instant and duration tables compatible.

        This table has a rename that needs to take place in an unusual spot -- after the
        starting / ending balances have been usntacked, but before the instant &
        duration tables are merged. This method just reversed the order in which these
        operations happen, comapared to the inherited method.
        """
        df = self.unstack_balances_to_report_year_instant_xbrl(df).pipe(
            self.rename_columns, rename_stage="instant_xbrl"
        )
        return df


class ElectricPlantDepreciationFunctionalFerc1TableTransformer(
    Ferc1AbstractTableTransformer
):
    """Transformer for :ref:`electric_plant_depreciation_functional_ferc1` table."""

    table_id: TableIdFerc1 = TableIdFerc1.ELECTRIC_PLANT_DEPRECIATION_FUNCTIONAL_FERC1
    has_unique_record_ids: bool = False

    def convert_xbrl_metadata_json_to_df(
        self: Self,
        xbrl_metadata_json: dict[Literal["instant", "duration"], list[dict[str, Any]]],
    ) -> pd.DataFrame:
        """Create a metadata table with the one factoid we've assigned to this table.

        Instead of adding facts to the metdata like a lot of the other table-specific
        :meth:`convert_xbrl_metadata_json_to_df`, this method creates a metadata table
        with one singular ``xbrl_factoid``. We assign that factoid to the table in
        :meth:`transform_main`.
        """
        single_table_fact = [
            {
                "xbrl_factoid": fact,
                "calculations": "[]",
                "balance": "credit",
                "ferc_account": pd.NA,
                "xbrl_factoid_original": fact,
                "is_within_table_calc": True,
                "row_type_xbrl": "reported_value",
            }
            for fact in ["accumulated_depreciation"]
        ]
        tbl_meta = pd.DataFrame(single_table_fact).convert_dtypes()
        return tbl_meta

    def raw_xbrl_factoid_to_pudl_name(
        self,
        col_name_xbrl: str,
    ) -> str:
        """Return the one fact name for this table.

        We've artificially assigned this table to have one ``xbrl_factoid`` during
        :meth:`transform_main`. Because this table only has one value for its
        ``xbrl_factoid`` column, all ``col_name_xbrl`` should be converted to
        "accumulated_depreciation".
        """
        return "accumulated_depreciation"

    @cache_df("dbf")
    def process_dbf(self, raw_df: pd.DataFrame) -> pd.DataFrame:
        """Accumulated Depreciation table specific DBF cleaning operations.

        The XBRL reports a utility_type which is always electric in this table, but
        which may be necessary for differentiating between different values when this
        data is combined with other tables. The DBF data doesn't report this value so we
        are adding it here for consistency across the two data sources.
        """
        return super().process_dbf(raw_df).assign(utility_type="electric")

    @cache_df("process_instant_xbrl")
    def process_instant_xbrl(self, df: pd.DataFrame) -> pd.DataFrame:
        """Pre-processing required to make the instant and duration tables compatible.

        This table has a rename that needs to take place in an unusual spot -- after the
        starting / ending balances have been usntacked, but before the instant &
        duration tables are merged. This method reverses the order in which these
        operations happen comapared to the inherited method. We also want to strip the
        ``accumulated_depreciation`` that appears on every plant functional class.
        """
        df = self.unstack_balances_to_report_year_instant_xbrl(df).pipe(
            self.rename_columns, rename_stage="instant_xbrl"
        )
        return df

    @cache_df("main")
    def transform_main(self, df: pd.DataFrame) -> pd.DataFrame:
        """Add ``depreciation_type`` then run default :meth:`transform_main`.

        We are adding ``depreciation_type`` as the ``xbrl_factoid`` column for this
        table with one value ("accumulated_depreciation") across the whole table. This
        table has multiple "dimension" columns such as ``utility_type`` and
        ``plant_function`` which differentiate what slice of a utility's assets each
        record pertains to. We added this new column as the ``xbrl_factoid`` of the
        table instead of using one of the dimensions of the table so that the table can
        conform to the same patern of treatment for these dimension columns.
        """
        df = df.assign(depreciation_type="accumulated_depreciation").pipe(
            super().transform_main
        )
        return df


class ElectricOperatingExpensesFerc1TableTransformer(Ferc1AbstractTableTransformer):
    """Transformer class for :ref:`electric_operating_expenses_ferc1` table."""

    table_id: TableIdFerc1 = TableIdFerc1.ELECTRIC_OPERATING_EXPENSES_FERC1
    has_unique_record_ids: bool = False

    def targeted_drop_duplicates_dbf(self, raw_df: pd.DataFrame) -> pd.DataFrame:
        """Drop incorrect duplicate from 2002.

        In 2002, utility_id_ferc1_dbf 96 reported two values for
        administrative_and_general_operation_expense. I found the correct value by
        looking at the prev_yr_amt value in 2003. This removes the incorrect row.
        """
        start_len = len(raw_df)
        raw_df = raw_df[
            ~((raw_df["report_year"] == 2002) & (raw_df["crnt_yr_amt"] == 35990321))
        ]
        if (dropped := start_len - len(raw_df)) > 1:
            raise AssertionError(f"More rows dropped than expected: {dropped}")
        logger.info("Heyyyy dropping that one row")
        return raw_df

    def convert_xbrl_metadata_json_to_df(
        self: Self,
        xbrl_metadata_json: dict[Literal["instant", "duration"], list[dict[str, Any]]],
    ) -> pd.DataFrame:
        """Default XBRL metadata processing and add a DBF-only xblr factoid.

        Note: we should probably parameterize this and add it into the standard
        :meth:`process_xbrl_metadata`.
        """
        tbl_meta = super().convert_xbrl_metadata_json_to_df(xbrl_metadata_json)
        dbf_only_facts = [
            {
                "xbrl_factoid": dbf_only_fact,
                "calculations": "[]",
                "balance": "credit",
                "ferc_account": pd.NA,
                "xbrl_factoid_original": dbf_only_fact,
                "is_within_table_calc": True,
                "row_type_xbrl": "reported_value",
            }
            for dbf_only_fact in ["load_dispatching_transmission_expense"]
        ]
        dbf_only_facts = pd.DataFrame(dbf_only_facts).convert_dtypes()
        return pd.concat([tbl_meta, dbf_only_facts])

    @cache_df(key="dbf")
    def process_dbf(self, raw_dbf: pd.DataFrame) -> pd.DataFrame:
        """Process DBF but drop a bad row that is flagged by drop_duplicates."""
        return super().process_dbf(self.targeted_drop_duplicates_dbf(raw_dbf))

    @cache_df("main")
    def transform_main(self, df):
        """After standard transform_main, assign utility type as electric."""
        return super().transform_main(df).assign(utility_type="electric")


class ElectricOperatingRevenuesFerc1TableTransformer(Ferc1AbstractTableTransformer):
    """Transformer class for :ref:`electric_operating_revenues_ferc1` table."""

    table_id: TableIdFerc1 = TableIdFerc1.ELECTRIC_OPERATING_REVENUES_FERC1
    has_unique_record_ids: bool = False

    def deduplicate_xbrl_factoid_xbrl_metadata(
        self, tbl_meta: pd.DataFrame
    ) -> pd.DataFrame:
        """Transform the metadata to reflect the transformed data.

        Employ the standard process for processing metadata. Then remove duplication on
        the basis of the ``xbrl_factoid``. This table used :meth:`wide_to_tidy` with three
        seperate value columns. Which results in one ``xbrl_factoid`` referencing three
        seperate data columns. This method grabs only one piece of metadata for each
        renamed ``xbrl_factoid``, preferring the calculated value or the factoid
        referencing the dollar columns.

        In an ideal world, we would have multiple pieces of metadata information (like
        calucations and ferc account #'s), for every single :meth:`wide_to_tidy` value
        column. We would probably want to employ that across the board - adding suffixes
        or something like that to stack the metadata in a similar fashion that we stack
        the data.
        """
        dupes_masks = tbl_meta.duplicated(subset=["xbrl_factoid"], keep=False)
        non_dupes = tbl_meta[~dupes_masks]
        dupes = tbl_meta[dupes_masks]
        # the metadata relating to dollar_value column *generally* had the same name as
        # the renamed xbrl_factoid. the outliers here are these two that have calcs for
        # the factoid we want to keep (we could also id them w/ their og factoid names
        # if that would be more straightforward)
        deduped = dupes[
            (dupes.xbrl_factoid == dupes.xbrl_factoid_original)
            | (
                dupes.xbrl_factoid.isin(["small_or_commercial", "large_or_industrial"])
                & (dupes.calculations != "[]")
            )
        ]
        tbl_meta_cleaned = pd.concat([non_dupes, deduped])
        assert ~tbl_meta_cleaned.duplicated(subset=["xbrl_factoid"]).all()

        # double check that we're getting only the guys we want
        missing = {
            factoid
            for factoid in tbl_meta.xbrl_factoid.unique()
            if factoid not in tbl_meta_cleaned.xbrl_factoid.unique()
        }
        if missing:
            raise AssertionError(
                "We expected to find no missing xbrl_factoid's after deduplication "
                f"but found {missing}"
            )
        return tbl_meta_cleaned

    @cache_df("main")
    def transform_main(self, df):
        """Add duplicate removal after standard transform_main & assign utility type."""
        return (
            super()
            .transform_main(df)
            .pipe(self.targeted_drop_duplicates)
            .assign(utility_type="electric")
        )

    @cache_df("main")
    def targeted_drop_duplicates(self, df):
        """Drop one duplicate records from 2011, utility_id_ferc1 295."""
        dupe_mask = (
            (df.utility_id_ferc1 == 295)
            & (df.report_year == 2011)
            & ((df.dollar_value == 3.33e8) | (df.dollar_value == 3.333e9))
        )

        return df[~dupe_mask].copy()


class CashFlowFerc1TableTransformer(Ferc1AbstractTableTransformer):
    """Transform class for :ref:`cash_flow_ferc1` table."""

    table_id: TableIdFerc1 = TableIdFerc1.CASH_FLOW_FERC1
    has_unique_record_ids: bool = False

    @cache_df("process_instant_xbrl")
    def process_instant_xbrl(self, df: pd.DataFrame) -> pd.DataFrame:
        """Pre-processing required to make the instant and duration tables compatible.

        This table has a rename that needs to take place in an unusual spot -- after the
        starting / ending balances have been usntacked, but before the instant &
        duration tables are merged. This method just reversed the order in which these
        operations happen, comapared to the inherited method.
        """
        df = self.unstack_balances_to_report_year_instant_xbrl(df).pipe(
            self.rename_columns, rename_stage="instant_xbrl"
        )
        return df

    @cache_df("main")
    def transform_main(self, df):
        """Add duplicate removal and validation after standard transform_main."""
        return (
            super()
            .transform_main(df)
            .pipe(self.targeted_drop_duplicates)
            .pipe(self.validate_start_end_balance)
        )

    @cache_df("main")
    def targeted_drop_duplicates(self, df):
        """Drop one duplicate record from 2020, utility_id_ferc1 2037.

        Note: This step could be avoided if we employed a :meth:`drop_invalid_rows`
        transform step with ``required_valid_cols = ["amount"]``
        """
        dupe_mask = (
            (df.utility_id_ferc1 == 237)
            & (df.report_year == 2020)
            & (df.amount_type == "dividends_on_common_stock")
            & (df.amount.isnull())
        )
        if (len_dupes := dupe_mask.value_counts().loc[True]) != 1:
            raise ValueError(f"Expected to find 1 duplicate record. Found {len_dupes}")
        return df[~dupe_mask].copy()

    @cache_df("main")
    def validate_start_end_balance(self, df):
        """Validate of start balance + net = end balance.

        Add a quick check to ensure the vast majority of the ending balances are
        calculable from the net change + the starting balance = the ending balance.
        """
        # calculate ending balance
        df.amount = pd.to_numeric(df.amount)
        end_bal_calc = (
            df[
                df.amount_type.isin(
                    [
                        "starting_balance",
                        "net_increase_decrease_in_cash_and_cash_equivalents",
                    ]
                )
            ]
            .groupby(["utility_id_ferc1", "report_year"])[["amount"]]
            .sum(min_count=2, numeric_only=True)
            .add_suffix("_ending_balace")
        )
        # grab reported ending balance & squish with the calculated version
        end_bal = df[df.amount_type == "ending_balance"].set_index(
            ["utility_id_ferc1", "report_year"]
        )
        logger.info(end_bal_calc.columns)
        end_bal.loc[:, "amount_ending_balace"] = end_bal_calc.amount_ending_balace

        # when both exist, are they close?
        end_bal_off = end_bal[
            ~np.isclose(end_bal.amount, end_bal.amount_ending_balace)
            & end_bal[["amount", "amount_ending_balace"]].notnull().all(axis="columns")
        ]
        if (end_bal_off_ratio := len(end_bal_off) / len(end_bal)) > 0.005:
            raise ValueError(
                f"Ahhh!! The ending balance isn't calculable in {end_bal_off_ratio:.2%}"
                " of records. Expected under 0.5%."
            )
        return df

    def convert_xbrl_metadata_json_to_df(
        self: Self,
        xbrl_metadata_json: dict[Literal["instant", "duration"], list[dict[str, Any]]],
    ) -> pd.DataFrame:
        """Transform the metadata to reflect the transformed data.

        Replace the name of the balance column reported in the XBRL Instant table with
        starting_balance / ending_balance since we pull those two values into their own
        separate labeled rows, each of which should get the original metadata for the
        Instant column.
        """
        meta = super().convert_xbrl_metadata_json_to_df(xbrl_metadata_json)
        ending_balance = meta[meta.xbrl_factoid == "starting_balance"].assign(
            xbrl_factoid="ending_balance"
        )
        return pd.concat([meta, ending_balance])


class ElectricitySalesByRateScheduleFerc1TableTransformer(
    Ferc1AbstractTableTransformer
):
    """Transform class for :ref:`electricity_sales_by_rate_schedule_ferc1` table."""

    table_id: TableIdFerc1 = TableIdFerc1.ELECTRICITY_SALES_BY_RATE_SCHEDULE_FERC1
    has_unique_record_ids: bool = False

    def add_axis_to_total_table_rows(self, df: pd.DataFrame):
        """Add total to the axis column for rows from the total table.

        Because we're adding the
        sales_of_electricity_by_rate_schedules_account_totals_304 table into the mix,
        we have a bunch of total values that get mixed in with all the _billed columns
        from the individual tables. If left alone, these totals aren't labeled in any
        way becuse they don't have the same _axis columns explaining what each of the
        values are. In order to distinguish them from the rest of the sub-total data we
        use this function to create an _axis value for them noting that they are totals.

        It's worth noting that there are also some total values in there already.
        Those would be hard to clean. The idea is that if you want the actual totals,
        don't try and sum the sub-components, look at the actual labeled total rows.

        This function relies on the ``sched_table_name`` column, so it must be called
        before that gets dropped.

        Args:
            df: The sales table with a ``sched_table_name`` column.
        """
        logger.info(f"{self.table_id.value}: Labeling total values.")
        df.loc[
            df["sched_table_name"]
            == "sales_of_electricity_by_rate_schedules_account_totals_304",
            ["sales_axis", "rate_schedule_description"],
        ] = "total"
        return df

    @cache_df(key="xbrl")
    def process_xbrl(
        self,
        raw_xbrl_instant: pd.DataFrame,
        raw_xbrl_duration: pd.DataFrame,
    ) -> pd.DataFrame:
        """Rename columns before running wide_to_tidy."""
        logger.info(f"{self.table_id.value}: Processing XBRL data pre-concatenation.")
        return (
            self.merge_instant_and_duration_tables_xbrl(
                raw_xbrl_instant, raw_xbrl_duration
            )
            .pipe(self.rename_columns, rename_stage="xbrl")
            .pipe(self.combine_axis_columns_xbrl)
            .pipe(self.add_axis_to_total_table_rows)
            .pipe(self.wide_to_tidy, source_ferc1=SourceFerc1.XBRL)
            .pipe(self.assign_record_id, source_ferc1=SourceFerc1.XBRL)
            .pipe(self.assign_utility_id_ferc1, source_ferc1=SourceFerc1.XBRL)
        )


class OtherRegulatoryLiabilitiesFerc1TableTransformer(Ferc1AbstractTableTransformer):
    """Transformer class for :ref:`other_regulatory_liabilities_ferc1` table."""

    table_id: TableIdFerc1 = TableIdFerc1.OTHER_REGULATORY_LIABILITIES_FERC1
    has_unique_record_ids = False


FERC1_TFR_CLASSES: Mapping[str, type[Ferc1AbstractTableTransformer]] = {
    "fuel_ferc1": FuelFerc1TableTransformer,
    "plants_steam_ferc1": PlantsSteamFerc1TableTransformer,
    "plants_small_ferc1": PlantsSmallFerc1TableTransformer,
    "plants_hydro_ferc1": PlantsHydroFerc1TableTransformer,
    "plant_in_service_ferc1": PlantInServiceFerc1TableTransformer,
    "plants_pumped_storage_ferc1": PlantsPumpedStorageFerc1TableTransformer,
    "transmission_statistics_ferc1": TransmissionStatisticsFerc1TableTransformer,
    "purchased_power_ferc1": PurchasedPowerFerc1TableTransformer,
    "electric_energy_sources_ferc1": ElectricEnergySourcesFerc1TableTransformer,
    "electric_energy_dispositions_ferc1": ElectricEnergyDispositionsFerc1TableTransformer,
    "utility_plant_summary_ferc1": UtilityPlantSummaryFerc1TableTransformer,
    "electric_operating_expenses_ferc1": ElectricOperatingExpensesFerc1TableTransformer,
    "balance_sheet_liabilities_ferc1": BalanceSheetLiabilitiesFerc1TableTransformer,
    "depreciation_amortization_summary_ferc1": DepreciationAmortizationSummaryFerc1TableTransformer,
    "balance_sheet_assets_ferc1": BalanceSheetAssetsFerc1TableTransformer,
    "income_statement_ferc1": IncomeStatementFerc1TableTransformer,
    "electric_plant_depreciation_changes_ferc1": ElectricPlantDepreciationChangesFerc1TableTransformer,
    "electric_plant_depreciation_functional_ferc1": ElectricPlantDepreciationFunctionalFerc1TableTransformer,
    "retained_earnings_ferc1": RetainedEarningsFerc1TableTransformer,
    "electric_operating_revenues_ferc1": ElectricOperatingRevenuesFerc1TableTransformer,
    "cash_flow_ferc1": CashFlowFerc1TableTransformer,
    "electricity_sales_by_rate_schedule_ferc1": ElectricitySalesByRateScheduleFerc1TableTransformer,
    "other_regulatory_liabilities_ferc1": OtherRegulatoryLiabilitiesFerc1TableTransformer,
}


def ferc1_transform_asset_factory(
    table_name: str,
    tfr_class: Ferc1AbstractTableTransformer,
    io_manager_key: str = "pudl_sqlite_io_manager",
    convert_dtypes: bool = True,
    generic: bool = False,
) -> AssetsDefinition:
    """Create an asset that pulls in raw ferc Form 1 assets and applies transformations.

    This is a convenient way to create assets for tables that only depend on raw dbf,
    raw xbrl instant and duration tables and xbrl metadata. For tables with additional
    upstream dependencies, create a stand alone asset using an asset decorator. See
    the plants_steam_ferc1 asset.

    Args:
        table_name: The name of the table to create an asset for.
        tfr_class: A transformer class cooresponding to the table_name.
        io_manager_key: the dagster io_manager key to use. None defaults
            to the fs_io_manager.
        convert_dtypes: convert dtypes of transformed dataframes.
        generic: If using GenericPlantFerc1TableTransformer pass table_id to constructor.

    Return:
        An asset for the clean table.
    """
    ins: Mapping[str, AssetIn] = {}

    listify = lambda x: x if isinstance(x, list) else [x]  # noqa: E731
    dbf_tables = listify(TABLE_NAME_MAP_FERC1[table_name]["dbf"])
    xbrl_tables = listify(TABLE_NAME_MAP_FERC1[table_name]["xbrl"])

    ins = {f"raw_dbf__{tn}": AssetIn(f"raw_ferc1_dbf__{tn}") for tn in dbf_tables}
    ins |= {
        f"raw_xbrl_instant__{tn}": AssetIn(f"raw_ferc1_xbrl__{tn}_instant")
        for tn in xbrl_tables
    }
    ins |= {
        f"raw_xbrl_duration__{tn}": AssetIn(f"raw_ferc1_xbrl__{tn}_duration")
        for tn in xbrl_tables
    }
    ins["clean_xbrl_metadata_json"] = AssetIn("clean_xbrl_metadata_json")

    table_id = TableIdFerc1(table_name)

    @asset(name=table_name, ins=ins, io_manager_key=io_manager_key)
    def ferc1_transform_asset(**kwargs: dict[str, pd.DataFrame]) -> pd.DataFrame:
        """Transform a FERC Form 1 table.

        Args:
            raw_dbf: raw dbf table.
            raw_xbrl_instant: raw XBRL instant table.
            raw_xbrl_duration: raw XBRL duration table.
            clean_xbrl_metadata_json: XBRL metadata json for all tables.

        Returns:
            transformed FERC Form 1 table.
        """
        # TODO: split the key by __, then groupby, then concatenate
        clean_xbrl_metadata_json = kwargs["clean_xbrl_metadata_json"]
        if generic:
            transformer = tfr_class(
                xbrl_metadata_json=clean_xbrl_metadata_json[table_name],
                table_id=table_id,
            )
        else:
            transformer = tfr_class(
                xbrl_metadata_json=clean_xbrl_metadata_json[table_name]
            )

        raw_dbf = pd.concat(
            [df for key, df in kwargs.items() if key.startswith("raw_dbf__")]
        )
        raw_xbrl_instant = pd.concat(
            [df for key, df in kwargs.items() if key.startswith("raw_xbrl_instant__")]
        )
        raw_xbrl_duration = pd.concat(
            [df for key, df in kwargs.items() if key.startswith("raw_xbrl_duration__")]
        )
        df = transformer.transform(
            raw_dbf=raw_dbf,
            raw_xbrl_instant=raw_xbrl_instant,
            raw_xbrl_duration=raw_xbrl_duration,
        )
        if convert_dtypes:
            df = convert_cols_dtypes(df, data_source="ferc1")
        return df

    return ferc1_transform_asset


def create_ferc1_transform_assets() -> list[AssetsDefinition]:
    """Create a list of transformed FERC Form 1 assets.

    Returns:
        A list of AssetsDefinitions where each asset is a clean ferc form 1 table.
    """
    assets = []
    for table_name, tfr_class in FERC1_TFR_CLASSES.items():
        # Bespoke exception. fuel must come before steam b/c fuel proportions are used to
        # aid in FERC plant ID assignment.
        if table_name != "plants_steam_ferc1":
            assets.append(ferc1_transform_asset_factory(table_name, tfr_class))
    return assets


ferc1_assets = create_ferc1_transform_assets()


@asset(io_manager_key="pudl_sqlite_io_manager")
def plants_steam_ferc1(
    clean_xbrl_metadata_json: dict[str, dict[str, list[dict[str, Any]]]],
    raw_ferc1_dbf__f1_steam: pd.DataFrame,
    raw_ferc1_xbrl__steam_electric_generating_plant_statistics_large_plants_402_duration: pd.DataFrame,
    raw_ferc1_xbrl__steam_electric_generating_plant_statistics_large_plants_402_instant: pd.DataFrame,
    fuel_ferc1: pd.DataFrame,
) -> pd.DataFrame:
    """Create the clean plants_steam_ferc1 table.

    Args:
            clean_xbrl_metadata_json: XBRL metadata json for all tables.
            raw_ferc1_dbf__f1_steam: Raw f1_steam table.
            raw_ferc1_xbrl__steam_electric_generating_plant_statistics_large_plants_402_duration: raw XBRL duration table.
            raw_ferc1_xbrl__steam_electric_generating_plant_statistics_large_plants_402_instant: raw XBRL instant table.
            fuel_ferc1: Transformed fuel_ferc1 table.

    Returns:
        Clean plants_steam_ferc1 table.
    """
    df = PlantsSteamFerc1TableTransformer(
        xbrl_metadata_json=clean_xbrl_metadata_json["plants_steam_ferc1"]
    ).transform(
        raw_dbf=raw_ferc1_dbf__f1_steam,
        raw_xbrl_instant=raw_ferc1_xbrl__steam_electric_generating_plant_statistics_large_plants_402_instant,
        raw_xbrl_duration=raw_ferc1_xbrl__steam_electric_generating_plant_statistics_large_plants_402_duration,
        transformed_fuel=fuel_ferc1,
    )
    return convert_cols_dtypes(df, data_source="ferc1")


def other_dimensions(table_names: list[str]) -> list[str]:
    """Get a list of the other dimension columns across all of the transformers."""
    # grab all of the dimensions columns that we are currently verifying as a part of
    # reconcile_table_calculations
    other_dimensions = [
        FERC1_TFR_CLASSES[
            table_name
        ]().params.reconcile_table_calculations.subtotal_column
        for table_name in table_names
    ]
    # remove nulls and dedupe
    other_dimensions = [sub for sub in other_dimensions if sub]
    other_dimensions = list(set(other_dimensions))
    return other_dimensions


def table_to_xbrl_factoid_name() -> dict[str, str]:
    """Build a dictionary of table name (keys) to ``xbrl_factiod`` column name."""
    return {
        table_name: transformer().params.xbrl_factoid_name
        for (table_name, transformer) in FERC1_TFR_CLASSES.items()
    }


@asset(
    ins={
        table_name: AssetIn(table_name)
        for table_name in FERC1_TFR_CLASSES
        if table_name != "plants_steam_ferc1"
    }
)
def table_dimensions_ferc1(**kwargs) -> pd.DataFrame:
    """Build a table of values of dimensions observed in the transformed data tables.

    Compile a dataframe indicating what distinct values are observed in the data for
    each dimension column in association with each unique combination of ``table_name``
    and ``xbrl_factoid``. E.g. for all factoids found in the
    :ref:`electric_plant_depreciation_functional_ferc1` table,
    the only value observed for ``utility_type`` is ``electric`` and the values observed
    for ``plant_status`` include: ``future``, ``in_service``, ``leased`` and ``total``.

    We need to include the ``xbrl_factoid`` column because these dimensions can differ
    based on the ``xbrl_factoid``. So we first rename all of the columns which
    contain the ``xbrl_factoid`` using :func:`table_to_xbrl_factoid_name` rename
    dictionary. Then we concatenate all of the tables together and drop duplicates so
    we have unique instances of observed ``table_name`` and ``xbrl_factoid`` and the
    other dimension columns found in :func:`other_dimensions`.
    """
    table_to_xbrl_factoid_name_dict = table_to_xbrl_factoid_name()
    tbls = {
        name: df.assign(table_name=name).rename(
            columns={table_to_xbrl_factoid_name_dict[name]: "xbrl_factoid"}
        )
        for (name, df) in kwargs.items()
    }
    dimensions = (
        pd.concat(tbls.values())[
            ["table_name", "xbrl_factoid"]
            + other_dimensions(table_names=list(FERC1_TFR_CLASSES))
        ]
        .drop_duplicates()
        .reset_index(drop=True)
    )
    return dimensions


@asset(
    ins={
        "clean_xbrl_metadata_json": AssetIn("clean_xbrl_metadata_json"),
        "table_dimensions_ferc1": AssetIn("table_dimensions_ferc1"),
    },
    io_manager_key=None,  # Change to sqlite_io_manager...
)
def metadata_xbrl_ferc1(**kwargs) -> pd.DataFrame:
    """Build a table of all of the tables' XBRL metadata."""
    clean_xbrl_metadata_json = kwargs["clean_xbrl_metadata_json"]
    table_dimensions_ferc1 = kwargs["table_dimensions_ferc1"]
    tbl_metas = []
    for table_name, trans in FERC1_TFR_CLASSES.items():
        tbl_meta = (
            trans(xbrl_metadata_json=clean_xbrl_metadata_json[table_name])
            .xbrl_metadata[
                [
                    "xbrl_factoid",
                    "xbrl_factoid_original",
                    "is_within_table_calc",
                ]
            ]
            .assign(table_name=table_name)
        )
        tbl_metas.append(tbl_meta)
    dimensions = other_dimensions(table_names=list(FERC1_TFR_CLASSES))
    metadata_all = (
        pd.concat(tbl_metas)
        .reset_index(drop=True)
        .assign(**{dim: pd.NA for dim in dimensions})
        .pipe(
            make_calculation_dimensions_explicit,
            table_dimensions_ferc1=table_dimensions_ferc1,
            dimensions=dimensions,
        )
    )
    return metadata_all


@asset(
    ins={
        "clean_xbrl_metadata_json": AssetIn("clean_xbrl_metadata_json"),
        "table_dimensions_ferc1": AssetIn("table_dimensions_ferc1"),
        "metadata_xbrl_ferc1": AssetIn("metadata_xbrl_ferc1"),
    },
    io_manager_key=None,  # Change to sqlite_io_manager...
)
def calculation_components_xbrl_ferc1(**kwargs) -> pd.DataFrame:
    """Create calculation-compnent table from table-level metadata."""
    clean_xbrl_metadata_json = kwargs["clean_xbrl_metadata_json"]
    table_dimensions_ferc1 = kwargs["table_dimensions_ferc1"]
    metadata_xbrl_ferc1 = kwargs["metadata_xbrl_ferc1"]
    # compile all of the calc comp tables.
    calc_metas = []
    for table_name, transformer in FERC1_TFR_CLASSES.items():
        calc_meta = transformer(
            xbrl_metadata_json=clean_xbrl_metadata_json[table_name]
        ).xbrl_calculations
        calc_metas.append(calc_meta)
    # squish all of the calc comp tables then add in the implicit table dimensions
    dimensions = other_dimensions(table_names=list(FERC1_TFR_CLASSES))
    calc_components = (
        pd.concat(calc_metas)
        .astype({dim: pd.StringDtype() for dim in dimensions})
        .pipe(
            make_calculation_dimensions_explicit,
            table_dimensions_ferc1,
            dimensions=dimensions,
        )
        .pipe(
            assign_parent_dimensions,
            table_dimensions=table_dimensions_ferc1,
            dimensions=dimensions,
        )
        .pipe(
            infer_intra_factoid_totals,
            meta_w_dims=metadata_xbrl_ferc1,
            table_dimensions=table_dimensions_ferc1,
            dimensions=dimensions,
        )
    )

    # Defensive testing on this table!

    assert calc_components[["table_name", "xbrl_factoid"]].notnull().all(axis=1).all()

    calc_cols = ["table_name", "xbrl_factoid"] + dimensions
    calc_and_parent_cols = calc_cols + [f"{col}_parent" for col in calc_cols]

    missing_from_calcs_idx = (
        calc_components[calc_components.table_name.isin(FERC1_TFR_CLASSES.keys())]
        .set_index(calc_cols)
        .index.difference(metadata_xbrl_ferc1.set_index(calc_cols).index)
    )
    # ensure that none of the calculation components that are missing from the metadata
    # table are from any of the exploded tables.
    missing_calcs = calc_components.set_index(calc_cols).loc[missing_from_calcs_idx]
    if not missing_calcs.empty:
        raise AssertionError(
            # logger.warning(
            f"Found missing calculations from the exploded tables:\n{missing_calcs=}"
        )
    check_for_calc_components_duplicates(
        calc_components,
        table_names_known_dupes=["electricity_sales_by_rate_schedule_ferc1"],
        idx=calc_and_parent_cols,
    )

    # check for parent/child duplicates. again need to remove the
    # electricity_sales_by_rate_schedule_ferc1 table. Null hack bc comparing pandas
    # nulls
    self_refs_mask = calc_components[calc_and_parent_cols].fillna("NULL HACK").apply(
        lambda x: all(x[col] == x[f"{col}_parent"] for col in calc_cols), axis=1
    ) & (calc_components.table_name != "electricity_sales_by_rate_schedule_ferc1")
    if not (parent_child_dupes := calc_components.loc[self_refs_mask]).empty:
        raise AssertionError(
            f"Found {len(parent_child_dupes)} calcuations where the parent and child "
            f"columns are identical and expected 0.\n{parent_child_dupes=}"
        )

    assert unexpected_total_components(calc_components, dimensions).empty
    # Remove convert_dtypes() once we're writing to the DB using enforce_schema()
    return calc_components.convert_dtypes()


def unexpected_total_components(
    calc_comps: pd.DataFrame, dimensions: list[str]
) -> pd.DataFrame:
    """Find unexpected components in within-fact total calculations.

    This doesn't check anything about the calcs we get from the metadata, we
    are only looking at within-fact totals which we've added ourselves.

    Finds calculation relationships where:

    - child components that do not match with parent in non-total dimensions.

      - For example, if utility_type_parent is not "total", then utility_type
        must be the same as utility_type_parent.

    - child components, that share table_name/xbrl_factoid with their parent,
      that have "total" for any dimension - these should be represented by
      *their* child components

    Args:
        calc_comps: calculation component join table
        dimensions: list of dimensions we resolved "total" values for
    """
    parent_dimensions = [f"{dim}_parent" for dim in dimensions]
    totals_mask = (
        (calc_comps[parent_dimensions] == "total").any(axis="columns")
        & (calc_comps["table_name_parent"] == calc_comps["table_name"])
        & (calc_comps["xbrl_factoid_parent"] == calc_comps["xbrl_factoid"])
    )
    calcs_with_totals = calc_comps[totals_mask]

    unexpected_links = []
    for child_dim in dimensions:
        mismatched_non_total = (
            calcs_with_totals[f"{child_dim}_parent"] != calcs_with_totals[child_dim]
        ) & (calcs_with_totals[f"{child_dim}_parent"] != "total")
        children_with_totals = calcs_with_totals[child_dim] == "total"
        unexpected_links.append(
            calcs_with_totals[mismatched_non_total | children_with_totals][
                ["table_name_parent", "xbrl_factoid_parent"]
                + parent_dimensions
                + ["table_name", "xbrl_factoid"]
                + dimensions
            ]
        )
    return pd.concat(unexpected_links)


def check_for_calc_components_duplicates(
    calc_components: pd.DataFrame, table_names_known_dupes: list[str], idx: list[str]
) -> None:
    """Check for duplicates calculation records.

    We need to remove the electricity_sales_by_rate_schedule_ferc1 bc there are
    duplicate renamed factoids in that table (originally billed/unbilled).
    """
    calc_components_test = (
        calc_components[
            ~calc_components.table_name_parent.isin(table_names_known_dupes)
        ]
        .set_index(idx)
        .sort_index()
    )
    if not calc_components_test.index.is_unique:
        raise AssertionError(
            f"Found duplicates based on {idx=} when expected none.\n"
            f"{calc_components_test[calc_components_test.index.duplicated(keep=False)]}"
        )


def make_calculation_dimensions_explicit(
    calculation_components: pd.DataFrame,
    table_dimensions_ferc1: pd.DataFrame,
    dimensions: list[str],
    parent: bool = False,
) -> pd.DataFrame:
    """Fill in null dimensions w/ the values observed in :func:`table_dimensions_ferc1`.

    In the raw XBRL metadata's calculations, there is an implicit assumption that
    calculated values are aggregated within categorical columns called Axes or
    dimensions, in addition to being grouped by date, utility, table, and fact. The
    dimensions and their values don't need to be specified explicitly in the calculation
    components because the same calculation is assumed to apply in all cases.

    We have extended this calculation system to allow independent calculations to be
    specified for different values within a given dimension. For example, the
    :ref:`utility_plant_summary_ferc1` table contains records with a variety of
    different ``utility_type`` values (gas, electric, etc.). For many combinations of
    fact and ``utility_type``, no more detailed information about the soruce of the data
    is available, but for some, and only in the case of electric utilities, much more
    detail can be found in the :ref:`plant_in_service_ferc1` table. In order to use this
    additional information when it is available, we sometimes explicitly specify
    different calculations for different values of additional dimension columns.

    This function uses the observed associations between ``table_name``,
    ``xbrl_factoid`` and the other dimension columns compiled by
    :func:`table_dimensions_ferc1` to fill in missing (previously implied) dimension
    values in the calculation components table.

    This is often a broadcast merge because many tables contain many values within these
    dimension columns, so it is expected that new calculation component table will have
    many more records than the input calculation components table.

    Any dimension that was already specified in the calculation fixes will be left
    unchanged. If no value of a particular dimension has ever been observed in
    association with a given combination of ``table_name`` and ``xbrl_factoid`` it will
    remain null.

    Args:
        calculation_components: a table of calculation component records which have had
            some manual calculation fixes applied.
        table_dimensions_ferc1: table with all observed values of
            :func:`other_dimensions` for each ``table_name`` and ``xbrl_factoid``
        dimensions: list of dimension columns to check.
        parent: boolean to indicate whether or not the dimensions to be added are
            the parental dimensions or the child dimensions.
    """
    logger.info(f"Adding {dimensions=} into calculation component table.")
    calc_comps_w_dims = calculation_components.copy()
    on_cols = ["table_name", "xbrl_factoid"]
    if parent:
        table_dimensions_ferc1 = table_dimensions_ferc1.rename(
            columns={col: f"{col}_parent" for col in on_cols}
            | {dim: f"{dim}_parent" for dim in dimensions}
        )
        on_cols = [f"{col}_parent" for col in on_cols]
        dimensions = [f"{dim}_parent" for dim in dimensions]
    # for each dimension, use split/apply/combine. when there are no dims explict in
    # the calc components, merge in all of the dims.
    for dim_col in dimensions:
        # extract the unique observed instances of this one dimension column & add the
        # _calc suffix so we can merge onto the calculation components.
        observed_dim = (
            table_dimensions_ferc1[on_cols + [dim_col]]
            .drop_duplicates()
            .dropna(subset=dim_col)
        )  # bc there are dupes after we removed the other dim cols

        null_dim_mask = calc_comps_w_dims[dim_col].isnull()
        null_dim = calc_comps_w_dims[null_dim_mask].drop(columns=[dim_col])
        calc_comps_w_implied_dims = pd.merge(
            null_dim,
            observed_dim,
            on=on_cols,
            how="left",
        )
        calc_comps_w_explicit_dims = calc_comps_w_dims[~null_dim_mask]
        calc_comps_w_dims = pd.concat(
            [calc_comps_w_implied_dims, calc_comps_w_explicit_dims]
        )
    return calc_comps_w_dims


def assign_parent_dimensions(
    calc_components: pd.DataFrame, table_dimensions: pd.DataFrame, dimensions: list[str]
) -> pd.DataFrame:
    """Add dimensions to calculation parents.

    We now add in parent-dimension values for all of the original calculation component
    records using the observed dimensions.

    Args:
        calc_components: a table of calculation component records which have had some
            manual calculation fixes applied.
        table_dimensions: table with all observed values of :func:`other_dimensions` for
            each ``table_name`` and ``xbrl_factoid``.
        dimensions: list of dimension columns to check.
    """
    if calc_components.empty:
        return calc_components.assign(**{f"{dim}_parent": pd.NA for dim in dimensions})
    # desired: add parental dimension columns
    for dim in dimensions:
        # split the nulls and non-nulls. If the child dim is null, then we can run the
        # parent factoid through make_calculation_dimensions_explicit to get it's dims.
        # if a child fact has dims, we need to merge the dimensions using the dim of the
        # child and the dim of the parent bc we don't want to broadcast merge all parent
        # dims to all child dims. We are assuming here that if a child is has a dim
        null_dim_mask = calc_components[dim].isnull()
        calc_components_null = make_calculation_dimensions_explicit(
            calculation_components=calc_components[null_dim_mask].assign(
                **{f"{dim}_parent": pd.NA}
            ),
            table_dimensions_ferc1=table_dimensions,
            dimensions=[dim],
        )
        parent_dim_idx = ["table_name_parent", "xbrl_factoid_parent", f"{dim}_parent"]
        calc_components_non_null = calc_components[~null_dim_mask]
        table_dimensions_non_null = table_dimensions.rename(
            columns={col: f"{col}_parent" for col in table_dimensions}
        )[parent_dim_idx].drop_duplicates()
        calc_components_non_null = pd.merge(
            left=calc_components_non_null,
            right=table_dimensions_non_null,
            left_on=["table_name_parent", "xbrl_factoid_parent", dim],
            right_on=parent_dim_idx,
            how="left",
        )
        calc_components = pd.concat(
            [calc_components_null, calc_components_non_null]
        ).reset_index(drop=True)

    return calc_components


def infer_intra_factoid_totals(
    calc_components: pd.DataFrame,
    meta_w_dims: pd.DataFrame,
    table_dimensions: pd.DataFrame,
    dimensions: list[str],
) -> pd.DataFrame:
    """Define dimension total calculations.

    Some factoids are marked as a total along some dimension in the metadata,
    which means that they are the sum of all the non-total factoids along that
    dimension.

    We match the parent factoids from the metadata to child factoids from the
    table_dimensions. We treat "total" as a wildcard value.

    We exclude child factoids that are themselves totals, because that would
    result in a double-count.

    Here are a few examples:

    Imagine a factoid with the following dimensions & values:

    - utility types: "total", "gas", "electric";
    - plant status: "total", "in_service", "future"

    Then the following parents would match/not-match:

    - parent: "total", "in_service"

      - child: "gas", "in_service" WOULD match.
      - child: "electric", "in_service" WOULD match.
      - child: "electric", "future" WOULD NOT match.

    - parent: "total", "total"

      - child: "gas", "in_service" WOULD match.
      - child: "electric", "future" WOULD match.

    See the unit test in ferc1_test.py for more details.

    To be able to define these within-dimension calculations we also add dimension
    columns to all of the parent factoids in the table.

    Args:
        calc_components: a table of calculation component records which have had some
            manual calculation fixes applied. Passed through unmodified.
        meta_w_dims: metadata table with the dimensions.
        table_dimensions: table with all observed values of :func:`other_dimensions` for
            each ``table_name`` and ``xbrl_factoid``.
        dimensions: list of dimension columns to check.

    Returns:
        An table associating calculation components with the parents they will be
        aggregated into. The components and the parents are each identified by
        ``table_name``, ``xbrl_factoid``, and columns defining the additional dimensions
        (``utility_type``, ``plant_status``, ``plant_function``). The parent columns
        have a ``_parent`` suffix.
    """
    child_candidates = table_dimensions[
        ~(table_dimensions[dimensions] == "total").any(axis="columns")
    ]

    total_comps = []

    # check *every* combination of dimensions that could have any total values
    dim_combos = itertools.chain.from_iterable(
        itertools.combinations(dimensions, i + 1) for i in range(len(dimensions))
    )
    for _total_dims in dim_combos:
        total_dims = list(_total_dims)
        parents = meta_w_dims.dropna(subset=total_dims).loc[
            (meta_w_dims[total_dims] == "total").all(axis="columns")
        ]
        if parents.empty:
            continue

        # There's no wildcard merge in Pandas, so we just ignore whichever
        # columns have "total"
        non_total_cols = ["table_name", "xbrl_factoid"] + [
            d for d in dimensions if d not in total_dims
        ]
        total_comps.append(
            pd.merge(
                left=parents,
                right=child_candidates,
                on=non_total_cols,
                how="inner",
                suffixes=("_parent", ""),
            ).assign(
                is_within_table_calc=True,
                weight=1,
                table_name_parent=lambda x: x.table_name,
                xbrl_factoid_parent=lambda x: x.xbrl_factoid,
            )
        )

    child_node_pk = ["table_name", "xbrl_factoid"] + dimensions
    parent_node_pk = [f"{col}_parent" for col in child_node_pk]
    relationship_cols = ["is_within_table_calc", "weight"]
    all_expected_cols = parent_node_pk + child_node_pk + relationship_cols
    inferred_totals = (
        pd.concat(total_comps).reindex(columns=all_expected_cols).reset_index(drop=True)
    )

    # merge() will have dropped shared columns, so re-fill with child values:
    child_values = inferred_totals[["table_name", "xbrl_factoid"] + dimensions].rename(
        lambda dim: f"{dim}_parent", axis="columns"
    )
    inferred_totals = inferred_totals.fillna(child_values)
    calcs_with_totals = pd.concat([calc_components, inferred_totals])

    # verification + deduping below.

    check_for_calc_components_duplicates(
        calcs_with_totals,
        table_names_known_dupes=[
            "electricity_sales_by_rate_schedule_ferc1",
        ],
        idx=parent_node_pk + child_node_pk,
    )

    # only drop duplicates if the table_name is in known dupes list.
    calcs_with_totals = calcs_with_totals.drop_duplicates(
        parent_node_pk + child_node_pk, keep="first"
    )
    assert calcs_with_totals[calcs_with_totals.duplicated()].empty
    return calcs_with_totals<|MERGE_RESOLUTION|>--- conflicted
+++ resolved
@@ -4004,15 +4004,13 @@
         ]
         return super().process_xbrl(all_current_year, raw_xbrl_duration)
 
-<<<<<<< HEAD
-=======
     def convert_xbrl_metadata_json_to_df(
         self: Self,
         xbrl_metadata_json: dict[Literal["instant", "duration"], list[dict[str, Any]]],
     ) -> pd.DataFrame:
         """Do the default metadata processing plus add a new factoid.
 
-        The new factoid cooresponds to the aggregated factoid in
+        The new factoid corresponds to the aggregated factoid in
         :meth:`aggregated_xbrl_factoids`.
         """
         tbl_meta = super().convert_xbrl_metadata_json_to_df(xbrl_metadata_json)
@@ -4020,7 +4018,7 @@
         new_factoid_name = (
             "utility_plant_in_service_classified_and_property_under_capital_leases"
         )
-        # point this new aggregated factiod to the PIS table's equivilant when the
+        # point this new aggregated factiod to the PIS table's equivalent when the
         # subdimensions line up
         calc = [
             {
@@ -4045,7 +4043,6 @@
         tbl_meta = pd.concat([tbl_meta, new_fact]).reset_index(drop=True)
         return tbl_meta
 
->>>>>>> 2b587849
     def transform_main(self: Self, df: pd.DataFrame) -> pd.DataFrame:
         """Default transforming, plus spot fixing and building aggregate xbrl_factoid."""
         # we want to aggregate the factoids first here bc merge_xbrl_metadata is done
