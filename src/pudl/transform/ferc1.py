--- conflicted
+++ resolved
@@ -5101,12 +5101,6 @@
     table_id: TableIdFerc1 = TableIdFerc1.BALANCE_SHEET_ASSETS_FERC1
     has_unique_record_ids: bool = False
 
-<<<<<<< HEAD
-    def transform_main(self: Self, df: pd.DataFrame) -> pd.DataFrame:
-        """Add utility type column to enable join for explosion process."""
-        df = super().transform_main(df).assign(utility_type="total")
-        return df
-=======
     def process_xbrl_metadata(self, xbrl_metadata_json) -> pd.DataFrame:
         """Perform default xbrl metadata processing plus adding two new xbrl_factoids.
 
@@ -5129,7 +5123,11 @@
 
         new_facts = pd.DataFrame(facts_to_add).convert_dtypes()
         return pd.concat([tbl_meta, new_facts])
->>>>>>> d1afd9c4
+
+    def transform_main(self: Self, df: pd.DataFrame) -> pd.DataFrame:
+        """Add utility type column to enable join for explosion process."""
+        df = super().transform_main(df).assign(utility_type="total")
+        return df
 
 
 class IncomeStatementFerc1TableTransformer(Ferc1AbstractTableTransformer):
