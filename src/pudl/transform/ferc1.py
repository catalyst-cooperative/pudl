--- conflicted
+++ resolved
@@ -69,16 +69,9 @@
     PLANTS_PUMPED_STORAGE_FERC1 = "plants_pumped_storage_ferc1"
     PLANT_IN_SERVICE_FERC1 = "plant_in_service_ferc1"
     PURCHASED_POWER_FERC1 = "purchased_power_ferc1"
-<<<<<<< HEAD
-    ELECTRIC_ENERGY_ACCOUNT_SOURCES_FERC1 = "electric_energy_account_sources_ferc1"
-    ELECTRIC_ENERGY_ACCOUNT_DISPOSITIONS_FERC1 = (
-        "electric_energy_account_dispositions_ferc1"
-    )
-    UTILITY_PLANT_SUMMARY_FERC1 = "utility_plant_summary_ferc1"
-=======
     ELECTRIC_ENERGY_SOURCES_FERC1 = "electric_energy_sources_ferc1"
     ELECTRIC_ENERGY_DISPOSITIONS_FERC1 = "electric_energy_dispositions_ferc1"
->>>>>>> 6d152095
+    UTILITY_PLANT_SUMMARY_FERC1 = "utility_plant_summary_ferc1"
 
 
 class Ferc1RenameColumns(TransformParams):
@@ -2734,14 +2727,9 @@
         "plant_in_service_ferc1": PlantInServiceFerc1TableTransformer,
         "plants_pumped_storage_ferc1": PlantsPumpedStorageFerc1TableTransformer,
         "purchased_power_ferc1": PurchasedPowerFerc1TableTransformer,
-<<<<<<< HEAD
-        "electric_energy_account_sources_ferc1": ElectricEnergyAccountSourcesFerc1TableTransformer,
-        "electric_energy_account_dispositions_ferc1": ElectricEnergyAccountDispositionsFerc1TableTransformer,
-        "utility_plant_summary_ferc1": UtilityPlantSummaryFerc1TableTransformer,
-=======
         "electric_energy_sources_ferc1": ElectricEnergyAccountSourcesFerc1TableTransformer,
         "electric_energy_dispositions_ferc1": ElectricEnergyDispositionsFerc1TableTransformer,
->>>>>>> 6d152095
+        "utility_plant_summary_ferc1": UtilityPlantSummaryFerc1TableTransformer,
     }
     # create an empty ditctionary to fill up through the transform fuctions
     ferc1_transformed_dfs = {}
