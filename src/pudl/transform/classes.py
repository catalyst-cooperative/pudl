--- conflicted
+++ resolved
@@ -1257,13 +1257,8 @@
             if unmapped_cols:
                 raise ValueError(
                     f"{self.table_id.value}: The following columns are present in the"
-<<<<<<< HEAD
-                    " in the dataframe but not renamed.\n"
+                    " dataframe but are not renamed.\n"
                     f"Unmapped columns: {sorted(unmapped_cols)}\nExisting Columns: {df.columns}"
-=======
-                    " dataframe but are not renamed.\n"
-                    f"Unmapped columns: {unmapped_cols}\nExisting Columns: {df.columns}"
->>>>>>> fc32a41d
                 )
         return df.rename(columns=params.columns)
 
