"""Code for transforming EIA data that pertains to more than one EIA Form.

This module helps normalize EIA datasets and infers additonal connections
between EIA entities (i.e. utilities, plants, units, generators...). This
includes:

- compiling a master list of plant, utility, boiler, and generator IDs that
  appear in any of the EIA 860 or 923 tables.
- inferring more complete boiler-generator associations.
- differentiating between static and time varying attributes associated with
  the EIA entities, storing the static fields with the entity table, and the
  variable fields in an annual table.

The boiler generator association inferrence (bga) takes the associations
provided by the EIA 860, and expands on it using several methods which can be
found in :func:`pudl.transform.eia._boiler_generator_assn`.
"""

import importlib.resources
from collections import namedtuple

import networkx as nx
import numpy as np
import pandas as pd
import timezonefinder
from dagster import AssetIn, AssetOut, Field, Output, multi_asset

import pudl
from pudl.helpers import convert_cols_dtypes
from pudl.metadata.classes import DataSource, Package
from pudl.metadata.enums import APPROXIMATE_TIMEZONES
from pudl.metadata.fields import apply_pudl_dtypes, get_pudl_dtypes
from pudl.metadata.resources import ENTITIES

logger = pudl.logging_helpers.get_logger(__name__)

TZ_FINDER = timezonefinder.TimezoneFinder()
"""A global TimezoneFinder to cache geographies in memory for faster access."""


def find_timezone(*, lng=None, lat=None, state=None, strict=True):
    """Find the timezone associated with the a specified input location.

    Note that this function requires named arguments. The names are lng, lat,
    and state.  lng and lat must be provided, but they may be NA. state isn't
    required, and isn't used unless lng/lat are NA or timezonefinder can't find
    a corresponding timezone.

    Timezones based on states are imprecise, so it's far better to use lng/lat
    if possible. If `strict` is True, state will not be used.
    More on state-to-timezone conversion here:
    https://en.wikipedia.org/wiki/List_of_time_offsets_by_U.S._state_and_territory

    Args:
        lng (int or float in [-180,180]): Longitude, in decimal degrees
        lat (int or float in [-90, 90]): Latitude, in decimal degrees
        state (str): Abbreviation for US state or Canadian province
        strict (bool): Raise an error if no timezone is found?

    Returns:
        str: The timezone (as an IANA string) for that location.

    Todo:
        Update docstring.
    """
    try:
        tz = TZ_FINDER.timezone_at(lng=lng, lat=lat)
        if tz is None:  # Try harder
            # Could change the search radius as well
            tz = TZ_FINDER.closest_timezone_at(lng=lng, lat=lat)
    # For some reason w/ Python 3.6 we get a ValueError here, but with
    # Python 3.7 we get an OverflowError...
    except (OverflowError, ValueError):
        # If we're being strict, only use lng/lat, not state
        if strict:
            raise ValueError(
                f"Can't find timezone for: lng={lng}, lat={lat}, state={state}"
            )
        tz = APPROXIMATE_TIMEZONES.get(state, None)
    return tz


def occurrence_consistency(
    entity_idx: list[str],
    compiled_df: pd.DataFrame,
    col: str,
    cols_to_consit: list[str],
    strictness: float = 0.7,
) -> pd.DataFrame:
    """Find the occurence of entities & the consistency of records.

    We need to determine how consistent a reported value is in the records
    across all of the years or tables that the value is being reported, so we
    want to compile two key numbers: the number of occurances of the entity and
    the number of occurances of each reported record for each entity. With that
    information we can determine if the reported records are strict enough.

    Args:
        entity_idx: a list of the id(s) for the entity. Ex: for a plant
            entity, the entity_idx is ['plant_id_eia']. For a generator entity,
            the entity_idx is ['plant_id_eia', 'generator_id'].
        compiled_df: a dataframe with every instance of the
            column we are trying to harvest.
        col: the column name of the column we are trying to harvest.
        cols_to_consit: a list of the columns to determine consistency.
            This either the [entity_id] or the [entity_id, 'report_date'],
            depending on whether the entity is static or annual.
        strictness: How consistent do you want the column records to
            be? The default setting is .7 (so 70% of the records need to be
            consistent in order to accept harvesting the record).

    Returns:
        pandas.DataFrame: this dataframe will be a transformed version of
        compiled_df with NaNs removed and with new columns with information
        about the consistency of the reported values.
    """
    # select only the colums you want and drop the NaNs
    # we want to drop the NaNs because
    col_df = compiled_df[entity_idx + ["report_date", col]].copy()
    if get_pudl_dtypes(group="eia")[col] == "string":
        nan_str_mask = (col_df[col] == "nan").fillna(False)
        col_df.loc[nan_str_mask, col] = pd.NA
    col_df = col_df.dropna()

    if len(col_df) == 0:
        col_df[f"{col}_is_consistent"] = pd.NA
        col_df[f"{col}_consistent_rate"] = pd.NA
        col_df["entity_occurences"] = pd.NA
        return col_df
    # determine how many times each entity occurs in col_df
    occur = (
        col_df.assign(entity_occurences=1)
        .groupby(by=cols_to_consit, observed=True)[["entity_occurences"]]
        .count()
        .reset_index()
    )

    # add the occurances into the main dataframe
    col_df = col_df.merge(occur, on=cols_to_consit)

    # determine how many instances of each of the records in col exist
    consist_df = (
        col_df.assign(record_occurences=1)
        .groupby(by=cols_to_consit + [col], observed=True)[["record_occurences"]]
        .count()
        .reset_index()
    )
    # now in col_df we have # of times an entity occurred accross the tables
    # and we are going to merge in the # of times each value occured for each
    # entity record. When we merge the consistency in with the occurances, we
    # can determine if the records are more than 70% consistent across the
    # occurances of the entities.
    col_df = col_df.merge(consist_df, how="outer")
    # change all of the fully consistent records to True
    col_df[f"{col}_consistent_rate"] = (
        col_df["record_occurences"] / col_df["entity_occurences"]
    )
    col_df[f"{col}_is_consistent"] = col_df[f"{col}_consistent_rate"] > strictness
    col_df = col_df.sort_values(f"{col}_consistent_rate")
    return col_df


def _lat_long(
    dirty_df, clean_df, entity_id_df, entity_idx, col, cols_to_consit, round_to=2
):
    """Harvests more complete lat/long in special cases.

    For all of the entities were there is not a consistent enough reported
    record for latitude and longitude, this function reduces the precision of
    the reported lat/long by rounding down the reported records in order to get
    more complete set of consistent records.

    Args:
        dirty_df (pandas.DataFrame): a dataframe with entity records that have
            inconsistently reported lat/long.
        clean_df (pandas.DataFrame): a dataframe with entity records that have
            consistently reported lat/long.
        entity_id_df (pandas.DataFrame): a dataframe with a complete set of
            possible entity ids
        entity_idx (list): a list of the id(s) for the entity. Ex: for a plant
            entity, the entity_idx is ['plant_id_eia']. For a generator entity,
            the entity_idx is ['plant_id_eia', 'generator_id'].
        col (string): the column name of the column we are trying to harvest.
        cols_to_consit (list): a list of the columns to determine consistency.
            This either the [entity_id] or the [entity_id, 'report_date'],
            depending on whether the entity is static or annual.
        round_to (integer): This is the number of decimals places we want to
            preserve while rounding down.

    Returns:
        pandas.DataFrame: a dataframe with all of the entity ids. some will
        have harvested records from the clean_df. some will have harvested
        records that were found after rounding. some will have NaNs if no
        consistently reported records were found.
    """
    # grab the dirty plant records, round and get a new consistency
    ll_df = dirty_df.round(decimals={col: round_to})
    logger.debug(f"Dirty {col} records: {len(ll_df)}")
    ll_df["table"] = "special_case"
    ll_df = occurrence_consistency(entity_idx, ll_df, col, cols_to_consit)
    # grab the clean plants
    ll_clean_df = clean_df.dropna()
    # find the new clean plant records by selecting the True consistent records
    ll_df = ll_df[ll_df[f"{col}_is_consistent"]].drop_duplicates(subset=entity_idx)
    logger.debug(f"Clean {col} records: {len(ll_df)}")
    # add the newly cleaned records
    ll_clean_df = pd.concat([ll_clean_df, ll_df])
    # merge onto the plants df w/ all plant ids
    ll_clean_df = entity_id_df.merge(ll_clean_df, how="outer")
    return ll_clean_df


def _add_timezone(plants_entity: pd.DataFrame) -> pd.DataFrame:
    """Add plant IANA timezone based on lat/lon or state if lat/lon is unavailable.

    Args:
        plants_entity: Plant entity table, including columns named "latitude",
            "longitude", and optionally "state"

    Returns:
        A DataFrame containing the same table, with a "timezone" column added.
        Timezone may be missing if lat / lon is missing or invalid.
    """
    plants_entity["timezone"] = plants_entity.apply(
        lambda row: find_timezone(
            lng=row["longitude"], lat=row["latitude"], state=row["state"], strict=False
        ),
        axis=1,
    )
    return plants_entity


def _add_additional_epacems_plants(plants_entity):
    """Adds the info for plants that have IDs in the CEMS data but not EIA data.

    The columns loaded are plant_id_eia, plant_name, state, latitude, and
    longitude. Note that a side effect will be resetting the index on
    plants_entity, if onecexists. If that's a problem, modify the code below.

    Note that some of these plants disappear from the CEMS before the
    earliest EIA data PUDL processes, so if PUDL eventually ingests older
    data, these may be redundant.

    The set of additional plants is every plant that appears in the hourly CEMS
    data (1995-2017) that never appears in the EIA 923 or 860 data (2009-2017
    for EIA 923, 2011-2017 for EIA 860).

    Args:
        plants_entity (pandas.DataFrame) The plant entity table that will be
            appended to

    Returns:
        pandas.DataFrame: The same plants_entity table, with the addition of
        some missing EPA CEMS plants.
    """
    # Add the plant IDs that are missing and update the values for the others
    # The data we're reading is a CSV in pudl/metadata/
    # SQL would call this whole process an upsert
    # See also: https://github.com/pandas-dev/pandas/issues/22812
    cems_df = pd.read_csv(
        importlib.resources.open_text(
            "pudl.package_data.epacems", "additional_epacems_plants.csv"
        ),
        index_col=["plant_id_eia"],
        usecols=["plant_id_eia", "plant_name_eia", "state", "latitude", "longitude"],
    )
    plants_entity = plants_entity.set_index("plant_id_eia")
    cems_unmatched = cems_df.loc[~cems_df.index.isin(plants_entity.index)]
    # update will replace columns and index values that add rows or affect
    # non-matching columns. It also requires an index, so we set and reset the
    # index as necessary. Also, it only works in-place, so we can't chain.
    plants_entity.update(cems_df, overwrite=True)
    return pd.concat([plants_entity, cems_unmatched]).reset_index()


def _compile_all_entity_records(entity, eia_transformed_dfs):
    """Compile all of the entity records from each table they appear in.

    Comb through each of the dataframes in the eia_transformed_dfs dictionary to pull
    out every instance of the entity id.
    """
    # we know these columns must be in the dfs
    id_cols = ENTITIES[entity]["id_cols"]
    static_cols = ENTITIES[entity]["static_cols"]
    annual_cols = ENTITIES[entity]["annual_cols"]
    base_cols = id_cols + ["report_date"]
    keep_cols = ENTITIES[entity].get("keep_cols", [])

    # empty list for dfs to be added to for each table below
    dfs = []
    # for each df in the dict of transformed dfs
    for table_name, transformed_df in eia_transformed_dfs.items():
        # inside of main() we are going to be adding items into
        # eia_transformed_dfs with the name 'annual'. We don't want to harvest
        # from our newly harvested tables.
        if "annual" not in table_name:
            # if the df contains the desired columns the grab those columns
            if set(base_cols).issubset(transformed_df.columns):
                logger.debug(f"        {table_name}...")
                # create a copy of the df to muck with
                df = transformed_df.copy()
                # we know these columns must be in the dfs
                cols = []
                # check whether the columns are in the specific table
                for column in static_cols + annual_cols:
                    if column in df.columns:
                        cols.append(column)
                df = df[(base_cols + cols)]
                df = df.dropna(subset=id_cols)
                # add a column with the table name so we know its origin
                df["table"] = table_name
                dfs.append(df)

                # remove the static columns, except the explicitly non-dropped cols
                transformed_df = transformed_df.drop(
                    columns=[c for c in cols if c not in keep_cols]
                )
                eia_transformed_dfs[table_name] = transformed_df

    # add those records to the compliation
    compiled_df = pd.concat(dfs, axis=0, ignore_index=True, sort=True)
    # strip the month and day from the date so we can have annual records
    compiled_df["report_date"] = compiled_df["report_date"].dt.year
    # convert the year back into a date_time object
    year = compiled_df["report_date"]
    compiled_df["report_date"] = pd.to_datetime({"year": year, "month": 1, "day": 1})

    logger.debug("    Casting harvested IDs to correct data types")
    # most columns become objects (ack!), so assign types
    compiled_df = apply_pudl_dtypes(compiled_df, group="eia")
    # encode the compiled options!
    compiled_df = (
        pudl.metadata.classes.Package.from_resource_ids()
        .get_resource(f"{entity}_eia860")
        .encode(compiled_df)
    )
    return compiled_df


def _manage_strictness(col, eia860m):
    """Manage the strictness level for each column.

    Args:
        col (str): name of column
        eia860m (boolean): if True, the etl run is attempting to include
            year-to-date updated from EIA 860M.
    """
    strictness_default = 0.7
    # the longitude column is very different in the ytd 860M data (it appears
    # to have an additional decimal point) bc it shows up in the generator
    # table but it is a plant level data point, it mucks up the consistency
    strictness_cols = {
        "plant_name_eia": 0,
        "utility_name_eia": 0,
        "longitude": 0 if eia860m else 0.7,
    }
    return strictness_cols.get(col, strictness_default)


def harvesting(  # noqa: C901
    entity: str,
    eia_transformed_dfs: dict[str, pd.DataFrame],
    entities_dfs: dict[str, pd.DataFrame],
    eia860m: bool = False,
    debug: bool = False,
) -> tuple:
    """Compile consistent records for various entities.

    For each entity(plants, generators, boilers, utilties), this function
    finds all the harvestable columns from any table that they show up
    in. It then determines how consistent the records are and keeps the values
    that are mostly consistent. It compiles those consistent records into
    one normalized table.

    There are a few things to note here. First being that we are not expecting
    the outcome here to be perfect! We choose to pull the most consistent
    record as reported across all the EIA tables and years, but we also
    required a "strictness" level of 70% (this is currently a hard coded
    argument for :func:`occurrence_consistency`). That means at least 70% of the
    records must be the same for us to use that value. So if values for an
    entity haven't been reported 70% consistently, then it will show up as a
    null value. We built in the ability to add special cases for columns where
    we want to apply a different method to, but the only ones we added was for
    latitude and longitude because they are by far the dirtiest.

    We have determined which columns should be considered "static" or "annual".
    These can be found in constants in the `entities` dictionary. Static means
    That is should not change over time. Annual means there is annual
    variablity. This distinction was made in part by testing the consistency
    and in part by an understanding of how the entities and columns relate in
    the real world.

    Args:
        entity: plants, generators, boilers, utilties
        eia_transformed_dfs: A dictionary of tbl names (keys) and
            transformed dfs (values)
        entities_dfs: A dictionary of entity table names (keys) and
            entity dfs (values)
        eia860m: if True, the etl run is attempting to include
            year-to-date updated from EIA 860M.
        debug: If True, this function will also return an additional
            dictionary of dataframes that includes the pre-deduplicated
            compiled records with the number of occurances of the entity and
            the record to see consistency of reported values.

    Returns:
        tuple: A tuple containing:
            eia_transformed_dfs (dict): dictionary of tbl names (keys) and
            transformed dfs (values)
            entity_dfs (dict): dictionary of entity table names (keys) and
            entity dfs (values)

    Raises:
        AssertionError: If the consistency of any record value is <90%.

    Todo:
        * Return to role of debug.
        * Determine what to do with null records
        * Determine how to treat mostly static records
    """
    # we know these columns must be in the dfs
    id_cols = ENTITIES[entity]["id_cols"]
    static_cols = ENTITIES[entity]["static_cols"]
    annual_cols = ENTITIES[entity]["annual_cols"]

    logger.debug("    compiling plants for entity tables from:")

    compiled_df = _compile_all_entity_records(entity, eia_transformed_dfs)

    # compile annual ids
    annual_id_df = compiled_df[["report_date"] + id_cols].copy().drop_duplicates()
    annual_id_df.sort_values(["report_date"] + id_cols, inplace=True, ascending=False)

    # create the annual and entity dfs
    entity_id_df = annual_id_df.drop(["report_date"], axis=1).drop_duplicates(
        subset=id_cols
    )

    entity_df = entity_id_df.copy()
    annual_df = annual_id_df.copy()
    special_case_cols = {"latitude": [_lat_long, 1], "longitude": [_lat_long, 1]}
    consistency = pd.DataFrame(
        columns=["column", "consistent_ratio", "wrongos", "total"]
    )
    col_dfs = {}
    # determine how many times each of the columns occur
    for col in static_cols + annual_cols:
        if col in annual_cols:
            cols_to_consit = id_cols + ["report_date"]
        if col in static_cols:
            cols_to_consit = id_cols

        strictness = _manage_strictness(col, eia860m)
        col_df = occurrence_consistency(
            id_cols, compiled_df, col, cols_to_consit, strictness=strictness
        )

        # pull the correct values out of the df and merge w/ the plant ids
        col_correct_df = col_df[col_df[f"{col}_is_consistent"]].drop_duplicates(
            subset=(cols_to_consit + [f"{col}_is_consistent"])
        )

        # we need this to be an empty df w/ columns bc we are going to use it
        if col_correct_df.empty:
            col_correct_df = pd.DataFrame(columns=col_df.columns)

        if col in static_cols:
            clean_df = entity_id_df.merge(col_correct_df, on=id_cols, how="left")
            clean_df = clean_df[id_cols + [col]]
            entity_df = entity_df.merge(clean_df, on=id_cols)

        if col in annual_cols:
            clean_df = annual_id_df.merge(
                col_correct_df, on=(id_cols + ["report_date"]), how="left"
            )
            clean_df = clean_df[id_cols + ["report_date", col]]
            annual_df = annual_df.merge(clean_df, on=(id_cols + ["report_date"]))

        # get the still dirty records by using the cleaned ids w/null values
        # we need the plants that have no 'correct' value so
        # we can't just use the col_df records when the consistency is not True
        dirty_df = col_df.merge(clean_df[clean_df[col].isnull()][id_cols])

        if col in special_case_cols.keys():
            clean_df = special_case_cols[col][0](
                dirty_df,
                clean_df,
                entity_id_df,
                id_cols,
                col,
                cols_to_consit,
                special_case_cols[col][1],
            )

        if debug:
            col_dfs[col] = col_df
        # this next section is used to print and test whether the harvested
        # records are consistent enough
        total = len(col_df.drop_duplicates(subset=cols_to_consit))
        # if the total is 0, the ratio will error, so assign null values.
        if total == 0:
            ratio = np.NaN
            wrongos = np.NaN
            logger.debug(f"       Zero records found for {col}")
        if total > 0:
            ratio = (
                len(
                    col_df[(col_df[f"{col}_is_consistent"])].drop_duplicates(
                        subset=cols_to_consit
                    )
                )
                / total
            )
            wrongos = (1 - ratio) * total
            logger.debug(
                f"       Ratio: {ratio:.3}  "
                f"Wrongos: {wrongos:.5}  "
                f"Total: {total}   {col}"
            )
            if ratio < 0.9:
                if debug:
                    logger.error(f"{col} has low consistency: {ratio:.3}.")
                else:
                    raise AssertionError(
                        f"Harvesting of {col} is too inconsistent at {ratio:.3}."
                    )
        # add to a small df to be used in order to print out the ratio of
        # consistent records
        consistency = pd.concat(
            [
                consistency,
                pd.DataFrame(
                    {
                        "column": [col],
                        "consistent_ratio": [ratio],
                        "wrongos": [wrongos],
                        "total": [total],
                    }
                ),
            ],
            ignore_index=True,
        )
    mcs = consistency["consistent_ratio"].mean()
    logger.info(f"Average consistency of static {entity} values is {mcs:.2%}")

    if entity == "plants":
        entity_df = _add_additional_epacems_plants(entity_df)
        entity_df = _add_timezone(entity_df)

    eia_transformed_dfs[f"{entity}_annual_eia"] = annual_df
    entities_dfs[f"{entity}_entity_eia"] = entity_df
    if debug:
        return entities_dfs, eia_transformed_dfs, col_dfs
    return (entities_dfs, eia_transformed_dfs)


# TODO (bendnorman): Can this and harvesting() be separate assets?
def _boiler_generator_assn(  # noqa: C901
    eia_transformed_dfs: dict[str, pd.DataFrame],
    eia923_years: list[int] | None = None,
    eia860_years: list[int] | None = None,
    debug: bool = False,
) -> dict[str, pd.DataFrame]:
    """Creates a set of more complete boiler generator associations.

    Creates a unique unit_id_pudl for each collection of boilers and generators
    within a plant that have ever been associated with each other, based on
    the boiler generator associations reported in EIA860. Unfortunately, this
    information is not complete for years before 2014, as the gas turbine
    portion of combined cycle power plants in those earlier years were not
    reporting their fuel consumption, or existence as part of the plants.

    For years 2014 and on, EIA860 contains a unit_id_eia value, allowing the
    combined cycle plant compoents to be associated with each other. For many
    plants not listed in the reported boiler generator associations, it is
    nonetheless possible to associate boilers and generators on a one-to-one
    basis, as they use identical strings to describe the units.

    In the end, between the reported BGA table, the string matching, and the
    unit_id_eia values, it's possible to create a nearly complete mapping of
    the generation units, at least for 2014 and later.

    Args:
        eia_transformed_dfs: a dictionary of post-transform dataframes
            representing the EIA database tables.
        eia923_years: a list of the years of EIA 923 data that
            should be used to infer the boiler-generator associations. By
            default it is all the working years of data.
        eia860_years: a list of the years of EIA 860 data that
            should be used to infer the boiler-generator associations. By
            default it is all the working years of data.
        debug: If True, include columns in the returned dataframe
            indicating by what method the individual boiler generator
            associations were inferred.

    Returns:
        eia_transformed_dfs (dict): Returns the same dictionary of dataframes
        that was passed in, and adds a new dataframe to it representing
        the boiler-generator associations as records containing
        plant_id_eia, generator_id, boiler_id, and unit_id_pudl

    Raises:
        AssertionError: If the boiler - generator association graphs are not
            bi-partite, meaning generators only connect to boilers, and boilers
            only connect to generators.
        AssertionError: If all the boilers do not end up with the same unit_id
            each year.
        AssertionError: If all the generators do not end up with the same
            unit_id each year.
    """
    if eia923_years is None:
        eia923_years = DataSource.from_id("eia923").working_partitions["years"]
    if eia860_years is None:
        eia860_years = DataSource.from_id("eia860").working_partitions["years"]

    # if eia860_years or eia923_years are still empty, we can't compile the BGA.
    # Return the unaltered input dictionary of dataframes instead.
    if not (eia860_years and eia923_years):
        return eia_transformed_dfs
    # compile and scrub all the parts
    logger.info("Inferring complete EIA boiler-generator associations.")
    bga_eia860 = (
        eia_transformed_dfs["boiler_generator_assn_eia860"]
        .copy()
        .pipe(_restrict_years, eia923_years, eia860_years)
        .astype(
            {
                "generator_id": pd.StringDtype(),
                "boiler_id": pd.StringDtype(),
                "plant_id_eia": int,
            }
        )
    )
    # grab the generation_eia923 table, group annually, generate a new tag
    gen_eia923 = eia_transformed_dfs["generation_eia923"].copy()
    gen_eia923 = gen_eia923.set_index(pd.DatetimeIndex(gen_eia923.report_date))
    gen_eia923 = (
        _restrict_years(gen_eia923, eia923_years, eia860_years)
        .astype(
            {
                "generator_id": pd.StringDtype(),
                "plant_id_eia": int,
            }
        )
        .groupby([pd.Grouper(freq="AS"), "plant_id_eia", "generator_id"])
        .net_generation_mwh.sum()
        .reset_index()
        .assign(missing_from_923=False)
    )

    # compile all of the generators
    gens_eia860 = (
        eia_transformed_dfs["generators_eia860"]
        .copy()
        .pipe(_restrict_years, eia923_years, eia860_years)
        .astype(
            {
                "generator_id": pd.StringDtype(),
                "plant_id_eia": int,
            }
        )
    )
    gens = pd.merge(
        gen_eia923,
        gens_eia860,
        on=["plant_id_eia", "report_date", "generator_id"],
        how="outer",
    )

    gens = (
        gens[
            [
                "plant_id_eia",
                "report_date",
                "generator_id",
                "unit_id_eia",
                "net_generation_mwh",
                "missing_from_923",
            ]
        ]
        .drop_duplicates()
        .astype(
            {
                "generator_id": pd.StringDtype(),
                "plant_id_eia": int,
            }
        )
    )

    # create the beginning of a bga compilation w/ the generators as the
    # background
    bga_compiled_1 = pd.merge(
        gens,
        bga_eia860,
        on=["plant_id_eia", "generator_id", "report_date"],
        how="outer",
    )

    # Create a set of bga's that are linked, directly from bga8
    bga_assn = bga_compiled_1[bga_compiled_1["boiler_id"].notnull()].copy()
    bga_assn.loc[:, "bga_source"] = "eia860_org"

    # Create a set of bga's that were not linked directly through bga8
    bga_unassn = bga_compiled_1[bga_compiled_1["boiler_id"].isnull()].copy()
    bga_unassn = bga_unassn.drop(["boiler_id"], axis=1)

    # Side note: there are only 6 generators that appear in bga8 that don't
    # apear in gens9 or gens8 (must uncomment-out the og_tag creation above)
    # bga_compiled_1[bga_compiled_1['og_tag'].isnull()]

    bf_eia923 = (
        eia_transformed_dfs["boiler_fuel_eia923"]
        .copy()
        .pipe(_restrict_years, eia923_years, eia860_years)
        .astype(
            {
                "boiler_id": pd.StringDtype(),
                "plant_id_eia": int,
            }
        )
        .assign(
            total_heat_content_mmbtu=lambda x: x.fuel_consumed_units
            * x.fuel_mmbtu_per_unit
        )
    )
    bf_eia923 = (
        bf_eia923.set_index(pd.DatetimeIndex(bf_eia923.report_date))
        .groupby([pd.Grouper(freq="AS"), "plant_id_eia", "boiler_id"])
        .agg({"total_heat_content_mmbtu": pudl.helpers.sum_na})
        .reset_index()
        .drop_duplicates(subset=["plant_id_eia", "report_date", "boiler_id"])
    )

    # Create a list of boilers that were not in bga8
    bf9_bga = bf_eia923.merge(
        bga_compiled_1,
        on=["plant_id_eia", "boiler_id", "report_date"],
        how="outer",
        indicator=True,
    )
    bf9_not_in_bga = bf9_bga[bf9_bga["_merge"] == "left_only"]
    bf9_not_in_bga = bf9_not_in_bga.drop(["_merge"], axis=1)

    # Match the unassociated generators with unassociated boilers
    # This method is assuming that some the strings of the generators and the
    # boilers are the same
    bga_unassn = bga_unassn.merge(
        bf9_not_in_bga[["plant_id_eia", "boiler_id", "report_date"]],
        how="left",
        left_on=["report_date", "plant_id_eia", "generator_id"],
        right_on=["report_date", "plant_id_eia", "boiler_id"],
    )
    bga_unassn["bga_source"] = np.where(
        bga_unassn.boiler_id.notnull(), "string_assn", pd.NA
    )

    bga_compiled_2 = pd.concat([bga_assn, bga_unassn]).fillna(
        {"missing_from_923": True}
    )

    # Connect the gens and boilers in units
    bga_compiled_units = bga_compiled_2.loc[bga_compiled_2["unit_id_eia"].notnull()]
    bga_gen_units = bga_compiled_units.drop(["boiler_id"], axis=1)
    bga_boil_units = bga_compiled_units[
        ["plant_id_eia", "report_date", "boiler_id", "unit_id_eia"]
    ].copy()
    bga_boil_units.dropna(subset=["boiler_id"], inplace=True)

    # merge the units with the boilers
    bga_unit_compilation = bga_gen_units.merge(
        bga_boil_units,
        how="outer",
        on=["plant_id_eia", "report_date", "unit_id_eia"],
        indicator=True,
    )
    # label the bga_source
    bga_unit_compilation.loc[
        bga_unit_compilation["bga_source"].isnull(), "bga_source"
    ] = "unit_connection"
    bga_unit_compilation.drop(["_merge"], axis=1, inplace=True)
    bga_non_units = bga_compiled_2[bga_compiled_2["unit_id_eia"].isnull()]

    # combine the unit compilation and the non units
    bga_compiled_3 = pd.concat([bga_non_units, bga_unit_compilation])

    bga_compiled_3 = bga_compiled_3[
        [
            "plant_id_eia",
            "report_date",
            "generator_id",
            "boiler_id",
            "unit_id_eia",
            "bga_source",
            "boiler_generator_assn_type_code",
            "steam_plant_type_code",
            "net_generation_mwh",
            "missing_from_923",
            "data_maturity",
        ]
    ]

    # label plants that have 'bad' generator records (generators that have MWhs
    # in gens9 but don't have connected boilers) create a df with just the bad
    # plants by searching for the 'bad' generators
    bad_plants = bga_compiled_3[
        (bga_compiled_3["boiler_id"].isnull())
        & (bga_compiled_3["net_generation_mwh"] > 0)
    ].drop_duplicates(subset=["plant_id_eia", "report_date"])
    bad_plants = bad_plants[["plant_id_eia", "report_date"]]

    # merge the 'bad' plants back into the larger frame
    bga_compiled_3 = bga_compiled_3.merge(
        bad_plants, how="outer", on=["plant_id_eia", "report_date"], indicator=True
    )

    # use the indicator to create labels
    bga_compiled_3["plant_w_bad_generator"] = np.where(
        bga_compiled_3["_merge"] == "both", True, False
    )
    # Note: At least one gen has reported MWh in 923, but could not be
    # programmatically mapped to a boiler

    # we don't need this one anymore
    bga_compiled_3 = bga_compiled_3.drop(["_merge"], axis=1)

    # create a label for generators that are unmapped but in 923
    bga_compiled_3["unmapped_but_in_923"] = np.where(
        (bga_compiled_3.boiler_id.isnull())
        & ~bga_compiled_3.missing_from_923
        & (bga_compiled_3.net_generation_mwh == 0),
        True,
        False,
    )

    # create a label for generators that are unmapped
    bga_compiled_3["unmapped"] = np.where(
        bga_compiled_3.boiler_id.isnull(), True, False
    )
    bga_out = bga_compiled_3.drop("net_generation_mwh", axis=1)
    bga_out.loc[bga_out.unit_id_eia.isnull(), "unit_id_eia"] = pd.NA

    bga_for_nx = bga_out[
        ["plant_id_eia", "report_date", "generator_id", "boiler_id", "unit_id_eia"]
    ]
    # If there's no boiler... there's no boiler-generator association
    bga_for_nx = bga_for_nx.dropna(subset=["boiler_id"]).drop_duplicates()

    # Need boiler & generator specific ID strings, or they look like
    # the same node to NX
    bga_for_nx["generators"] = (
        "p"
        + bga_for_nx.plant_id_eia.astype(int).astype(str)
        + "_g"
        + bga_for_nx.generator_id.astype(pd.StringDtype())
    )
    bga_for_nx["boilers"] = (
        "p"
        + bga_for_nx.plant_id_eia.astype(int).astype(str)
        + "_b"
        + bga_for_nx.boiler_id.astype(pd.StringDtype())
    )

    # dataframe to accumulate the unit_ids in
    bga_w_units = pd.DataFrame()
    # We want to start our unit_id counter anew for each plant:
    for pid in bga_for_nx.plant_id_eia.unique():
        bga_byplant = bga_for_nx[bga_for_nx.plant_id_eia == pid].copy()

        # Create a graph from the dataframe of boilers and generators. It's a
        # multi-graph, meaning the same nodes can be connected by more than one
        # edge -- this allows us to preserve multiple years worth of boiler
        # generator association information for later inspection if need be:
        bga_graph = nx.from_pandas_edgelist(
            bga_byplant,
            source="generators",
            target="boilers",
            edge_attr=True,
            create_using=nx.MultiGraph(),
        )

        # Each connected sub-graph is a generation unit:
        gen_units = [
            bga_graph.subgraph(c).copy() for c in nx.connected_components(bga_graph)
        ]

        # Assign a unit_id to each subgraph, and extract edges into a dataframe
        for unit_id, unit in zip(range(len(gen_units)), gen_units):
            # All the boiler-generator association graphs should be bi-partite,
            # meaning generators only connect to boilers, and boilers only
            # connect to generators.
            if not nx.algorithms.bipartite.is_bipartite(unit):
                raise AssertionError(
                    f"Non-bipartite generation unit graph found."
                    f"plant_id_eia={pid}, unit_id_pudl={unit_id}."
                )
            nx.set_edge_attributes(unit, name="unit_id_pudl", values=unit_id + 1)
            new_unit_df = nx.to_pandas_edgelist(unit)
            bga_w_units = pd.concat([bga_w_units, new_unit_df])

    bga_w_units = bga_w_units.drop(["source", "target"], axis=1)

    # Check whether the PUDL unit_id values we've inferred conflict with
    # the unit_id_eia values that were reported to EIA. Are there any PUDL
    # unit_id values that have more than 1 EIA unit_id_eia within them?
    bga_unit_id_eia_counts = (
        bga_w_units.groupby(["plant_id_eia", "unit_id_pudl"])["unit_id_eia"]
        .nunique()
        .to_frame()
        .reset_index()
    )
    bga_unit_id_eia_counts = bga_unit_id_eia_counts.rename(
        columns={"unit_id_eia": "unit_id_eia_count"}
    )
    bga_unit_id_eia_counts = pd.merge(
        bga_w_units, bga_unit_id_eia_counts, on=["plant_id_eia", "unit_id_pudl"]
    )
    too_many_codes = bga_unit_id_eia_counts[
        bga_unit_id_eia_counts.unit_id_eia_count > 1
    ]
    too_many_codes = (
        too_many_codes[too_many_codes.unit_id_eia.notna()]
        .groupby(["plant_id_eia", "unit_id_pudl"])["unit_id_eia"]
        .unique()
    )
    for row in too_many_codes.items():
        logger.warning(
            f"Multiple EIA unit codes:"
            f"plant_id_eia={row[0][0]}, "
            f"unit_id_pudl={row[0][1]}, "
            f"unit_id_eia={row[1]}"
        )
    bga_w_units = bga_w_units.drop("unit_id_eia", axis=1)

    # These assertions test that all boilers and generators ended up in the
    # same unit_id across all the years of reporting:
    pgu_gb = bga_w_units.groupby(["plant_id_eia", "generator_id"])["unit_id_pudl"]
    if not (pgu_gb.nunique() <= 1).all():
        # raise AssertionError("Inconsistent inter-annual BGA assignment!")
        logger.error("Inconsistent inter-annual plant-generator-units!")
    pbu_gb = bga_w_units.groupby(["plant_id_eia", "boiler_id"])["unit_id_pudl"]
    if not (pbu_gb.nunique() <= 1).all():
        # raise AssertionError("Inconsistent inter-annual BGA assignment!")
        logger.error("Inconsistent inter-annual plant-boiler-units!")

    bga_w_units = (
        bga_w_units.drop("report_date", axis=1)
        .loc[:, ["plant_id_eia", "unit_id_pudl", "generator_id", "boiler_id"]]
        .drop_duplicates()
    )

    bga_out = pd.merge(
        left=bga_out,
        right=bga_w_units,
        how="left",
        on=["plant_id_eia", "generator_id", "boiler_id"],
    ).astype({"unit_id_pudl": pd.Int64Dtype()})

    if not debug:
        bga_out = (
            bga_out[
                ~bga_out.missing_from_923
                & ~bga_out.plant_w_bad_generator
                & ~bga_out.unmapped_but_in_923
                & ~bga_out.unmapped
            ]
            .drop(
                [
                    "missing_from_923",
                    "plant_w_bad_generator",
                    "unmapped_but_in_923",
                    "unmapped",
                ],
                axis=1,
            )
            .drop_duplicates(
                subset=["report_date", "plant_id_eia", "boiler_id", "generator_id"]
            )
        )

    bga_out = apply_pudl_dtypes(bga_out, group="eia")
    eia_transformed_dfs["boiler_generator_assn_eia860"] = bga_out

    return eia_transformed_dfs


def _restrict_years(
    df: pd.DataFrame,
    eia923_years: list[int] | None = None,
    eia860_years: list[int] | None = None,
) -> pd.DataFrame:
    """Restricts eia years for boiler generator association."""
    if eia923_years is None:
        eia923_years = DataSource.from_id("eia923").working_partitions["years"]
    if eia860_years is None:
        eia860_years = DataSource.from_id("eia860").working_partitions["years"]

    bga_years = set(eia860_years) & set(eia923_years)
    df = df[df.report_date.dt.year.isin(bga_years)]
    return df


def map_balancing_authority_names_to_codes(df: pd.DataFrame) -> pd.DataFrame:
    """Build a map of the BA names to their most frequently associated BA codes.

    We know there are some inconsistent pairings of codes and names so we grab the most
    consistently reported combo, making the assumption that the most consistent pairing
    is most likely to be the correct.

    Args:
        df: a data table with columns ``balancing_authority_code_eia`` and
            ``balancing_authority_name_eia``

    Returns:
        a table with a unique index of ``balancing_authority_name_eia`` and a column of
        ``balancing_authority_code``.
    """
    return (
        # count the unquie combos of BA code and name's.
        df.assign(count=1)
        .groupby(
            by=["balancing_authority_name_eia", "balancing_authority_code_eia"],
            observed=True,
        )[["count"]]
        .count()
        .reset_index()
        # then sort so the most common is at the top.
        .sort_values(by=["count"], ascending=False)
        # then drop duplicates on the BA name
        .drop_duplicates(["balancing_authority_name_eia"])
        .set_index("balancing_authority_name_eia")
        .drop(columns=["count"])
    )


def fillna_balancing_authority_codes_via_names(df: pd.DataFrame) -> pd.DataFrame:
    """Fill null balancing authority (BA) codes via a map of the BA names to codes.

    There are a handful of missing ``balancing_authority_code_eia``'s that are easy to
    map given the balancing_authority_name_eia. This function fills in null BA codes
    using the BA names. The map ofo the BA names to codes is generated via
    :func:`map_balancing_authority_names_to_codes`.

    Args:
        df: a data table with columns ``balancing_authority_code_eia`` and
            ``balancing_authority_name_eia``
    """
    pre_len = len(df[df.balancing_authority_code_eia.notnull()])

    # Identify the most common mapping from a BA name to a BA code:
    ba_name_to_code_map = map_balancing_authority_names_to_codes(df)

    null_ba_code_mask = (
        df.balancing_authority_code_eia.isnull()
        & df.balancing_authority_name_eia.notnull()
        & df.balancing_authority_name_eia.isin(ba_name_to_code_map.index)
    )
    # For each row with a missing BA code, identify the likely code based on its
    # associated BA name. Here the argument to map() is a Series containing
    # balancing_authority_code that's indexed by balancing_authority_name.
    ba_codes = df.loc[null_ba_code_mask, "balancing_authority_name_eia"].map(
        ba_name_to_code_map.balancing_authority_code_eia
    )
    # Fill in the null BA codes
    df.loc[null_ba_code_mask, "balancing_authority_code_eia"] = ba_codes

    post_len = len(df[df.balancing_authority_code_eia.notnull()])
    logger.info(f"filled {post_len - pre_len} balancing authority codes using names.")
    return df


def fix_balancing_authority_codes_with_state(
    plants: pd.DataFrame, plants_entity: pd.DataFrame
) -> pd.DataFrame:
    """Fix selective balancing_authority_code_eia's based on states.

    There are some known errors in the ``balancing_authority_code_eia`` column that we
    can identify and fix based on the state where the plant is located. Where we update
    the ``balancing_authority_code_eia`` column, we also update the
    ``balancing_authority_name_eia`` column using the name generated by
    :func:`map_balancing_authority_names_to_codes`.

    This function should only be applied post-:func:`harvesting`. The ``state`` column
    is a "static" entity column so the first step in this function is merging the static
    and annually varying plants together. Then we fix known errors in the BA codes:

    * reported PACE, but state is OR or CA, code should be PACW
    * reported PACW, but state is UT, code should be PACE

    Args:
        plants: annually harvested plant table with columns: ``plant_id_eia``,
            ``report_date`` and ``balancing_authority_code_eia``.
        plants_entity: static harvested plant table with columns: ``plant_id_eia`` and
            ``state``.

    Returns:
        plants table that has the same set of columns and rows, with cleaned
        ``balancing_authority_code_eia`` column and an updated corresponding
        ``balancing_authority_name_eia`` column.
    """
    # Identify the most common mapping from a BA name to a BA code:
    ba_name_to_code_map = map_balancing_authority_names_to_codes(plants)
    ba_name_to_code_map.reset_index(inplace=True)

    # Prior to 2013, there are no BA codes or names. Running a pre-2013 subset of data
    # through the transform will thus return an empty ba_name_to_code_map.
    if (
        not ba_name_to_code_map.empty
        and plants.balancing_authority_code_eia.isin(["PACW", "PACE"]).any()
    ):
        logger.info("Spot fixing incorrect PACW/PACE BA codes and names.")

        plants = plants.merge(
            plants_entity[["plant_id_eia", "state"]],  # only merge in state, drop later
            on=["plant_id_eia"],
            how="left",
            validate="m:1",
        )
        BACodeFix = namedtuple(
            "BACodeFix", ["ba_code_found", "ba_code_fix", "ba_name_fix", "states"]
        )
        fixes = [
            BACodeFix(
                "PACE",
                "PACW",
                ba_name_to_code_map.loc[
                    ba_name_to_code_map.balancing_authority_code_eia == "PACW",
                    "balancing_authority_name_eia",
                ].tolist()[0],
                ["OR", "CA"],
            ),
            BACodeFix(
                "PACW",
                "PACE",
                ba_name_to_code_map.loc[
                    ba_name_to_code_map.balancing_authority_code_eia == "PACE",
                    "balancing_authority_name_eia",
                ].tolist()[0],
                ["UT"],
            ),
        ]
        for fix in fixes:
            plants.loc[
                (plants.balancing_authority_code_eia == fix.ba_code_found)
                & (plants.state.isin(fix.states)),
                ["balancing_authority_code_eia", "balancing_authority_name_eia"],
            ] = [fix.ba_code_fix, fix.ba_name_fix]
        plants = plants.drop(columns=["state"])

    return plants


<<<<<<< HEAD
final_eia_table_names = (
    Package.get_etl_group_tables("entity_eia")
    + Package.get_etl_group_tables("eia860")
    + Package.get_etl_group_tables("eia923")
)


@multi_asset(
    ins={
        asset_key.to_python_identifier(): AssetIn()
        for eia_asset in load_assets_from_modules([eia860, eia923])
        for asset_key in eia_asset.keys
=======
@multi_asset(
    ins={
        asset_id: AssetIn()
        for asset_id in [
            "clean_boiler_fuel_eia923",
            "clean_boiler_generator_assn_eia860",
            "clean_boilers_eia860",
            "clean_coalmine_eia923",
            "clean_fuel_receipts_costs_eia923",
            "clean_generation_eia923",
            "clean_generation_fuel_eia923",
            "clean_generation_fuel_nuclear_eia923",
            "clean_generators_eia860",
            "clean_ownership_eia860",
            "clean_plants_eia860",
            "clean_utilities_eia860",
        ]
        # This would be better, but currently results in a circular import error due to
        # the use of occurrence_consistency in pudl.output.eia860. Need to untangle.
        # asset_key.to_python_identifier(): AssetIn()
        # for eia_asset in load_assets_from_modules(
        #     [pudl.transform.eia860, pudl.transform.eia923]
        # )
        # for asset_key in eia_asset.keys
>>>>>>> c97e7f35
    },
    outs={
        table_name: AssetOut(io_manager_key="pudl_sqlite_io_manager")
        for table_name in sorted(
            Package.get_etl_group_tables("entity_eia")
            + Package.get_etl_group_tables("eia860")
            + Package.get_etl_group_tables("eia923")
        )
    },
    config_schema={
        "debug": Field(
            bool,
            default_value=False,
            description=(
                "If True, informational columns will be added into "
                "boiler_generator_assn"
            ),
        ),
    },
    required_resource_keys={"dataset_settings"},
)
def eia_transform(context, **eia_transformed_dfs):
    """Creates DataFrames for EIA Entity tables and modifies EIA tables.

    This function coordinates two main actions: generating the entity tables
    via ``harvesting()`` and generating the boiler generator associations via
    ``_boiler_generator_assn()``.

    There is also some removal of tables that are no longer needed after the
    entity harvesting is finished.

    Args:
        eia_transformed_dfs (dict): a dictionary of table names (keys) and
            transformed dataframes (values).

    Returns:
        Dataframes of entity tables transformed EIA tables.
    """
    # Do some final cleanup and assign appropriate types:
    eia_transformed_dfs = {
        name: convert_cols_dtypes(df, data_source="eia")
        for name, df in eia_transformed_dfs.items()
    }

    # Remove the clean_ prefix from the table names.
    eia_transformed_dfs = {
        table_name.replace("clean_", ""): df
        for table_name, df in eia_transformed_dfs.items()
    }

    eia_settings = context.resources.dataset_settings.eia

    # create the empty entities df to fill up
    entities_dfs = {}

    # for each of the entities, harvest the static and annual columns.
    # the order of the entities matter! the

    for entity in ENTITIES:
        logger.info(f"Harvesting IDs & consistently static attributes for EIA {entity}")

        harvesting(
            entity,
            eia_transformed_dfs,
            entities_dfs,
            debug=context.op_config["debug"],
            eia860m=eia_settings.eia860.eia860m,
        )
    _boiler_generator_assn(
        eia_transformed_dfs,
        eia923_years=eia_settings.eia923.years,
        eia860_years=eia_settings.eia860.years,
        debug=context.op_config["debug"],
    )
    # get rid of the original annual dfs in the transformed dict
    remove = ["generators", "plants", "utilities", "boilers"]
    for entity in remove:
        eia_transformed_dfs[f"{entity}_eia860"] = eia_transformed_dfs.pop(
            f"{entity}_annual_eia", f"{entity}_annual_eia"
        )

    eia_transformed_dfs["plants_eia860"] = fillna_balancing_authority_codes_via_names(
        df=eia_transformed_dfs["plants_eia860"]
    ).pipe(
        fix_balancing_authority_codes_with_state,
        plants_entity=entities_dfs["plants_entity_eia"],
    )

    # Assign appropriate types to new entity tables:
    entities_dfs = {
        name: apply_pudl_dtypes(df, group="eia") for name, df in entities_dfs.items()
    }

    for table in entities_dfs:
        entities_dfs[table] = (
            Package.from_resource_ids().get_resource(table).encode(entities_dfs[table])
        )

    final_dfs = entities_dfs | eia_transformed_dfs

    # Ensure they are sorted so they match up with the asset outs
    final_dfs = dict(sorted(final_dfs.items()))

    return (
        Output(output_name=table_name, value=df) for table_name, df in final_dfs.items()
    )<|MERGE_RESOLUTION|>--- conflicted
+++ resolved
@@ -1149,20 +1149,6 @@
     return plants
 
 
-<<<<<<< HEAD
-final_eia_table_names = (
-    Package.get_etl_group_tables("entity_eia")
-    + Package.get_etl_group_tables("eia860")
-    + Package.get_etl_group_tables("eia923")
-)
-
-
-@multi_asset(
-    ins={
-        asset_key.to_python_identifier(): AssetIn()
-        for eia_asset in load_assets_from_modules([eia860, eia923])
-        for asset_key in eia_asset.keys
-=======
 @multi_asset(
     ins={
         asset_id: AssetIn()
@@ -1187,7 +1173,6 @@
         #     [pudl.transform.eia860, pudl.transform.eia923]
         # )
         # for asset_key in eia_asset.keys
->>>>>>> c97e7f35
     },
     outs={
         table_name: AssetOut(io_manager_key="pudl_sqlite_io_manager")
