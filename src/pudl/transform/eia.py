"""Code for transforming EIA data that pertains to more than one EIA Form.

This module helps normalize EIA datasets and infers additonal connections
between EIA entities (i.e. utilities, plants, units, generators...). This
includes:

- compiling a master list of plant, utility, boiler, and generator IDs that
  appear in any of the EIA 860 or 923 tables.
- inferring more complete boiler-generator associations.
- differentiating between static and time varying attributes associated with
  the EIA entities, storing the static fields with the entity table, and the
  variable fields in an annual table.

The boiler generator association inferrence (bga) takes the associations
provided by the EIA 860, and expands on it using several methods which can be
found in :func:`pudl.transform.eia._boiler_generator_assn`.
"""

import importlib.resources
from collections import namedtuple
from enum import StrEnum, auto
from typing import Literal

import networkx as nx
import numpy as np
import pandas as pd
import timezonefinder
from dagster import (
    AssetIn,
    AssetOut,
    AssetsDefinition,
    Field,
    Output,
    asset,
    multi_asset,
)

import pudl
from pudl.helpers import convert_cols_dtypes
from pudl.metadata.classes import Package
from pudl.metadata.enums import APPROXIMATE_TIMEZONES
from pudl.metadata.fields import apply_pudl_dtypes, get_pudl_dtypes
from pudl.metadata.resources import ENTITIES
from pudl.settings import EiaSettings

logger = pudl.logging_helpers.get_logger(__name__)

TZ_FINDER = timezonefinder.TimezoneFinder()
"""A global TimezoneFinder to cache geographies in memory for faster access."""


class EiaEntity(StrEnum):
    """Enum for the different types of EIA entities."""

    PLANTS = auto()
    UTILITIES = auto()
    BOILERS = auto()
    GENERATORS = auto()


def find_timezone(*, lng=None, lat=None, state=None, strict=True):
    """Find the timezone associated with the a specified input location.

    Note that this function requires named arguments. The names are lng, lat,
    and state.  lng and lat must be provided, but they may be NA. state isn't
    required, and isn't used unless lng/lat are NA or timezonefinder can't find
    a corresponding timezone.

    Timezones based on states are imprecise, so it's far better to use lng/lat
    if possible. If `strict` is True, state will not be used.
    More on state-to-timezone conversion here:
    https://en.wikipedia.org/wiki/List_of_time_offsets_by_U.S._state_and_territory

    Args:
        lng (int or float in [-180,180]): Longitude, in decimal degrees
        lat (int or float in [-90, 90]): Latitude, in decimal degrees
        state (str): Abbreviation for US state or Canadian province
        strict (bool): Raise an error if no timezone is found?

    Returns:
        str: The timezone (as an IANA string) for that location.

    Todo:
        Update docstring.
    """
    try:
        tz = TZ_FINDER.timezone_at(lng=lng, lat=lat)
        if tz is None:  # Try harder
            # Could change the search radius as well
            tz = TZ_FINDER.closest_timezone_at(lng=lng, lat=lat)
    # For some reason w/ Python 3.6 we get a ValueError here, but with
    # Python 3.7 we get an OverflowError...
    except (OverflowError, ValueError) as err:
        # If we're being strict, only use lng/lat, not state
        if strict:
            raise ValueError(
                f"Can't find timezone for: lng={lng}, lat={lat}, state={state}"
            ) from err
        tz = APPROXIMATE_TIMEZONES.get(state, None)
    return tz


def occurrence_consistency(
    entity_idx: list[str],
    compiled_df: pd.DataFrame,
    col: str,
    cols_to_consit: list[str],
    strictness: float = 0.7,
) -> pd.DataFrame:
    """Find the occurence of entities & the consistency of records.

    We need to determine how consistent a reported value is in the records
    across all of the years or tables that the value is being reported, so we
    want to compile two key numbers: the number of occurances of the entity and
    the number of occurances of each reported record for each entity. With that
    information we can determine if the reported records are strict enough.

    Args:
        entity_idx: a list of the id(s) for the entity. Ex: for a plant
            entity, the entity_idx is ['plant_id_eia']. For a generator entity,
            the entity_idx is ['plant_id_eia', 'generator_id'].
        compiled_df: a dataframe with every instance of the
            column we are trying to harvest.
        col: the column name of the column we are trying to harvest.
        cols_to_consit: a list of the columns to determine consistency.
            This either the [entity_id] or the [entity_id, 'report_date'],
            depending on whether the entity is static or annual.
        strictness: How consistent do you want the column records to
            be? The default setting is .7 (so 70% of the records need to be
            consistent in order to accept harvesting the record).

    Returns:
        A transformed version of compiled_df with NaNs removed and with new columns with
        information about the consistency of the reported values.
    """
    # select only the colums you want and drop the NaNs
    # we want to drop the NaNs because
    col_df = compiled_df[entity_idx + ["report_date", col]].copy()
    if get_pudl_dtypes(group="eia")[col] == "string":
        nan_str_mask = (col_df[col] == "nan").fillna(False)
        col_df.loc[nan_str_mask, col] = pd.NA
    col_df = col_df.dropna()

    if len(col_df) == 0:
        col_df[f"{col}_is_consistent"] = pd.NA
        col_df[f"{col}_consistent_rate"] = pd.NA
        col_df["entity_occurences"] = pd.NA
        return col_df
    # determine how many times each entity occurs in col_df
    occur = (
        col_df.assign(entity_occurences=1)
        .groupby(by=cols_to_consit, observed=True)[["entity_occurences"]]
        .count()
        .reset_index()
    )

    # add the occurances into the main dataframe
    col_df = col_df.merge(occur, on=cols_to_consit)

    # determine how many instances of each of the records in col exist
    consist_df = (
        col_df.assign(record_occurences=1)
        .groupby(by=cols_to_consit + [col], observed=True)[["record_occurences"]]
        .count()
        .reset_index()
    )
    # now in col_df we have # of times an entity occurred accross the tables
    # and we are going to merge in the # of times each value occured for each
    # entity record. When we merge the consistency in with the occurances, we
    # can determine if the records are more than 70% consistent across the
    # occurances of the entities.
    col_df = col_df.merge(consist_df, how="outer")
    # change all of the fully consistent records to True
    col_df[f"{col}_consistent_rate"] = (
        col_df["record_occurences"] / col_df["entity_occurences"]
    )
    col_df[f"{col}_is_consistent"] = col_df[f"{col}_consistent_rate"] > strictness
    col_df = col_df.sort_values(f"{col}_consistent_rate")
    return col_df


def _lat_long(
    dirty_df: pd.DataFrame,
    clean_df: pd.DataFrame,
    entity_id_df: pd.DataFrame,
    entity_idx: list[str],
    col: str,
    cols_to_consit: list[str],
    round_to: int = 2,
) -> pd.DataFrame:
    """Harvests more complete lat/long in special cases.

    For all of the entities were there is not a consistent enough reported record for
    latitude and longitude, this function reduces the precision of the reported lat/long
    by rounding down the reported records in order to get more complete set of
    consistent records.

    Args:
        dirty_df: dataframe with entity records having inconsistently reported lat/long.
        clean_df: dataframe with entity records having consistently reported lat/long.
        entity_id_df: a dataframe with a complete set of possible entity ids.
        entity_idx: a list of the id(s) for the entity. Ex: for a plant entity, the
            entity_idx is ['plant_id_eia']. For a generator entity, the entity_idx is
            ['plant_id_eia', 'generator_id'].
        col: the column name of the column we are trying to harvest.
        cols_to_consit: a list of the columns to determine consistency. This either the
            [entity_id] or the [entity_id, 'report_date'], depending on whether the
            entity is static or annual.
        round_to: The number of decimal places we want to preserve while rounding down.

    Returns:
        DataFrame with all of the entity ids. Some will have harvested records from the
        clean_df. Some will have harvested records that were found after rounding. Some
        will have NaNs if no consistently reported records were found.
    """
    # grab the dirty plant records, round and get a new consistency
    ll_df = dirty_df.round(decimals={col: round_to})
    logger.debug(f"Dirty {col} records: {len(ll_df)}")
    ll_df["table"] = "special_case"
    ll_df = occurrence_consistency(entity_idx, ll_df, col, cols_to_consit)
    # grab the clean plants
    ll_clean_df = clean_df.dropna()
    # find the new clean plant records by selecting the True consistent records
    ll_df = ll_df[ll_df[f"{col}_is_consistent"]].drop_duplicates(subset=entity_idx)
    logger.debug(f"Clean {col} records: {len(ll_df)}")
    # add the newly cleaned records
    ll_clean_df = pd.concat([ll_clean_df, ll_df])
    # merge onto the plants df w/ all plant ids
    ll_clean_df = entity_id_df.merge(ll_clean_df, how="outer")
    return ll_clean_df


def _round_operating_date(
    dirty_df: pd.DataFrame,
    clean_df: pd.DataFrame,
    entity_id_df: pd.DataFrame,
    entity_idx: list[str],
    col: str,
    cols_to_consit: list[str],
    group_by_freq: Literal["M", "Y"],
) -> pd.DataFrame:
    """Harvests operating dates by combining dates within the selected group_by_freq.

    For all of the entities where there is not a consistent enough reported
    operating date, this function reduces the precision of the reported operating date
    by only keeping the last record when records are within the time bandwidth
    (default of one year) of one another.

    Args:
        dirty_df: a dataframe with entity records that have inconsistently reported
            operating dates.
        clean_df: a dataframe with entity records that have consistently reported
            operating dates.
        entity_id_df: a dataframe with a complete set of possible entity ids
        entity_idx: a list of the id(s) for the entity. Ex: for a plant entity, the
            entity_idx is ['plant_id_eia']. For a generator entity, the entity_idx is
            ['plant_id_eia', 'generator_id'].
        col: the column name of the column we are trying to harvest.
        cols_to_consit: a list of the columns to determine consistency.  This either the
            [entity_id] or the [entity_id, 'report_date'], depending on whether the
            entity is static or annual.
        group_by_freq: Frequency to combine by ("M" for month, or "Y" for year)

    Returns:
        A dataframe with all of the entity ids. Some will have harvested records from
        the clean_df. Some will have NA values if no consistently reported records were
        found.
    """
    # grab the dirty plant records, round and get a new consistency
    op_df = dirty_df.assign(
        operating_rounded=dirty_df[col].dt.to_period(group_by_freq).dt.to_timestamp()
    )
    logger.debug(f"Dirty {col} records: {len(op_df)}")
    # Group all records within the same rounded time period and assign them the max
    # value within that time period.
    op_df[col] = op_df.groupby(cols_to_consit + ["operating_rounded"])[col].transform(
        "max"
    )
    op_df["table"] = "special_case"
    op_df = op_df.drop("operating_rounded", axis=1)
    op_df = occurrence_consistency(entity_idx, op_df, col, cols_to_consit)
    # grab the clean plants
    op_clean_df = clean_df.dropna()
    # find the new clean plant records by selecting the True consistent records
    op_df = op_df[op_df[f"{col}_is_consistent"]].drop_duplicates(subset=entity_idx)
    logger.info(f"Clean {col} records: {len(op_df)}")
    logger.info(
        f"Rescued rounded {col} for the following units ({entity_idx}): "
        f"{sorted(op_df[entity_idx].apply(lambda row: '_'.join(row.to_numpy().astype(str)), axis=1))}"
    )
    # add the newly cleaned records
    op_clean_df = pd.concat([op_clean_df, op_df])
    # merge onto the plants df w/ all plant ids
    op_clean_df = entity_id_df.merge(op_clean_df, how="outer")
    return op_clean_df


def _add_timezone(plants_entity: pd.DataFrame) -> pd.DataFrame:
    """Add plant IANA timezone based on lat/lon or state if lat/lon is unavailable.

    Args:
        plants_entity: Plant entity table, including columns named "latitude",
            "longitude", and optionally "state"

    Returns:
        A DataFrame containing the same table, with a "timezone" column added.
        Timezone may be missing if lat / lon is missing or invalid.
    """
    plants_entity["timezone"] = plants_entity.apply(
        lambda row: find_timezone(
            lng=row["longitude"], lat=row["latitude"], state=row["state"], strict=False
        ),
        axis=1,
    )
    return plants_entity


def _add_additional_epacems_plants(plants_entity: pd.DataFrame) -> pd.DataFrame:
    """Adds the info for plants that have IDs in the CEMS data but not EIA data.

    The columns loaded are plant_id_eia, plant_name, state, latitude, and
    longitude. Note that a side effect will be resetting the index on
    plants_entity, if onecexists. If that's a problem, modify the code below.

    Note that some of these plants disappear from the CEMS before the
    earliest EIA data PUDL processes, so if PUDL eventually ingests older
    data, these may be redundant.

    The set of additional plants is every plant that appears in the hourly CEMS
    data (1995-2017) that never appears in the EIA 923 or 860 data (2009-2017
    for EIA 923, 2011-2017 for EIA 860).

    Args:
        plants_entity: The plant entity table to which we will append additional plants.

    Returns:
        The same plants_entity table, with the addition of some missing EPA CEMS plants.
    """
    # Add the plant IDs that are missing and update the values for the others
    # The data we're reading is a CSV in pudl/metadata/
    # SQL would call this whole process an upsert
    # See also: https://github.com/pandas-dev/pandas/issues/22812
    cems_df = pd.read_csv(
        importlib.resources.files("pudl.package_data.epacems")
        / "additional_epacems_plants.csv",
        index_col=["plant_id_eia"],
        usecols=["plant_id_eia", "plant_name_eia", "state", "latitude", "longitude"],
    )
    plants_entity = plants_entity.set_index("plant_id_eia")
    cems_unmatched = cems_df.loc[~cems_df.index.isin(plants_entity.index)]
    # update will replace columns and index values that add rows or affect
    # non-matching columns. It also requires an index, so we set and reset the
    # index as necessary. Also, it only works in-place, so we can't chain.
    plants_entity.update(cems_df, overwrite=True)
    return pd.concat([plants_entity, cems_unmatched]).reset_index()


def _compile_all_entity_records(
    entity: EiaEntity, clean_dfs: dict[str, pd.DataFrame]
) -> pd.DataFrame:
    """Compile all of the entity records from each table they appear in.

    Comb through each of the dataframes in clean_dfs to pull out every instance of the
    entity id.
    """
    # we know these columns must be in the dfs
    id_cols = ENTITIES[entity.value]["id_cols"]
    static_cols = ENTITIES[entity.value]["static_cols"]
    annual_cols = ENTITIES[entity.value]["annual_cols"]
    # A dictionary of columns representing additional data to be harvested,
    # whose names should map to an ID, static, or annual column name.
    mapped_schemas = ENTITIES[entity.value].get("mapped_schemas")
    base_cols = id_cols + ["report_date"]

    # empty list for dfs to be added to for each table below
    dfs = []
    # for each df in the dict of transformed dfs
    for table_name, transformed_df in clean_dfs.items():
        # inside of main() we are going to be adding items into
        # clean_dfs with the name 'annual'. We don't want to harvest
        # from our newly harvested tables.
        # if the df contains the desired columns the grab those columns
        if set(base_cols).issubset(transformed_df.columns):
            logger.debug(f"        {table_name}...")
            # create a copy of the df to muck with
            df = transformed_df.copy()
            # we know these columns must be in the dfs
            cols = []
            # check whether the columns are in the specific table
            for column in static_cols + annual_cols:
                if column in df.columns:
                    cols.append(column)
            df = df[(base_cols + cols)]
            df = df.dropna(subset=id_cols)
            # add a column with the table name so we know its origin
            df["table"] = table_name
            dfs.append(df)
        # check if there are columns that should be renamed and harvested
        # as an additional table
        # for map_col_dict in mapped_schemas: iterate through map_cols_dict
        if mapped_schemas:
            for i, map_cols_dict in enumerate(mapped_schemas):
                base_cols_to_add = set(base_cols) - set(map_cols_dict.values())
                if base_cols_to_add.union(set(map_cols_dict.keys())).issubset(
                    transformed_df.columns
                ):
                    mapped_df = transformed_df[
                        list(base_cols_to_add) + list(map_cols_dict.keys())
                    ]
                    mapped_df = mapped_df.rename(columns=map_cols_dict)
                    mapped_df = mapped_df.dropna(subset=id_cols)
                    mapped_df["table"] = table_name + f"_mapped_{i}"
                    dfs.append(mapped_df)

    # add those records to the compilation
    compiled_df = pd.concat(dfs, axis=0, ignore_index=True, sort=True)
    # strip the month and day from the date so we can have annual records
    compiled_df["report_date"] = compiled_df["report_date"].dt.year
    # convert the year back into a date_time object
    year = compiled_df["report_date"]
    compiled_df["report_date"] = pd.to_datetime({"year": year, "month": 1, "day": 1})

    logger.debug("    Casting harvested IDs to correct data types")
    # most columns become objects (ack!), so assign types
    compiled_df = apply_pudl_dtypes(compiled_df, group="eia")
    # encode the compiled options!
    compiled_df = (
        pudl.metadata.classes.Package.from_resource_ids()
        .get_resource(f"core_eia860__scd_{entity.value}")
        .encode(compiled_df)
    )
    return compiled_df


def _manage_strictness(col: str, eia860m: bool) -> float:
    """Manage the strictness level for each column.

    Args:
        col: name of column
        eia860m: if True, ETL is attempting to include year-to-date EIA 860M data.
    """
    strictness_default = 0.7
    # the longitude column is very different in the ytd 860M data (it appears
    # to have an additional decimal point) bc it shows up in the generator
    # table but it is a plant level data point, it mucks up the consistency
    strictness_cols = {
        "plant_name_eia": 0,
        "utility_name_eia": 0,
        "longitude": 0 if eia860m else 0.7,
        "prime_mover_code": 0,
    }
    return strictness_cols.get(col, strictness_default)


def harvest_entity_tables(  # noqa: C901
    entity: EiaEntity,
    clean_dfs: dict[str, pd.DataFrame],
    eia_settings: EiaSettings,
    debug: bool = False,
) -> tuple:
    """Compile consistent records for various entities.

    For each entity (plants, generators, boilers, utilties), this function
    finds all the harvestable columns from any table that they show up
    in. It then determines how consistent the records are and keeps the values
    that are mostly consistent. It compiles those consistent records into
    one normalized table.

    There are a few things to note here. First being that we are not expecting
    the outcome here to be perfect! We choose to pull the most consistent
    record as reported across all the EIA tables and years, but we also
    required a "strictness" level of 70% (this is currently a hard coded
    argument for :func:`occurrence_consistency`). That means at least 70% of the
    records must be the same for us to use that value. So if values for an
    entity haven't been reported 70% consistently, then it will show up as a
    null value. We built in the ability to add special cases for columns where
    we want to apply a different method to, but the only ones we added was for
    latitude and longitude because they are by far the dirtiest.

    We have determined which columns should be considered "static" or "annual".
    These can be found in constants in the `entities` dictionary. Static means
    That is should not change over time. Annual means there is annual
    variablity. This distinction was made in part by testing the consistency
    and in part by an understanding of how the entities and columns relate in
    the real world.

    Args:
        entity: One of: plants, generators, boilers, or utilties
        clean_dfs: A dictionary of table names (keys) and clean dfs (values).
        eia860m: if True, the etl run is attempting to include year-to-date updated from
            EIA 860M.
        debug: if True, log when columns are inconsistent, but don't raise an error.

    Returns:
        entity_df (the harvested entity table), annual_df (the annual entity table),
        col_dfs (a dictionary of dataframes, one per harvested column, with information)
        about their consistency and the values which were harvested)

    Raises:
        AssertionError: If the consistency of any record value is <90% (when
        debug=False)

    Todo:
        * Return to role of debug.
        * Determine what to do with null records
        * Determine how to treat mostly static records
    """
    # Do some final cleanup and assign appropriate types:
    clean_dfs = {
        name: convert_cols_dtypes(df, data_source="eia")
        for name, df in clean_dfs.items()
    }

    if entity == EiaEntity.UTILITIES:
        # Remove location columns that are associated with plants, not utilities:
        for table, df in clean_dfs.items():
            if "plant_id_eia" in df.columns:
                plant_location_cols = [
                    "street_address",
                    "city",
                    "state",
                    "zip_code",
                ]
                logger.info(f"Removing {plant_location_cols} from {table} table.")
                clean_dfs[table] = df.drop(columns=plant_location_cols, errors="ignore")

    # we know these columns must be in the dfs
    id_cols = ENTITIES[entity.value]["id_cols"]
    static_cols = ENTITIES[entity.value]["static_cols"]
    annual_cols = ENTITIES[entity.value]["annual_cols"]

    logger.debug("    compiling plants for entity tables from:")

    compiled_df = _compile_all_entity_records(entity, clean_dfs)

    # compile annual ids
    annual_id_df = compiled_df[["report_date"] + id_cols].copy().drop_duplicates()
    annual_id_df = annual_id_df.sort_values(["report_date"] + id_cols, ascending=False)

    # create the annual and entity dfs
    entity_id_df = annual_id_df.drop(["report_date"], axis=1).drop_duplicates(
        subset=id_cols
    )

    entity_df = entity_id_df.copy()
    annual_df = annual_id_df.copy()
    special_case_cols = {
        "latitude": [_lat_long, 1],
        "longitude": [_lat_long, 1],
        "generator_operating_date": [_round_operating_date, "Y"],
    }
    consistency = pd.DataFrame(
        columns=["column", "consistent_ratio", "wrongos", "total"]
    )
    col_dfs = {}
    # determine how many times each of the columns occur
    for col in static_cols + annual_cols:
        if col in annual_cols:
            cols_to_consit = id_cols + ["report_date"]
        if col in static_cols:
            cols_to_consit = id_cols

        strictness = _manage_strictness(col, eia_settings.eia860.eia860m)
        col_df = occurrence_consistency(
            id_cols, compiled_df, col, cols_to_consit, strictness=strictness
        )

        # pull the correct values out of the df and merge w/ the plant ids
        col_correct_df = col_df[col_df[f"{col}_is_consistent"]].drop_duplicates(
            subset=(cols_to_consit + [f"{col}_is_consistent"])
        )

        # we need this to be an empty df w/ columns bc we are going to use it
        if col_correct_df.empty:
            col_correct_df = pd.DataFrame(columns=col_df.columns)

        if col in static_cols:
            clean_df = entity_id_df.merge(col_correct_df, on=id_cols, how="left")
            clean_df = clean_df[id_cols + [col]]
            entity_df = entity_df.merge(clean_df, on=id_cols)

        if col in annual_cols:
            clean_df = annual_id_df.merge(
                col_correct_df, on=(id_cols + ["report_date"]), how="left"
            )
            clean_df = clean_df[id_cols + ["report_date", col]]
            annual_df = annual_df.merge(clean_df, on=(id_cols + ["report_date"]))

        # get the still dirty records by using the cleaned ids w/null values
        # we need the plants that have no 'correct' value so
        # we can't just use the col_df records when the consistency is not True
        dirty_df = col_df.merge(clean_df[clean_df[col].isnull()][id_cols])

        if col in special_case_cols:
            clean_df = special_case_cols[col][0](
                dirty_df,
                clean_df,
                entity_id_df,
                id_cols,
                col,
                cols_to_consit,
                special_case_cols[col][1],
            )
            if col in static_cols:
                clean_df = clean_df[id_cols + [col]]
                entity_df = entity_df.drop(columns=[col]).merge(clean_df, on=id_cols)
            elif col in annual_cols:
                raise AssertionError(
                    "Method currenty not configured to work with annual values."
                )

        if debug:
            col_dfs[col] = col_df
        # this next section is used to print and test whether the harvested
        # records are consistent enough
        total = len(col_df.drop_duplicates(subset=cols_to_consit))
        # if the total is 0, the ratio will error, so assign null values.
        if total == 0:
            ratio = np.nan
            wrongos = np.nan
            logger.debug(f"       Zero records found for {col}")
        if total > 0:
            ratio = (
                len(
                    col_df[(col_df[f"{col}_is_consistent"])].drop_duplicates(
                        subset=cols_to_consit
                    )
                )
                / total
            )
            wrongos = (1 - ratio) * total
            logger.debug(
                f"       Ratio: {ratio:.3}  "
                f"Wrongos: {wrongos:.5}  "
                f"Total: {total}   {col}"
            )
            if ratio < 0.9:
                if debug:
                    logger.error(f"{col} has low consistency: {ratio:.3}.")
                else:
                    raise AssertionError(
                        f"Harvesting of {col} is too inconsistent at {ratio:.3}."
                    )
        # add to a small df to be used in order to print out the ratio of
        # consistent records
        consistency = pd.concat(
            [
                consistency,
                pd.DataFrame(
                    {
                        "column": [col],
                        "consistent_ratio": [ratio],
                        "wrongos": [wrongos],
                        "total": [total],
                    }
                ),
            ],
            ignore_index=True,
        )
    mcs = consistency["consistent_ratio"].mean()
    logger.info(f"Average consistency of static {entity.value} values is {mcs:.2%}")

    # Apply standard PUDL data types to the new entity tables:
    pkg = Package.from_resource_ids()
    entity_res = pkg.get_resource(f"core_eia__entity_{entity.value}")
    entity_df = apply_pudl_dtypes(entity_df, group="eia").pipe(entity_res.encode)
    annual_res = pkg.get_resource(f"core_eia860__scd_{entity.value}")
    annual_df = apply_pudl_dtypes(annual_df, group="eia").pipe(annual_res.encode)

    if entity == EiaEntity.PLANTS:
        # Post-processing specific to the plants entity tables
        entity_df = _add_additional_epacems_plants(entity_df).pipe(_add_timezone)
        annual_df = fillna_balancing_authority_codes_via_names(annual_df).pipe(
            fix_balancing_authority_codes_with_state, plants_entity=entity_df
        )

    entity_df = entity_res.enforce_schema(entity_df)
    annual_df = annual_res.enforce_schema(annual_df)

    return entity_df, annual_df, col_dfs


@asset(
    ins={
        table_name: AssetIn()
        for table_name in [
            "_core_eia860__boiler_generator_assn",
            "_core_eia923__generation",
            "_core_eia860__generators",
            "_core_eia923__boiler_fuel",
        ]
    },
    config_schema={
        "debug": Field(
            bool,
            default_value=False,
            description=(
                "If True, debugging columns will be added to boiler_generator_assn."
            ),
        ),
    },
    required_resource_keys={"dataset_settings"},
    io_manager_key="pudl_io_manager",
)
def core_eia860__assn_boiler_generator(context, **clean_dfs) -> pd.DataFrame:
    """Creates a set of more complete boiler generator associations.

    Creates a unique ``unit_id_pudl`` for each collection of boilers and generators
    within a plant that have ever been associated with each other, based on the boiler
    generator associations reported in EIA860. Unfortunately, this information is not
    complete for years before 2014, as the gas turbine portion of combined cycle power
    plants in those earlier years were not reporting their fuel consumption, or
    existence as part of the plants.

    For years 2014 and on, EIA860 contains a ``unit_id_eia`` value, allowing the
    combined cycle plant compoents to be associated with each other. For many plants not
    listed in the reported boiler generator associations, it is nonetheless possible to
    associate boilers and generators on a one-to-one basis, as they use identical
    strings to describe the units.

    In the end, between the reported BGA table, the string matching, and the
    ``unit_id_eia`` values, it's possible to create a nearly complete mapping of the
    generation units, at least for 2014 and later.

    Args:
        clean_dfs: a dictionary of clean EIA dataframes that have passed through the
            early transform steps.

    Returns:
        A dataframe containing the boiler generator associations.

    Raises:
        AssertionError: If the boiler - generator association graphs are not bi-partite,
            meaning generators only connect to boilers, and boilers only connect to
            generators.
        AssertionError: If all boilers do not end up with the same unit_id each year.
        AssertionError: If all generators do not end up with the same unit_id each year.
    """
    debug = context.op_config["debug"]
    eia_settings = context.resources.dataset_settings.eia

    # Do some final data formatting and assign appropriate types:
    clean_dfs = {
        table_name: convert_cols_dtypes(df, data_source="eia").pipe(
            _restrict_years, eia_settings
        )
        for table_name, df in clean_dfs.items()
    }

    # compile and scrub all the parts
    logger.info("Inferring complete EIA boiler-generator associations.")
    logger.debug(f"{clean_dfs.keys()=}")

    # grab the core_eia923__monthly_generation table, group annually, generate a new tag
    gen_eia923 = clean_dfs["_core_eia923__generation"]
    gen_eia923 = (
        gen_eia923.set_index(pd.DatetimeIndex(gen_eia923.report_date))
        .groupby([pd.Grouper(freq="YS"), "plant_id_eia", "generator_id"])
        .net_generation_mwh.sum()
        .reset_index()
        .assign(missing_from_923=False)
    )

    # compile all of the generators
    gens = pd.merge(
        gen_eia923,
        clean_dfs["_core_eia860__generators"],
        on=["plant_id_eia", "report_date", "generator_id"],
        how="outer",
    )

    gens = gens[
        [
            "plant_id_eia",
            "report_date",
            "generator_id",
            "unit_id_eia",
            "net_generation_mwh",
            "missing_from_923",
        ]
    ].drop_duplicates()

    # create the beginning of a bga compilation w/ the generators as the
    # background
    bga_compiled_1 = pd.merge(
        gens,
        clean_dfs["_core_eia860__boiler_generator_assn"],
        on=["plant_id_eia", "generator_id", "report_date"],
        how="outer",
    )

    # Create a set of bga's that are linked, directly from bga8
    bga_assn = bga_compiled_1[bga_compiled_1["boiler_id"].notnull()].copy()
    bga_assn.loc[:, "bga_source"] = "eia860_org"

    # Create a set of bga's that were not linked directly through bga8
    bga_unassn = bga_compiled_1[bga_compiled_1["boiler_id"].isnull()].copy()
    bga_unassn = bga_unassn.drop(["boiler_id"], axis=1)

    # Side note: there are only 6 generators that appear in bga8 that don't
    # apear in gens9 or gens8 (must uncomment-out the og_tag creation above)
    # bga_compiled_1[bga_compiled_1['og_tag'].isnull()]

    bf_eia923 = clean_dfs["_core_eia923__boiler_fuel"].assign(
        total_heat_content_mmbtu=lambda x: x.fuel_consumed_units * x.fuel_mmbtu_per_unit
    )
    bf_eia923 = (
        bf_eia923.set_index(pd.DatetimeIndex(bf_eia923.report_date))
        .groupby([pd.Grouper(freq="YS"), "plant_id_eia", "boiler_id"])
        .agg({"total_heat_content_mmbtu": pudl.helpers.sum_na})
        .reset_index()
        .drop_duplicates(subset=["plant_id_eia", "report_date", "boiler_id"])
    )

    # Create a list of boilers that were not in bga8
    bf9_bga = bf_eia923.merge(
        bga_compiled_1,
        on=["plant_id_eia", "boiler_id", "report_date"],
        how="outer",
        indicator=True,
    )
    bf9_not_in_bga = bf9_bga[bf9_bga["_merge"] == "left_only"]
    bf9_not_in_bga = bf9_not_in_bga.drop(["_merge"], axis=1)

    # Match the unassociated generators with unassociated boilers
    # This method is assuming that some the strings of the generators and the
    # boilers are the same
    bga_unassn = bga_unassn.merge(
        bf9_not_in_bga[["plant_id_eia", "boiler_id", "report_date"]],
        how="left",
        left_on=["report_date", "plant_id_eia", "generator_id"],
        right_on=["report_date", "plant_id_eia", "boiler_id"],
    )
    bga_unassn["bga_source"] = np.where(
        bga_unassn.boiler_id.notnull(), "string_assn", pd.NA
    )

    bga_compiled_2 = pd.concat([bga_assn, bga_unassn]).fillna(
        {"missing_from_923": True}
    )

    # Connect the gens and boilers in units
    bga_compiled_units = bga_compiled_2.loc[bga_compiled_2["unit_id_eia"].notnull()]
    bga_gen_units = bga_compiled_units.drop(["boiler_id"], axis=1)
    bga_boil_units = bga_compiled_units[
        ["plant_id_eia", "report_date", "boiler_id", "unit_id_eia"]
    ].copy()
    bga_boil_units = bga_boil_units.dropna(subset=["boiler_id"])

    # merge the units with the boilers
    bga_unit_compilation = bga_gen_units.merge(
        bga_boil_units,
        how="outer",
        on=["plant_id_eia", "report_date", "unit_id_eia"],
        indicator=True,
    )
    # label the bga_source
    bga_unit_compilation.loc[
        bga_unit_compilation["bga_source"].isnull(), "bga_source"
    ] = "unit_connection"
    bga_unit_compilation = bga_unit_compilation.drop(["_merge"], axis=1)
    bga_non_units = bga_compiled_2[bga_compiled_2["unit_id_eia"].isnull()]

    # combine the unit compilation and the non units
    bga_compiled_3 = pd.concat([bga_non_units, bga_unit_compilation])

    bga_compiled_3 = bga_compiled_3[
        [
            "plant_id_eia",
            "report_date",
            "generator_id",
            "boiler_id",
            "unit_id_eia",
            "bga_source",
            "boiler_generator_assn_type_code",
            "steam_plant_type_code",
            "net_generation_mwh",
            "missing_from_923",
            "data_maturity",
        ]
    ]

    # label plants that have 'bad' generator records (generators that have MWhs
    # in gens9 but don't have connected boilers) create a df with just the bad
    # plants by searching for the 'bad' generators
    bad_plants = bga_compiled_3[
        (bga_compiled_3["boiler_id"].isnull())
        & (bga_compiled_3["net_generation_mwh"] > 0)
    ].drop_duplicates(subset=["plant_id_eia", "report_date"])
    bad_plants = bad_plants[["plant_id_eia", "report_date"]]

    # merge the 'bad' plants back into the larger frame
    bga_compiled_3 = bga_compiled_3.merge(
        bad_plants, how="outer", on=["plant_id_eia", "report_date"], indicator=True
    )

    # use the indicator to create labels
    bga_compiled_3["plant_w_bad_generator"] = np.where(
        bga_compiled_3["_merge"] == "both", True, False
    )
    # Note: At least one gen has reported MWh in 923, but could not be
    # programmatically mapped to a boiler

    # we don't need this one anymore
    bga_compiled_3 = bga_compiled_3.drop(["_merge"], axis=1)

    # create a label for generators that are unmapped but in 923
    bga_compiled_3["unmapped_but_in_923"] = np.where(
        (bga_compiled_3.boiler_id.isnull())
        & ~bga_compiled_3.missing_from_923
        & (bga_compiled_3.net_generation_mwh == 0),
        True,
        False,
    )

    # create a label for generators that are unmapped
    bga_compiled_3["unmapped"] = np.where(
        bga_compiled_3.boiler_id.isnull(), True, False
    )
    bga_out = bga_compiled_3.drop("net_generation_mwh", axis=1)
    bga_out.loc[bga_out.unit_id_eia.isnull(), "unit_id_eia"] = pd.NA

    bga_for_nx = bga_out[
        ["plant_id_eia", "report_date", "generator_id", "boiler_id", "unit_id_eia"]
    ]
    # If there's no boiler... there's no boiler-generator association
    bga_for_nx = bga_for_nx.dropna(subset=["boiler_id"]).drop_duplicates()

    # Need boiler & generator specific ID strings, or they look like
    # the same node to NX
    bga_for_nx["generators"] = (
        "p"
        + bga_for_nx.plant_id_eia.astype(int).astype(str)
        + "_g"
        + bga_for_nx.generator_id.astype(pd.StringDtype())
    )
    bga_for_nx["boilers"] = (
        "p"
        + bga_for_nx.plant_id_eia.astype(int).astype(str)
        + "_b"
        + bga_for_nx.boiler_id.astype(pd.StringDtype())
    )

    # dataframe to accumulate the unit_ids in
    bga_w_units = pd.DataFrame()
    # We want to start our unit_id counter anew for each plant:
    for pid in bga_for_nx.plant_id_eia.unique():
        bga_byplant = bga_for_nx[bga_for_nx.plant_id_eia == pid].sort_values(
            ["generators", "boilers"]
        )

        # Create a graph from the dataframe of boilers and generators. It's a
        # multi-graph, meaning the same nodes can be connected by more than one
        # edge -- this allows us to preserve multiple years worth of boiler
        # generator association information for later inspection if need be:
        bga_graph = nx.from_pandas_edgelist(
            bga_byplant,
            source="generators",
            target="boilers",
            edge_attr=True,
            create_using=nx.MultiGraph(),
        )

        # Each connected sub-graph is a generation unit:
        gen_units = [
            bga_graph.subgraph(c).copy() for c in nx.connected_components(bga_graph)
        ]

        # Assign a unit_id to each subgraph, and extract edges into a dataframe
        for unit_id, unit in zip(range(len(gen_units)), gen_units, strict=True):
            # All the boiler-generator association graphs should be bi-partite,
            # meaning generators only connect to boilers, and boilers only
            # connect to generators.
            if not nx.algorithms.bipartite.is_bipartite(unit):
                raise AssertionError(
                    f"Non-bipartite generation unit graph found."
                    f"plant_id_eia={pid}, unit_id_pudl={unit_id}."
                )
            nx.set_edge_attributes(unit, name="unit_id_pudl", values=unit_id + 1)
            new_unit_df = nx.to_pandas_edgelist(unit)
            bga_w_units = pd.concat([bga_w_units, new_unit_df])

    bga_w_units = bga_w_units.drop(["source", "target"], axis=1)

    # Check whether the PUDL unit_id values we've inferred conflict with
    # the unit_id_eia values that were reported to EIA. Are there any PUDL
    # unit_id values that have more than 1 EIA unit_id_eia within them?
    bga_unit_id_eia_counts = (
        bga_w_units.groupby(["plant_id_eia", "unit_id_pudl"])["unit_id_eia"]
        .nunique()
        .to_frame()
        .reset_index()
    )
    bga_unit_id_eia_counts = bga_unit_id_eia_counts.rename(
        columns={"unit_id_eia": "unit_id_eia_count"}
    )
    bga_unit_id_eia_counts = pd.merge(
        bga_w_units, bga_unit_id_eia_counts, on=["plant_id_eia", "unit_id_pudl"]
    )
    too_many_codes = bga_unit_id_eia_counts[
        bga_unit_id_eia_counts.unit_id_eia_count > 1
    ]
    too_many_codes = (
        too_many_codes[too_many_codes.unit_id_eia.notna()]
        .groupby(["plant_id_eia", "unit_id_pudl"])["unit_id_eia"]
        .unique()
    )
    for row in too_many_codes.items():
        logger.warning(
            f"Multiple EIA unit codes:"
            f"plant_id_eia={row[0][0]}, "
            f"unit_id_pudl={row[0][1]}, "
            f"unit_id_eia={row[1]}"
        )
    bga_w_units = bga_w_units.drop("unit_id_eia", axis=1)

    # These assertions test that all boilers and generators ended up in the
    # same unit_id across all the years of reporting:
    pgu_gb = bga_w_units.groupby(["plant_id_eia", "generator_id"])["unit_id_pudl"]
    if pgu_gb.nunique().gt(1).any():
        logger.error("Inconsistent inter-annual plant-generator-units!")
    pbu_gb = bga_w_units.groupby(["plant_id_eia", "boiler_id"])["unit_id_pudl"]
    if pbu_gb.nunique().gt(1).any():
        logger.error("Inconsistent inter-annual plant-boiler-units!")

    bga_w_units = (
        bga_w_units.drop("report_date", axis=1)
        .loc[:, ["plant_id_eia", "unit_id_pudl", "generator_id", "boiler_id"]]
        .drop_duplicates()
    )

    bga_out = pd.merge(
        left=bga_out,
        right=bga_w_units,
        how="left",
        on=["plant_id_eia", "generator_id", "boiler_id"],
    ).astype({"unit_id_pudl": pd.Int64Dtype()})

    # If we're NOT debugging, drop additional forensic information and bad BGAs
    if not debug:
        bga_out = (
            bga_out[
                ~bga_out.missing_from_923
                & ~bga_out.plant_w_bad_generator
                & ~bga_out.unmapped_but_in_923
                & ~bga_out.unmapped
            ]
            .drop(
                [
                    "missing_from_923",
                    "plant_w_bad_generator",
                    "unmapped_but_in_923",
                    "unmapped",
                ],
                axis=1,
            )
            .drop_duplicates(
                subset=["report_date", "plant_id_eia", "boiler_id", "generator_id"]
            )
        )

    bga_out = apply_pudl_dtypes(bga_out, group="eia")
    return bga_out


def _restrict_years(
    df: pd.DataFrame,
    eia_settings: EiaSettings | None = None,
) -> pd.DataFrame:
    """Restricts eia years for boiler generator association."""
    if eia_settings is None:
        eia_settings = EiaSettings()

    bga_years = set(eia_settings.eia860.years) & set(eia_settings.eia923.years)
    df = df[df.report_date.dt.year.isin(bga_years)]
    return df


def map_balancing_authority_names_to_codes(df: pd.DataFrame) -> pd.DataFrame:
    """Build a map of the BA names to their most frequently associated BA codes.

    We know there are some inconsistent pairings of codes and names so we grab the most
    consistently reported combo, making the assumption that the most consistent pairing
    is most likely to be the correct.

    Args:
        df: a data table with columns ``balancing_authority_code_eia`` and
            ``balancing_authority_name_eia``

    Returns:
        a table with a unique index of ``balancing_authority_name_eia`` and a column of
        ``balancing_authority_code``.
    """
    return (
        # count the unquie combos of BA code and name's.
        df.assign(count=1)
        .groupby(
            by=["balancing_authority_name_eia", "balancing_authority_code_eia"],
            observed=True,
        )[["count"]]
        .count()
        .reset_index()
        # then sort so the most common is at the top.
        .sort_values(by=["count"], ascending=False)
        # then drop duplicates on the BA name
        .drop_duplicates(["balancing_authority_name_eia"])
        .set_index("balancing_authority_name_eia")
        .drop(columns=["count"])
    )


def fillna_balancing_authority_codes_via_names(df: pd.DataFrame) -> pd.DataFrame:
    """Fill null balancing authority (BA) codes via a map of the BA names to codes.

    There are a handful of missing ``balancing_authority_code_eia``'s that are easy to
    map given the balancing_authority_name_eia. This function fills in null BA codes
    using the BA names. The map ofo the BA names to codes is generated via
    :func:`map_balancing_authority_names_to_codes`.

    Args:
        df: a data table with columns ``balancing_authority_code_eia`` and
            ``balancing_authority_name_eia``
    """
    pre_len = len(df[df.balancing_authority_code_eia.notnull()])

    # Identify the most common mapping from a BA name to a BA code:
    ba_name_to_code_map = map_balancing_authority_names_to_codes(df)

    null_ba_code_mask = (
        df.balancing_authority_code_eia.isnull()
        & df.balancing_authority_name_eia.notnull()
        & df.balancing_authority_name_eia.isin(ba_name_to_code_map.index)
    )
    # For each row with a missing BA code, identify the likely code based on its
    # associated BA name. Here the argument to map() is a Series containing
    # balancing_authority_code that's indexed by balancing_authority_name.
    ba_codes = df.loc[null_ba_code_mask, "balancing_authority_name_eia"].map(
        ba_name_to_code_map.balancing_authority_code_eia
    )
    # Fill in the null BA codes
    df.loc[null_ba_code_mask, "balancing_authority_code_eia"] = ba_codes

    post_len = len(df[df.balancing_authority_code_eia.notnull()])
    logger.info(f"filled {post_len - pre_len} balancing authority codes using names.")
    return df


def fix_balancing_authority_codes_with_state(
    plants: pd.DataFrame, plants_entity: pd.DataFrame
) -> pd.DataFrame:
    """Fix selective balancing_authority_code_eia's based on states.

    There are some known errors in the ``balancing_authority_code_eia`` column that we
    can identify and fix based on the state where the plant is located. Where we update
    the ``balancing_authority_code_eia`` column, we also update the
    ``balancing_authority_name_eia`` column using the name generated by
    :func:`map_balancing_authority_names_to_codes`.

    This function should only be applied post-:func:`harvest_entity_tables`. The
    ``state`` column is a "static" entity column so the first step in this function is
    merging the static and annually varying plants together. Then we fix known errors in
    the BA codes:

    * reported PACE, but state is OR or CA, code should be PACW
    * reported PACW, but state is UT, code should be PACE

    Args:
        plants: annually harvested plant table with columns: ``plant_id_eia``,
            ``report_date`` and ``balancing_authority_code_eia``.
        plants_entity: static harvested plant table with columns: ``plant_id_eia`` and
            ``state``.

    Returns:
        plants table that has the same set of columns and rows, with cleaned
        ``balancing_authority_code_eia`` column and an updated corresponding
        ``balancing_authority_name_eia`` column.
    """
    # Identify the most common mapping from a BA name to a BA code:
    ba_name_to_code_map = map_balancing_authority_names_to_codes(plants)
    ba_name_to_code_map = ba_name_to_code_map.reset_index()

    # Prior to 2013, there are no BA codes or names. Running a pre-2013 subset of data
    # through the transform will thus return an empty ba_name_to_code_map.
    if (
        not ba_name_to_code_map.empty
        and plants.balancing_authority_code_eia.isin(["PACW", "PACE"]).any()
    ):
        logger.info("Spot fixing incorrect PACW/PACE BA codes and names.")

        plants = plants.merge(
            plants_entity[["plant_id_eia", "state"]],  # only merge in state, drop later
            on=["plant_id_eia"],
            how="left",
            validate="m:1",
        )
        BACodeFix = namedtuple(
            "BACodeFix", ["ba_code_found", "ba_code_fix", "ba_name_fix", "states"]
        )
        fixes = [
            BACodeFix(
                "PACE",
                "PACW",
                ba_name_to_code_map.loc[
                    ba_name_to_code_map.balancing_authority_code_eia == "PACW",
                    "balancing_authority_name_eia",
                ].tolist()[0],
                ["OR", "CA"],
            ),
            BACodeFix(
                "PACW",
                "PACE",
                ba_name_to_code_map.loc[
                    ba_name_to_code_map.balancing_authority_code_eia == "PACE",
                    "balancing_authority_name_eia",
                ].tolist()[0],
                ["UT"],
            ),
        ]
        for fix in fixes:
            plants.loc[
                (plants.balancing_authority_code_eia == fix.ba_code_found)
                & (plants.state.isin(fix.states)),
                ["balancing_authority_code_eia", "balancing_authority_name_eia"],
            ] = [fix.ba_code_fix, fix.ba_name_fix]
        plants = plants.drop(columns=["state"])

    return plants


def harvested_entity_asset_factory(
    entity: EiaEntity, io_manager_key: str | None = None
) -> AssetsDefinition:
    """Create an asset definition for the harvested entity tables."""
    harvestable_assets = (
        "_core_eia923__boiler_fuel",
        "_core_eia860__boiler_generator_assn",
        "_core_eia860__boilers",
        "_core_eia923__coalmine",
        "_core_eia923__fuel_receipts_costs",
        "_core_eia923__generation",
        "_core_eia923__generation_fuel",
        "_core_eia923__generation_fuel_nuclear",
        "_core_eia860__generators",
        "_core_eia860__generators_energy_storage",
        "_core_eia860__generators_wind",
        "_core_eia860__generators_solar",
        "_core_eia860__ownership",
        "_core_eia860__plants",
        "_core_eia860__utilities",
        "_core_eia860__emissions_control_equipment",
        "_core_eia860__boiler_emissions_control_equipment_assn",
        "_core_eia860__boiler_cooling",
        "_core_eia860__boiler_stack_flue",
    )

    @multi_asset(
        ins={table_name: AssetIn() for table_name in harvestable_assets},
        outs={
            f"core_eia__entity_{entity.value}": AssetOut(io_manager_key=io_manager_key),
            f"core_eia860__scd_{entity.value}": AssetOut(io_manager_key=io_manager_key),
        },
        config_schema={
            "debug": Field(
                bool,
                default_value=False,
                description=(
                    "If True, allow inconsistent values in harvested columns and "
                    "produce additional debugging output."
                ),
            ),
        },
        required_resource_keys={"dataset_settings"},
        name=f"harvested_{entity.value}_eia",
    )
    def harvested_entity(context, **clean_dfs):
        """Harvesting IDs & consistent static attributes for EIA entity."""
        logger.info(f"Harvesting IDs & consistent static attributes for EIA {entity}")
        eia_settings = context.resources.dataset_settings.eia
        debug = context.op_config["debug"]

        entity_df, annual_df, _col_dfs = harvest_entity_tables(
            entity, clean_dfs, debug=debug, eia_settings=eia_settings
        )

        return (
            Output(output_name=f"core_eia__entity_{entity.value}", value=entity_df),
            Output(output_name=f"core_eia860__scd_{entity.value}", value=annual_df),
        )

    return harvested_entity


harvested_entities = [
    harvested_entity_asset_factory(entity, io_manager_key="pudl_io_manager")
    for entity in EiaEntity
]


def finished_eia_asset_factory(
    table_name: str, _core_table_name: str, io_manager_key: str | None = None
) -> AssetsDefinition:
    """An asset factory for finished EIA tables.

    Args:
        table_name: the name of the harvest table.
        _core_table_name: the name of the unharvested input table
        io_manager_key: the name of the IO Manager of the final asset.

    Returns:
        A harvest EIA asset.
    """

    @asset(
        ins={_core_table_name: AssetIn()},
        name=table_name,
        io_manager_key=io_manager_key,
    )
    def finished_eia_asset(**kwargs) -> pd.DataFrame:
        """Enforce PUDL DB schema on a cleaned EIA dataframe."""
        df = convert_cols_dtypes(kwargs[_core_table_name], data_source="eia")
        res = Package.from_resource_ids().get_resource(table_name)
        return res.enforce_schema(df)

    return finished_eia_asset


finished_eia_assets = [
    finished_eia_asset_factory(
        table_name, _core_table_name, io_manager_key="pudl_io_manager"
    )
    for table_name, _core_table_name in {
        "core_eia923__monthly_boiler_fuel": "_core_eia923__boiler_fuel",
        "core_eia923__entity_coalmine": "_core_eia923__coalmine",
        "core_eia923__monthly_fuel_receipts_costs": "_core_eia923__fuel_receipts_costs",
        "core_eia923__monthly_generation": "_core_eia923__generation",
        "core_eia923__monthly_generation_fuel": "_core_eia923__generation_fuel",
        "core_eia923__monthly_generation_fuel_nuclear": "_core_eia923__generation_fuel_nuclear",
        "core_eia860__scd_ownership": "_core_eia860__ownership",
        "core_eia860__scd_emissions_control_equipment": "_core_eia860__emissions_control_equipment",
        "core_eia860__assn_yearly_boiler_emissions_control_equipment": "_core_eia860__boiler_emissions_control_equipment_assn",
        "core_eia860__assn_boiler_cooling": "_core_eia860__boiler_cooling",
        "core_eia860__assn_boiler_stack_flue": "_core_eia860__boiler_stack_flue",
<<<<<<< HEAD
        "core_eia860__yearly_generators_wind": "_core_eia860__generators_wind",
        "core_eia860__yearly_generators_energy_storage": "_core_eia860__generators_energy_storage",
=======
        "core_eia860__scd_generators_wind": "_core_eia860__generators_wind",
        "core_eia860__scd_generators_solar": "_core_eia860__generators_solar",
>>>>>>> 6b93e1ab
    }.items()
]<|MERGE_RESOLUTION|>--- conflicted
+++ resolved
@@ -1340,12 +1340,8 @@
         "core_eia860__assn_yearly_boiler_emissions_control_equipment": "_core_eia860__boiler_emissions_control_equipment_assn",
         "core_eia860__assn_boiler_cooling": "_core_eia860__boiler_cooling",
         "core_eia860__assn_boiler_stack_flue": "_core_eia860__boiler_stack_flue",
-<<<<<<< HEAD
-        "core_eia860__yearly_generators_wind": "_core_eia860__generators_wind",
-        "core_eia860__yearly_generators_energy_storage": "_core_eia860__generators_energy_storage",
-=======
         "core_eia860__scd_generators_wind": "_core_eia860__generators_wind",
         "core_eia860__scd_generators_solar": "_core_eia860__generators_solar",
->>>>>>> 6b93e1ab
+        "core_eia860__yearly_generators_energy_storage": "_core_eia860__generators_energy_storage",
     }.items()
 ]