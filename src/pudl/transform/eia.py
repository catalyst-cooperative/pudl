"""Code for transforming EIA data that pertains to more than one EIA Form.

This module helps normalize EIA datasets and infers additonal connections
between EIA entities (i.e. utilities, plants, units, generators...). This
includes:

- compiling a master list of plant, utility, boiler, and generator IDs that
  appear in any of the EIA 860 or 923 tables.
- inferring more complete boiler-generator associations.
- differentiating between static and time varying attributes associated with
  the EIA entities, storing the static fields with the entity table, and the
  variable fields in an annual table.

The boiler generator association inferrence (bga) takes the associations
provided by the EIA 860, and expands on it using several methods which can be
found in :func:`pudl.transform.eia._boiler_generator_assn`.
"""
import importlib.resources
from collections import namedtuple
from enum import StrEnum, auto

import networkx as nx
import numpy as np
import pandas as pd
import timezonefinder
from dagster import (
    AssetIn,
    AssetOut,
    AssetsDefinition,
    Field,
    Output,
    asset,
    multi_asset,
)

import pudl
from pudl.helpers import convert_cols_dtypes
from pudl.metadata.classes import Package
from pudl.metadata.enums import APPROXIMATE_TIMEZONES
from pudl.metadata.fields import apply_pudl_dtypes, get_pudl_dtypes
from pudl.metadata.resources import ENTITIES
from pudl.settings import EiaSettings

logger = pudl.logging_helpers.get_logger(__name__)

TZ_FINDER = timezonefinder.TimezoneFinder()
"""A global TimezoneFinder to cache geographies in memory for faster access."""


class EiaEntity(StrEnum):
    """Enum for the different types of EIA entities."""

    PLANTS = auto()
    UTILITIES = auto()
    BOILERS = auto()
    GENERATORS = auto()


def find_timezone(*, lng=None, lat=None, state=None, strict=True):
    """Find the timezone associated with the a specified input location.

    Note that this function requires named arguments. The names are lng, lat,
    and state.  lng and lat must be provided, but they may be NA. state isn't
    required, and isn't used unless lng/lat are NA or timezonefinder can't find
    a corresponding timezone.

    Timezones based on states are imprecise, so it's far better to use lng/lat
    if possible. If `strict` is True, state will not be used.
    More on state-to-timezone conversion here:
    https://en.wikipedia.org/wiki/List_of_time_offsets_by_U.S._state_and_territory

    Args:
        lng (int or float in [-180,180]): Longitude, in decimal degrees
        lat (int or float in [-90, 90]): Latitude, in decimal degrees
        state (str): Abbreviation for US state or Canadian province
        strict (bool): Raise an error if no timezone is found?

    Returns:
        str: The timezone (as an IANA string) for that location.

    Todo:
        Update docstring.
    """
    try:
        tz = TZ_FINDER.timezone_at(lng=lng, lat=lat)
        if tz is None:  # Try harder
            # Could change the search radius as well
            tz = TZ_FINDER.closest_timezone_at(lng=lng, lat=lat)
    # For some reason w/ Python 3.6 we get a ValueError here, but with
    # Python 3.7 we get an OverflowError...
    except (OverflowError, ValueError):
        # If we're being strict, only use lng/lat, not state
        if strict:
            raise ValueError(
                f"Can't find timezone for: lng={lng}, lat={lat}, state={state}"
            )
        tz = APPROXIMATE_TIMEZONES.get(state, None)
    return tz


def occurrence_consistency(
    entity_idx: list[str],
    compiled_df: pd.DataFrame,
    col: str,
    cols_to_consit: list[str],
    strictness: float = 0.7,
) -> pd.DataFrame:
    """Find the occurence of entities & the consistency of records.

    We need to determine how consistent a reported value is in the records
    across all of the years or tables that the value is being reported, so we
    want to compile two key numbers: the number of occurances of the entity and
    the number of occurances of each reported record for each entity. With that
    information we can determine if the reported records are strict enough.

    Args:
        entity_idx: a list of the id(s) for the entity. Ex: for a plant
            entity, the entity_idx is ['plant_id_eia']. For a generator entity,
            the entity_idx is ['plant_id_eia', 'generator_id'].
        compiled_df: a dataframe with every instance of the
            column we are trying to harvest.
        col: the column name of the column we are trying to harvest.
        cols_to_consit: a list of the columns to determine consistency.
            This either the [entity_id] or the [entity_id, 'report_date'],
            depending on whether the entity is static or annual.
        strictness: How consistent do you want the column records to
            be? The default setting is .7 (so 70% of the records need to be
            consistent in order to accept harvesting the record).

    Returns:
        A transformed version of compiled_df with NaNs removed and with new columns with
        information about the consistency of the reported values.
    """
    # select only the colums you want and drop the NaNs
    # we want to drop the NaNs because
    col_df = compiled_df[entity_idx + ["report_date", col]].copy()
    if get_pudl_dtypes(group="eia")[col] == "string":
        nan_str_mask = (col_df[col] == "nan").fillna(False)
        col_df.loc[nan_str_mask, col] = pd.NA
    col_df = col_df.dropna()

    if len(col_df) == 0:
        col_df[f"{col}_is_consistent"] = pd.NA
        col_df[f"{col}_consistent_rate"] = pd.NA
        col_df["entity_occurences"] = pd.NA
        return col_df
    # determine how many times each entity occurs in col_df
    occur = (
        col_df.assign(entity_occurences=1)
        .groupby(by=cols_to_consit, observed=True)[["entity_occurences"]]
        .count()
        .reset_index()
    )

    # add the occurances into the main dataframe
    col_df = col_df.merge(occur, on=cols_to_consit)

    # determine how many instances of each of the records in col exist
    consist_df = (
        col_df.assign(record_occurences=1)
        .groupby(by=cols_to_consit + [col], observed=True)[["record_occurences"]]
        .count()
        .reset_index()
    )
    # now in col_df we have # of times an entity occurred accross the tables
    # and we are going to merge in the # of times each value occured for each
    # entity record. When we merge the consistency in with the occurances, we
    # can determine if the records are more than 70% consistent across the
    # occurances of the entities.
    col_df = col_df.merge(consist_df, how="outer")
    # change all of the fully consistent records to True
    col_df[f"{col}_consistent_rate"] = (
        col_df["record_occurences"] / col_df["entity_occurences"]
    )
    col_df[f"{col}_is_consistent"] = col_df[f"{col}_consistent_rate"] > strictness
    col_df = col_df.sort_values(f"{col}_consistent_rate")
    return col_df


def _lat_long(
    dirty_df, clean_df, entity_id_df, entity_idx, col, cols_to_consit, round_to=2
):
    """Harvests more complete lat/long in special cases.

    For all of the entities were there is not a consistent enough reported
    record for latitude and longitude, this function reduces the precision of
    the reported lat/long by rounding down the reported records in order to get
    more complete set of consistent records.

    Args:
        dirty_df (pandas.DataFrame): a dataframe with entity records that have
            inconsistently reported lat/long.
        clean_df (pandas.DataFrame): a dataframe with entity records that have
            consistently reported lat/long.
        entity_id_df (pandas.DataFrame): a dataframe with a complete set of
            possible entity ids
        entity_idx (list): a list of the id(s) for the entity. Ex: for a plant
            entity, the entity_idx is ['plant_id_eia']. For a generator entity,
            the entity_idx is ['plant_id_eia', 'generator_id'].
        col (string): the column name of the column we are trying to harvest.
        cols_to_consit (list): a list of the columns to determine consistency.
            This either the [entity_id] or the [entity_id, 'report_date'],
            depending on whether the entity is static or annual.
        round_to (integer): This is the number of decimals places we want to
            preserve while rounding down.

    Returns:
        pandas.DataFrame: a dataframe with all of the entity ids. some will
        have harvested records from the clean_df. some will have harvested
        records that were found after rounding. some will have NaNs if no
        consistently reported records were found.
    """
    # grab the dirty plant records, round and get a new consistency
    ll_df = dirty_df.round(decimals={col: round_to})
    logger.debug(f"Dirty {col} records: {len(ll_df)}")
    ll_df["table"] = "special_case"
    ll_df = occurrence_consistency(entity_idx, ll_df, col, cols_to_consit)
    # grab the clean plants
    ll_clean_df = clean_df.dropna()
    # find the new clean plant records by selecting the True consistent records
    ll_df = ll_df[ll_df[f"{col}_is_consistent"]].drop_duplicates(subset=entity_idx)
    logger.debug(f"Clean {col} records: {len(ll_df)}")
    # add the newly cleaned records
    ll_clean_df = pd.concat([ll_clean_df, ll_df])
    # merge onto the plants df w/ all plant ids
    ll_clean_df = entity_id_df.merge(ll_clean_df, how="outer")
    return ll_clean_df


def _add_timezone(plants_entity: pd.DataFrame) -> pd.DataFrame:
    """Add plant IANA timezone based on lat/lon or state if lat/lon is unavailable.

    Args:
        plants_entity: Plant entity table, including columns named "latitude",
            "longitude", and optionally "state"

    Returns:
        A DataFrame containing the same table, with a "timezone" column added.
        Timezone may be missing if lat / lon is missing or invalid.
    """
    plants_entity["timezone"] = plants_entity.apply(
        lambda row: find_timezone(
            lng=row["longitude"], lat=row["latitude"], state=row["state"], strict=False
        ),
        axis=1,
    )
    return plants_entity


def _add_additional_epacems_plants(plants_entity: pd.DataFrame) -> pd.DataFrame:
    """Adds the info for plants that have IDs in the CEMS data but not EIA data.

    The columns loaded are plant_id_eia, plant_name, state, latitude, and
    longitude. Note that a side effect will be resetting the index on
    plants_entity, if onecexists. If that's a problem, modify the code below.

    Note that some of these plants disappear from the CEMS before the
    earliest EIA data PUDL processes, so if PUDL eventually ingests older
    data, these may be redundant.

    The set of additional plants is every plant that appears in the hourly CEMS
    data (1995-2017) that never appears in the EIA 923 or 860 data (2009-2017
    for EIA 923, 2011-2017 for EIA 860).

    Args:
        plants_entity: The plant entity table to which we will append additional plants.

    Returns:
        The same plants_entity table, with the addition of some missing EPA CEMS plants.
    """
    # Add the plant IDs that are missing and update the values for the others
    # The data we're reading is a CSV in pudl/metadata/
    # SQL would call this whole process an upsert
    # See also: https://github.com/pandas-dev/pandas/issues/22812
    cems_df = pd.read_csv(
        importlib.resources.files("pudl.package_data.epacems")
        / "additional_epacems_plants.csv",
        index_col=["plant_id_eia"],
        usecols=["plant_id_eia", "plant_name_eia", "state", "latitude", "longitude"],
    )
    plants_entity = plants_entity.set_index("plant_id_eia")
    cems_unmatched = cems_df.loc[~cems_df.index.isin(plants_entity.index)]
    # update will replace columns and index values that add rows or affect
    # non-matching columns. It also requires an index, so we set and reset the
    # index as necessary. Also, it only works in-place, so we can't chain.
    plants_entity.update(cems_df, overwrite=True)
    return pd.concat([plants_entity, cems_unmatched]).reset_index()


def _compile_all_entity_records(
    entity: EiaEntity, clean_dfs: dict[str, pd.DataFrame]
) -> pd.DataFrame:
    """Compile all of the entity records from each table they appear in.

    Comb through each of the dataframes in clean_dfs to pull out every instance of the
    entity id.
    """
    # we know these columns must be in the dfs
    id_cols = ENTITIES[entity.value]["id_cols"]
    static_cols = ENTITIES[entity.value]["static_cols"]
    annual_cols = ENTITIES[entity.value]["annual_cols"]
    # A dictionary of columns representing additional data to be harvested,
    # whose names should map to an ID, static, or annual column name.
    map_cols_dict = (
        ENTITIES[entity.value]["map_cols_dict"]
        if "map_cols_dict" in ENTITIES[entity.value]
        else None
    )
    base_cols = id_cols + ["report_date"]

    # empty list for dfs to be added to for each table below
    dfs = []
    # for each df in the dict of transformed dfs
    for table_name, transformed_df in clean_dfs.items():
        # inside of main() we are going to be adding items into
        # clean_dfs with the name 'annual'. We don't want to harvest
        # from our newly harvested tables.
<<<<<<< HEAD
        if "annual" not in table_name:
            # if the df contains the desired columns the grab those columns
            if set(base_cols).issubset(transformed_df.columns):
                logger.debug(f"        {table_name}...")
                # create a copy of the df to muck with
                df = transformed_df.copy()
                cols = []
                # check whether the columns are in the specific table
                for column in static_cols + annual_cols:
                    if column in df.columns:
                        cols.append(column)
                df = df[(base_cols + cols)]
                df = df.dropna(subset=id_cols)
                # add a column with the table name so we know its origin
                df["table"] = table_name
                dfs.append(df)
            # now handle mapped columns
            if map_cols_dict:
                map_cols = [
                    col
                    for col in (list(map_cols_dict.keys()) + ["report_date"])
                    if col in transformed_df.columns
                ]
                df = transformed_df[map_cols].copy()
                df = df.rename(columns=map_cols_dict, errors="ignore")
                if set(base_cols).issubset(df.columns):
                    logger.debug(f"        mapped columns from {table_name}...")
                    cols = []
                    # check whether the columns are in the specific table
                    for column in static_cols + annual_cols:
                        if column in df.columns:
                            cols.append(column)
                    df = df[(base_cols + cols)]
                    df = df.dropna(subset=id_cols)
                    # add a column with the table name so we know its origin
                    df["table"] = table_name
                    dfs.append(df)

    # add those records to the compilation
=======
        # if the df contains the desired columns the grab those columns
        if "annual" not in table_name and set(base_cols).issubset(
            transformed_df.columns
        ):
            logger.debug(f"        {table_name}...")
            # create a copy of the df to muck with
            df = transformed_df.copy()
            # we know these columns must be in the dfs
            cols = []
            # check whether the columns are in the specific table
            for column in static_cols + annual_cols:
                if column in df.columns:
                    cols.append(column)
            df = df[(base_cols + cols)]
            df = df.dropna(subset=id_cols)
            # add a column with the table name so we know its origin
            df["table"] = table_name
            dfs.append(df)

    # add those records to the compliation
>>>>>>> da51425a
    compiled_df = pd.concat(dfs, axis=0, ignore_index=True, sort=True)
    # strip the month and day from the date so we can have annual records
    compiled_df["report_date"] = compiled_df["report_date"].dt.year
    # convert the year back into a date_time object
    year = compiled_df["report_date"]
    compiled_df["report_date"] = pd.to_datetime({"year": year, "month": 1, "day": 1})

    logger.debug("    Casting harvested IDs to correct data types")
    # most columns become objects (ack!), so assign types
    compiled_df = apply_pudl_dtypes(compiled_df, group="eia")
    # encode the compiled options!
    compiled_df = (
        pudl.metadata.classes.Package.from_resource_ids()
        .get_resource(f"{entity.value}_eia860")
        .encode(compiled_df)
    )
    return compiled_df


def _manage_strictness(col: str, eia860m: bool) -> float:
    """Manage the strictness level for each column.

    Args:
        col: name of column
        eia860m: if True, ETL is attempting to include year-to-date EIA 860M data.
    """
    strictness_default = 0.7
    # the longitude column is very different in the ytd 860M data (it appears
    # to have an additional decimal point) bc it shows up in the generator
    # table but it is a plant level data point, it mucks up the consistency
    strictness_cols = {
        "plant_name_eia": 0,
        "utility_name_eia": 0,
        "longitude": 0 if eia860m else 0.7,
        "prime_mover_code": 0,
    }
    return strictness_cols.get(col, strictness_default)


def harvest_entity_tables(  # noqa: C901
    entity: EiaEntity,
    clean_dfs: dict[str, pd.DataFrame],
    eia_settings: EiaSettings,
    debug: bool = False,
) -> tuple:
    """Compile consistent records for various entities.

    For each entity(plants, generators, boilers, utilties), this function
    finds all the harvestable columns from any table that they show up
    in. It then determines how consistent the records are and keeps the values
    that are mostly consistent. It compiles those consistent records into
    one normalized table.

    There are a few things to note here. First being that we are not expecting
    the outcome here to be perfect! We choose to pull the most consistent
    record as reported across all the EIA tables and years, but we also
    required a "strictness" level of 70% (this is currently a hard coded
    argument for :func:`occurrence_consistency`). That means at least 70% of the
    records must be the same for us to use that value. So if values for an
    entity haven't been reported 70% consistently, then it will show up as a
    null value. We built in the ability to add special cases for columns where
    we want to apply a different method to, but the only ones we added was for
    latitude and longitude because they are by far the dirtiest.

    We have determined which columns should be considered "static" or "annual".
    These can be found in constants in the `entities` dictionary. Static means
    That is should not change over time. Annual means there is annual
    variablity. This distinction was made in part by testing the consistency
    and in part by an understanding of how the entities and columns relate in
    the real world.

    Args:
        entity: One of: plants, generators, boilers, or utilties
        clean_dfs: A dictionary of table names (keys) and clean dfs (values).
        eia860m: if True, the etl run is attempting to include year-to-date updated from
            EIA 860M.
        debug: if True, log when columns are inconsistent, but don't raise an error.

    Returns:
        entity_df (the harvested entity table), annual_df (the annual entity table),
        col_dfs (a dictionary of dataframes, one per harvested column, with information)
        about their consistency and the values which were harvested)

    Raises:
        AssertionError: If the consistency of any record value is <90% (when
        debug=False)

    Todo:
        * Return to role of debug.
        * Determine what to do with null records
        * Determine how to treat mostly static records
    """
    # Do some final cleanup and assign appropriate types:
    clean_dfs = {
        name: convert_cols_dtypes(df, data_source="eia")
        for name, df in clean_dfs.items()
    }

    if entity == EiaEntity.UTILITIES:
        # Remove location columns that are associated with plants, not utilities:
        for table, df in clean_dfs.items():
            if "plant_id_eia" in df.columns:
                plant_location_cols = [
                    "street_address",
                    "city",
                    "state",
                    "zip_code",
                ]
                logger.info(f"Removing {plant_location_cols} from {table} table.")
                clean_dfs[table] = df.drop(columns=plant_location_cols, errors="ignore")

    # we know these columns must be in the dfs
    id_cols = ENTITIES[entity.value]["id_cols"]
    static_cols = ENTITIES[entity.value]["static_cols"]
    annual_cols = ENTITIES[entity.value]["annual_cols"]

    logger.debug("    compiling plants for entity tables from:")

    compiled_df = _compile_all_entity_records(entity, clean_dfs)

    # compile annual ids
    annual_id_df = compiled_df[["report_date"] + id_cols].copy().drop_duplicates()
    annual_id_df = annual_id_df.sort_values(["report_date"] + id_cols, ascending=False)

    # create the annual and entity dfs
    entity_id_df = annual_id_df.drop(["report_date"], axis=1).drop_duplicates(
        subset=id_cols
    )

    entity_df = entity_id_df.copy()
    annual_df = annual_id_df.copy()
    special_case_cols = {"latitude": [_lat_long, 1], "longitude": [_lat_long, 1]}
    consistency = pd.DataFrame(
        columns=["column", "consistent_ratio", "wrongos", "total"]
    )
    col_dfs = {}
    # determine how many times each of the columns occur
    for col in static_cols + annual_cols:
        if col in annual_cols:
            cols_to_consit = id_cols + ["report_date"]
        if col in static_cols:
            cols_to_consit = id_cols

        strictness = _manage_strictness(col, eia_settings.eia860.eia860m)
        col_df = occurrence_consistency(
            id_cols, compiled_df, col, cols_to_consit, strictness=strictness
        )

        # pull the correct values out of the df and merge w/ the plant ids
        col_correct_df = col_df[col_df[f"{col}_is_consistent"]].drop_duplicates(
            subset=(cols_to_consit + [f"{col}_is_consistent"])
        )

        # we need this to be an empty df w/ columns bc we are going to use it
        if col_correct_df.empty:
            col_correct_df = pd.DataFrame(columns=col_df.columns)

        if col in static_cols:
            clean_df = entity_id_df.merge(col_correct_df, on=id_cols, how="left")
            clean_df = clean_df[id_cols + [col]]
            entity_df = entity_df.merge(clean_df, on=id_cols)

        if col in annual_cols:
            clean_df = annual_id_df.merge(
                col_correct_df, on=(id_cols + ["report_date"]), how="left"
            )
            clean_df = clean_df[id_cols + ["report_date", col]]
            annual_df = annual_df.merge(clean_df, on=(id_cols + ["report_date"]))

        # get the still dirty records by using the cleaned ids w/null values
        # we need the plants that have no 'correct' value so
        # we can't just use the col_df records when the consistency is not True
        dirty_df = col_df.merge(clean_df[clean_df[col].isnull()][id_cols])

        if col in special_case_cols:
            clean_df = special_case_cols[col][0](
                dirty_df,
                clean_df,
                entity_id_df,
                id_cols,
                col,
                cols_to_consit,
                special_case_cols[col][1],
            )

        if debug:
            col_dfs[col] = col_df
        # this next section is used to print and test whether the harvested
        # records are consistent enough
        total = len(col_df.drop_duplicates(subset=cols_to_consit))
        # if the total is 0, the ratio will error, so assign null values.
        if total == 0:
            ratio = np.NaN
            wrongos = np.NaN
            logger.debug(f"       Zero records found for {col}")
        if total > 0:
            ratio = (
                len(
                    col_df[(col_df[f"{col}_is_consistent"])].drop_duplicates(
                        subset=cols_to_consit
                    )
                )
                / total
            )
            wrongos = (1 - ratio) * total
            logger.debug(
                f"       Ratio: {ratio:.3}  "
                f"Wrongos: {wrongos:.5}  "
                f"Total: {total}   {col}"
            )
            if ratio < 0.9:
                if debug:
                    logger.error(f"{col} has low consistency: {ratio:.3}.")
                else:
                    raise AssertionError(
                        f"Harvesting of {col} is too inconsistent at {ratio:.3}."
                    )
        # add to a small df to be used in order to print out the ratio of
        # consistent records
        consistency = pd.concat(
            [
                consistency,
                pd.DataFrame(
                    {
                        "column": [col],
                        "consistent_ratio": [ratio],
                        "wrongos": [wrongos],
                        "total": [total],
                    }
                ),
            ],
            ignore_index=True,
        )
    mcs = consistency["consistent_ratio"].mean()
    logger.info(f"Average consistency of static {entity.value} values is {mcs:.2%}")

    # Apply standard PUDL data types to the new entity tables:
    pkg = Package.from_resource_ids()
    entity_res = pkg.get_resource(f"{entity.value}_entity_eia")
    entity_df = apply_pudl_dtypes(entity_df, group="eia").pipe(entity_res.encode)
    annual_res = pkg.get_resource(f"{entity.value}_eia860")
    annual_df = apply_pudl_dtypes(annual_df, group="eia").pipe(annual_res.encode)

    if entity == EiaEntity.PLANTS:
        # Post-processing specific to the plants entity tables
        entity_df = _add_additional_epacems_plants(entity_df).pipe(_add_timezone)
        annual_df = fillna_balancing_authority_codes_via_names(annual_df).pipe(
            fix_balancing_authority_codes_with_state, plants_entity=entity_df
        )

    entity_df = entity_res.enforce_schema(entity_df)
    annual_df = annual_res.enforce_schema(annual_df)

    return entity_df, annual_df, col_dfs


@asset(
    ins={
        table_name: AssetIn()
        for table_name in [
            "_core_eia860__boiler_generator_assn",
            "_core_eia923__generation",
            "_core_eia860__generators",
            "_core_eia923__boiler_fuel",
        ]
    },
    config_schema={
        "debug": Field(
            bool,
            default_value=False,
            description=(
                "If True, debugging columns will be added to boiler_generator_assn."
            ),
        ),
    },
    required_resource_keys={"dataset_settings"},
    io_manager_key="pudl_sqlite_io_manager",
)
def boiler_generator_assn_eia860(context, **clean_dfs) -> pd.DataFrame:  # noqa: C901
    """Creates a set of more complete boiler generator associations.

    Creates a unique unit_id_pudl for each collection of boilers and generators
    within a plant that have ever been associated with each other, based on
    the boiler generator associations reported in EIA860. Unfortunately, this
    information is not complete for years before 2014, as the gas turbine
    portion of combined cycle power plants in those earlier years were not
    reporting their fuel consumption, or existence as part of the plants.

    For years 2014 and on, EIA860 contains a unit_id_eia value, allowing the
    combined cycle plant compoents to be associated with each other. For many
    plants not listed in the reported boiler generator associations, it is
    nonetheless possible to associate boilers and generators on a one-to-one
    basis, as they use identical strings to describe the units.

    In the end, between the reported BGA table, the string matching, and the
    unit_id_eia values, it's possible to create a nearly complete mapping of
    the generation units, at least for 2014 and later.

    Args:
        clean_dfs: a dictionary of clean EIA dataframes that have passed through the
            early transform steps.

    Returns:
        A dataframe containing the boiler generator associations.

    Raises:
        AssertionError: If the boiler - generator association graphs are not bi-partite,
            meaning generators only connect to boilers, and boilers only connect to
            generators.
        AssertionError: If all the boilers do not end up with the same unit_id each
            year.
        AssertionError: If all the generators do not end up with the same unit_id each
            year.
    """
    debug = context.op_config["debug"]
    eia_settings = context.resources.dataset_settings.eia

    # Do some final data formatting and assign appropriate types:
    clean_dfs = {
        table_name: convert_cols_dtypes(df, data_source="eia").pipe(
            _restrict_years, eia_settings
        )
        for table_name, df in clean_dfs.items()
    }

    # compile and scrub all the parts
    logger.info("Inferring complete EIA boiler-generator associations.")
    logger.debug(f"{clean_dfs.keys()=}")

    # grab the generation_eia923 table, group annually, generate a new tag
    gen_eia923 = clean_dfs["_core_eia923__generation"]
    gen_eia923 = (
        gen_eia923.set_index(pd.DatetimeIndex(gen_eia923.report_date))
        .groupby([pd.Grouper(freq="AS"), "plant_id_eia", "generator_id"])
        .net_generation_mwh.sum()
        .reset_index()
        .assign(missing_from_923=False)
    )

    # compile all of the generators
    gens = pd.merge(
        gen_eia923,
        clean_dfs["_core_eia860__generators"],
        on=["plant_id_eia", "report_date", "generator_id"],
        how="outer",
    )

    gens = gens[
        [
            "plant_id_eia",
            "report_date",
            "generator_id",
            "unit_id_eia",
            "net_generation_mwh",
            "missing_from_923",
        ]
    ].drop_duplicates()

    # create the beginning of a bga compilation w/ the generators as the
    # background
    bga_compiled_1 = pd.merge(
        gens,
        clean_dfs["_core_eia860__boiler_generator_assn"],
        on=["plant_id_eia", "generator_id", "report_date"],
        how="outer",
    )

    # Create a set of bga's that are linked, directly from bga8
    bga_assn = bga_compiled_1[bga_compiled_1["boiler_id"].notnull()].copy()
    bga_assn.loc[:, "bga_source"] = "eia860_org"

    # Create a set of bga's that were not linked directly through bga8
    bga_unassn = bga_compiled_1[bga_compiled_1["boiler_id"].isnull()].copy()
    bga_unassn = bga_unassn.drop(["boiler_id"], axis=1)

    # Side note: there are only 6 generators that appear in bga8 that don't
    # apear in gens9 or gens8 (must uncomment-out the og_tag creation above)
    # bga_compiled_1[bga_compiled_1['og_tag'].isnull()]

    bf_eia923 = clean_dfs["_core_eia923__boiler_fuel"].assign(
        total_heat_content_mmbtu=lambda x: x.fuel_consumed_units * x.fuel_mmbtu_per_unit
    )
    bf_eia923 = (
        bf_eia923.set_index(pd.DatetimeIndex(bf_eia923.report_date))
        .groupby([pd.Grouper(freq="AS"), "plant_id_eia", "boiler_id"])
        .agg({"total_heat_content_mmbtu": pudl.helpers.sum_na})
        .reset_index()
        .drop_duplicates(subset=["plant_id_eia", "report_date", "boiler_id"])
    )

    # Create a list of boilers that were not in bga8
    bf9_bga = bf_eia923.merge(
        bga_compiled_1,
        on=["plant_id_eia", "boiler_id", "report_date"],
        how="outer",
        indicator=True,
    )
    bf9_not_in_bga = bf9_bga[bf9_bga["_merge"] == "left_only"]
    bf9_not_in_bga = bf9_not_in_bga.drop(["_merge"], axis=1)

    # Match the unassociated generators with unassociated boilers
    # This method is assuming that some the strings of the generators and the
    # boilers are the same
    bga_unassn = bga_unassn.merge(
        bf9_not_in_bga[["plant_id_eia", "boiler_id", "report_date"]],
        how="left",
        left_on=["report_date", "plant_id_eia", "generator_id"],
        right_on=["report_date", "plant_id_eia", "boiler_id"],
    )
    bga_unassn["bga_source"] = np.where(
        bga_unassn.boiler_id.notnull(), "string_assn", pd.NA
    )

    bga_compiled_2 = pd.concat([bga_assn, bga_unassn]).fillna(
        {"missing_from_923": True}
    )

    # Connect the gens and boilers in units
    bga_compiled_units = bga_compiled_2.loc[bga_compiled_2["unit_id_eia"].notnull()]
    bga_gen_units = bga_compiled_units.drop(["boiler_id"], axis=1)
    bga_boil_units = bga_compiled_units[
        ["plant_id_eia", "report_date", "boiler_id", "unit_id_eia"]
    ].copy()
    bga_boil_units = bga_boil_units.dropna(subset=["boiler_id"])

    # merge the units with the boilers
    bga_unit_compilation = bga_gen_units.merge(
        bga_boil_units,
        how="outer",
        on=["plant_id_eia", "report_date", "unit_id_eia"],
        indicator=True,
    )
    # label the bga_source
    bga_unit_compilation.loc[
        bga_unit_compilation["bga_source"].isnull(), "bga_source"
    ] = "unit_connection"
    bga_unit_compilation = bga_unit_compilation.drop(["_merge"], axis=1)
    bga_non_units = bga_compiled_2[bga_compiled_2["unit_id_eia"].isnull()]

    # combine the unit compilation and the non units
    bga_compiled_3 = pd.concat([bga_non_units, bga_unit_compilation])

    bga_compiled_3 = bga_compiled_3[
        [
            "plant_id_eia",
            "report_date",
            "generator_id",
            "boiler_id",
            "unit_id_eia",
            "bga_source",
            "boiler_generator_assn_type_code",
            "steam_plant_type_code",
            "net_generation_mwh",
            "missing_from_923",
            "data_maturity",
        ]
    ]

    # label plants that have 'bad' generator records (generators that have MWhs
    # in gens9 but don't have connected boilers) create a df with just the bad
    # plants by searching for the 'bad' generators
    bad_plants = bga_compiled_3[
        (bga_compiled_3["boiler_id"].isnull())
        & (bga_compiled_3["net_generation_mwh"] > 0)
    ].drop_duplicates(subset=["plant_id_eia", "report_date"])
    bad_plants = bad_plants[["plant_id_eia", "report_date"]]

    # merge the 'bad' plants back into the larger frame
    bga_compiled_3 = bga_compiled_3.merge(
        bad_plants, how="outer", on=["plant_id_eia", "report_date"], indicator=True
    )

    # use the indicator to create labels
    bga_compiled_3["plant_w_bad_generator"] = np.where(
        bga_compiled_3["_merge"] == "both", True, False
    )
    # Note: At least one gen has reported MWh in 923, but could not be
    # programmatically mapped to a boiler

    # we don't need this one anymore
    bga_compiled_3 = bga_compiled_3.drop(["_merge"], axis=1)

    # create a label for generators that are unmapped but in 923
    bga_compiled_3["unmapped_but_in_923"] = np.where(
        (bga_compiled_3.boiler_id.isnull())
        & ~bga_compiled_3.missing_from_923
        & (bga_compiled_3.net_generation_mwh == 0),
        True,
        False,
    )

    # create a label for generators that are unmapped
    bga_compiled_3["unmapped"] = np.where(
        bga_compiled_3.boiler_id.isnull(), True, False
    )
    bga_out = bga_compiled_3.drop("net_generation_mwh", axis=1)
    bga_out.loc[bga_out.unit_id_eia.isnull(), "unit_id_eia"] = pd.NA

    bga_for_nx = bga_out[
        ["plant_id_eia", "report_date", "generator_id", "boiler_id", "unit_id_eia"]
    ]
    # If there's no boiler... there's no boiler-generator association
    bga_for_nx = bga_for_nx.dropna(subset=["boiler_id"]).drop_duplicates()

    # Need boiler & generator specific ID strings, or they look like
    # the same node to NX
    bga_for_nx["generators"] = (
        "p"
        + bga_for_nx.plant_id_eia.astype(int).astype(str)
        + "_g"
        + bga_for_nx.generator_id.astype(pd.StringDtype())
    )
    bga_for_nx["boilers"] = (
        "p"
        + bga_for_nx.plant_id_eia.astype(int).astype(str)
        + "_b"
        + bga_for_nx.boiler_id.astype(pd.StringDtype())
    )

    # dataframe to accumulate the unit_ids in
    bga_w_units = pd.DataFrame()
    # We want to start our unit_id counter anew for each plant:
    for pid in bga_for_nx.plant_id_eia.unique():
        bga_byplant = bga_for_nx[bga_for_nx.plant_id_eia == pid].copy()

        # Create a graph from the dataframe of boilers and generators. It's a
        # multi-graph, meaning the same nodes can be connected by more than one
        # edge -- this allows us to preserve multiple years worth of boiler
        # generator association information for later inspection if need be:
        bga_graph = nx.from_pandas_edgelist(
            bga_byplant,
            source="generators",
            target="boilers",
            edge_attr=True,
            create_using=nx.MultiGraph(),
        )

        # Each connected sub-graph is a generation unit:
        gen_units = [
            bga_graph.subgraph(c).copy() for c in nx.connected_components(bga_graph)
        ]

        # Assign a unit_id to each subgraph, and extract edges into a dataframe
        for unit_id, unit in zip(range(len(gen_units)), gen_units):
            # All the boiler-generator association graphs should be bi-partite,
            # meaning generators only connect to boilers, and boilers only
            # connect to generators.
            if not nx.algorithms.bipartite.is_bipartite(unit):
                raise AssertionError(
                    f"Non-bipartite generation unit graph found."
                    f"plant_id_eia={pid}, unit_id_pudl={unit_id}."
                )
            nx.set_edge_attributes(unit, name="unit_id_pudl", values=unit_id + 1)
            new_unit_df = nx.to_pandas_edgelist(unit)
            bga_w_units = pd.concat([bga_w_units, new_unit_df])

    bga_w_units = bga_w_units.drop(["source", "target"], axis=1)

    # Check whether the PUDL unit_id values we've inferred conflict with
    # the unit_id_eia values that were reported to EIA. Are there any PUDL
    # unit_id values that have more than 1 EIA unit_id_eia within them?
    bga_unit_id_eia_counts = (
        bga_w_units.groupby(["plant_id_eia", "unit_id_pudl"])["unit_id_eia"]
        .nunique()
        .to_frame()
        .reset_index()
    )
    bga_unit_id_eia_counts = bga_unit_id_eia_counts.rename(
        columns={"unit_id_eia": "unit_id_eia_count"}
    )
    bga_unit_id_eia_counts = pd.merge(
        bga_w_units, bga_unit_id_eia_counts, on=["plant_id_eia", "unit_id_pudl"]
    )
    too_many_codes = bga_unit_id_eia_counts[
        bga_unit_id_eia_counts.unit_id_eia_count > 1
    ]
    too_many_codes = (
        too_many_codes[too_many_codes.unit_id_eia.notna()]
        .groupby(["plant_id_eia", "unit_id_pudl"])["unit_id_eia"]
        .unique()
    )
    for row in too_many_codes.items():
        logger.warning(
            f"Multiple EIA unit codes:"
            f"plant_id_eia={row[0][0]}, "
            f"unit_id_pudl={row[0][1]}, "
            f"unit_id_eia={row[1]}"
        )
    bga_w_units = bga_w_units.drop("unit_id_eia", axis=1)

    # These assertions test that all boilers and generators ended up in the
    # same unit_id across all the years of reporting:
    pgu_gb = bga_w_units.groupby(["plant_id_eia", "generator_id"])["unit_id_pudl"]
    if pgu_gb.nunique().gt(1).any():
        logger.error("Inconsistent inter-annual plant-generator-units!")
    pbu_gb = bga_w_units.groupby(["plant_id_eia", "boiler_id"])["unit_id_pudl"]
    if pbu_gb.nunique().gt(1).any():
        logger.error("Inconsistent inter-annual plant-boiler-units!")

    bga_w_units = (
        bga_w_units.drop("report_date", axis=1)
        .loc[:, ["plant_id_eia", "unit_id_pudl", "generator_id", "boiler_id"]]
        .drop_duplicates()
    )

    bga_out = pd.merge(
        left=bga_out,
        right=bga_w_units,
        how="left",
        on=["plant_id_eia", "generator_id", "boiler_id"],
    ).astype({"unit_id_pudl": pd.Int64Dtype()})

    # If we're NOT debugging, drop additional forensic information and bad BGAs
    if not debug:
        bga_out = (
            bga_out[
                ~bga_out.missing_from_923
                & ~bga_out.plant_w_bad_generator
                & ~bga_out.unmapped_but_in_923
                & ~bga_out.unmapped
            ]
            .drop(
                [
                    "missing_from_923",
                    "plant_w_bad_generator",
                    "unmapped_but_in_923",
                    "unmapped",
                ],
                axis=1,
            )
            .drop_duplicates(
                subset=["report_date", "plant_id_eia", "boiler_id", "generator_id"]
            )
        )

    bga_out = apply_pudl_dtypes(bga_out, group="eia")
    return bga_out


def _restrict_years(
    df: pd.DataFrame,
    eia_settings: EiaSettings | None = None,
) -> pd.DataFrame:
    """Restricts eia years for boiler generator association."""
    if eia_settings is None:
        eia_settings = EiaSettings()

    bga_years = set(eia_settings.eia860.years) & set(eia_settings.eia923.years)
    df = df[df.report_date.dt.year.isin(bga_years)]
    return df


def map_balancing_authority_names_to_codes(df: pd.DataFrame) -> pd.DataFrame:
    """Build a map of the BA names to their most frequently associated BA codes.

    We know there are some inconsistent pairings of codes and names so we grab the most
    consistently reported combo, making the assumption that the most consistent pairing
    is most likely to be the correct.

    Args:
        df: a data table with columns ``balancing_authority_code_eia`` and
            ``balancing_authority_name_eia``

    Returns:
        a table with a unique index of ``balancing_authority_name_eia`` and a column of
        ``balancing_authority_code``.
    """
    return (
        # count the unquie combos of BA code and name's.
        df.assign(count=1)
        .groupby(
            by=["balancing_authority_name_eia", "balancing_authority_code_eia"],
            observed=True,
        )[["count"]]
        .count()
        .reset_index()
        # then sort so the most common is at the top.
        .sort_values(by=["count"], ascending=False)
        # then drop duplicates on the BA name
        .drop_duplicates(["balancing_authority_name_eia"])
        .set_index("balancing_authority_name_eia")
        .drop(columns=["count"])
    )


def fillna_balancing_authority_codes_via_names(df: pd.DataFrame) -> pd.DataFrame:
    """Fill null balancing authority (BA) codes via a map of the BA names to codes.

    There are a handful of missing ``balancing_authority_code_eia``'s that are easy to
    map given the balancing_authority_name_eia. This function fills in null BA codes
    using the BA names. The map ofo the BA names to codes is generated via
    :func:`map_balancing_authority_names_to_codes`.

    Args:
        df: a data table with columns ``balancing_authority_code_eia`` and
            ``balancing_authority_name_eia``
    """
    pre_len = len(df[df.balancing_authority_code_eia.notnull()])

    # Identify the most common mapping from a BA name to a BA code:
    ba_name_to_code_map = map_balancing_authority_names_to_codes(df)

    null_ba_code_mask = (
        df.balancing_authority_code_eia.isnull()
        & df.balancing_authority_name_eia.notnull()
        & df.balancing_authority_name_eia.isin(ba_name_to_code_map.index)
    )
    # For each row with a missing BA code, identify the likely code based on its
    # associated BA name. Here the argument to map() is a Series containing
    # balancing_authority_code that's indexed by balancing_authority_name.
    ba_codes = df.loc[null_ba_code_mask, "balancing_authority_name_eia"].map(
        ba_name_to_code_map.balancing_authority_code_eia
    )
    # Fill in the null BA codes
    df.loc[null_ba_code_mask, "balancing_authority_code_eia"] = ba_codes

    post_len = len(df[df.balancing_authority_code_eia.notnull()])
    logger.info(f"filled {post_len - pre_len} balancing authority codes using names.")
    return df


def fix_balancing_authority_codes_with_state(
    plants: pd.DataFrame, plants_entity: pd.DataFrame
) -> pd.DataFrame:
    """Fix selective balancing_authority_code_eia's based on states.

    There are some known errors in the ``balancing_authority_code_eia`` column that we
    can identify and fix based on the state where the plant is located. Where we update
    the ``balancing_authority_code_eia`` column, we also update the
    ``balancing_authority_name_eia`` column using the name generated by
    :func:`map_balancing_authority_names_to_codes`.

    This function should only be applied post-:func:`harvest_entity_tables`. The
    ``state`` column is a "static" entity column so the first step in this function is
    merging the static and annually varying plants together. Then we fix known errors in
    the BA codes:

    * reported PACE, but state is OR or CA, code should be PACW
    * reported PACW, but state is UT, code should be PACE

    Args:
        plants: annually harvested plant table with columns: ``plant_id_eia``,
            ``report_date`` and ``balancing_authority_code_eia``.
        plants_entity: static harvested plant table with columns: ``plant_id_eia`` and
            ``state``.

    Returns:
        plants table that has the same set of columns and rows, with cleaned
        ``balancing_authority_code_eia`` column and an updated corresponding
        ``balancing_authority_name_eia`` column.
    """
    # Identify the most common mapping from a BA name to a BA code:
    ba_name_to_code_map = map_balancing_authority_names_to_codes(plants)
    ba_name_to_code_map = ba_name_to_code_map.reset_index()

    # Prior to 2013, there are no BA codes or names. Running a pre-2013 subset of data
    # through the transform will thus return an empty ba_name_to_code_map.
    if (
        not ba_name_to_code_map.empty
        and plants.balancing_authority_code_eia.isin(["PACW", "PACE"]).any()
    ):
        logger.info("Spot fixing incorrect PACW/PACE BA codes and names.")

        plants = plants.merge(
            plants_entity[["plant_id_eia", "state"]],  # only merge in state, drop later
            on=["plant_id_eia"],
            how="left",
            validate="m:1",
        )
        BACodeFix = namedtuple(
            "BACodeFix", ["ba_code_found", "ba_code_fix", "ba_name_fix", "states"]
        )
        fixes = [
            BACodeFix(
                "PACE",
                "PACW",
                ba_name_to_code_map.loc[
                    ba_name_to_code_map.balancing_authority_code_eia == "PACW",
                    "balancing_authority_name_eia",
                ].tolist()[0],
                ["OR", "CA"],
            ),
            BACodeFix(
                "PACW",
                "PACE",
                ba_name_to_code_map.loc[
                    ba_name_to_code_map.balancing_authority_code_eia == "PACE",
                    "balancing_authority_name_eia",
                ].tolist()[0],
                ["UT"],
            ),
        ]
        for fix in fixes:
            plants.loc[
                (plants.balancing_authority_code_eia == fix.ba_code_found)
                & (plants.state.isin(fix.states)),
                ["balancing_authority_code_eia", "balancing_authority_name_eia"],
            ] = [fix.ba_code_fix, fix.ba_name_fix]
        plants = plants.drop(columns=["state"])

    return plants


def harvested_entity_asset_factory(
    entity: EiaEntity, io_manager_key: str | None = None
) -> AssetsDefinition:
    """Create an asset definition for the harvested entity tables."""
    harvestable_assets = (
        "_core_eia923__boiler_fuel",
        "_core_eia860__boiler_generator_assn",
        "_core_eia860__boilers",
        "_core_eia923__coalmine",
        "_core_eia923__fuel_receipts_costs",
        "_core_eia923__generation",
        "_core_eia923__generation_fuel",
        "_core_eia923__generation_fuel_nuclear",
        "_core_eia860__generators",
        "_core_eia860__ownership",
        "_core_eia860__plants",
        "_core_eia860__utilities",
        "_core_eia860__emissions_control_equipment",
        "_core_eia860__boiler_emissions_control_equipment_assn",
        "_core_eia860__boiler_cooling_assn",
        "_core_eia860__boiler_stack_flue_assn",
    )

    @multi_asset(
        ins={table_name: AssetIn() for table_name in harvestable_assets},
        outs={
            f"{entity.value}_entity_eia": AssetOut(io_manager_key=io_manager_key),
            f"{entity.value}_eia860": AssetOut(io_manager_key=io_manager_key),
        },
        config_schema={
            "debug": Field(
                bool,
                default_value=False,
                description=(
                    "If True, allow inconsistent values in harvested columns and "
                    "produce additional debugging output."
                ),
            ),
        },
        required_resource_keys={"dataset_settings"},
        name=f"harvested_{entity.value}_eia",
    )
    def harvested_entity(context, **clean_dfs):
        """Harvesting IDs & consistent static attributes for EIA entity."""
        logger.info(f"Harvesting IDs & consistent static attributes for EIA {entity}")
        eia_settings = context.resources.dataset_settings.eia
        debug = context.op_config["debug"]

        entity_df, annual_df, col_dfs = harvest_entity_tables(
            entity, clean_dfs, debug=debug, eia_settings=eia_settings
        )

        return (
            Output(output_name=f"{entity.value}_entity_eia", value=entity_df),
            Output(output_name=f"{entity.value}_eia860", value=annual_df),
        )

    return harvested_entity


harvested_entities = [
    harvested_entity_asset_factory(entity, io_manager_key="pudl_sqlite_io_manager")
    for entity in EiaEntity
]


def finished_eia_asset_factory(
    table_name: str, io_manager_key: str | None = None
) -> AssetsDefinition:
    """An asset factory for finished EIA tables."""
    # TODO (bendnorman): Create a more graceful function for parsing table name
    table_name_parts = table_name.split("_")
    dataset = table_name_parts[-1]
    table_name_no_dataset = "_".join(table_name_parts[:-1])

    _core_table_name = f"_core_{dataset}__{table_name_no_dataset}"

    @asset(
        ins={_core_table_name: AssetIn()},
        name=table_name,
        io_manager_key=io_manager_key,
    )
    def finished_eia_asset(**kwargs) -> pd.DataFrame:
        """Enforce PUDL DB schema on a cleaned EIA dataframe."""
        df = convert_cols_dtypes(kwargs[_core_table_name], data_source="eia")
        res = Package.from_resource_ids().get_resource(table_name)
        return res.enforce_schema(df)

    return finished_eia_asset


finished_eia_assets = [
    finished_eia_asset_factory(table_name, io_manager_key="pudl_sqlite_io_manager")
    for table_name in [
        "boiler_fuel_eia923",
        "coalmine_eia923",
        "fuel_receipts_costs_eia923",
        "generation_eia923",
        "generation_fuel_eia923",
        "generation_fuel_nuclear_eia923",
        "ownership_eia860",
        "emissions_control_equipment_eia860",
        "boiler_emissions_control_equipment_assn_eia860",
        "boiler_cooling_assn_eia860",
        "boiler_stack_flue_assn_eia860",
    ]
]<|MERGE_RESOLUTION|>--- conflicted
+++ resolved
@@ -301,7 +301,7 @@
     annual_cols = ENTITIES[entity.value]["annual_cols"]
     # A dictionary of columns representing additional data to be harvested,
     # whose names should map to an ID, static, or annual column name.
-    map_cols_dict = (
+    (
         ENTITIES[entity.value]["map_cols_dict"]
         if "map_cols_dict" in ENTITIES[entity.value]
         else None
@@ -315,47 +315,6 @@
         # inside of main() we are going to be adding items into
         # clean_dfs with the name 'annual'. We don't want to harvest
         # from our newly harvested tables.
-<<<<<<< HEAD
-        if "annual" not in table_name:
-            # if the df contains the desired columns the grab those columns
-            if set(base_cols).issubset(transformed_df.columns):
-                logger.debug(f"        {table_name}...")
-                # create a copy of the df to muck with
-                df = transformed_df.copy()
-                cols = []
-                # check whether the columns are in the specific table
-                for column in static_cols + annual_cols:
-                    if column in df.columns:
-                        cols.append(column)
-                df = df[(base_cols + cols)]
-                df = df.dropna(subset=id_cols)
-                # add a column with the table name so we know its origin
-                df["table"] = table_name
-                dfs.append(df)
-            # now handle mapped columns
-            if map_cols_dict:
-                map_cols = [
-                    col
-                    for col in (list(map_cols_dict.keys()) + ["report_date"])
-                    if col in transformed_df.columns
-                ]
-                df = transformed_df[map_cols].copy()
-                df = df.rename(columns=map_cols_dict, errors="ignore")
-                if set(base_cols).issubset(df.columns):
-                    logger.debug(f"        mapped columns from {table_name}...")
-                    cols = []
-                    # check whether the columns are in the specific table
-                    for column in static_cols + annual_cols:
-                        if column in df.columns:
-                            cols.append(column)
-                    df = df[(base_cols + cols)]
-                    df = df.dropna(subset=id_cols)
-                    # add a column with the table name so we know its origin
-                    df["table"] = table_name
-                    dfs.append(df)
-
-    # add those records to the compilation
-=======
         # if the df contains the desired columns the grab those columns
         if "annual" not in table_name and set(base_cols).issubset(
             transformed_df.columns
@@ -375,8 +334,7 @@
             df["table"] = table_name
             dfs.append(df)
 
-    # add those records to the compliation
->>>>>>> da51425a
+    # add those records to the compilation
     compiled_df = pd.concat(dfs, axis=0, ignore_index=True, sort=True)
     # strip the month and day from the date so we can have annual records
     compiled_df["report_date"] = compiled_df["report_date"].dt.year
