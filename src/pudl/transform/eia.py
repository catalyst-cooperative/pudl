--- conflicted
+++ resolved
@@ -871,13 +871,9 @@
     if not eia923_years and not eia860_years:
         logger.info('Not ingesting EIA')
         return None
-<<<<<<< HEAD
     # Apply the right dtypes to the input dfs
     eia_transformed_dfs = pudl.helpers.convert_dfs_dict_dtypes(
         eia_transformed_dfs, 'eia')
-=======
-
->>>>>>> 13363766
     # create the empty entities df to fill up
     entities_dfs = {}
 
