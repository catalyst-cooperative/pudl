"""Code for transforming EIA data that pertains to more than one EIA Form.

This module helps normalize EIA datasets and infers additonal connections
between EIA entities (i.e. utilities, plants, units, generators...). This
includes:

- compiling a master list of plant, utility, boiler, and generator IDs that
  appear in any of the EIA 860 or 923 tables.
- inferring more complete boiler-generator associations.
- differentiating between static and time varying attributes associated with
  the EIA entities, storing the static fields with the entity table, and the
  variable fields in an annual table.

The boiler generator association inferrence (bga) takes the associations
provided by the EIA 860, and expands on it using several methods which can be
found in :func:`pudl.transform.eia._boiler_generator_assn`.
"""
import importlib.resources
from collections import namedtuple
from enum import StrEnum, auto
from typing import Literal

import networkx as nx
import numpy as np
import pandas as pd
import timezonefinder
from dagster import (
    AssetIn,
    AssetOut,
    AssetsDefinition,
    Field,
    Output,
    asset,
    multi_asset,
)

import pudl
from pudl.helpers import convert_cols_dtypes
from pudl.metadata.classes import Package
from pudl.metadata.enums import APPROXIMATE_TIMEZONES
from pudl.metadata.fields import apply_pudl_dtypes, get_pudl_dtypes
from pudl.metadata.resources import ENTITIES
from pudl.settings import EiaSettings

logger = pudl.logging_helpers.get_logger(__name__)

TZ_FINDER = timezonefinder.TimezoneFinder()
"""A global TimezoneFinder to cache geographies in memory for faster access."""


class EiaEntity(StrEnum):
    """Enum for the different types of EIA entities."""

    PLANTS = auto()
    UTILITIES = auto()
    BOILERS = auto()
    GENERATORS = auto()


def find_timezone(*, lng=None, lat=None, state=None, strict=True):
    """Find the timezone associated with the a specified input location.

    Note that this function requires named arguments. The names are lng, lat,
    and state.  lng and lat must be provided, but they may be NA. state isn't
    required, and isn't used unless lng/lat are NA or timezonefinder can't find
    a corresponding timezone.

    Timezones based on states are imprecise, so it's far better to use lng/lat
    if possible. If `strict` is True, state will not be used.
    More on state-to-timezone conversion here:
    https://en.wikipedia.org/wiki/List_of_time_offsets_by_U.S._state_and_territory

    Args:
        lng (int or float in [-180,180]): Longitude, in decimal degrees
        lat (int or float in [-90, 90]): Latitude, in decimal degrees
        state (str): Abbreviation for US state or Canadian province
        strict (bool): Raise an error if no timezone is found?

    Returns:
        str: The timezone (as an IANA string) for that location.

    Todo:
        Update docstring.
    """
    try:
        tz = TZ_FINDER.timezone_at(lng=lng, lat=lat)
        if tz is None:  # Try harder
            # Could change the search radius as well
            tz = TZ_FINDER.closest_timezone_at(lng=lng, lat=lat)
    # For some reason w/ Python 3.6 we get a ValueError here, but with
    # Python 3.7 we get an OverflowError...
    except (OverflowError, ValueError) as err:
        # If we're being strict, only use lng/lat, not state
        if strict:
            raise ValueError(
                f"Can't find timezone for: lng={lng}, lat={lat}, state={state}"
            ) from err
        tz = APPROXIMATE_TIMEZONES.get(state, None)
    return tz


def occurrence_consistency(
    entity_idx: list[str],
    compiled_df: pd.DataFrame,
    col: str,
    cols_to_consit: list[str],
    strictness: float = 0.7,
) -> pd.DataFrame:
    """Find the occurence of entities & the consistency of records.

    We need to determine how consistent a reported value is in the records
    across all of the years or tables that the value is being reported, so we
    want to compile two key numbers: the number of occurances of the entity and
    the number of occurances of each reported record for each entity. With that
    information we can determine if the reported records are strict enough.

    Args:
        entity_idx: a list of the id(s) for the entity. Ex: for a plant
            entity, the entity_idx is ['plant_id_eia']. For a generator entity,
            the entity_idx is ['plant_id_eia', 'generator_id'].
        compiled_df: a dataframe with every instance of the
            column we are trying to harvest.
        col: the column name of the column we are trying to harvest.
        cols_to_consit: a list of the columns to determine consistency.
            This either the [entity_id] or the [entity_id, 'report_date'],
            depending on whether the entity is static or annual.
        strictness: How consistent do you want the column records to
            be? The default setting is .7 (so 70% of the records need to be
            consistent in order to accept harvesting the record).

    Returns:
        A transformed version of compiled_df with NaNs removed and with new columns with
        information about the consistency of the reported values.
    """
    # select only the colums you want and drop the NaNs
    # we want to drop the NaNs because
    col_df = compiled_df[entity_idx + ["report_date", col]].copy()
    if get_pudl_dtypes(group="eia")[col] == "string":
        nan_str_mask = (col_df[col] == "nan").fillna(False)
        col_df.loc[nan_str_mask, col] = pd.NA
    col_df = col_df.dropna()

    if len(col_df) == 0:
        col_df[f"{col}_is_consistent"] = pd.NA
        col_df[f"{col}_consistent_rate"] = pd.NA
        col_df["entity_occurences"] = pd.NA
        return col_df
    # determine how many times each entity occurs in col_df
    occur = (
        col_df.assign(entity_occurences=1)
        .groupby(by=cols_to_consit, observed=True)[["entity_occurences"]]
        .count()
        .reset_index()
    )

    # add the occurances into the main dataframe
    col_df = col_df.merge(occur, on=cols_to_consit)

    # determine how many instances of each of the records in col exist
    consist_df = (
        col_df.assign(record_occurences=1)
        .groupby(by=cols_to_consit + [col], observed=True)[["record_occurences"]]
        .count()
        .reset_index()
    )
    # now in col_df we have # of times an entity occurred accross the tables
    # and we are going to merge in the # of times each value occured for each
    # entity record. When we merge the consistency in with the occurances, we
    # can determine if the records are more than 70% consistent across the
    # occurances of the entities.
    col_df = col_df.merge(consist_df, how="outer")
    # change all of the fully consistent records to True
    col_df[f"{col}_consistent_rate"] = (
        col_df["record_occurences"] / col_df["entity_occurences"]
    )
    col_df[f"{col}_is_consistent"] = col_df[f"{col}_consistent_rate"] > strictness
    col_df = col_df.sort_values(f"{col}_consistent_rate")
    return col_df


def _lat_long(
    dirty_df: pd.DataFrame,
    clean_df: pd.DataFrame,
    entity_id_df: pd.DataFrame,
    entity_idx: list[str],
    col: str,
    cols_to_consit: list[str],
    round_to: int = 2,
) -> pd.DataFrame:
    """Harvests more complete lat/long in special cases.

    For all of the entities were there is not a consistent enough reported record for
    latitude and longitude, this function reduces the precision of the reported lat/long
    by rounding down the reported records in order to get more complete set of
    consistent records.

    Args:
        dirty_df: dataframe with entity records having inconsistently reported lat/long.
        clean_df: dataframe with entity records having consistently reported lat/long.
        entity_id_df: a dataframe with a complete set of possible entity ids.
        entity_idx: a list of the id(s) for the entity. Ex: for a plant entity, the
            entity_idx is ['plant_id_eia']. For a generator entity, the entity_idx is
            ['plant_id_eia', 'generator_id'].
        col: the column name of the column we are trying to harvest.
        cols_to_consit: a list of the columns to determine consistency. This either the
            [entity_id] or the [entity_id, 'report_date'], depending on whether the
            entity is static or annual.
        round_to: The number of decimal places we want to preserve while rounding down.

    Returns:
        DataFrame with all of the entity ids. Some will have harvested records from the
        clean_df. Some will have harvested records that were found after rounding. Some
        will have NaNs if no consistently reported records were found.
    """
    # grab the dirty plant records, round and get a new consistency
    ll_df = dirty_df.round(decimals={col: round_to})
    logger.debug(f"Dirty {col} records: {len(ll_df)}")
    ll_df["table"] = "special_case"
    ll_df = occurrence_consistency(entity_idx, ll_df, col, cols_to_consit)
    # grab the clean plants
    ll_clean_df = clean_df.dropna()
    # find the new clean plant records by selecting the True consistent records
    ll_df = ll_df[ll_df[f"{col}_is_consistent"]].drop_duplicates(subset=entity_idx)
    logger.debug(f"Clean {col} records: {len(ll_df)}")
    # add the newly cleaned records
    ll_clean_df = pd.concat([ll_clean_df, ll_df])
    # merge onto the plants df w/ all plant ids
    ll_clean_df = entity_id_df.merge(ll_clean_df, how="outer")
    return ll_clean_df


def _round_operating_date(
    dirty_df: pd.DataFrame,
    clean_df: pd.DataFrame,
    entity_id_df: pd.DataFrame,
    entity_idx: list[str],
    col: str,
    cols_to_consit: list[str],
    group_by_freq: Literal["M", "Y"],
<<<<<<< HEAD
):
    """Harvests operating dates by combining dates within the selected group_by_freq.

    For all of the entities where there is not a consistent enough reported
    operating date, this function reduces the precision of the reported operating date
    by only keeping the last record when records are within the time bandwidth
    (default of one year) of one another.

    Args:
        dirty_df (pandas.DataFrame): a dataframe with entity records that have
            inconsistently reported operating dates.
        clean_df (pandas.DataFrame): a dataframe with entity records that have
            consistently reported operating dates.
        entity_id_df (pandas.DataFrame): a dataframe with a complete set of
            possible entity ids
        entity_idx (list): a list of the id(s) for the entity. Ex: for a plant
            entity, the entity_idx is ['plant_id_eia']. For a generator entity,
            the entity_idx is ['plant_id_eia', 'generator_id'].
        col (string): the column name of the column we are trying to harvest.
        cols_to_consit (list): a list of the columns to determine consistency.
            This either the [entity_id] or the [entity_id, 'report_date'],
            depending on whether the entity is static or annual.
=======
) -> pd.DataFrame:
    """Harvests generator operating dates, assigning each date to max within a year.

    For all of the entities were there is not a consistent enough reported generator
    operating date, this function reduces the precision of the reported generator
    operating date by only keeping the last record when records are within the time
    bandwidth (default of one year) of one another.

    Args:
        dirty_df: a dataframe with entity records that may have inconsist generator
            operating dates.
        clean_df: a dataframe with entity records that have consistently reported
            generator operating dates.
        entity_id_df: a dataframe with a complete set of possible entity ids
        entity_idx: a list of the id(s) for the entity. Eg: for a plant entity, the
            entity_idx is ['plant_id_eia']. For a generator entity, the entity_idx is
            ['plant_id_eia', 'generator_id'].
        col: the column name of the column we are trying to harvest.
        cols_to_consit: a list of the columns to determine consistency. This is either
            [entity_id] or [entity_id, 'report_date'], depending on whether the entity
            is static or annual.
>>>>>>> 2747171b
        group_by_freq: Frequency to combine by ("M" for month, or "Y" for year)

    Returns:
        A dataframe with all of the entity ids. Some will have harvested records from
        the clean_df. Some will have NA values if no consistently reported records were
        found.
    """
    # grab the dirty plant records, round and get a new consistency
    op_df = dirty_df.assign(
        operating_rounded=dirty_df[col].dt.to_period(group_by_freq).dt.to_timestamp()
    )
    logger.debug(f"Dirty {col} records: {len(op_df)}")
    # Group all records within the same rounded time period and assign them the max
    # value within that time period.
    op_df[col] = op_df.groupby(cols_to_consit + ["operating_rounded"])[col].transform(
        "max"
    )
    op_df["table"] = "special_case"
    op_df = op_df.drop("operating_rounded", axis=1)
    op_df = occurrence_consistency(entity_idx, op_df, col, cols_to_consit)
    # grab the clean plants
    op_clean_df = clean_df.dropna()
    # find the new clean plant records by selecting the True consistent records
<<<<<<< HEAD
    op_df = op_df[op_df[f"{col}_is_consistent"]].drop_duplicates(subset=entity_idx)
    logger.info(f"Clean {col} records: {len(op_df)}")
    logger.info(
        f"Rescued rounded {col} for the following units ({entity_idx}): {sorted(op_df[entity_idx].apply(lambda row: '_'.join(row.to_numpy().astype(str)), axis=1))}"
=======
    gen_op_df = gen_op_df[gen_op_df[f"{col}_is_consistent"]].drop_duplicates(
        subset=entity_idx
    )
    logger.debug(f"Clean {col} records: {len(gen_op_df)}")
    logger.debug(
        f"Rescued rounded {col} for the following units: "
        f"{sorted(gen_op_df['plant_id_eia'].astype('str')+'_'+gen_op_df['generator_id'].astype('str'))}"
>>>>>>> 2747171b
    )
    # add the newly cleaned records
    op_clean_df = pd.concat([op_clean_df, op_df])
    # merge onto the plants df w/ all plant ids
    op_clean_df = entity_id_df.merge(op_clean_df, how="outer")
    return op_clean_df


def _add_timezone(plants_entity: pd.DataFrame) -> pd.DataFrame:
    """Add plant IANA timezone based on lat/lon or state if lat/lon is unavailable.

    Args:
        plants_entity: Plant entity table, including columns named "latitude",
            "longitude", and optionally "state"

    Returns:
        A DataFrame containing the same table, with a "timezone" column added.
        Timezone may be missing if lat / lon is missing or invalid.
    """
    plants_entity["timezone"] = plants_entity.apply(
        lambda row: find_timezone(
            lng=row["longitude"], lat=row["latitude"], state=row["state"], strict=False
        ),
        axis=1,
    )
    return plants_entity


def _add_additional_epacems_plants(plants_entity: pd.DataFrame) -> pd.DataFrame:
    """Adds the info for plants that have IDs in the CEMS data but not EIA data.

    The columns loaded are plant_id_eia, plant_name, state, latitude, and
    longitude. Note that a side effect will be resetting the index on
    plants_entity, if onecexists. If that's a problem, modify the code below.

    Note that some of these plants disappear from the CEMS before the
    earliest EIA data PUDL processes, so if PUDL eventually ingests older
    data, these may be redundant.

    The set of additional plants is every plant that appears in the hourly CEMS
    data (1995-2017) that never appears in the EIA 923 or 860 data (2009-2017
    for EIA 923, 2011-2017 for EIA 860).

    Args:
        plants_entity: The plant entity table to which we will append additional plants.

    Returns:
        The same plants_entity table, with the addition of some missing EPA CEMS plants.
    """
    # Add the plant IDs that are missing and update the values for the others
    # The data we're reading is a CSV in pudl/metadata/
    # SQL would call this whole process an upsert
    # See also: https://github.com/pandas-dev/pandas/issues/22812
    cems_df = pd.read_csv(
        importlib.resources.files("pudl.package_data.epacems")
        / "additional_epacems_plants.csv",
        index_col=["plant_id_eia"],
        usecols=["plant_id_eia", "plant_name_eia", "state", "latitude", "longitude"],
    )
    plants_entity = plants_entity.set_index("plant_id_eia")
    cems_unmatched = cems_df.loc[~cems_df.index.isin(plants_entity.index)]
    # update will replace columns and index values that add rows or affect
    # non-matching columns. It also requires an index, so we set and reset the
    # index as necessary. Also, it only works in-place, so we can't chain.
    plants_entity.update(cems_df, overwrite=True)
    return pd.concat([plants_entity, cems_unmatched]).reset_index()


def _compile_all_entity_records(
    entity: EiaEntity, clean_dfs: dict[str, pd.DataFrame]
) -> pd.DataFrame:
    """Compile all of the entity records from each table they appear in.

    Comb through each of the dataframes in clean_dfs to pull out every instance of the
    entity id.
    """
    # we know these columns must be in the dfs
    id_cols = ENTITIES[entity.value]["id_cols"]
    static_cols = ENTITIES[entity.value]["static_cols"]
    annual_cols = ENTITIES[entity.value]["annual_cols"]
    # A dictionary of columns representing additional data to be harvested,
    # whose names should map to an ID, static, or annual column name.
    mapped_schemas = ENTITIES[entity.value].get("mapped_schemas")
    base_cols = id_cols + ["report_date"]

    # empty list for dfs to be added to for each table below
    dfs = []
    # for each df in the dict of transformed dfs
    for table_name, transformed_df in clean_dfs.items():
        # inside of main() we are going to be adding items into
        # clean_dfs with the name 'annual'. We don't want to harvest
        # from our newly harvested tables.
        # if the df contains the desired columns the grab those columns
        if set(base_cols).issubset(transformed_df.columns):
            logger.debug(f"        {table_name}...")
            # create a copy of the df to muck with
            df = transformed_df.copy()
            # we know these columns must be in the dfs
            cols = []
            # check whether the columns are in the specific table
            for column in static_cols + annual_cols:
                if column in df.columns:
                    cols.append(column)
            df = df[(base_cols + cols)]
            df = df.dropna(subset=id_cols)
            # add a column with the table name so we know its origin
            df["table"] = table_name
            dfs.append(df)
        # check if there are columns that should be renamed and harvested
        # as an additional table
        # for map_col_dict in mapped_schemas: iterate through map_cols_dict
        if mapped_schemas:
            for i, map_cols_dict in enumerate(mapped_schemas):
                base_cols_to_add = set(base_cols) - set(map_cols_dict.values())
                if base_cols_to_add.union(set(map_cols_dict.keys())).issubset(
                    transformed_df.columns
                ):
                    mapped_df = transformed_df[
                        list(base_cols_to_add) + list(map_cols_dict.keys())
                    ]
                    mapped_df = mapped_df.rename(columns=map_cols_dict)
                    mapped_df = mapped_df.dropna(subset=id_cols)
                    mapped_df["table"] = table_name + f"_mapped_{i}"
                    dfs.append(mapped_df)

    # add those records to the compilation
    compiled_df = pd.concat(dfs, axis=0, ignore_index=True, sort=True)
    # strip the month and day from the date so we can have annual records
    compiled_df["report_date"] = compiled_df["report_date"].dt.year
    # convert the year back into a date_time object
    year = compiled_df["report_date"]
    compiled_df["report_date"] = pd.to_datetime({"year": year, "month": 1, "day": 1})

    logger.debug("    Casting harvested IDs to correct data types")
    # most columns become objects (ack!), so assign types
    compiled_df = apply_pudl_dtypes(compiled_df, group="eia")
    # encode the compiled options!
    compiled_df = (
        pudl.metadata.classes.Package.from_resource_ids()
        .get_resource(f"core_eia860__scd_{entity.value}")
        .encode(compiled_df)
    )
    return compiled_df


def _manage_strictness(col: str, eia860m: bool) -> float:
    """Manage the strictness level for each column.

    Args:
        col: name of column
        eia860m: if True, ETL is attempting to include year-to-date EIA 860M data.
    """
    strictness_default = 0.7
    # the longitude column is very different in the ytd 860M data (it appears
    # to have an additional decimal point) bc it shows up in the generator
    # table but it is a plant level data point, it mucks up the consistency
    strictness_cols = {
        "plant_name_eia": 0,
        "utility_name_eia": 0,
        "longitude": 0 if eia860m else 0.7,
        "prime_mover_code": 0,
    }
    return strictness_cols.get(col, strictness_default)


def harvest_entity_tables(  # noqa: C901
    entity: EiaEntity,
    clean_dfs: dict[str, pd.DataFrame],
    eia_settings: EiaSettings,
    debug: bool = False,
) -> tuple:
    """Compile consistent records for various entities.

    For each entity (plants, generators, boilers, utilties), this function
    finds all the harvestable columns from any table that they show up
    in. It then determines how consistent the records are and keeps the values
    that are mostly consistent. It compiles those consistent records into
    one normalized table.

    There are a few things to note here. First being that we are not expecting
    the outcome here to be perfect! We choose to pull the most consistent
    record as reported across all the EIA tables and years, but we also
    required a "strictness" level of 70% (this is currently a hard coded
    argument for :func:`occurrence_consistency`). That means at least 70% of the
    records must be the same for us to use that value. So if values for an
    entity haven't been reported 70% consistently, then it will show up as a
    null value. We built in the ability to add special cases for columns where
    we want to apply a different method to, but the only ones we added was for
    latitude and longitude because they are by far the dirtiest.

    We have determined which columns should be considered "static" or "annual".
    These can be found in constants in the `entities` dictionary. Static means
    That is should not change over time. Annual means there is annual
    variablity. This distinction was made in part by testing the consistency
    and in part by an understanding of how the entities and columns relate in
    the real world.

    Args:
        entity: One of: plants, generators, boilers, or utilties
        clean_dfs: A dictionary of table names (keys) and clean dfs (values).
        eia860m: if True, the etl run is attempting to include year-to-date updated from
            EIA 860M.
        debug: if True, log when columns are inconsistent, but don't raise an error.

    Returns:
        entity_df (the harvested entity table), annual_df (the annual entity table),
        col_dfs (a dictionary of dataframes, one per harvested column, with information)
        about their consistency and the values which were harvested)

    Raises:
        AssertionError: If the consistency of any record value is <90% (when
        debug=False)

    Todo:
        * Return to role of debug.
        * Determine what to do with null records
        * Determine how to treat mostly static records
    """
    # Do some final cleanup and assign appropriate types:
    clean_dfs = {
        name: convert_cols_dtypes(df, data_source="eia")
        for name, df in clean_dfs.items()
    }

    if entity == EiaEntity.UTILITIES:
        # Remove location columns that are associated with plants, not utilities:
        for table, df in clean_dfs.items():
            if "plant_id_eia" in df.columns:
                plant_location_cols = [
                    "street_address",
                    "city",
                    "state",
                    "zip_code",
                ]
                logger.info(f"Removing {plant_location_cols} from {table} table.")
                clean_dfs[table] = df.drop(columns=plant_location_cols, errors="ignore")

    # we know these columns must be in the dfs
    id_cols = ENTITIES[entity.value]["id_cols"]
    static_cols = ENTITIES[entity.value]["static_cols"]
    annual_cols = ENTITIES[entity.value]["annual_cols"]

    logger.debug("    compiling plants for entity tables from:")

    compiled_df = _compile_all_entity_records(entity, clean_dfs)

    # compile annual ids
    annual_id_df = compiled_df[["report_date"] + id_cols].copy().drop_duplicates()
    annual_id_df = annual_id_df.sort_values(["report_date"] + id_cols, ascending=False)

    # create the annual and entity dfs
    entity_id_df = annual_id_df.drop(["report_date"], axis=1).drop_duplicates(
        subset=id_cols
    )

    entity_df = entity_id_df.copy()
    annual_df = annual_id_df.copy()
    special_case_cols = {
        "latitude": [_lat_long, 1],
        "longitude": [_lat_long, 1],
        "generator_operating_date": [_round_operating_date, "Y"],
    }
    consistency = pd.DataFrame(
        columns=["column", "consistent_ratio", "wrongos", "total"]
    )
    col_dfs = {}
    # determine how many times each of the columns occur
    for col in static_cols + annual_cols:
        if col in annual_cols:
            cols_to_consit = id_cols + ["report_date"]
        if col in static_cols:
            cols_to_consit = id_cols

        strictness = _manage_strictness(col, eia_settings.eia860.eia860m)
        col_df = occurrence_consistency(
            id_cols, compiled_df, col, cols_to_consit, strictness=strictness
        )

        # pull the correct values out of the df and merge w/ the plant ids
        col_correct_df = col_df[col_df[f"{col}_is_consistent"]].drop_duplicates(
            subset=(cols_to_consit + [f"{col}_is_consistent"])
        )

        # we need this to be an empty df w/ columns bc we are going to use it
        if col_correct_df.empty:
            col_correct_df = pd.DataFrame(columns=col_df.columns)

        if col in static_cols:
            clean_df = entity_id_df.merge(col_correct_df, on=id_cols, how="left")
            clean_df = clean_df[id_cols + [col]]
            entity_df = entity_df.merge(clean_df, on=id_cols)

        if col in annual_cols:
            clean_df = annual_id_df.merge(
                col_correct_df, on=(id_cols + ["report_date"]), how="left"
            )
            clean_df = clean_df[id_cols + ["report_date", col]]
            annual_df = annual_df.merge(clean_df, on=(id_cols + ["report_date"]))

        # get the still dirty records by using the cleaned ids w/null values
        # we need the plants that have no 'correct' value so
        # we can't just use the col_df records when the consistency is not True
        dirty_df = col_df.merge(clean_df[clean_df[col].isnull()][id_cols])

        if col in special_case_cols:
            clean_df = special_case_cols[col][0](
                dirty_df,
                clean_df,
                entity_id_df,
                id_cols,
                col,
                cols_to_consit,
                special_case_cols[col][1],
            )
            if col in static_cols:
                clean_df = clean_df[id_cols + [col]]
                entity_df = entity_df.drop(columns=[col]).merge(clean_df, on=id_cols)
            elif col in annual_cols:
                raise AssertionError(
                    "Method currenty not configured to work with annual values."
                )

        if debug:
            col_dfs[col] = col_df
        # this next section is used to print and test whether the harvested
        # records are consistent enough
        total = len(col_df.drop_duplicates(subset=cols_to_consit))
        # if the total is 0, the ratio will error, so assign null values.
        if total == 0:
            ratio = np.nan
            wrongos = np.nan
            logger.debug(f"       Zero records found for {col}")
        if total > 0:
            ratio = (
                len(
                    col_df[(col_df[f"{col}_is_consistent"])].drop_duplicates(
                        subset=cols_to_consit
                    )
                )
                / total
            )
            wrongos = (1 - ratio) * total
            logger.debug(
                f"       Ratio: {ratio:.3}  "
                f"Wrongos: {wrongos:.5}  "
                f"Total: {total}   {col}"
            )
            if ratio < 0.9:
                if debug:
                    logger.error(f"{col} has low consistency: {ratio:.3}.")
                else:
                    raise AssertionError(
                        f"Harvesting of {col} is too inconsistent at {ratio:.3}."
                    )
        # add to a small df to be used in order to print out the ratio of
        # consistent records
        consistency = pd.concat(
            [
                consistency,
                pd.DataFrame(
                    {
                        "column": [col],
                        "consistent_ratio": [ratio],
                        "wrongos": [wrongos],
                        "total": [total],
                    }
                ),
            ],
            ignore_index=True,
        )
    mcs = consistency["consistent_ratio"].mean()
    logger.info(f"Average consistency of static {entity.value} values is {mcs:.2%}")

    # Apply standard PUDL data types to the new entity tables:
    pkg = Package.from_resource_ids()
    entity_res = pkg.get_resource(f"core_eia__entity_{entity.value}")
    entity_df = apply_pudl_dtypes(entity_df, group="eia").pipe(entity_res.encode)
    annual_res = pkg.get_resource(f"core_eia860__scd_{entity.value}")
    annual_df = apply_pudl_dtypes(annual_df, group="eia").pipe(annual_res.encode)

    if entity == EiaEntity.PLANTS:
        # Post-processing specific to the plants entity tables
        entity_df = _add_additional_epacems_plants(entity_df).pipe(_add_timezone)
        annual_df = fillna_balancing_authority_codes_via_names(annual_df).pipe(
            fix_balancing_authority_codes_with_state, plants_entity=entity_df
        )

    entity_df = entity_res.enforce_schema(entity_df)
    annual_df = annual_res.enforce_schema(annual_df)

    return entity_df, annual_df, col_dfs


@asset(
    ins={
        table_name: AssetIn()
        for table_name in [
            "_core_eia860__boiler_generator_assn",
            "_core_eia923__generation",
            "_core_eia860__generators",
            "_core_eia923__boiler_fuel",
        ]
    },
    config_schema={
        "debug": Field(
            bool,
            default_value=False,
            description=(
                "If True, debugging columns will be added to boiler_generator_assn."
            ),
        ),
    },
    required_resource_keys={"dataset_settings"},
    io_manager_key="pudl_io_manager",
)
def core_eia860__assn_boiler_generator(context, **clean_dfs) -> pd.DataFrame:
    """Creates a set of more complete boiler generator associations.

    Creates a unique ``unit_id_pudl`` for each collection of boilers and generators
    within a plant that have ever been associated with each other, based on the boiler
    generator associations reported in EIA860. Unfortunately, this information is not
    complete for years before 2014, as the gas turbine portion of combined cycle power
    plants in those earlier years were not reporting their fuel consumption, or
    existence as part of the plants.

    For years 2014 and on, EIA860 contains a ``unit_id_eia`` value, allowing the
    combined cycle plant compoents to be associated with each other. For many plants not
    listed in the reported boiler generator associations, it is nonetheless possible to
    associate boilers and generators on a one-to-one basis, as they use identical
    strings to describe the units.

    In the end, between the reported BGA table, the string matching, and the
    ``unit_id_eia`` values, it's possible to create a nearly complete mapping of the
    generation units, at least for 2014 and later.

    Args:
        clean_dfs: a dictionary of clean EIA dataframes that have passed through the
            early transform steps.

    Returns:
        A dataframe containing the boiler generator associations.

    Raises:
        AssertionError: If the boiler - generator association graphs are not bi-partite,
            meaning generators only connect to boilers, and boilers only connect to
            generators.
        AssertionError: If all boilers do not end up with the same unit_id each year.
        AssertionError: If all generators do not end up with the same unit_id each year.
    """
    debug = context.op_config["debug"]
    eia_settings = context.resources.dataset_settings.eia

    # Do some final data formatting and assign appropriate types:
    clean_dfs = {
        table_name: convert_cols_dtypes(df, data_source="eia").pipe(
            _restrict_years, eia_settings
        )
        for table_name, df in clean_dfs.items()
    }

    # compile and scrub all the parts
    logger.info("Inferring complete EIA boiler-generator associations.")
    logger.debug(f"{clean_dfs.keys()=}")

    # grab the core_eia923__monthly_generation table, group annually, generate a new tag
    gen_eia923 = clean_dfs["_core_eia923__generation"]
    gen_eia923 = (
        gen_eia923.set_index(pd.DatetimeIndex(gen_eia923.report_date))
        .groupby([pd.Grouper(freq="YS"), "plant_id_eia", "generator_id"])
        .net_generation_mwh.sum()
        .reset_index()
        .assign(missing_from_923=False)
    )

    # compile all of the generators
    gens = pd.merge(
        gen_eia923,
        clean_dfs["_core_eia860__generators"],
        on=["plant_id_eia", "report_date", "generator_id"],
        how="outer",
    )

    gens = gens[
        [
            "plant_id_eia",
            "report_date",
            "generator_id",
            "unit_id_eia",
            "net_generation_mwh",
            "missing_from_923",
        ]
    ].drop_duplicates()

    # create the beginning of a bga compilation w/ the generators as the
    # background
    bga_compiled_1 = pd.merge(
        gens,
        clean_dfs["_core_eia860__boiler_generator_assn"],
        on=["plant_id_eia", "generator_id", "report_date"],
        how="outer",
    )

    # Create a set of bga's that are linked, directly from bga8
    bga_assn = bga_compiled_1[bga_compiled_1["boiler_id"].notnull()].copy()
    bga_assn.loc[:, "bga_source"] = "eia860_org"

    # Create a set of bga's that were not linked directly through bga8
    bga_unassn = bga_compiled_1[bga_compiled_1["boiler_id"].isnull()].copy()
    bga_unassn = bga_unassn.drop(["boiler_id"], axis=1)

    # Side note: there are only 6 generators that appear in bga8 that don't
    # apear in gens9 or gens8 (must uncomment-out the og_tag creation above)
    # bga_compiled_1[bga_compiled_1['og_tag'].isnull()]

    bf_eia923 = clean_dfs["_core_eia923__boiler_fuel"].assign(
        total_heat_content_mmbtu=lambda x: x.fuel_consumed_units * x.fuel_mmbtu_per_unit
    )
    bf_eia923 = (
        bf_eia923.set_index(pd.DatetimeIndex(bf_eia923.report_date))
        .groupby([pd.Grouper(freq="YS"), "plant_id_eia", "boiler_id"])
        .agg({"total_heat_content_mmbtu": pudl.helpers.sum_na})
        .reset_index()
        .drop_duplicates(subset=["plant_id_eia", "report_date", "boiler_id"])
    )

    # Create a list of boilers that were not in bga8
    bf9_bga = bf_eia923.merge(
        bga_compiled_1,
        on=["plant_id_eia", "boiler_id", "report_date"],
        how="outer",
        indicator=True,
    )
    bf9_not_in_bga = bf9_bga[bf9_bga["_merge"] == "left_only"]
    bf9_not_in_bga = bf9_not_in_bga.drop(["_merge"], axis=1)

    # Match the unassociated generators with unassociated boilers
    # This method is assuming that some the strings of the generators and the
    # boilers are the same
    bga_unassn = bga_unassn.merge(
        bf9_not_in_bga[["plant_id_eia", "boiler_id", "report_date"]],
        how="left",
        left_on=["report_date", "plant_id_eia", "generator_id"],
        right_on=["report_date", "plant_id_eia", "boiler_id"],
    )
    bga_unassn["bga_source"] = np.where(
        bga_unassn.boiler_id.notnull(), "string_assn", pd.NA
    )

    bga_compiled_2 = pd.concat([bga_assn, bga_unassn]).fillna(
        {"missing_from_923": True}
    )

    # Connect the gens and boilers in units
    bga_compiled_units = bga_compiled_2.loc[bga_compiled_2["unit_id_eia"].notnull()]
    bga_gen_units = bga_compiled_units.drop(["boiler_id"], axis=1)
    bga_boil_units = bga_compiled_units[
        ["plant_id_eia", "report_date", "boiler_id", "unit_id_eia"]
    ].copy()
    bga_boil_units = bga_boil_units.dropna(subset=["boiler_id"])

    # merge the units with the boilers
    bga_unit_compilation = bga_gen_units.merge(
        bga_boil_units,
        how="outer",
        on=["plant_id_eia", "report_date", "unit_id_eia"],
        indicator=True,
    )
    # label the bga_source
    bga_unit_compilation.loc[
        bga_unit_compilation["bga_source"].isnull(), "bga_source"
    ] = "unit_connection"
    bga_unit_compilation = bga_unit_compilation.drop(["_merge"], axis=1)
    bga_non_units = bga_compiled_2[bga_compiled_2["unit_id_eia"].isnull()]

    # combine the unit compilation and the non units
    bga_compiled_3 = pd.concat([bga_non_units, bga_unit_compilation])

    bga_compiled_3 = bga_compiled_3[
        [
            "plant_id_eia",
            "report_date",
            "generator_id",
            "boiler_id",
            "unit_id_eia",
            "bga_source",
            "boiler_generator_assn_type_code",
            "steam_plant_type_code",
            "net_generation_mwh",
            "missing_from_923",
            "data_maturity",
        ]
    ]

    # label plants that have 'bad' generator records (generators that have MWhs
    # in gens9 but don't have connected boilers) create a df with just the bad
    # plants by searching for the 'bad' generators
    bad_plants = bga_compiled_3[
        (bga_compiled_3["boiler_id"].isnull())
        & (bga_compiled_3["net_generation_mwh"] > 0)
    ].drop_duplicates(subset=["plant_id_eia", "report_date"])
    bad_plants = bad_plants[["plant_id_eia", "report_date"]]

    # merge the 'bad' plants back into the larger frame
    bga_compiled_3 = bga_compiled_3.merge(
        bad_plants, how="outer", on=["plant_id_eia", "report_date"], indicator=True
    )

    # use the indicator to create labels
    bga_compiled_3["plant_w_bad_generator"] = np.where(
        bga_compiled_3["_merge"] == "both", True, False
    )
    # Note: At least one gen has reported MWh in 923, but could not be
    # programmatically mapped to a boiler

    # we don't need this one anymore
    bga_compiled_3 = bga_compiled_3.drop(["_merge"], axis=1)

    # create a label for generators that are unmapped but in 923
    bga_compiled_3["unmapped_but_in_923"] = np.where(
        (bga_compiled_3.boiler_id.isnull())
        & ~bga_compiled_3.missing_from_923
        & (bga_compiled_3.net_generation_mwh == 0),
        True,
        False,
    )

    # create a label for generators that are unmapped
    bga_compiled_3["unmapped"] = np.where(
        bga_compiled_3.boiler_id.isnull(), True, False
    )
    bga_out = bga_compiled_3.drop("net_generation_mwh", axis=1)
    bga_out.loc[bga_out.unit_id_eia.isnull(), "unit_id_eia"] = pd.NA

    bga_for_nx = bga_out[
        ["plant_id_eia", "report_date", "generator_id", "boiler_id", "unit_id_eia"]
    ]
    # If there's no boiler... there's no boiler-generator association
    bga_for_nx = bga_for_nx.dropna(subset=["boiler_id"]).drop_duplicates()

    # Need boiler & generator specific ID strings, or they look like
    # the same node to NX
    bga_for_nx["generators"] = (
        "p"
        + bga_for_nx.plant_id_eia.astype(int).astype(str)
        + "_g"
        + bga_for_nx.generator_id.astype(pd.StringDtype())
    )
    bga_for_nx["boilers"] = (
        "p"
        + bga_for_nx.plant_id_eia.astype(int).astype(str)
        + "_b"
        + bga_for_nx.boiler_id.astype(pd.StringDtype())
    )

    # dataframe to accumulate the unit_ids in
    bga_w_units = pd.DataFrame()
    # We want to start our unit_id counter anew for each plant:
    for pid in bga_for_nx.plant_id_eia.unique():
        bga_byplant = bga_for_nx[bga_for_nx.plant_id_eia == pid].sort_values(
            ["generators", "boilers"]
        )

        # Create a graph from the dataframe of boilers and generators. It's a
        # multi-graph, meaning the same nodes can be connected by more than one
        # edge -- this allows us to preserve multiple years worth of boiler
        # generator association information for later inspection if need be:
        bga_graph = nx.from_pandas_edgelist(
            bga_byplant,
            source="generators",
            target="boilers",
            edge_attr=True,
            create_using=nx.MultiGraph(),
        )

        # Each connected sub-graph is a generation unit:
        gen_units = [
            bga_graph.subgraph(c).copy() for c in nx.connected_components(bga_graph)
        ]

        # Assign a unit_id to each subgraph, and extract edges into a dataframe
        for unit_id, unit in zip(range(len(gen_units)), gen_units, strict=True):
            # All the boiler-generator association graphs should be bi-partite,
            # meaning generators only connect to boilers, and boilers only
            # connect to generators.
            if not nx.algorithms.bipartite.is_bipartite(unit):
                raise AssertionError(
                    f"Non-bipartite generation unit graph found."
                    f"plant_id_eia={pid}, unit_id_pudl={unit_id}."
                )
            nx.set_edge_attributes(unit, name="unit_id_pudl", values=unit_id + 1)
            new_unit_df = nx.to_pandas_edgelist(unit)
            bga_w_units = pd.concat([bga_w_units, new_unit_df])

    bga_w_units = bga_w_units.drop(["source", "target"], axis=1)

    # Check whether the PUDL unit_id values we've inferred conflict with
    # the unit_id_eia values that were reported to EIA. Are there any PUDL
    # unit_id values that have more than 1 EIA unit_id_eia within them?
    bga_unit_id_eia_counts = (
        bga_w_units.groupby(["plant_id_eia", "unit_id_pudl"])["unit_id_eia"]
        .nunique()
        .to_frame()
        .reset_index()
    )
    bga_unit_id_eia_counts = bga_unit_id_eia_counts.rename(
        columns={"unit_id_eia": "unit_id_eia_count"}
    )
    bga_unit_id_eia_counts = pd.merge(
        bga_w_units, bga_unit_id_eia_counts, on=["plant_id_eia", "unit_id_pudl"]
    )
    too_many_codes = bga_unit_id_eia_counts[
        bga_unit_id_eia_counts.unit_id_eia_count > 1
    ]
    too_many_codes = (
        too_many_codes[too_many_codes.unit_id_eia.notna()]
        .groupby(["plant_id_eia", "unit_id_pudl"])["unit_id_eia"]
        .unique()
    )
    for row in too_many_codes.items():
        logger.warning(
            f"Multiple EIA unit codes:"
            f"plant_id_eia={row[0][0]}, "
            f"unit_id_pudl={row[0][1]}, "
            f"unit_id_eia={row[1]}"
        )
    bga_w_units = bga_w_units.drop("unit_id_eia", axis=1)

    # These assertions test that all boilers and generators ended up in the
    # same unit_id across all the years of reporting:
    pgu_gb = bga_w_units.groupby(["plant_id_eia", "generator_id"])["unit_id_pudl"]
    if pgu_gb.nunique().gt(1).any():
        logger.error("Inconsistent inter-annual plant-generator-units!")
    pbu_gb = bga_w_units.groupby(["plant_id_eia", "boiler_id"])["unit_id_pudl"]
    if pbu_gb.nunique().gt(1).any():
        logger.error("Inconsistent inter-annual plant-boiler-units!")

    bga_w_units = (
        bga_w_units.drop("report_date", axis=1)
        .loc[:, ["plant_id_eia", "unit_id_pudl", "generator_id", "boiler_id"]]
        .drop_duplicates()
    )

    bga_out = pd.merge(
        left=bga_out,
        right=bga_w_units,
        how="left",
        on=["plant_id_eia", "generator_id", "boiler_id"],
    ).astype({"unit_id_pudl": pd.Int64Dtype()})

    # If we're NOT debugging, drop additional forensic information and bad BGAs
    if not debug:
        bga_out = (
            bga_out[
                ~bga_out.missing_from_923
                & ~bga_out.plant_w_bad_generator
                & ~bga_out.unmapped_but_in_923
                & ~bga_out.unmapped
            ]
            .drop(
                [
                    "missing_from_923",
                    "plant_w_bad_generator",
                    "unmapped_but_in_923",
                    "unmapped",
                ],
                axis=1,
            )
            .drop_duplicates(
                subset=["report_date", "plant_id_eia", "boiler_id", "generator_id"]
            )
        )

    bga_out = apply_pudl_dtypes(bga_out, group="eia")
    return bga_out


def _restrict_years(
    df: pd.DataFrame,
    eia_settings: EiaSettings | None = None,
) -> pd.DataFrame:
    """Restricts eia years for boiler generator association."""
    if eia_settings is None:
        eia_settings = EiaSettings()

    bga_years = set(eia_settings.eia860.years) & set(eia_settings.eia923.years)
    df = df[df.report_date.dt.year.isin(bga_years)]
    return df


def map_balancing_authority_names_to_codes(df: pd.DataFrame) -> pd.DataFrame:
    """Build a map of the BA names to their most frequently associated BA codes.

    We know there are some inconsistent pairings of codes and names so we grab the most
    consistently reported combo, making the assumption that the most consistent pairing
    is most likely to be the correct.

    Args:
        df: a data table with columns ``balancing_authority_code_eia`` and
            ``balancing_authority_name_eia``

    Returns:
        a table with a unique index of ``balancing_authority_name_eia`` and a column of
        ``balancing_authority_code``.
    """
    return (
        # count the unquie combos of BA code and name's.
        df.assign(count=1)
        .groupby(
            by=["balancing_authority_name_eia", "balancing_authority_code_eia"],
            observed=True,
        )[["count"]]
        .count()
        .reset_index()
        # then sort so the most common is at the top.
        .sort_values(by=["count"], ascending=False)
        # then drop duplicates on the BA name
        .drop_duplicates(["balancing_authority_name_eia"])
        .set_index("balancing_authority_name_eia")
        .drop(columns=["count"])
    )


def fillna_balancing_authority_codes_via_names(df: pd.DataFrame) -> pd.DataFrame:
    """Fill null balancing authority (BA) codes via a map of the BA names to codes.

    There are a handful of missing ``balancing_authority_code_eia``'s that are easy to
    map given the balancing_authority_name_eia. This function fills in null BA codes
    using the BA names. The map ofo the BA names to codes is generated via
    :func:`map_balancing_authority_names_to_codes`.

    Args:
        df: a data table with columns ``balancing_authority_code_eia`` and
            ``balancing_authority_name_eia``
    """
    pre_len = len(df[df.balancing_authority_code_eia.notnull()])

    # Identify the most common mapping from a BA name to a BA code:
    ba_name_to_code_map = map_balancing_authority_names_to_codes(df)

    null_ba_code_mask = (
        df.balancing_authority_code_eia.isnull()
        & df.balancing_authority_name_eia.notnull()
        & df.balancing_authority_name_eia.isin(ba_name_to_code_map.index)
    )
    # For each row with a missing BA code, identify the likely code based on its
    # associated BA name. Here the argument to map() is a Series containing
    # balancing_authority_code that's indexed by balancing_authority_name.
    ba_codes = df.loc[null_ba_code_mask, "balancing_authority_name_eia"].map(
        ba_name_to_code_map.balancing_authority_code_eia
    )
    # Fill in the null BA codes
    df.loc[null_ba_code_mask, "balancing_authority_code_eia"] = ba_codes

    post_len = len(df[df.balancing_authority_code_eia.notnull()])
    logger.info(f"filled {post_len - pre_len} balancing authority codes using names.")
    return df


def fix_balancing_authority_codes_with_state(
    plants: pd.DataFrame, plants_entity: pd.DataFrame
) -> pd.DataFrame:
    """Fix selective balancing_authority_code_eia's based on states.

    There are some known errors in the ``balancing_authority_code_eia`` column that we
    can identify and fix based on the state where the plant is located. Where we update
    the ``balancing_authority_code_eia`` column, we also update the
    ``balancing_authority_name_eia`` column using the name generated by
    :func:`map_balancing_authority_names_to_codes`.

    This function should only be applied post-:func:`harvest_entity_tables`. The
    ``state`` column is a "static" entity column so the first step in this function is
    merging the static and annually varying plants together. Then we fix known errors in
    the BA codes:

    * reported PACE, but state is OR or CA, code should be PACW
    * reported PACW, but state is UT, code should be PACE

    Args:
        plants: annually harvested plant table with columns: ``plant_id_eia``,
            ``report_date`` and ``balancing_authority_code_eia``.
        plants_entity: static harvested plant table with columns: ``plant_id_eia`` and
            ``state``.

    Returns:
        plants table that has the same set of columns and rows, with cleaned
        ``balancing_authority_code_eia`` column and an updated corresponding
        ``balancing_authority_name_eia`` column.
    """
    # Identify the most common mapping from a BA name to a BA code:
    ba_name_to_code_map = map_balancing_authority_names_to_codes(plants)
    ba_name_to_code_map = ba_name_to_code_map.reset_index()

    # Prior to 2013, there are no BA codes or names. Running a pre-2013 subset of data
    # through the transform will thus return an empty ba_name_to_code_map.
    if (
        not ba_name_to_code_map.empty
        and plants.balancing_authority_code_eia.isin(["PACW", "PACE"]).any()
    ):
        logger.info("Spot fixing incorrect PACW/PACE BA codes and names.")

        plants = plants.merge(
            plants_entity[["plant_id_eia", "state"]],  # only merge in state, drop later
            on=["plant_id_eia"],
            how="left",
            validate="m:1",
        )
        BACodeFix = namedtuple(
            "BACodeFix", ["ba_code_found", "ba_code_fix", "ba_name_fix", "states"]
        )
        fixes = [
            BACodeFix(
                "PACE",
                "PACW",
                ba_name_to_code_map.loc[
                    ba_name_to_code_map.balancing_authority_code_eia == "PACW",
                    "balancing_authority_name_eia",
                ].tolist()[0],
                ["OR", "CA"],
            ),
            BACodeFix(
                "PACW",
                "PACE",
                ba_name_to_code_map.loc[
                    ba_name_to_code_map.balancing_authority_code_eia == "PACE",
                    "balancing_authority_name_eia",
                ].tolist()[0],
                ["UT"],
            ),
        ]
        for fix in fixes:
            plants.loc[
                (plants.balancing_authority_code_eia == fix.ba_code_found)
                & (plants.state.isin(fix.states)),
                ["balancing_authority_code_eia", "balancing_authority_name_eia"],
            ] = [fix.ba_code_fix, fix.ba_name_fix]
        plants = plants.drop(columns=["state"])

    return plants


def harvested_entity_asset_factory(
    entity: EiaEntity, io_manager_key: str | None = None
) -> AssetsDefinition:
    """Create an asset definition for the harvested entity tables."""
    harvestable_assets = (
        "_core_eia923__boiler_fuel",
        "_core_eia860__boiler_generator_assn",
        "_core_eia860__boilers",
        "_core_eia923__coalmine",
        "_core_eia923__fuel_receipts_costs",
        "_core_eia923__generation",
        "_core_eia923__generation_fuel",
        "_core_eia923__generation_fuel_nuclear",
        "_core_eia860__generators",
        "_core_eia860__ownership",
        "_core_eia860__plants",
        "_core_eia860__utilities",
        "_core_eia860__emissions_control_equipment",
        "_core_eia860__boiler_emissions_control_equipment_assn",
        "_core_eia860__boiler_cooling",
        "_core_eia860__boiler_stack_flue",
    )

    @multi_asset(
        ins={table_name: AssetIn() for table_name in harvestable_assets},
        outs={
            f"core_eia__entity_{entity.value}": AssetOut(io_manager_key=io_manager_key),
            f"core_eia860__scd_{entity.value}": AssetOut(io_manager_key=io_manager_key),
        },
        config_schema={
            "debug": Field(
                bool,
                default_value=False,
                description=(
                    "If True, allow inconsistent values in harvested columns and "
                    "produce additional debugging output."
                ),
            ),
        },
        required_resource_keys={"dataset_settings"},
        name=f"harvested_{entity.value}_eia",
    )
    def harvested_entity(context, **clean_dfs):
        """Harvesting IDs & consistent static attributes for EIA entity."""
        logger.info(f"Harvesting IDs & consistent static attributes for EIA {entity}")
        eia_settings = context.resources.dataset_settings.eia
        debug = context.op_config["debug"]

        entity_df, annual_df, _col_dfs = harvest_entity_tables(
            entity, clean_dfs, debug=debug, eia_settings=eia_settings
        )

        return (
            Output(output_name=f"core_eia__entity_{entity.value}", value=entity_df),
            Output(output_name=f"core_eia860__scd_{entity.value}", value=annual_df),
        )

    return harvested_entity


harvested_entities = [
    harvested_entity_asset_factory(entity, io_manager_key="pudl_io_manager")
    for entity in EiaEntity
]


def finished_eia_asset_factory(
    table_name: str, _core_table_name: str, io_manager_key: str | None = None
) -> AssetsDefinition:
    """An asset factory for finished EIA tables.

    Args:
        table_name: the name of the harvest table.
        _core_table_name: the name of the unharvested input table
        io_manager_key: the name of the IO Manager of the final asset.

    Returns:
        A harvest EIA asset.
    """

    @asset(
        ins={_core_table_name: AssetIn()},
        name=table_name,
        io_manager_key=io_manager_key,
    )
    def finished_eia_asset(**kwargs) -> pd.DataFrame:
        """Enforce PUDL DB schema on a cleaned EIA dataframe."""
        df = convert_cols_dtypes(kwargs[_core_table_name], data_source="eia")
        res = Package.from_resource_ids().get_resource(table_name)
        return res.enforce_schema(df)

    return finished_eia_asset


finished_eia_assets = [
    finished_eia_asset_factory(
        table_name, _core_table_name, io_manager_key="pudl_io_manager"
    )
    for table_name, _core_table_name in {
        "core_eia923__monthly_boiler_fuel": "_core_eia923__boiler_fuel",
        "core_eia923__entity_coalmine": "_core_eia923__coalmine",
        "core_eia923__monthly_fuel_receipts_costs": "_core_eia923__fuel_receipts_costs",
        "core_eia923__monthly_generation": "_core_eia923__generation",
        "core_eia923__monthly_generation_fuel": "_core_eia923__generation_fuel",
        "core_eia923__monthly_generation_fuel_nuclear": "_core_eia923__generation_fuel_nuclear",
        "core_eia860__scd_ownership": "_core_eia860__ownership",
        "core_eia860__scd_emissions_control_equipment": "_core_eia860__emissions_control_equipment",
        "core_eia860__assn_yearly_boiler_emissions_control_equipment": "_core_eia860__boiler_emissions_control_equipment_assn",
        "core_eia860__assn_boiler_cooling": "_core_eia860__boiler_cooling",
        "core_eia860__assn_boiler_stack_flue": "_core_eia860__boiler_stack_flue",
    }.items()
]<|MERGE_RESOLUTION|>--- conflicted
+++ resolved
@@ -237,8 +237,7 @@
     col: str,
     cols_to_consit: list[str],
     group_by_freq: Literal["M", "Y"],
-<<<<<<< HEAD
-):
+) -> pd.DataFrame:
     """Harvests operating dates by combining dates within the selected group_by_freq.
 
     For all of the entities where there is not a consistent enough reported
@@ -260,29 +259,6 @@
         cols_to_consit (list): a list of the columns to determine consistency.
             This either the [entity_id] or the [entity_id, 'report_date'],
             depending on whether the entity is static or annual.
-=======
-) -> pd.DataFrame:
-    """Harvests generator operating dates, assigning each date to max within a year.
-
-    For all of the entities were there is not a consistent enough reported generator
-    operating date, this function reduces the precision of the reported generator
-    operating date by only keeping the last record when records are within the time
-    bandwidth (default of one year) of one another.
-
-    Args:
-        dirty_df: a dataframe with entity records that may have inconsist generator
-            operating dates.
-        clean_df: a dataframe with entity records that have consistently reported
-            generator operating dates.
-        entity_id_df: a dataframe with a complete set of possible entity ids
-        entity_idx: a list of the id(s) for the entity. Eg: for a plant entity, the
-            entity_idx is ['plant_id_eia']. For a generator entity, the entity_idx is
-            ['plant_id_eia', 'generator_id'].
-        col: the column name of the column we are trying to harvest.
-        cols_to_consit: a list of the columns to determine consistency. This is either
-            [entity_id] or [entity_id, 'report_date'], depending on whether the entity
-            is static or annual.
->>>>>>> 2747171b
         group_by_freq: Frequency to combine by ("M" for month, or "Y" for year)
 
     Returns:
@@ -306,20 +282,11 @@
     # grab the clean plants
     op_clean_df = clean_df.dropna()
     # find the new clean plant records by selecting the True consistent records
-<<<<<<< HEAD
     op_df = op_df[op_df[f"{col}_is_consistent"]].drop_duplicates(subset=entity_idx)
     logger.info(f"Clean {col} records: {len(op_df)}")
     logger.info(
-        f"Rescued rounded {col} for the following units ({entity_idx}): {sorted(op_df[entity_idx].apply(lambda row: '_'.join(row.to_numpy().astype(str)), axis=1))}"
-=======
-    gen_op_df = gen_op_df[gen_op_df[f"{col}_is_consistent"]].drop_duplicates(
-        subset=entity_idx
-    )
-    logger.debug(f"Clean {col} records: {len(gen_op_df)}")
-    logger.debug(
-        f"Rescued rounded {col} for the following units: "
-        f"{sorted(gen_op_df['plant_id_eia'].astype('str')+'_'+gen_op_df['generator_id'].astype('str'))}"
->>>>>>> 2747171b
+        f"Rescued rounded {col} for the following units ({entity_idx}): "
+        f"{sorted(op_df[entity_idx].apply(lambda row: '_'.join(row.to_numpy().astype(str)), axis=1))}"
     )
     # add the newly cleaned records
     op_clean_df = pd.concat([op_clean_df, op_df])
