--- conflicted
+++ resolved
@@ -543,7 +543,6 @@
       data is an early release, and we extract this information from the filenames, as
       it's uniform across the whole dataset.
     * Convert report_year column to report_date.
-<<<<<<< HEAD
     * If we've gotten an empty dataframe, make sure it has a data_maturity column.
     """
     # If we're only processing some years of data, we may have entirely empty dataframes
@@ -551,19 +550,11 @@
     if df.empty:
         df["data_maturity"] = pd.NA
     return (
-        fix_eia_na(df)
-=======
-    * Aggregate values for rows with utility id 88888 (anonymized) - see _combine_88888_values
-      for details.
-    """
-    prep_df = (
         standardize_na_values(df)
->>>>>>> ec0332ec
         .drop(columns=["early_release"], errors="ignore")
         .pipe(convert_to_date)
         .pipe(_combine_88888_values, idx_cols)
     )
-    return prep_df
 
 
 def _post_process(df: pd.DataFrame) -> pd.DataFrame:
