"""Module to perform data cleaning functions on EIA861 data tables.

All transformations include:
- Replace . values with NA.
"""

import pandas as pd
from dagster import AssetIn, AssetOut, Output, asset, multi_asset

import pudl
from pudl.helpers import (
    add_fips_ids,
    clean_eia_counties,
    convert_cols_dtypes,
    convert_to_date,
    standardize_na_values,
)
from pudl.metadata import PUDL_PACKAGE
from pudl.metadata.enums import (
    CUSTOMER_CLASSES,
    FUEL_CLASSES,
    NERC_REGIONS,
    RELIABILITY_STANDARDS,
    REVENUE_CLASSES,
    RTO_CLASSES,
    TECH_CLASSES,
)
from pudl.metadata.fields import apply_pudl_dtypes
from pudl.metadata.labels import ESTIMATED_OR_ACTUAL

logger = pudl.logging_helpers.get_logger(__name__)


BA_ID_NAME_FIXES: pd.DataFrame = (
    pd.DataFrame(
        [
            # report_date, util_id, ba_id, ba_name
            ("2001-01-01", 40577, 99999, "Multiple Control Areas"),
            ("2002-01-01", 40577, 99999, "Multiple Control Areas"),
            ("2002-01-01", 2759, 13781, "Xcel Energy"),
            ("2002-01-01", 1004, 40604, "Heartland Consumer Power Dist."),
            ("2002-01-01", 5659, 20847, "Wisconsin Electric Power"),
            ("2002-01-01", 5588, 9417, "Interstate Power & Light"),
            ("2002-01-01", 6112, 9417, "INTERSTATE POWER & LIGHT"),
            ("2002-01-01", 6138, 13781, "Xcel Energy"),
            ("2002-01-01", 6276, pd.NA, "Vectren Energy Delivery"),
            ("2002-01-01", 6501, 9417, "Interstate Power and Light"),
            ("2002-01-01", 6579, 4716, "Dairyland Power Coop"),
            ("2002-01-01", 6848, pd.NA, pd.NA),
            ("2002-01-01", 7140, 18195, "Southern Co Services Inc"),
            ("2002-01-01", 7257, 22500, "Westar Energy"),
            ("2002-01-01", 7444, 14232, "Minnkota Power Cooperative"),
            ("2002-01-01", 8490, 22500, "Westar"),
            ("2002-01-01", 8632, 12825, "NorthWestern Energy"),
            ("2002-01-01", 8770, 22500, "Westar Energy"),
            ("2002-01-01", 8796, 13434, "ISO New England"),
            ("2002-01-01", 9699, pd.NA, "Tri-State G&T"),
            ("2002-01-01", 10040, 13781, "Xcel Energy"),
            ("2002-01-01", 10171, 56669, "Midwest Indep System Operator"),
            # This might also be MISO's BA ID... need to investigate more.
            # ("2002-01-01", 10171, 12524, "Midwest Indep System Operator"),
            ("2002-01-01", 11053, 9417, "INTERSTATE POWER & LIGHT"),
            ("2002-01-01", 11148, 2775, "California ISO"),
            ("2002-01-01", 11522, 1, "Maritimes-Canada"),
            ("2002-01-01", 11731, 13781, "XCEL Energy"),
            ("2002-01-01", 11788, 9417, "Interstate Power & Light"),
            ("2002-01-01", 12301, 14232, "Minnkota Power Cooperative"),
            ("2002-01-01", 12698, 20391, "Aquila Networks - MPS"),
            ("2002-01-01", 12706, 18195, "Southern Co Services Inc"),
            ("2002-01-01", 3258, 9417, "Interstate Power & Light"),
            ("2002-01-01", 3273, 15473, "Public Regulatory Commission"),
            ("2002-01-01", 3722, 9417, "Interstate Power and Light"),
            ("2002-01-01", 1417, 12825, "NorthWestern Energy"),
            ("2002-01-01", 1683, 12825, "Northwestern Energy"),
            ("2002-01-01", 1890, 5416, "Duke Energy Corporation"),
            ("2002-01-01", 4319, 20447, "Okla. Municipal Pwr. Authority"),
            ("2002-01-01", 18446, 9417, "Interstate Power and Light"),
            ("2002-01-01", 19108, pd.NA, "NC Rural Electrification Auth."),
            ("2002-01-01", 19545, 28503, "Western Area Power Admin"),
            ("2002-01-01", 12803, 18195, "Southern Illinois Power"),
            ("2002-01-01", 13382, 8283, "Harrison County Rural Electric"),
            ("2002-01-01", 13423, 829, "Town of New Carlisle"),
            ("2002-01-01", 13815, 13781, "Xcel Energy"),
            ("2002-01-01", 14649, 18195, "GSOC (Georgia System Operation"),
            ("2002-01-01", 15672, 924, "Associated Electric Coop Inc"),
            ("2002-01-01", 16023, 9417, "Interstate Power and Light"),
            ("2002-01-01", 16463, pd.NA, "Central Louisiana Electric Co."),
            ("2002-01-01", 16922, 22500, "Westar Energy"),
            ("2002-01-01", 16992, 9417, "Interstate Power and Light"),
            ("2002-01-01", 17643, 924, "Associated Electric Coop Inc"),
            ("2002-01-01", 17706, 9417, "Interstate Power & Light"),
            ("2002-01-01", 20811, 19876, "Dominion NC Power"),
            ("2002-01-01", 3227, 15466, "Xcel Energy"),
            ("2002-01-01", 20227, 14063, "OG&E"),
            ("2002-01-01", 17787, 13337, "Mun. Energy Agcy of Nebraska"),
            ("2002-01-01", 19264, 17718, "Excel Energy"),
            ("2002-01-01", 11701, 19578, "We Energies"),
            ("2002-01-01", 28802, 14725, "PJM Interconnection"),
            ("2002-01-01", 20546, 1692, "Big Rivers Electric Corp."),
            ("2002-01-01", 6223, 1, "Maritimes-Canada"),
            ("2002-01-01", 14405, 19876, "VA Power"),
            ("2002-01-01", 14405, 14725, "PJM"),
            ("2002-01-01", 12698, 20391, "Aquila Networks - L&P"),
            ("2002-01-01", 16267, 12698, "Aquila"),
            ("2002-01-01", 15871, 5723, "ERC of Texas"),
            ("2002-01-01", 6753, 28503, "Regional Office"),
            ("2002-01-01", 5571, 14328, "Pacific Gas and Electric Co."),
            ("2002-01-01", 367, pd.NA, "Western Area Power Admin"),
            ("2002-01-01", 3247, 13501, "NYISO"),
            ("2002-01-01", 11014, 5723, "Ercot"),
            ("2002-01-01", 20845, 12427, "Michigan Power Pool 12427"),
            ("2002-01-01", 17267, pd.NA, "Watertown, SD"),
            ("2002-01-01", 12811, pd.NA, "First Energy Corp."),
            ("2002-01-01", 17368, 13501, "NYISO"),
            ("2002-01-01", 5877, 13501, "NYISO"),
            ("2002-01-01", 3240, pd.NA, "Pacific NW Generating Cooperat"),
            ("2002-01-01", 3037, pd.NA, "Trans Electric"),
            ("2002-01-01", 12199, 28503, "WAPA-Rocky Mountain"),
            ("2002-01-01", 8936, 14378, "Pacificorp"),
            ("2002-01-01", 40604, pd.NA, "Watertown, SD Office"),
            ("2002-01-01", 19108, pd.NA, "USDA- Rural Utility Service"),
            ("2002-01-01", 8199, 20391, "Aquila"),
            ("2002-01-01", 12698, 20391, "Aquila Networks - WPC"),
            ("2002-01-01", 12698, 20391, "Aquila Networks - WPK"),
            ("2002-01-01", 20387, 14725, "PJM West"),
            ("2002-01-01", 588, 20447, "Western Farmers Elec Coop Inc"),
            ("2002-01-01", 17561, 5723, "ERCOT ISO"),
            ("2002-01-01", 17320, 13781, "Xcel Energy"),
            ("2002-01-01", 13676, 17716, "Southwestern Power Admin."),
            ("2002-01-01", 5703, 13501, "NTISO"),
            ("2002-01-01", 113, 13501, "NYISO"),
            ("2002-01-01", 4486, pd.NA, "REMC of Western Indiana"),
            ("2002-01-01", 1039, 13501, "NYISO"),
            ("2002-01-01", 5609, pd.NA, "NMISA"),
            ("2002-01-01", 3989, pd.NA, "WAPA"),
            ("2002-01-01", 13539, 13501, "NY Independent System Operator"),
            ("2002-01-01", 15263, 14725, "PJM West"),
            ("2002-01-01", 12796, 14725, "PJM West"),
            ("2002-01-01", 3539, 13434, "ISO New England"),
            ("2002-01-01", 3575, 13434, "ISO New England"),
            ("2002-01-01", 3559, 13434, "ISO New England"),
            ("2002-01-01", 18193, pd.NA, pd.NA),
            ("2002-01-01", 838, 3413, "Chelan PUD"),
            ("2002-01-01", 1049, 1738, "Bonneville"),
            ("2002-01-01", 9248, 14725, "PJM"),
            ("2002-01-01", 15026, 803, "APS Control Area"),
            ("2002-01-01", 798, 16572, "Salt River Project"),
            ("2002-01-01", 5603, 13501, "ISO - NEW YORK"),
            ("2002-01-01", 12260, 19876, "Dominion Virginia Power"),
            ("2002-01-01", 14788, 17716, "Southwest Power Administration"),
            ("2002-01-01", 12909, 22500, "Westar Energy"),
            ("2002-01-01", 5605, 9417, "Interstate Power and Light"),
            ("2002-01-01", 10908, 9417, "Interstate Power and Light"),
            ("2003-01-01", 3258, 9417, "Interstate Power & Light"),
            ("2003-01-01", 6501, 9417, "Interstate Power & Light"),
            ("2003-01-01", 10650, 9417, "Interstate Power & Light"),
            ("2003-01-01", 16992, 9417, "Interstate Power & Light"),
            ("2003-01-01", 3722, 9417, "Interstate Power & Light"),
            ("2003-01-01", 11788, 9417, "Interstate Power & Light"),
            ("2003-01-01", 5588, 9417, "Interstate Power & Light"),
            ("2003-01-01", 11053, 9417, "Interstate Power & Light"),
            ("2003-01-01", 16023, 9417, "Interstate Power & Light"),
            ("2003-01-01", 17706, 9417, "Interstate Power & Light"),
            ("2003-01-01", 18446, 9417, "Interstate Power & Light"),
            ("2004-01-01", 5309, 18195, "Southern Company Services Inc"),
            ("2004-01-01", 192, 192, "Ryant T. Rose"),
            ("2004-01-01", 6501, 9417, "Interstate Power & Light"),
            ("2004-01-01", 16992, 9417, "Interstate Power & Light"),
            ("2004-01-01", 8192, 14725, "PJM-West"),
            ("2004-01-01", 192, 192, "Phillip K. Peter, Sr."),
            ("2004-01-01", 192, 192, "Nelson Kinegak"),
            ("2004-01-01", 1004, 40604, "Heartland Consumer Power Dist."),
            ("2004-01-01", 3258, 9417, "Interstate Power & Light"),
            ("2004-01-01", 3722, 9417, "Interstate Power & Light"),
            ("2004-01-01", 19879, pd.NA, "Kevin Smalls St Croix Districe"),
            ("2004-01-01", 11788, 9417, "Interstate Power & Light"),
            ("2004-01-01", 4191, 13434, "NEISO"),
            ("2004-01-01", 10650, 9417, "Interstate Power & Light"),
            ("2004-01-01", 11053, 9417, "Interstate Power & Light"),
            ("2004-01-01", 18446, 9417, "Interstate Power & Light"),
            ("2004-01-01", 27000, pd.NA, "Multiple Operators"),
            ("2004-01-01", 19879, pd.NA, "Corey Hodge - St Thomass/St Jo"),
            ("2004-01-01", 13382, 8283, "Harrison County Rural Electric"),
            ("2004-01-01", 10784, pd.NA, "Hawkeye Tri-county REC"),
            ("2004-01-01", 16922, pd.NA, "The Brown Atchison Electric Co"),
            ("2004-01-01", 15026, 803, "APS Control Area"),
            ("2005-01-01", 192, 192, "Ryant T. Rose"),
            ("2005-01-01", 192, 192, "Phillip K. Peter, Sr."),
            ("2005-01-01", 192, 182, "Nelson Kinegak"),
            ("2005-01-01", 3258, 9417, "Interstate Power & Light"),
            ("2005-01-01", 1004, 40604, "Heartland Consumer Power Dist."),
            ("2005-01-01", 5309, 18195, "Southern Company Services Inc"),
            ("2005-01-01", 6501, 9417, "Interstate Power & Light"),
            ("2005-01-01", 10623, 6455, "Florida Power Corp"),
            ("2005-01-01", 10650, 9417, "Interstate Power & Light"),
            ("2005-01-01", 13382, 8283, "Harrison County Rural Electric"),
            ("2005-01-01", 16922, pd.NA, "The Brown Atchison Electric Co"),
            ("2005-01-01", 3722, 9417, "Interstate Power & Light"),
            ("2005-01-01", 4191, 13434, "NEISO"),
            ("2005-01-01", 11788, 9417, "Interstate Power & Light"),
            ("2005-01-01", 8192, 14725, "PJM-West"),
            ("2005-01-01", 11053, 9417, "Interstate Power & Light"),
            ("2005-01-01", 13815, 13781, "Northern States Power Co"),
            ("2005-01-01", 15026, 803, "APS Control Area"),
            ("2005-01-01", 18446, 9417, "Interstate Power & Light"),
            ("2005-01-01", 19879, pd.NA, "Kevin Smalls St Croix Districe"),
            ("2005-01-01", 19879, pd.NA, "Corey Hodge - St Thomass/St Jo"),
            ("2005-01-01", 27000, pd.NA, "Multiple Operators"),
            ("2005-01-01", 10610, 13501, "ISO New York"),
            ("2006-01-01", 10610, 13501, "ISO New York"),
            ("2008-01-01", 10610, 13501, "ISO New York"),
            ("2009-01-01", 10610, 13501, "ISO New York"),
            ("2010-01-01", 6389, 3755, "Cleveland Electric Illum Co"),
            ("2010-01-01", 6389, 13998, "Ohio Edison Co"),
            ("2010-01-01", 6389, 18997, "Toledo Edison Co"),
            ("2010-01-01", 6949, 10000, "Kansas City Power & Light Co"),
            ("2010-01-01", 14127, 14127, "Omaha Public Power District"),
            ("2010-01-01", 11196, 13434, "ISO New England"),
            ("2010-01-01", 97, 56669, "Midwest Independent System Operator"),
            ("2010-01-01", 3258, 56669, "Midwest Independent System Operator"),
            ("2010-01-01", 3405, 56669, "Midwest Independent System Operator"),
            ("2010-01-01", 3755, 56669, "Midwest Independent System Operator"),
            ("2010-01-01", 7292, 56669, "Midwest Independent System Operator"),
            ("2010-01-01", 8847, 56669, "Midwest Independent System Operator"),
            ("2010-01-01", 11701, 56669, "Midwest Independent System Operator"),
            ("2010-01-01", 13032, 56669, "Midwest Independent System Operator"),
            ("2010-01-01", 13998, 56669, "Midwest Independent System Operator"),
            ("2010-01-01", 14716, 56669, "Midwest Independent System Operator"),
            ("2010-01-01", 17141, 56669, "Midwest Independent System Operator"),
            ("2010-01-01", 18997, 56669, "Midwest Independent System Operator"),
            ("2010-01-01", 21249, 56669, "Midwest Independent System Operator"),
            ("2010-01-01", 40582, 56669, "Midwest Independent System Operator"),
            ("2010-01-01", 54862, 56669, "Midwest Independent System Operator"),
            ("2010-01-01", 56162, 56669, "Midwest Independent System Operator"),
            ("2010-01-01", 56496, 56669, "Midwest Independent System Operator"),
            ("2010-01-01", 10610, 13501, "ISO New York"),
            ("2011-01-01", 1968, 56669, "Midwest Independent System Operator"),
            ("2011-01-01", 20806, 56669, "Midwest Independent System Operator"),
            ("2011-01-01", 29296, 56669, "Midwest Independent System Operator"),
            ("2012-01-01", 1968, 56669, "Midwest Independent System Operator"),
            ("2012-01-01", 20806, 56669, "Midwest Independent System Operator"),
            ("2012-01-01", 29296, 56669, "Midwest Independent System Operator"),
        ],
        columns=[
            "report_date",  # We have this
            "utility_id_eia",  # We have this
            "balancing_authority_id_eia",  # We need to set this
            "balancing_authority_name_eia",  # We have this
        ],
    )
    .assign(report_date=lambda x: pd.to_datetime(x.report_date))
    .pipe(apply_pudl_dtypes, group="eia")
    .dropna(subset=["report_date", "balancing_authority_name_eia", "utility_id_eia"])
    .set_index(["report_date", "balancing_authority_name_eia", "utility_id_eia"])
)

EIA_FIPS_COUNTY_FIXES: pd.DataFrame = pd.DataFrame(
    [
        ("AK", "Akiachak", "Bethel Census Area"),
        ("AK", "Aleutian Islands", "Aleutians East"),
        ("AK", "Aleutians Ea", "Aleutians East"),
        ("AK", "Aleutians East Boro", "Aleutians East Borough"),
        ("AK", "Aleutians We", "Aleutians West Census Area"),
        ("AK", "Aleutians West (unorganized)", "Aleutians West Census Area"),
        ("AK", "Angoon", "Hoonah-Angoon"),
        ("AK", "Borough, Kodiak Island", "Kodiak Island Borough"),
        ("AK", "Chilkat Vall", "Hoonah-Angoon Census Area"),
        ("AK", "Chilkat Valley", "Hoonah-Angoon Census Area"),
        ("AK", "Chuathbaluk", "Bethel Census Area"),
        ("AK", "Copper Basin", "Valdez-Cordova Census Area"),
        ("AK", "Cordova", "Valdez-Cordova"),
        ("AK", "Crooked Creek", "Bethel Census Area"),
        ("AK", "Delta - No County", "Southeast Fairbanks Census Area"),
        ("AK", "Elfin Cove", "Hoonah-Angoon Census Area"),
        ("AK", "FRBS North Star", "Fairbanks North Star Borough"),
        ("AK", "Galena", "Yukon-Koyukuk Census Area"),
        ("AK", "Hoonah", "Hoonah-Angoon"),
        ("AK", "Kake", "Prince of Wales-Hyder Census Area"),
        ("AK", "Kasaan", "Prince of Wales-Hyder Census Area"),
        ("AK", "Kenai Penins", "Kenai Peninsula"),
        ("AK", "Ketchikan Ga", "Ketchikan Gateway Borough"),
        ("AK", "Ketchikan Gateway Bo", "Ketchikan Gateway Borough"),
        ("AK", "Klukwan", "Hoonah-Angoon Census Area"),
        ("AK", "Kodiak Isla", "Kodiak Island Borough"),
        ("AK", "Kodiak Islan", "Kodiak Island"),
        ("AK", "Kodiak Island Boroug", "Kodiak Island Borough"),
        ("AK", "Kuskokwim Bay", "Bethel Census Area"),
        ("AK", "Kwigillingok", "Bethel Census Area"),
        ("AK", "LARSEN BAY", "Kodiak Island Borough"),
        ("AK", "Lake & Peninsula Bor", "Lake and Peninsula Borough"),
        ("AK", "Lake & Peninsula Borough", "Lake and Peninsula"),
        ("AK", "Lake and Pen", "Lake and Peninsula"),
        ("AK", "Larsen Bay", "Kodiak Island Borough"),
        ("AK", "Matanuska Su", "Matanuska-Susitna Borough"),
        ("AK", "Matanuska Susitna", "Matanuska-Susitna"),
        ("AK", "Matanuska Susitna Borough", "Matanuska-Susitna"),
        ("AK", "NW Arctic Borough", "Northwest Arctic"),
        ("AK", "Nenana", "Yukon-Koyukuk Census Area"),
        ("AK", "Nenana - No County", "Yukon-Koyukuk Census Area"),
        ("AK", "Nenena - No County", "Yukon-Koyukuk Census Area"),
        ("AK", "Northwest Ar", "Northwest Arctic Borough"),
        ("AK", "Northwest Arctic Bor", "Northwest Arctic Borough"),
        ("AK", "Notin", "Hoonah-Angoon Census Area"),
        ("AK", "Prince Wales", "Prince of Wales-Hyder"),
        ("AK", "Prince of Wa", "Prince of Wales-Hyder Census Area"),
        ("AK", "Prince of Wale", "Prince of Wales-Hyder"),
        ("AK", "Prince of Wales", "Prince of Wales-Hyder Census Area"),
        ("AK", "Prince of Wales Ketchikan", "Prince of Wales-Hyder"),
        ("AK", "Prince of Wales-Outer Ketchika", "Prince of Wales-Hyder Census Area"),
        ("AK", "Red Devil", "Bethel Census Area"),
        ("AK", "Skagway Hoonah Angoon", "Hoonah-Angoon"),
        ("AK", "Skagway Yaku", "Skagway"),
        ("AK", "Skagway-Hoonah-Angoon", "Hoonah-Angoon Census Area"),
        ("AK", "Skagway-Yakutat", "Skagway"),
        ("AK", "Sleetmute", "Bethel Census Area"),
        ("AK", "Southeast Fa", "Southeast Fairbanks Census Area"),
        ("AK", "Stony River", "Bethel Census Area"),
        ("AK", "Tanana", "Yukon-Koyukuk Census Area"),
        ("AK", "Tenakee Springs", "Hoonah-Angoon Census Area"),
        ("AK", "Valdez Cordo", "Valdez-Cordova"),
        ("AK", "Valdez Cordova", "Valdez-Cordova"),
        ("AK", "Wrangell Pet", "Wrangell"),
        ("AK", "Wrangell Petersburg", "Wrangell"),
        ("AK", "Wrangell-Petersburg", "Petersburg Census Area"),
        ("AK", "Yukon Koyuku", "Yukon-Koyukuk"),
        ("AK", "Yukon Koyukuk", "Yukon-Koyukuk"),
        ("AK", "Yukon-Koyuku", "Yukon-Koyukuk"),
        ("AL", "De Kalb", "DeKalb"),
        ("AR", "Hot Springs", "Hot Spring County"),
        ("AR", "Saint Franci", "St. Francis"),
        ("AZ", "Maricopa (see footnote)", "Maricopa"),
        ("AZ", "Nogales", "Santa Cruz"),
        ("CA", "San Bernadino", "San Bernardino"),
        ("CA", "San Bernardi", "San Bernardino"),
        ("CA", "San Francisc", "San Francisco County"),
        ("CA", "San Luis Obi", "San Luis Obispo County"),
        ("CA", "Santa Barbar", "Santa Barbara County"),
        ("CT", "Shelton", "Fairfield"),
        ("DC", "District of", "District of Columbia"),
        ("FL", "Dade", "Miami-Dade"),
        ("FL", "De Soto", "DeSoto"),
        ("FL", "Miami Dade", "Miami-Dade"),
        ("FL", "St. Loucie", "St. Lucie"),
        ("FL", "St. Lucic", "St. Lucie"),
        ("GA", "Chattahooche", "Chattahoochee"),
        ("GA", "De Kalb", "DeKalb"),
        ("GA", "Glasscock", "Glascock County"),
        ("IA", "Hardin -remove", "Hardin County"),
        ("IA", "Harris", "Harrison"),
        ("IA", "Humbolt", "Humboldt"),
        ("IA", "Kossuh", "Kossuth"),
        ("IA", "Louisa-remove", "Louisa County"),
        ("IA", "Lousia", "Louisa"),
        ("IA", "O Brien", "O'Brien"),
        ("IA", "Pottawattami", "Pottawattamie"),
        ("IA", "Poweshick", "Poweshiek"),
        ("IA", "Union-remove", "Union County"),
        ("ID", "Marshall", "Custer County"),
        ("IL", "Burke", "Christian"),
        ("IL", "Carol", "DuPage County"),
        ("IL", "De Kalb", "DeKalb County"),
        ("IL", "DeWitt", "De Witt"),
        ("IL", "Dewitt", "De Witt"),
        ("IL", "Du Page", "DuPage"),
        ("IL", "Green", "Greene"),
        ("IL", "JoDavies", "Jo Daviess"),
        ("IL", "La Salle", "LaSalle"),
        ("IL", "McCoupin", "Macoupin"),
        ("IN", "De Kalb", "DeKalb County"),
        ("IN", "De Kalb County", "DeKalb County"),
        ("IN", "La Porte", "LaPorte"),
        ("IN", "Putman", "Putnam"),
        ("IN", "Pyke", "Pike"),
        ("IN", "Sulliva", "Sullivan"),
        ("KS", "Leaveworth", "Leavenworth"),
        ("KY", "Hawkins", "Hopkins County"),
        ("KY", "LAURE", "Larue County"),
        ("KY", "Spenser", "Spencer"),
        ("KY", "Sullivan", "Union County"),
        ("KY", "WOLE", "Wolfe County"),
        ("LA", "Burke", "Iberia"),
        ("LA", "DeSoto", "De Soto"),
        ("LA", "East Baton R", "East Baton Rouge Parish"),
        ("LA", "East Felicia", "East Feliciana Parish"),
        ("LA", "Jefferson Da", "Jefferson Davis"),
        ("LA", "Morehouse Pa", "Morehouse Parish"),
        ("LA", "Pointe Coupe", "Pointe Coupee"),
        ("LA", "Saint Helina", "St. Helena Parish"),
        ("LA", "Saint Tamman", "St. Tammany Parish"),
        ("LA", "West Baton R", "West Baton Rouge"),
        ("LA", "West Feleciana", "West Feliciana"),
        ("LA", "West Felicia", "West Feliciana Parish"),
        ("MA", "North Essex", "Essex"),
        ("MD", "Baltimore Ci", "Baltimore City"),
        ("MD", "Balto. City", "Baltimore City"),
        ("MD", "Prince Georg", "Prince George's County"),
        ("MD", "Worchester", "Worcester"),
        ("MI", "Antim", "Antrim"),
        ("MI", "Graitiot", "Gratiot County"),
        ("MI", "Grand Traver", "Grand Traverse"),
        ("MI", "Missauke", "Missaukee County"),
        ("MN", "Fairbault", "Faribault"),
        ("MN", "La Qui Parle", "Lac qui Parle County"),
        ("MN", "Lac Qui Parl", "Lac Qui Parle"),
        ("MN", "Lake of The", "Lake of the Woods"),
        ("MN", "Olmstead", "Olmsted County"),
        ("MN", "Ottertail", "Otter Tail"),
        ("MN", "Yellow Medic", "Yellow Medicine"),
        ("MO", "Cape Girarde", "Cape Girardeau"),
        ("MO", "De Kalb", "DeKalb"),
        ("MO", "Paris", "Monroe County"),
        ("MO", "Saint Charle", "St. Charles County"),
        ("MO", "Saint Franco", "St. Francois County"),
        ("MO", "Sainte Genev", "Ste. Genevieve County"),
        ("MS", "Clark", "Clarke"),
        ("MS", "Clark", "Clarke"),
        ("MS", "De Soto", "DeSoto"),
        ("MS", "Homoshitto", "Amite"),
        ("MS", "Jefferson Da", "Jefferson Davis"),
        ("MT", "Anaconda-Dee", "Deer Lodge"),
        ("MT", "Butte-Silver", "Silver Bow"),
        ("MT", "Golden Valle", "Golden Valley"),
        ("MT", "Lewis and Cl", "Lewis and Clark"),
        ("NC", "Cherokee (NP&L)", "Cherokee County"),
        ("NC", "Clay (NP&L)", "Clay County"),
        ("NC", "Gilford", "Guilford"),
        ("NC", "Graham (NP&L)", "Graham County"),
        ("NC", "Hartford", "Hertford"),
        ("NC", "Jackson (NP&L)", "Jackson County"),
        ("NC", "Macon (NP&L)", "Macon County"),
        ("NC", "North Hampton", "Northampton"),
        ("NC", "Stanley", "Stanly County"),
        ("NC", "Swain (NP&L)", "Swain County"),
        ("ND", "Golden Valle", "Golden Valley County"),
        ("ND", "La Moure", "LaMoure"),
        ("ND", "Remsey", "Ramsey County"),
        ("NH", "Hillsboro", "Hillsborough County"),
        ("NH", "New Hampshire", "Coos"),
        ("NH", "Plaquemines", "Coos"),
        ("NV", "Carson City city", "Carson City"),
        ("NY", "Saint Lawren", "St. Lawrence County"),
        ("NY", "Westcherster", "Westchester"),
        ("OH", "Cochocton", "Coshocton County"),
        ("OH", "Columbian", "Columbiana County"),
        ("OH", "Tuscarawa", "Tuscarawas County"),
        ("OK", "Cimmaron", "Cimarron"),
        ("OK", "MuCurtain", "McCurtain County"),
        ("OR", "Unioin", "Union"),
        ("PA", "Northumberla", "Northumberland"),
        ("PR", "Aquadilla", "Aguadilla"),
        ("PR", "Sabana Grand", "Sabana Grande"),
        ("PR", "San Sebastia", "San Sebastian"),
        ("PR", "Trujillo Alt", "Trujillo Alto"),
        ("RI", "Portsmouth", "Newport"),
        ("SD", "Pierce", "Hughes County"),
        ("SD", "Valley Springs", "Minnehaha County"),
        ("TX", "Collingswort", "Collingsworth"),
        ("TX", "De Witt", "DeWitt"),
        ("TX", "Hayes", "Hays"),
        ("TX", "San Augustin", "San Augustine"),
        ("VA", "Albermarle", "Albemarle County"),
        ("VA", "Alexandria C", "Alexandria City"),
        ("VA", "Charlottesvi", "Charlottesville City"),
        ("VA", "Chesapeake C", "Chesapeake City"),
        ("VA", "City of Manassas", "Manassas City"),
        ("VA", "City of Suff", "Suffolk City"),
        ("VA", "City of Suffolk", "Suffolk city"),
        ("VA", "Clifton Forg", "Alleghany"),
        ("VA", "Clifton Forge", "Alleghany"),
        ("VA", "Colonial Hei", "Colonial Heights City"),
        ("VA", "Covington Ci", "Covington City"),
        ("VA", "Fredericksbu", "Fredericksburg City"),
        ("VA", "Hopewell Cit", "Hopewell City"),
        ("VA", "Isle of Wigh", "Isle of Wight"),
        ("VA", "King and Que", "King and Queen"),
        ("VA", "Lexington Ci", "Lexington City"),
        ("VA", "Manasas Park", "Manassas Park city"),
        ("VA", "Manassas Cit", "Manassas City"),
        ("VA", "Manassas Par", "Manassas Park City"),
        ("VA", "Northumberla", "Northumberland"),
        ("VA", "Petersburg C", "Petersburg City"),
        ("VA", "Poquoson Cit", "Poquoson City"),
        ("VA", "Portsmouth C", "Portsmouth City"),
        ("VA", "Prince Edwar", "Prince Edward"),
        ("VA", "Prince Georg", "Prince George"),
        ("VA", "Prince Willi", "Prince William"),
        ("VA", "Richmond Cit", "Richmond City"),
        ("VA", "Staunton Cit", "Staunton City"),
        ("VA", "Virginia", "Virginia Beach city"),
        ("VA", "Virginia Bea", "Virginia Beach City"),
        ("VA", "Waynesboro C", "Waynesboro City"),
        ("VA", "Winchester C", "Winchester City"),
        ("WA", "Wahkiakurn", "Wahkiakum"),
        ("WV", "Greenbriar", "Greenbrier County"),
    ],
    columns=["state", "eia_county", "fips_county"],
)

BA_NAME_FIXES: pd.DataFrame = pd.DataFrame(
    [
        ("Omaha Public Power District", 14127, "OPPD"),
        ("Kansas City Power & Light Co", 10000, "KCPL"),
        ("Toledo Edison Co", 18997, pd.NA),
        ("Ohio Edison Co", 13998, pd.NA),
        ("Cleveland Electric Illum Co", 3755, pd.NA),
    ],
    columns=[
        "balancing_authority_name_eia",
        "balancing_authority_id_eia",
        "balancing_authority_code_eia",
    ],
)

NERC_SPELLCHECK: dict[str, str] = {
    "GUSTAVUSAK": "ASCC",
    "AK": "ASCC",
    "HI": "HICC",
    "ERCTO": "ERCOT",
    "RFO": "RFC",
    "RF": "RFC",
    "REC": "RFC",
    "SSP": "SPP",
    "VACAR": "SERC",  # VACAR is a subregion of SERC
    "GATEWAY": "SERC",  # GATEWAY is a subregion of SERC
    "TERR": "GU",
    25470: "MRO",
    "TX": "TRE",
    "NY": "NPCC",
    "NEW": "NPCC",
    "YORK": "NPCC",
    "MISE": "MISO",
}


###############################################################################
# EIA Form 861 Transform Helper functions
###############################################################################
def _pre_process(df: pd.DataFrame, idx_cols: list[str]) -> pd.DataFrame:
    """Pre-processing applied to all EIA-861 dataframes.

    * Standardize common NA values found in EIA spreadsheets.
    * Drop the ``early_release`` column, which only contains non-null values when the
      data is an early release, and we extract this information from the filenames, as
      it's uniform across the whole dataset.
    * Convert report_year column to report_date.
    * Aggregate values for rows with utility id 88888 (anonymized) - see _combine_88888_values
      for details.
    """
<<<<<<< HEAD
    return (
        standardize_na_values(df)
=======
    prep_df = (
        fix_eia_na(df)
>>>>>>> 34d01e3c
        .drop(columns=["early_release"], errors="ignore")
        .pipe(convert_to_date)
        .pipe(_combine_88888_values, idx_cols)
    )
    return prep_df


def _post_process(df: pd.DataFrame) -> pd.DataFrame:
    """Post-processing applied to all EIA-861 dataframes."""
    return convert_cols_dtypes(df, data_source="eia")


def _filter_class_cols(df, class_list):
    regex = f"^({'_|'.join(class_list)}).*$"
    return df.filter(regex=regex)


def _filter_non_class_cols(df, class_list):
    regex = f"^(?!({'_|'.join(class_list)})).*$"
    return df.filter(regex=regex)


def add_backfilled_ba_code_column(df, by_cols: list[str]) -> pd.DataFrame:
    """Make a backfilled Balancing Authority Code column based on codes in later years.

    Args:
        df: table with columns: ``balancing_authority_code_eia``, ``report_date`` and
            all ``by_cols``
        by_cols: list of columns to use as ``by`` argument in :meth:`pd.groupby`


    Returns:
        pandas.DataFrame: An altered version of ``df`` with an additional column
        ``balancing_authority_code_eia_bfilled``
    """
    start_len = len(df)
    start_nas = len(df.loc[df.balancing_authority_code_eia.isnull()])
    logger.info(
        f"Started with {start_nas} missing BA Codes out of {start_len} "
        f"records ({start_nas / start_len:.2%})"
    )
    ba_ids = (
        df[by_cols + ["balancing_authority_code_eia", "report_date"]]
        .drop_duplicates()
        .sort_values(by_cols + ["report_date"])
    )
    ba_ids["balancing_authority_code_eia_bfilled"] = ba_ids.groupby(by_cols)[
        "balancing_authority_code_eia"
    ].fillna(method="bfill")
    ba_eia861_filled = df.merge(ba_ids, how="left")

    end_len = len(ba_eia861_filled)
    if start_len != end_len:
        raise AssertionError(
            f"Number of rows in the dataframe changed {start_len}!={end_len}!"
        )
    end_nas = len(
        ba_eia861_filled.loc[
            ba_eia861_filled.balancing_authority_code_eia_bfilled.isnull()
        ]
    )
    logger.info(
        f"Ended with {end_nas} missing BA Codes out of {end_len} "
        f"records ({end_nas / end_len:.2%})"
    )
    return ba_eia861_filled


def backfill_ba_codes_by_ba_id(df: pd.DataFrame) -> pd.DataFrame:
    """Fill in missing BA Codes by backfilling based on BA ID.

    Note:
        The BA Code to ID mapping can change from year to year. If a Balancing Authority
        is bought by another entity, the code may change, but the old EIA BA ID will be
        retained.

    Args:
        df: The transformed EIA 861 Balancing Authority dataframe
            (core_eia861__yearly_balancing_authority).

    Returns:
        pandas.DataFrame: The core_eia861__yearly_balancing_authority dataframe, but with many fewer
        NA values in the balancing_authority_code_eia column.
    """
    ba_eia861_filled = (
        add_backfilled_ba_code_column(df, by_cols=["balancing_authority_id_eia"])
        .assign(
            balancing_authority_code_eia=lambda x: x.balancing_authority_code_eia_bfilled
        )
        .drop(columns="balancing_authority_code_eia_bfilled")
    )
    return ba_eia861_filled


def _tidy_class_dfs(
    df: pd.DataFrame,
    df_name: str,
    idx_cols: list[str],
    class_list: list[str],
    class_type: str,
    keep_totals: bool = False,
) -> pd.DataFrame:
    """Stack multiple data columns and create a categorical column for filtering.

    Many EIA-861 tables are reported in a wide format, with several columns reporting
    the same type of value, but within different categories. E.g. electricity sales by
    customer class, with each customer class in a separate column, and separate sets of
    customer class columns for the dollar value of sales, and the MWh of electricity
    sold.

    This function takes those groups of columns and stacks each of them into a single
    data column creating another categorical column describing the class to which each
    record pertains.

    Non-data columns are separated before the reshaping, and recombined with the
    reshaped data after the fact, broadcasting their values across all of the records
    that they pertain to.

    This function also checks for duplicate primary key values in the reshaped data, and
    consolidates them by summing the data values.

    Args:
        df: The dataframe containing the data to be reshaped.
        df_name: A string describing the dataframe, for logging.
        idx_cols: The index (primary key) columns of the input dataframe. They must
            identify unique records in the input data.
        class_list: List of values which will ultimately be found in the ``class_type``
            column, and which should initially be found as suffixes on the names of the
            columns to be reshaped.
        class_type: The name of the categorical column produced by the reshaping.
        keep_totals: If True, retain total values which are the sum of all the
            categories. If False (the default) these duplicative rows are dropped. In
            either case the totals are checked using :func:`_compare_totals` and logging
            output is generated at the DEBUG level.

    Returns:
        A tidier long-form version of the input dataframe.
    """
    # Replace NA values in the BA code column with "UNK"
    logger.debug(f"Cleaning {df_name} table index columns so we can tidy data.")
    if "balancing_authority_code_eia" in idx_cols:
        df = df.assign(
            balancing_authority_code_eia=(
                lambda x: x.balancing_authority_code_eia.fillna("UNK")
            )
        )
    before_len = len(df)
    raw_df = (
        df.dropna(subset=["utility_id_eia"])
        .astype({"utility_id_eia": "Int64"})
        .set_index(idx_cols)
    )
    after_len = len(raw_df)
    if before_len != after_len:
        logger.debug(
            f"Dropped {before_len - after_len} rows in EIA-861 {df_name} table due to "
            "missing utility_id_eia values."
        )
    # Split the table into index, data, and "denormalized" columns for processing:
    # Separate customer classes and reported data into a hierarchical index
    logger.debug(f"Stacking EIA861 {df_name} data columns by {class_type}.")
    data_cols = _filter_class_cols(raw_df, class_list)

    # Create a regex identifier that splits the column headers based on the strings
    # deliniated in the class_list not just an underscore. This enables prefixes with
    # underscores such as fuel_cell as opposed to single-word prefixes followed by
    # underscores. Final string looks like: '(?<=customer_test)_|(?<=unbundled)_'
    # This ensures that the underscore AFTER the desired string (that can also include
    # underscores) is where the column headers are split, not just the first underscore.
    class_list_regex = "|".join(["(?<=" + col + ")_" for col in class_list])

    data_cols.columns = data_cols.columns.str.split(
        rf"{class_list_regex}", n=1, expand=True
    ).set_names([class_type, None])
    # Now stack the customer classes into their own categorical column,
    data_cols = data_cols.stack(level=0, dropna=False).reset_index()
    denorm_cols = _filter_non_class_cols(raw_df, class_list).reset_index()
    # Check to make sure that the idx_cols are actually valid primary key cols:
    # This is tricky, because NA values in the BA Code column creates actual duplicate
    # values. These NA values are filled with UNK and the duplicates are later dropped,
    # which means we are losing data. But it's not obvious how we could actually fill
    # in real BA codes, so we consolidate the duplicate records.
    # These are only a fraction of a percent of all records, and only affect a couple
    # of tables.
    data_dupe_mask = data_cols.duplicated(subset=idx_cols + [class_type], keep=False)
    data_dupes = data_cols[data_dupe_mask]
    fraction_data_dupes = len(data_dupes) / len(data_cols)
    denorm_dupe_mask = denorm_cols.duplicated(subset=idx_cols, keep=False)
    denorm_dupes = denorm_cols[denorm_dupe_mask]
    fraction_denorm_dupes = len(denorm_dupes) / len(data_cols)
    err_msg = (
        f"{df_name} table: Found {len(data_dupes)}/{len(data_cols)} "
        f"({fraction_data_dupes:0.2%}) records with duplicated PKs. "
    )
    if fraction_data_dupes <= 0.005:
        err_msg += "Consolidating duplicated records."
        logger.info(err_msg)
        deduped = data_dupes.groupby(idx_cols + [class_type], as_index=False).sum()
        data_cols = pd.concat([data_cols[~data_dupe_mask], deduped], axis="index")
        # PK dupes also affect denorm_cols. Drop dupes to ensure clean 1 to many merge:
        if fraction_denorm_dupes > 0.005:
            raise AssertionError(
                f"Found too many ({fraction_denorm_dupes:0.2%}) duplicate PK values in "
                "the non-data columns while consolidating records!"
            )
        denorm_cols = denorm_cols.drop_duplicates(subset=idx_cols)
    else:
        raise AssertionError(err_msg)
    # Merge the index, data, and denormalized columns back together
    tidy_df = pd.merge(denorm_cols, data_cols, on=idx_cols, validate="1:m")

    # Compare reported totals with sum of component columns
    if "total" in class_list:
        _compare_totals(data_cols, idx_cols, class_type, df_name)
    if keep_totals is False:
        logger.debug("Dropping duplicative total records.")
        tidy_df = tidy_df.query(f"{class_type}!='total'")

    return tidy_df, idx_cols + [class_type]


def _drop_dupes(df, df_name, subset):
    tidy_nrows = len(df)
    deduped_df = df.drop_duplicates(subset=subset)
    deduped_nrows = len(df)
    logger.info(
        f"Dropped {tidy_nrows - deduped_nrows} duplicate records from EIA 861 "
        f"{df_name} table, out of a total of {tidy_nrows} records "
        f"({(tidy_nrows - deduped_nrows) / tidy_nrows:.4%} of all records). "
    )
    return deduped_df


def _check_for_dupes(df: pd.DataFrame, df_name: str, subset: list[str]) -> pd.DataFrame:
    dupes = df.duplicated(subset=subset, keep=False)
    if dupes.any():
        raise AssertionError(
            f"Found {len(df[dupes])} duplicate rows in the {df_name} table, "
            f"when zero were expected!"
        )
    return df


def _compare_totals(data_cols, idx_cols, class_type, df_name):
    """Compare reported totals with sum of component columns.

    Args:
        data_cols (pd.DataFrame): A DataFrame containing only the columns with
            normalized information.
        idx_cols (list): A list of the primary keys for the given denormalized
            DataFrame.
        class_type (str): The name (either 'customer_class' or 'tech_class') of
            the column for which you'd like to compare totals to components.
        df_name (str): The name of the dataframe.
    """
    # Convert column dtypes so that numeric cols can be adequately summed
    data_cols = convert_cols_dtypes(data_cols, data_source="eia")
    # Drop data cols that are non numeric (preserve primary keys)
    logger.debug(f"Index Columns & Class Type: {idx_cols}, {class_type}")
    data_cols = (
        data_cols.set_index(idx_cols + [class_type])
        .select_dtypes("number")
        .reset_index()
    )
    logger.debug(f"Index & Data Columns: {data_cols.columns.tolist()}")
    # Create list of data columns to be summed
    # (may include non-numeric that will be excluded)
    data_col_list = set(data_cols.columns.tolist()) - set(idx_cols + [class_type])
    logger.debug(f"Data Columns: {data_col_list}")
    # Distinguish reported totals from segments
    data_totals_df = data_cols.loc[data_cols[class_type] == "total"]
    data_no_tots_df = data_cols.loc[data_cols[class_type] != "total"]
    # Calculate sum of segments for comparison against reported total
    data_sums_df = data_no_tots_df.groupby(idx_cols + [class_type], observed=True).sum()
    sum_total_df = pd.merge(
        data_totals_df,
        data_sums_df,
        on=idx_cols,
        how="outer",
        suffixes=("_total", "_sum"),
    )
    # Check each data column's calculated sum against the reported total
    for col in data_col_list:
        col_df = sum_total_df.loc[sum_total_df[col + "_total"].notnull()]
        if len(col_df) > 0:
            col_df = col_df.assign(
                compare_totals=lambda x, col=col: (x[col + "_total"] == x[col + "_sum"])
            )
            bad_math = (col_df["compare_totals"]).sum() / len(col_df)
            logger.debug(
                f"{df_name}: for column {col}, {bad_math:.0%} "
                "of non-null reported totals = the sum of parts."
            )
        else:
            logger.debug(f"{df_name}: for column {col} all total values are NaN")


def clean_nerc(nerc_df: pd.DataFrame, idx_cols: list[str]) -> pd.DataFrame:
    """Clean NERC region entries.

    This function examines reported NERC regions and makes sure the output column of the
    same name has reliable, singular NERC region acronyms. To do so, this function
    identifies entries where there are two or more NERC regions specified in a single
    cell (such as SPP & ERCOT) and makes a standardized hybrid entry separated by an
    underscore (e.g., FRCC_SERC). It also converts non-recognized reported NERC regions
    to 'UNK'.

    Args:
        nerc_df: A DataFrame with the column 'nerc_region' to be cleaned.
        idx_cols: A list of the primary keys and `nerc_region`.

    Returns:
        A DataFrame with correct and clean NERC regions.
    """
    # Make all values upper-case
    # Replace all NA values with UNK
    # Make nerc values into lists to see how many separate values are stuffed into one row (ex: 'SPP & ERCOT' --> ['SPP', 'ERCOT'])
    nerc_df = nerc_df.assign(
        nerc_region=(
            lambda x: (x.nerc_region.str.upper().fillna("UNK").str.findall(r"[A-Z]+"))
        )
    )

    # Record a list of the reported nerc regions not included in the recognized regions list (these eventually become UNK)
    nerc_col = nerc_df["nerc_region"].tolist()
    nerc_list = list({item for sublist in nerc_col for item in sublist})
    non_nerc_list = [
        nerc_entity
        for nerc_entity in nerc_list
        if nerc_entity not in NERC_REGIONS + list(NERC_SPELLCHECK.keys())
    ]
    if non_nerc_list:
        logger.info(
            "The following reported NERC regions are not currently recognized and "
            f"become UNK values: {non_nerc_list}"
        )

    # Function to turn instances of 'SPP_UNK' or 'SPP_SPP' into 'SPP'
    def _remove_nerc_duplicates(entity_list):
        if len(entity_list) > 1:
            if "UNK" in entity_list:
                entity_list.remove("UNK")
            if all(x == entity_list[0] for x in entity_list):
                entity_list = [entity_list[0]]
        return entity_list

    # Go through the nerc regions, spellcheck errors, delete those that aren't
    # recognized, and piece them back together (with _ separator if more than one
    # recognized)
    nerc_df["nerc_region"] = (
        nerc_df["nerc_region"]
        .apply(lambda x: ([NERC_SPELLCHECK.get(i, i) for i in x]))
        .apply(lambda x: sorted(i if i in NERC_REGIONS else "UNK" for i in x))
        .apply(lambda x: _remove_nerc_duplicates(x))
        .str.join("_")
    )
    return nerc_df


def _compare_nerc_physical_w_nerc_operational(df: pd.DataFrame) -> pd.DataFrame:
    """Show df rows where physical NERC region does not match operational region.

    In the Utility Data table, there is the 'nerc_region' index column, otherwise
    interpreted as nerc region in which the utility is physically located and the
    'nerc_regions_of_operation' column that depicts the nerc regions the utility
    operates in. In most cases, these two columns are the same, however there are
    certain instances where this is not true. There are also instances where a
    utility operates in multiple nerc regions in which case one row will match and
    another row will not. The output of this function in a table that shows only the
    utilities where the physical nerc region does not match the operational region
    ever, meaning there is no additional row for the same utility during the same
    year where there is a match between the cols.

    Args:
        df: core_eia861__yearly_utility_data_nerc table.

    Returns:
        A DataFrame with rows for utilities where NO listed operating nerc region
        matches the "physical location" nerc region column that's a part of the index.
    """
    # Set NA states to UNK
    df["state"] = df["state"].fillna("UNK")

    # Create column indicating whether the nerc region matches the nerc region of
    # operation (TRUE)
    df["nerc_match"] = df["nerc_region"] == df["nerc_regions_of_operation"]

    # Group by utility, state, and report date to see which groups have at least one
    # TRUE value
    grouped_nerc_match_bools = (
        df.groupby(["utility_id_eia", "state", "report_date"])[["nerc_match"]]
        .any()
        .reset_index()
        .rename(columns={"nerc_match": "nerc_group_match"})
    )

    # Merge back with original df to show cases where there are multiple non-matching
    # nerc values per utility id, year, and state.
    expanded_nerc_match_bools = pd.merge(
        df,
        grouped_nerc_match_bools,
        on=["utility_id_eia", "state", "report_date"],
        how="left",
    )

    # Keep only rows where there are no matches for the whole group.
    expanded_nerc_match_bools_false = expanded_nerc_match_bools[
        ~expanded_nerc_match_bools["nerc_group_match"]
    ]

    return expanded_nerc_match_bools_false


def _pct_to_mw(df, pct_col):
    """Turn pct col into mw capacity using total capacity col."""
    mw_value = df["total_capacity_mw"] * df[pct_col] / 100
    return mw_value


def _make_yn_bool(df_object):
    """Turn Y/N reporting into True or False boolean statements for df or series."""
    return df_object.replace(
        {
            "Y": True,
            "y": True,
            "N": False,
            "n": False,
        }
    )


def _thousand_to_one(df_object):
    """Turn reporting in thousands of dollars to regular dollars for df or series."""
    return df_object * 1000


def _harvest_associations(dfs: list[pd.DataFrame], cols: list[str]) -> pd.DataFrame:
    """Compile all unique, non-null combinations of values ``cols`` within ``dfs``.

    Find all unique, non-null combinations of the columns ``cols`` in the dataframes
    ``dfs`` within records that are selected by ``query``. All of ``cols`` must be
    present in each of the ``dfs``.

    Args:
        dfs: DataFrames to search for unique combinations of values.
        cols: Columns within which to find unique, non-null combinations of values.

    Raises:
        ValueError: if no associations for cols are found in dfs.

    Returns:
        A dataframe containing all the unique, non-null combinations of values found in
        ``cols``.
    """
    assn = pd.DataFrame()
    for df in dfs:
        if set(df.columns).issuperset(set(cols)):
            assn = pd.concat([assn, df[cols]])
    assn = assn.dropna().drop_duplicates()
    if assn.empty:
        raise ValueError(
            f"These dataframes contain no associations for the columns: {cols}"
        )
    return assn


def _combine_88888_values(df: pd.DataFrame, idx_cols: list[str]) -> pd.DataFrame:
    """Combine 88888 utility_id_values.

    This function sums rows with a utility_id_eia of 88888 into a single row by
    primary key. It drops rows with a utility_id_eia of 88888 if there are non-numeric
    columns with different values that are impossible to combine. E.g.: boolean
    columns where one value is Y and the other is N. This results in a small loss of
    data, but is necessary to ensure that the primary key remains unique.

    There's a similar de-duplication process happening in the ``_tidy_class_dfs`` function,
    but the procedure for 88888 has been abstracted out here to avoid confusion and the
    ability to treat these cases differently as we see fit. The 88888 utility_id_eia
    values are known withholdings whereas the duplicate primary key rows are unknown data
    quality issues.

    Args:
        df: The dataframe to process.
        idx_cols: The index (primary key) columns of the input dataframe. They must
            identify unique records in the input data.

    Returns:
        A dataframe with the combined or dropped 88888 utility_id_eia values and unique pks.
    """
    if 88888 not in df.utility_id_eia.unique():
        return df
    non_num_cols = (
        df.set_index(idx_cols).select_dtypes(exclude="number").columns.tolist()
    )

    def sum_numeric_values_when_strings_match(group):
        if len(group) <= 1:
            return group
        # If there are no non-numeric columns, or all non-numeric columns have the same value,
        # Sum the numeric columns and return the result.
        if (
            len(non_num_cols) == 0
            or (group[non_num_cols] == group[non_num_cols].iloc[0]).all().all()
        ):
            # Special case: if there are NA values in the index columns we can't
            # combine two dfs with the same index without creating two rows.
            # This messes up the results, so we drop the NA values from the index
            # when combining the newly aggregated groups. This does not affect the
            # actual primary key, it's just a slightly hacky way to combine the rows correctly.
            idx_has_na = group[idx_cols].isna().any()
            na_cols = idx_has_na[idx_has_na].index.tolist()
            mod_idx_cols = [x for x in idx_cols if x not in na_cols]
            # Now we can safely sum the numeric columns, recombine with the non-numeric
            # columns, and return the result.
            group = group.set_index(mod_idx_cols)
            non_num_group = group[non_num_cols + na_cols].iloc[[0]]
            num_group = (
                group.drop(columns=non_num_cols + na_cols)
                .groupby(mod_idx_cols, dropna=False)
                .sum()
            )
            return pd.concat([non_num_group, num_group], axis="columns").reset_index()
        # When there are rows that can't be combined due to discrepancies in the non-numeric
        # columns, we drop the duplicates and return the first row.
        # This is a bit of a hack, but it ensures that we don't end up with multiple rows
        # with the same primary key, which would cause problems later on.
        # There are very few instances of this anyways. On the order of 1-2 per idx group.
        # As of August 2025 there are the following dupes. Note that most of
        # the dupes are the same utility in different years.
        # - BA table: 1
        # - OD table: 16
        # - Sales table: 32
        # - UD table: 15
        # - DP table: 8
        no_dupes = group.drop_duplicates(subset=idx_cols)
        return no_dupes

    utils_88888 = df[df["utility_id_eia"] == 88888]
    agg_utils_88888 = utils_88888.groupby(
        idx_cols, group_keys=False, dropna=False
    ).apply(sum_numeric_values_when_strings_match)
    recombined_df = pd.concat(
        [df[df["utility_id_eia"] != 88888], agg_utils_88888], ignore_index=True
    )
    # We don't expect there to be a lot of dropped or combined 88888 rows so we'll
    # monitor the percent decrease in rows. Need the len_diff < -1 because the unit
    # tests only test a few rows and therefore the difference in rows is a
    # much higher percentage than 0.001.
    len_diff = len(recombined_df) - len(df)
    if (len_diff < -1) and (len_diff / len(df) < -0.001):
        raise AssertionError(
            f"Expected reduction in 88888 rows less than {len(df) * 0.001} but found: {-len_diff}!"
        )
    return recombined_df


###############################################################################
# EIA Form 861 Table Transform Functions
###############################################################################
@asset(io_manager_key="pudl_io_manager")
def core_eia861__yearly_service_territory(
    raw_eia861__service_territory: pd.DataFrame,
    _core_censuspep__yearly_geocodes: pd.DataFrame,
) -> pd.DataFrame:
    """Transform the EIA 861 utility service territory table.

    Transformations include:

    * Homogenize spelling of county names.
    * Add field for state/county FIPS code.

    Args:
        raw_eia861__service_territory: Raw EIA-861 utility service territory dataframe.

    Returns:
        The cleaned utility service territory dataframe.
    """
    idx_cols = ["report_date", "utility_id_eia", "state", "county"]
    df = _pre_process(raw_eia861__service_territory, idx_cols)
    # A little WV county sandwiched between OH & PA, got miscategorized a few times:
    df.loc[(df.state == "OH") & (df.county == "Brooke"), "state"] = "WV"
    df = (
        # There are a few NA values in the county column which get interpreted
        # as floats, which messes up the parsing of counties by addfips.
        df.astype({"county": "string"})
        # Ensure that we have the canonical US Census county names:
        .pipe(clean_eia_counties, fixes=EIA_FIPS_COUNTY_FIXES)
        # Add FIPS IDs based on county & state names:
        .pipe(add_fips_ids, _core_censuspep__yearly_geocodes)
        .assign(short_form=lambda x: _make_yn_bool(x.short_form))
        .pipe(_post_process)
    )

    pk = PUDL_PACKAGE.get_resource(
        "core_eia861__yearly_service_territory"
    ).schema.primary_key
    # We've fixed all we can fix! ~99.84% FIPS coverage.
    df = (
        df.dropna(subset=["county_id_fips"])
        .sort_values(pk + ["county"])
        .drop_duplicates(pk)  # Several hundred duplicates w/ different county names.
    )
    return df


@asset
def _core_eia861__balancing_authority(
    raw_eia861__balancing_authority: pd.DataFrame,
) -> pd.DataFrame:
    """Transform the EIA 861 Balancing Authority table.

    Transformations include:

    * Fill in balancing authrority IDs based on date, utility ID, and BA Name.
    * Backfill balancing authority codes based on BA ID.
    * Fix BA code and ID typos.
    * Combine 88888 utility ID EIA rows with duplicate primary keys.
    * Remove 88888 utility ID EIA rows with duplicate primary keys containing distinct,
      non-consolidateable qualitative information. See _combine_88888_values and
      _pre_process for details.
    """
    # No data tidying required
    # All columns are already type compatible.
    # Value transformations:
    # * Backfill BA codes on a per BA ID basis
    # * Fix data entry errors
    idx_cols = ["report_date", "balancing_authority_id_eia", "utility_id_eia", "state"]
    df = (
        _pre_process(raw_eia861__balancing_authority, idx_cols)
        .pipe(apply_pudl_dtypes, "eia")
        .set_index(["report_date", "balancing_authority_name_eia", "utility_id_eia"])
    )
    # Fill in BA IDs based on date, utility ID, and BA Name:
    # using merge and then reverse backfilling balancing_authority_id_eia means
    # that this will work even if not all years are requested
    df = (  # this replaces the previous process to address #828
        df.merge(
            BA_ID_NAME_FIXES,
            on=["report_date", "balancing_authority_name_eia", "utility_id_eia"],
            how="left",
            validate="m:1",
            suffixes=(None, "_"),
        )
        .assign(
            balancing_authority_id_eia=lambda x: x.balancing_authority_id_eia_.fillna(
                x.balancing_authority_id_eia
            )
        )
        .drop(columns=["balancing_authority_id_eia_"])
    )

    # Backfill BA Codes based on BA IDs:
    df = df.reset_index().pipe(backfill_ba_codes_by_ba_id)
    # Typo: NEVP, BA ID is 13407, but in 2014-2015 in UT, entered as 13047
    df.loc[
        (df.balancing_authority_code_eia == "NEVP")
        & (df.balancing_authority_id_eia == 13047),
        "balancing_authority_id_eia",
    ] = 13407
    # Typo: Turlock Irrigation District is TIDC, not TID.
    df.loc[
        (df.balancing_authority_code_eia == "TID")
        & (df.balancing_authority_id_eia == 19281),
        "balancing_authority_code_eia",
    ] = "TIDC"

    return _post_process(df)


@asset(io_manager_key="pudl_io_manager")
def core_eia861__yearly_sales(raw_eia861__sales: pd.DataFrame) -> pd.DataFrame:
    """Transform the EIA 861 Sales table.

    Transformations include:

    * Tidy data by customer class.
    * Drop primary key duplicates.
    * Convert 1000s of dollars into dollars.
    * Convert data_observed field I/O into boolean.
    * Map full spelling onto code values.
    * Combine 88888 utility ID EIA rows with duplicate primary keys.
    * Remove 88888 utility ID EIA rows with duplicate primary keys containing distinct,
      non-consolidateable qualitative information. See _combine_88888_values and
      _pre_process for details.
    """
    idx_cols = [
        "utility_id_eia",
        "state",
        "report_date",
        "balancing_authority_code_eia",
        "business_model",
        "service_type",
    ]

    # Pre-tidy clean specific to sales table
    raw_sales = _pre_process(raw_eia861__sales, idx_cols)

    ###########################################################################
    # Tidy Data:
    ###########################################################################
    logger.info("Tidying the EIA 861 Sales table.")
    tidy_sales, idx_cols = _tidy_class_dfs(
        raw_sales,
        df_name="Sales",
        idx_cols=idx_cols,
        class_list=CUSTOMER_CLASSES,
        class_type="customer_class",
    )

    # remove duplicates on the primary key columns + customer_class -- there
    # are lots of records that have reporting errors in the form of duplicates.
    # Many of them include different values and are therefore impossible to tell
    # which are "correct". The following function drops all but the first of
    # these duplicate entries.
    deduped_sales = _drop_dupes(df=tidy_sales, df_name="Sales", subset=idx_cols)

    ###########################################################################
    # Transform Values:
    # * Turn 1000s of dollars back into dollars
    # * Re-code data_observed to boolean:
    #   * O="observed" => True
    #   * I="imputed" => False
    # * Change the form code (A, B, C, D) into the business model that it
    #   corresponds to (retail vs. energy_services), which in combination with
    #   the service_type column (energy, delivery, bundled) will now serve as
    #   part of the primary key for the table.
    ###########################################################################
    logger.info("Performing value transformations on EIA 861 Sales table.")
    transformed_sales = deduped_sales.assign(
        sales_revenue=lambda x: _thousand_to_one(x.sales_revenue),
        data_observed=lambda x: x.data_observed.replace(
            {
                "O": True,
                "I": False,
            }
        ),
        business_model=lambda x: x.business_model.replace(
            {
                "A": "retail",
                "B": "retail",
                "C": "retail",
                "D": "energy_services",
            }
        ),
        service_type=lambda x: x.service_type.str.lower().replace(
            {"bundle": "bundled"}
        ),
        short_form=lambda x: _make_yn_bool(x.short_form),
    )

    return _post_process(transformed_sales)


@asset(io_manager_key="pudl_io_manager")
def core_eia861__yearly_short_form(
    raw_eia861__short_form: pd.DataFrame,
) -> pd.DataFrame:
    """Transform the EIA 861 Short Form table.

    Transformations include:

    * Drop primary key duplicates.
    * Convert N/Y values to boolean
    * Change NA BA codes to 'UNK'
    """
    idx_cols = [
        "utility_id_eia",
        "state",
        "report_date",
        "balancing_authority_code_eia",
    ]

    bool_cols = [
        "has_net_metering",
        "has_demand_side_management",
        "has_time_responsive_programs",
        "has_green_pricing",
    ]

    raw_sf = _pre_process(raw_eia861__short_form, idx_cols)
    # * fill NA BA values with 'UNK'
    raw_sf["balancing_authority_code_eia"] = raw_sf[
        "balancing_authority_code_eia"
    ].fillna("UNK")

    # * Drop Duplicates based on primary keys
    deduped_sf = _drop_dupes(df=raw_sf, df_name="Short Form", subset=idx_cols)

    # * Make Y/N's into booleans
    deduped_sf = pudl.helpers.fix_boolean_columns(
        deduped_sf, boolean_columns_to_fix=bool_cols
    )

    logger.info("Performing value transformations on EIA 861 Short Form table.")
    # Transform revenue 1000s into dollars
    deduped_sf["sales_revenue"] = _thousand_to_one(deduped_sf["sales_revenue"])

    # Ensure there is no data in num_water_heaters bc we drop it during enforce_schema
    if not deduped_sf[deduped_sf.num_water_heaters.notnull()].empty:
        raise AssertionError(
            "We expect this column to have only null data. We do not keep this column "
            "in the database. If non-null values are found, consider adding this column "
            "into the database table and removing this assertion."
        )
    return _post_process(deduped_sf)


@asset(io_manager_key="pudl_io_manager")
def core_eia861__yearly_advanced_metering_infrastructure(
    raw_eia861__advanced_metering_infrastructure: pd.DataFrame,
) -> pd.DataFrame:
    """Transform the EIA 861 Advanced Metering Infrastructure table.

    Transformations include:

    * Tidy data by customer class.
    * Drop total_meters columns (it's calculable with other fields).
    """
    idx_cols = [
        "utility_id_eia",
        "state",
        "balancing_authority_code_eia",
        "report_date",
    ]
    ###########################################################################
    # Tidy Data:
    ###########################################################################
    logger.info("Tidying the EIA 861 Advanced Metering Infrastructure table.")
    tidy_ami, idx_cols = _tidy_class_dfs(
        _pre_process(raw_eia861__advanced_metering_infrastructure, idx_cols),
        df_name="Advanced Metering Infrastructure",
        idx_cols=idx_cols,
        class_list=CUSTOMER_CLASSES,
        class_type="customer_class",
    )

    df = (
        tidy_ami.assign(short_form=lambda x: _make_yn_bool(x.short_form))
        # No duplicates to speak of but take measures to check just in case
        .pipe(
            _check_for_dupes,
            df_name="Advanced Metering Infrastructure",
            subset=idx_cols,
        )
        .drop(columns=["total_meters"])
        .pipe(_post_process)
    )

    return df


@multi_asset(
    outs={
        "core_eia861__yearly_demand_response": AssetOut(
            io_manager_key="pudl_io_manager"
        ),
        "core_eia861__yearly_demand_response_water_heater": AssetOut(
            io_manager_key="pudl_io_manager"
        ),
    },
)
def core_eia861__yearly_demand_response(raw_eia861__demand_response: pd.DataFrame):
    """Transform the EIA 861 Demand Response table.

    Transformations include:

    * Fill in NA balancing authority codes with UNK (because it's part of the primary
      key).
    * Tidy subset of the data by customer class.
    * Drop duplicate rows based on primary keys.
    * Convert 1000s of dollars into dollars.
    """
    idx_cols = [
        "utility_id_eia",
        "state",
        "balancing_authority_code_eia",
        "report_date",
    ]

    raw_dr = _pre_process(raw_eia861__demand_response, idx_cols)
    # fill na BA values with 'UNK'
    raw_dr["balancing_authority_code_eia"] = raw_dr[
        "balancing_authority_code_eia"
    ].fillna("UNK")
    raw_dr["short_form"] = _make_yn_bool(raw_dr.short_form)

    # Split data into tidy-able and not
    raw_dr_water_heater = raw_dr[
        idx_cols + ["num_water_heaters", "data_maturity"]
    ].copy()
    dr_water = _drop_dupes(
        df=raw_dr_water_heater, df_name="Demand Response Water Heater", subset=idx_cols
    )
    raw_dr = raw_dr.drop(columns=["num_water_heaters"])

    ###########################################################################
    # Tidy Data:
    ###########################################################################

    logger.info("Tidying the EIA 861 Demand Response table.")
    tidy_dr, idx_cols = _tidy_class_dfs(
        raw_dr,
        df_name="Demand Response",
        idx_cols=idx_cols,
        class_list=CUSTOMER_CLASSES,
        class_type="customer_class",
    )

    # shouldn't be duplicates but there are some strange values from IN.
    # these values have Nan BA values and should be deleted earlier.
    # thinking this might have to do with DR table weirdness between 2012 and 2013
    # will come back to this after working on the DSM table. Dropping dupes for now.
    deduped_dr = _drop_dupes(df=tidy_dr, df_name="Demand Response", subset=idx_cols)

    ###########################################################################
    # Transform Values:
    # * Turn 1000s of dollars back into dollars
    ###########################################################################
    logger.info("Performing value transformations on EIA 861 Demand Response table.")
    transformed_dr = deduped_dr.assign(
        customer_incentives_cost=lambda x: (
            _thousand_to_one(x.customer_incentives_cost)
        ),
        other_costs=lambda x: (_thousand_to_one(x.other_costs)),
    )

    return (
        Output(
            output_name="core_eia861__yearly_demand_response",
            value=_post_process(transformed_dr),
        ),
        Output(
            output_name="core_eia861__yearly_demand_response_water_heater",
            value=_post_process(dr_water),
        ),
    )


@multi_asset(
    outs={
        "core_eia861__yearly_demand_side_management_sales": AssetOut(
            io_manager_key="pudl_io_manager"
        ),
        "core_eia861__yearly_demand_side_management_ee_dr": AssetOut(
            io_manager_key="pudl_io_manager"
        ),
        "core_eia861__yearly_demand_side_management_misc": AssetOut(
            io_manager_key="pudl_io_manager"
        ),
    },
)
def core_demand_side_management_eia861(
    raw_eia861__demand_side_management: pd.DataFrame,
):
    """Transform the EIA 861 Demand Side Management table.

    In 2013, the EIA changed the contents of the 861 form so that information pertaining
    to demand side management was no longer housed in a single table, but rather two
    separate ones pertaining to energy efficiency and demand response. While the pre and
    post 2013 tables contain similar information, one column in the pre-2013 demand side
    management table may not have an obvious column equivalent in the post-2013 energy
    efficiency or demand response data. We've addressed this by keeping the demand side
    management and energy efficiency and demand response tables separate. Use the DSM
    table for pre 2013 data and the EE / DR tables for post 2013 data. Despite the
    uncertainty of comparing across these years, the data are similar and we hope to
    provide a cohesive dataset in the future with all years and comparable columns
    combined.

    Transformations include:

    * Clean up NERC codes and ensure one per row.
    * Remove has_demand_side_management and data_observed columns (they are all the same).
    * Tidy subset of the data by customer class.
    * Convert Y/N columns to booleans.
    * Convert 1000s of dollars into dollars.
    """
    idx_cols = [
        "utility_id_eia",
        "state",
        "nerc_region",
        "report_date",
    ]

    sales_cols = [
        "sales_for_resale_mwh",
        "sales_to_ultimate_consumers_mwh",
        "data_maturity",
    ]

    bool_cols = [
        "energy_savings_estimates_independently_verified",
        "energy_savings_independently_verified",
        "major_program_changes",
        "price_responsive_programs",
        "short_form",
        "has_time_responsive_programs",
    ]

    cost_cols = [
        "annual_indirect_program_cost",
        "annual_total_cost",
        "energy_efficiency_annual_cost",
        "energy_efficiency_annual_incentive_payment",
        "load_management_annual_cost",
        "load_management_annual_incentive_payment",
    ]

    ###########################################################################
    # Transform Data Round 1 (must be done to avoid issues with nerc_region col in
    # _tidy_class_dfs())
    # * Clean NERC region col
    # * Drop data_status and has_demand_side_management cols (they don't contain anything)
    ###########################################################################
    transformed_dsm1 = clean_nerc(
        _pre_process(raw_eia861__demand_side_management, idx_cols), idx_cols
    ).drop(columns=["has_demand_side_management", "data_status"])

    # Separate dsm data into sales vs. other table (the latter of which can be tidied)
    dsm_sales = transformed_dsm1[idx_cols + sales_cols].copy()
    dsm_ee_dr = transformed_dsm1.drop(
        columns=[x for x in sales_cols if x != "data_maturity"]
    )

    ###########################################################################
    # Tidy Data:
    ###########################################################################

    tidy_dsm, dsm_idx_cols = _tidy_class_dfs(
        dsm_ee_dr,
        df_name="Demand Side Management",
        idx_cols=idx_cols,
        class_list=CUSTOMER_CLASSES,
        class_type="customer_class",
        keep_totals=True,
    )

    ###########################################################################
    # Transform Data Round 2
    # * Make booleans (Y=True, N=False)
    # * Turn 1000s of dollars back into dollars
    ###########################################################################

    # Split tidy dsm data into transformable chunks
    tidy_dsm_bool = tidy_dsm[dsm_idx_cols + bool_cols].copy().set_index(dsm_idx_cols)
    tidy_dsm_cost = tidy_dsm[dsm_idx_cols + cost_cols].copy().set_index(dsm_idx_cols)
    tidy_dsm_ee_dr = tidy_dsm.drop(columns=bool_cols + cost_cols)

    # Calculate transformations for each chunk
    transformed_dsm2_bool = (
        _make_yn_bool(tidy_dsm_bool)
        .reset_index()
        .assign(short_form=lambda x: x.short_form.fillna(False))
    )
    transformed_dsm2_cost = _thousand_to_one(tidy_dsm_cost).reset_index()

    # Merge transformed chunks back together
    transformed_dsm2 = pd.merge(
        transformed_dsm2_bool, transformed_dsm2_cost, on=dsm_idx_cols, how="outer"
    )
    transformed_dsm2 = pd.merge(
        transformed_dsm2, tidy_dsm_ee_dr, on=dsm_idx_cols, how="outer"
    )

    # Split into final tables
    ee_cols = [col for col in transformed_dsm2 if "energy_efficiency" in col]
    dr_cols = [col for col in transformed_dsm2 if "load_management" in col]
    program_cols = ["price_responsiveness_customers", "time_responsiveness_customers"]
    total_cost_cols = ["annual_indirect_program_cost", "annual_total_cost"]

    dsm_ee_dr = transformed_dsm2[
        dsm_idx_cols
        + ee_cols
        + dr_cols
        + program_cols
        + total_cost_cols
        + ["data_maturity"]
    ].copy()
    dsm_misc = transformed_dsm2.drop(
        columns=ee_cols + dr_cols + program_cols + total_cost_cols + ["customer_class"]
    )
    dsm_misc = _drop_dupes(
        df=dsm_misc,
        df_name="Demand Side Management Misc.",
        subset=["utility_id_eia", "state", "nerc_region", "report_date"],
    )

    return (
        Output(
            output_name="core_eia861__yearly_demand_side_management_sales",
            value=_post_process(dsm_sales),
        ),
        Output(
            output_name="core_eia861__yearly_demand_side_management_ee_dr",
            value=_post_process(dsm_ee_dr),
        ),
        Output(
            output_name="core_eia861__yearly_demand_side_management_misc",
            value=_post_process(dsm_misc),
        ),
    )


@multi_asset(
    outs={
        "core_eia861__yearly_distributed_generation_tech": AssetOut(
            io_manager_key="pudl_io_manager"
        ),
        "core_eia861__yearly_distributed_generation_fuel": AssetOut(
            io_manager_key="pudl_io_manager"
        ),
        "core_eia861__yearly_distributed_generation_misc": AssetOut(
            io_manager_key="pudl_io_manager"
        ),
    },
)
def core_distributed_generation_eia861(
    raw_eia861__distributed_generation: pd.DataFrame,
):
    """Transform the EIA 861 Distributed Generation table.

    Transformations include:

    * Map full spelling onto code values.
    * Convert pre-2010 percent values in mw values.
    * Remove total columns calculable with other fields.
    * Tidy subset of the data by tech class.
    * Tidy subset of the data by fuel class.
    """
    idx_cols = [
        "utility_id_eia",
        "state",
        "report_date",
    ]

    misc_cols = [
        "backup_capacity_mw",
        "backup_capacity_pct",
        "distributed_generation_owned_capacity_mw",
        "distributed_generation_owned_capacity_pct",
        "estimated_or_actual_capacity_data",
        "generators_number",
        "generators_num_less_1_mw",
        "total_capacity_mw",
        "total_capacity_less_1_mw",
        "utility_name_eia",
        "data_maturity",
    ]

    tech_cols = [
        "all_storage_capacity_mw",
        "combustion_turbine_capacity_mw",
        "combustion_turbine_capacity_pct",
        "estimated_or_actual_tech_data",
        "hydro_capacity_mw",
        "hydro_capacity_pct",
        "internal_combustion_capacity_mw",
        "internal_combustion_capacity_pct",
        "other_capacity_mw",
        "other_capacity_pct",
        "pv_capacity_mw",
        "steam_capacity_mw",
        "steam_capacity_pct",
        "total_capacity_mw",
        "wind_capacity_mw",
        "wind_capacity_pct",
        "data_maturity",
    ]

    fuel_cols = [
        "oil_fuel_pct",
        "estimated_or_actual_fuel_data",
        "gas_fuel_pct",
        "other_fuel_pct",
        "renewable_fuel_pct",
        "water_fuel_pct",
        "wind_fuel_pct",
        "wood_fuel_pct",
        "data_maturity",
    ]

    # Pre-tidy transform: set estimated or actual A/E values to 'Actual'/'Estimated'
    raw_dg = _pre_process(raw_eia861__distributed_generation, idx_cols).assign(
        estimated_or_actual_capacity_data=lambda x: (
            x.estimated_or_actual_capacity_data.map(ESTIMATED_OR_ACTUAL)
        ),
        estimated_or_actual_fuel_data=lambda x: (
            x.estimated_or_actual_fuel_data.map(ESTIMATED_OR_ACTUAL)
        ),
        estimated_or_actual_tech_data=lambda x: (
            x.estimated_or_actual_tech_data.map(ESTIMATED_OR_ACTUAL)
        ),
    )

    # Split into three tables: Capacity/tech-related, fuel-related, and misc.
    raw_dg_tech = raw_dg[idx_cols + tech_cols].copy()
    raw_dg_fuel = raw_dg[idx_cols + fuel_cols].copy()
    raw_dg_misc = raw_dg[idx_cols + misc_cols].copy()

    ###########################################################################
    # Transform Values:
    # * Turn pct values into mw values
    # * Remove old pct cols and totals cols
    # Explanation: Pre 2010 reporting asks for components as a percent of total capacity
    # whereas after 2010, the forms ask for the component portion as a mw value. In
    # order to coalesce similar data, we've used total values to turn percent values
    # from pre 2010 into mw values like those post-2010.
    ###########################################################################

    # Separate datasets into years with only pct values (pre-2010) and years with only mw values (post-2010)
    dg_tech_early = raw_dg_tech[raw_dg_tech["report_date"] < "2010-01-01"]
    dg_tech_late = raw_dg_tech[raw_dg_tech["report_date"] >= "2010-01-01"]
    dg_misc_early = raw_dg_misc[raw_dg_misc["report_date"] < "2010-01-01"]
    dg_misc_late = raw_dg_misc[raw_dg_misc["report_date"] >= "2010-01-01"]

    logger.info("Converting pct to MW for distributed generation misc table")
    dg_misc_early = dg_misc_early.assign(
        distributed_generation_owned_capacity_mw=lambda x: _pct_to_mw(
            x, "distributed_generation_owned_capacity_pct"
        ),
        backup_capacity_mw=lambda x: _pct_to_mw(x, "backup_capacity_pct"),
    )
    dg_misc = pd.concat([dg_misc_early, dg_misc_late])
    dg_misc = dg_misc.drop(
        columns=[
            "distributed_generation_owned_capacity_pct",
            "backup_capacity_pct",
            "total_capacity_mw",
        ],
    )

    logger.info("Converting pct into MW for distributed generation tech table")
    dg_tech_early = dg_tech_early.assign(
        combustion_turbine_capacity_mw=lambda x: (
            _pct_to_mw(x, "combustion_turbine_capacity_pct")
        ),
        hydro_capacity_mw=lambda x: _pct_to_mw(x, "hydro_capacity_pct"),
        internal_combustion_capacity_mw=lambda x: (
            _pct_to_mw(x, "internal_combustion_capacity_pct")
        ),
        other_capacity_mw=lambda x: _pct_to_mw(x, "other_capacity_pct"),
        steam_capacity_mw=lambda x: _pct_to_mw(x, "steam_capacity_pct"),
        wind_capacity_mw=lambda x: _pct_to_mw(x, "wind_capacity_pct"),
    )
    dg_tech = pd.concat([dg_tech_early, dg_tech_late])
    dg_tech = dg_tech.drop(
        columns=[
            "combustion_turbine_capacity_pct",
            "hydro_capacity_pct",
            "internal_combustion_capacity_pct",
            "other_capacity_pct",
            "steam_capacity_pct",
            "wind_capacity_pct",
            "total_capacity_mw",
        ],
    )

    ###########################################################################
    # Tidy Data
    ###########################################################################
    logger.info("Tidying Distributed Generation Tech Table")
    tidy_dg_tech, _tech_idx_cols = _tidy_class_dfs(
        df=dg_tech,
        df_name="Distributed Generation Tech Component Capacity",
        idx_cols=idx_cols,
        class_list=TECH_CLASSES,
        class_type="tech_class",
    )

    logger.info("Tidying Distributed Generation Fuel Table")
    tidy_dg_fuel, _fuel_idx_cols = _tidy_class_dfs(
        df=raw_dg_fuel,
        df_name="Distributed Generation Fuel Percent",
        idx_cols=idx_cols,
        class_list=FUEL_CLASSES,
        class_type="fuel_class",
    )

    return (
        Output(
            output_name="core_eia861__yearly_distributed_generation_tech",
            value=_post_process(tidy_dg_tech),
        ),
        Output(
            output_name="core_eia861__yearly_distributed_generation_fuel",
            value=_post_process(tidy_dg_fuel),
        ),
        Output(
            output_name="core_eia861__yearly_distributed_generation_misc",
            value=_post_process(dg_misc),
        ),
    )


@asset(io_manager_key="pudl_io_manager")
def core_eia861__yearly_distribution_systems(
    raw_eia861__distribution_systems: pd.DataFrame,
) -> pd.DataFrame:
    """Transform the EIA 861 Distribution Systems table.

    * No additional transformations.
    """
    raw_eia861__distribution_systems = raw_eia861__distribution_systems.reset_index()
    df = (
        _pre_process(raw_eia861__distribution_systems, ["index"])
        .assign(short_form=lambda x: _make_yn_bool(x.short_form))
        # No duplicates to speak of but take measures to check just in case
        .pipe(
            _check_for_dupes,
            df_name="Distribution Systems",
            subset=["utility_id_eia", "state", "report_date"],
        )
        .drop(columns=["index"])
        .pipe(_post_process)
    )
    return df


@asset(io_manager_key="pudl_io_manager")
def core_eia861__yearly_dynamic_pricing(
    raw_eia861__dynamic_pricing: pd.DataFrame,
) -> pd.DataFrame:
    """Transform the EIA 861 Dynamic Pricing table.

    Transformations include:

    * Tidy subset of the data by customer class.
    * Convert Y/N columns to booleans.
    * Combine 88888 utility ID EIA rows with duplicate primary keys.
    * Remove 88888 utility ID EIA rows with duplicate primary keys containing distinct,
      non-consolidateable qualitative information. See _combine_88888_values and
      _pre_process for details.
    """
    idx_cols = [
        "utility_id_eia",
        "state",
        "balancing_authority_code_eia",
        "report_date",
    ]

    class_attributes = [
        "critical_peak_pricing",
        "critical_peak_rebate",
        "real_time_pricing",
        "time_of_use_pricing",
        "variable_peak_pricing",
    ]

    raw_dp = _pre_process(
        raw_eia861__dynamic_pricing.assign(
            short_form=lambda x: _make_yn_bool(x.short_form)
        ),
        idx_cols,
    )

    ###########################################################################
    # Tidy Data:
    ###########################################################################

    logger.info("Tidying the EIA 861 Dynamic Pricing table.")
    tidy_dp, idx_cols = _tidy_class_dfs(
        raw_dp,
        df_name="Dynamic Pricing",
        idx_cols=idx_cols,
        class_list=CUSTOMER_CLASSES,
        class_type="customer_class",
    )

    # No duplicates to speak of but take measures to check just in case
    _check_for_dupes(tidy_dp, "Dynamic Pricing", idx_cols)

    ###########################################################################
    # Transform Values:
    # * Make Y/N's into booleans and X values into pd.NA
    ###########################################################################

    logger.info("Performing value transformations on EIA 861 Dynamic Pricing table.")
    for col in class_attributes:
        tidy_dp[col] = (
            tidy_dp[col]
            .replace({"Y": True, "N": False})
            .apply(lambda x: x if x in [True, False] else pd.NA)
        )

    return _post_process(tidy_dp)


@asset(io_manager_key="pudl_io_manager")
def core_eia861__yearly_energy_efficiency(
    raw_eia861__energy_efficiency: pd.DataFrame,
) -> pd.DataFrame:
    """Transform the EIA 861 Energy Efficiency table.

    Transformations include:

    * Tidy subset of the data by customer class.
    * Drop website column (almost no valid information).
    * Convert 1000s of dollars into dollars.
    """
    idx_cols = [
        "utility_id_eia",
        "state",
        "balancing_authority_code_eia",
        "report_date",
    ]

    raw_ee = (
        _pre_process(raw_eia861__energy_efficiency, idx_cols)
        .assign(short_form=lambda x: _make_yn_bool(x.short_form))
        # No duplicates to speak of but take measures to check just in case
        .pipe(_check_for_dupes, df_name="Energy Efficiency", subset=idx_cols)
    )

    ###########################################################################
    # Tidy Data:
    ###########################################################################
    logger.info("Tidying the EIA 861 Energy Efficiency table.")

    # wide-to-tall by customer class (must be done before wide-to-tall by fuel class)
    tidy_ee, _ = _tidy_class_dfs(
        raw_ee,
        df_name="Energy Efficiency",
        idx_cols=idx_cols,
        class_list=CUSTOMER_CLASSES,
        class_type="customer_class",
        keep_totals=True,
    )

    ###########################################################################
    # Transform Values:
    # * Turn 1000s of dollars back into dollars
    # * Get rid of website column
    ###########################################################################

    logger.info("Transforming the EIA 861 Energy Efficiency table.")

    transformed_ee = tidy_ee.assign(
        customer_incentives_incremental_cost=lambda x: (
            _thousand_to_one(x.customer_incentives_incremental_cost)
        ),
        customer_incentives_incremental_life_cycle_cost=lambda x: (
            _thousand_to_one(x.customer_incentives_incremental_life_cycle_cost)
        ),
        customer_other_costs_incremental_life_cycle_cost=lambda x: (
            _thousand_to_one(x.customer_other_costs_incremental_life_cycle_cost)
        ),
        other_costs_incremental_cost=lambda x: (
            _thousand_to_one(x.other_costs_incremental_cost)
        ),
    ).drop(columns=["website"])

    return _post_process(transformed_ee)


@asset(io_manager_key="pudl_io_manager")
def core_eia861__yearly_green_pricing(
    raw_eia861__green_pricing: pd.DataFrame,
) -> pd.DataFrame:
    """Transform the EIA 861 Green Pricing table.

    Transformations include:

    * Tidy subset of the data by customer class.
    * Convert 1000s of dollars into dollars.
    """
    idx_cols = [
        "utility_id_eia",
        "state",
        "report_date",
    ]

    ###########################################################################
    # Tidy Data:
    ###########################################################################
    logger.info("Tidying the EIA 861 Green Pricing table.")
    tidy_gp, idx_cols = _tidy_class_dfs(
        _pre_process(raw_eia861__green_pricing, idx_cols),
        df_name="Green Pricing",
        idx_cols=idx_cols,
        class_list=CUSTOMER_CLASSES,
        class_type="customer_class",
    )

    _check_for_dupes(tidy_gp, "Green Pricing", idx_cols)

    ###########################################################################
    # Transform Values:
    # * Turn 1000s of dollars back into dollars
    ###########################################################################
    logger.info("Performing value transformations on EIA 861 Green Pricing table.")
    transformed_gp = tidy_gp.assign(
        green_pricing_revenue=lambda x: (_thousand_to_one(x.green_pricing_revenue)),
        rec_revenue=lambda x: (_thousand_to_one(x.rec_revenue)),
    )

    return _post_process(transformed_gp)


@asset(io_manager_key="pudl_io_manager")
def core_eia861__yearly_mergers(raw_eia861__mergers: pd.DataFrame) -> pd.DataFrame:
    """Transform the EIA 861 Mergers table."""
    # No duplicates to speak of but take measures to check just in case
    raw_eia861__mergers = raw_eia861__mergers.reset_index()
    df = (
        _pre_process(raw_eia861__mergers, ["index"])
        .pipe(
            _check_for_dupes,
            df_name="Mergers",
            subset=["utility_id_eia", "state", "report_date"],
        )
        .drop(columns=["index"])
        .pipe(_post_process)
    )
    return df


@multi_asset(
    outs={
        "core_eia861__yearly_net_metering_customer_fuel_class": AssetOut(
            io_manager_key="pudl_io_manager"
        ),
        "core_eia861__yearly_net_metering_misc": AssetOut(
            io_manager_key="pudl_io_manager"
        ),
    },
)
def core_net_metering_eia861(raw_eia861__net_metering: pd.DataFrame):
    """Transform the EIA 861 Net Metering table.

    Transformations include:

    * Tidy subset of the data by customer class.
    * Tidy subset of the data by tech class.
    """
    idx_cols = [
        "utility_id_eia",
        "state",
        "balancing_authority_code_eia",
        "report_date",
    ]

    misc_cols = ["pv_current_flow_type"]

    # Pre-tidy clean specific to net_metering table
    raw_nm = _pre_process(
        raw_eia861__net_metering.assign(
            short_form=lambda x: _make_yn_bool(x.short_form)
        ),
        idx_cols,
    )

    # Separate customer class data from misc data (in this case just one col: current flow)
    # Could easily add this to tech_class if desired.
    raw_nm_customer_fuel_class = raw_nm.drop(columns=misc_cols).copy()
    raw_nm_misc = raw_nm[idx_cols + misc_cols + ["data_maturity"]].copy()

    # Check for duplicates before idx cols get changed
    _ = _check_for_dupes(raw_nm_misc, "Net Metering Current Flow Type PV", idx_cols)

    ###########################################################################
    # Tidy Data:
    ###########################################################################

    logger.info("Tidying the EIA 861 Net Metering table.")
    # wide-to-tall by customer class (must be done before wide-to-tall by fuel class)
    tidy_nm_customer_class, idx_cols = _tidy_class_dfs(
        raw_nm_customer_fuel_class,
        df_name="Net Metering",
        idx_cols=idx_cols,
        class_list=CUSTOMER_CLASSES,
        class_type="customer_class",
    )

    # wide-to-tall by fuel class
    tidy_nm_customer_fuel_class, idx_cols = _tidy_class_dfs(
        tidy_nm_customer_class,
        df_name="Net Metering",
        idx_cols=idx_cols,
        class_list=TECH_CLASSES,
        class_type="tech_class",
        keep_totals=True,
    )

    # No duplicates to speak of but take measures to check just in case
    _ = _check_for_dupes(
        tidy_nm_customer_fuel_class,
        df_name="Net Metering Customer & Fuel Class",
        subset=idx_cols,
    )

    return (
        Output(
            output_name="core_eia861__yearly_net_metering_customer_fuel_class",
            value=_post_process(tidy_nm_customer_fuel_class),
        ),
        Output(
            output_name="core_eia861__yearly_net_metering_misc",
            value=_post_process(raw_nm_misc),
        ),
    )


@multi_asset(
    outs={
        "core_eia861__yearly_non_net_metering_customer_fuel_class": AssetOut(
            io_manager_key="pudl_io_manager"
        ),
        "core_eia861__yearly_non_net_metering_misc": AssetOut(
            io_manager_key="pudl_io_manager"
        ),
    },
)
def core_non_net_metering_eia861(raw_eia861__non_net_metering: pd.DataFrame):
    """Transform the EIA 861 Non-Net Metering table.

    Transformations include:

    * Drop duplicate rows.
    * Tidy subset of the data by customer class.
    * Tidy subset of the data by tech class.
    """
    idx_cols = [
        "utility_id_eia",
        "state",
        "balancing_authority_code_eia",
        "report_date",
    ]

    misc_cols = [
        "backup_capacity_mw",
        "generators_number",
        "pv_current_flow_type",
        "utility_owned_capacity_mw",
    ]

    # Pre-tidy clean specific to non_net_metering table
    raw_nnm = _pre_process(raw_eia861__non_net_metering, idx_cols)

    # there are ~80 fully duplicate records in the 2018 table. We need to
    # remove those duplicates
    og_len = len(raw_nnm)
    raw_nnm = raw_nnm.drop_duplicates(keep="first")
    diff_len = og_len - len(raw_nnm)
    if diff_len > 100:
        raise ValueError(
            f"""Too many duplicate dropped records in raw non-net metering
    table: {diff_len}"""
        )

    # Separate customer class data from misc data
    raw_nnm_customer_fuel_class = raw_nnm.drop(columns=misc_cols).copy()
    raw_nnm_misc = (raw_nnm[idx_cols + misc_cols + ["data_maturity"]]).copy()

    # Check for duplicates before idx cols get changed
    _ = _check_for_dupes(
        raw_nnm_misc, df_name="Non Net Metering Misc.", subset=idx_cols
    )

    ###########################################################################
    # Tidy Data:
    ###########################################################################

    logger.info("Tidying the EIA 861 Non Net Metering table.")

    # wide-to-tall by customer class (must be done before wide-to-tall by fuel class)
    tidy_nnm_customer_class, idx_cols = _tidy_class_dfs(
        raw_nnm_customer_fuel_class,
        df_name="Non Net Metering",
        idx_cols=idx_cols,
        class_list=CUSTOMER_CLASSES,
        class_type="customer_class",
        keep_totals=True,
    )

    # wide-to-tall by fuel class
    tidy_nnm_customer_fuel_class, idx_cols = _tidy_class_dfs(
        tidy_nnm_customer_class,
        df_name="Non Net Metering",
        idx_cols=idx_cols,
        class_list=TECH_CLASSES,
        class_type="tech_class",
        keep_totals=True,
    )

    # No duplicates to speak of (deleted 2018 duplicates above) but take measures to
    # check just in case
    _ = _check_for_dupes(
        tidy_nnm_customer_fuel_class,
        df_name="Non Net Metering Customer & Fuel Class",
        subset=idx_cols,
    )

    # Delete total_capacity_mw col for redundancy (must delete x not y)
    tidy_nnm_customer_fuel_class = tidy_nnm_customer_fuel_class.drop(
        columns="capacity_mw_x"
    ).rename(columns={"capacity_mw_y": "capacity_mw"})

    return (
        Output(
            output_name="core_eia861__yearly_non_net_metering_customer_fuel_class",
            value=_post_process(tidy_nnm_customer_fuel_class),
        ),
        Output(
            output_name="core_eia861__yearly_non_net_metering_misc",
            value=_post_process(raw_nnm_misc),
        ),
    )


@multi_asset(
    outs={
        "core_eia861__yearly_operational_data_revenue": AssetOut(
            io_manager_key="pudl_io_manager"
        ),
        "core_eia861__yearly_operational_data_misc": AssetOut(
            io_manager_key="pudl_io_manager"
        ),
    },
)
def core_operational_data_eia861(raw_eia861__operational_data: pd.DataFrame):
    """Transform the EIA 861 Operational Data table.

    Transformations include:

    * Remove rows with NA utility id.
    * Clean up NERC codes and ensure one per row.
    * Convert data_observed field I/O into boolean.
    * Tidy subset of the data by revenue class.
    * Convert 1000s of dollars into dollars.
    * Combine 88888 utility ID EIA rows with duplicate primary keys.
    * Remove 88888 utility ID EIA rows with duplicate primary keys containing distinct,
      non-consolidateable qualitative information. See _combine_88888_values and
      _pre_process for details.
    """
    idx_cols = [
        "utility_id_eia",
        "state",
        "nerc_region",
        "report_date",
    ]

    # Pre-tidy clean specific to operational data table
    raw_od = _pre_process(raw_eia861__operational_data, idx_cols)
    raw_od = raw_od[raw_od["utility_id_eia"].notnull()]

    ###########################################################################
    # Transform Data Round 1:
    # * Clean up reported NERC regions:
    #    * Fix puncuation/case
    #    * Replace na with 'UNK'
    #    * Make sure NERC regions are a verified NERC region
    #    * Add underscore between double entries (SPP_ERCOT)
    # * Re-code data_observed to boolean:
    #   * O="observed" => True
    #   * I="imputed" => False
    ###########################################################################

    transformed_od = clean_nerc(raw_od, idx_cols).assign(
        data_observed=lambda x: x.data_observed.replace({"O": True, "I": False}),
        short_form=lambda x: _make_yn_bool(x.short_form),
    )

    # Split data into 2 tables:
    #  * Revenue (wide-to-tall)
    #  * Misc. (other)
    revenue_cols = [col for col in transformed_od if "revenue" in col]
    transformed_od_misc = transformed_od.drop(columns=revenue_cols)
    transformed_od_rev = transformed_od[
        idx_cols + revenue_cols + ["data_maturity"]
    ].copy()

    # Wide-to-tall revenue columns
    tidy_od_rev, idx_cols = _tidy_class_dfs(
        transformed_od_rev,
        df_name="Operational Data Revenue",
        idx_cols=idx_cols,
        class_list=REVENUE_CLASSES,
        class_type="revenue_class",
    )

    ###########################################################################
    # Transform Data Round 2:
    # * Turn 1000s of dollars back into dollars
    ###########################################################################

    # Transform revenue 1000s into dollars
    transformed_od_rev = tidy_od_rev.assign(
        revenue=lambda x: (_thousand_to_one(x.revenue))
    )

    return (
        Output(
            output_name="core_eia861__yearly_operational_data_revenue",
            value=_post_process(transformed_od_rev),
        ),
        Output(
            output_name="core_eia861__yearly_operational_data_misc",
            value=_post_process(transformed_od_misc),
        ),
    )


@asset(io_manager_key="pudl_io_manager")
def core_eia861__yearly_reliability(
    raw_eia861__reliability: pd.DataFrame,
) -> pd.DataFrame:
    """Transform the EIA 861 Reliability table.

    Transformations include:

    * Tidy subset of the data by reliability standard.
    * Convert Y/N columns to booleans.
    * Map full spelling onto code values.
    * Drop duplicate rows.
    """
    idx_cols = ["utility_id_eia", "state", "report_date"]

    ###########################################################################
    # Tidy Data:
    ###########################################################################

    logger.info("Tidying the EIA 861 Reliability table.")

    # wide-to-tall by standards
    tidy_r, idx_cols = _tidy_class_dfs(
        df=_pre_process(raw_eia861__reliability, idx_cols),
        df_name="Reliability",
        idx_cols=idx_cols,
        class_list=RELIABILITY_STANDARDS,
        class_type="standard",
        keep_totals=False,
    )

    ###########################################################################
    # Transform Data:
    # * Re-code outages_recorded_automatically and inactive_accounts_included to
    # boolean:
    #   * Y/y="Yes" => True
    #   * N/n="No" => False
    # * Expand momentary_interruption_definition:
    #   * 'L' => 'Less than one minute'
    #   * 'F' => 'Less than or equal to five minutes'
    #   * 'O' => 'Other'
    ###########################################################################

    transformed_r = (
        tidy_r.assign(
            outages_recorded_automatically=lambda x: (
                _make_yn_bool(x.outages_recorded_automatically)
            ),
            inactive_accounts_included=lambda x: (
                _make_yn_bool(x.inactive_accounts_included)
            ),
            short_form=lambda x: _make_yn_bool(x.short_form),
        )
        # Drop duplicate entries for utilities 13027, 3408 and 9697
        .pipe(_drop_dupes, df_name="Reliability", subset=idx_cols)
        .pipe(_post_process)
        .pipe(PUDL_PACKAGE.encode)
    )

    return transformed_r


@multi_asset(
    outs={
        "core_eia861__yearly_utility_data_nerc": AssetOut(
            io_manager_key="pudl_io_manager"
        ),
        "core_eia861__yearly_utility_data_rto": AssetOut(
            io_manager_key="pudl_io_manager"
        ),
        "core_eia861__yearly_utility_data_misc": AssetOut(
            io_manager_key="pudl_io_manager"
        ),
    },
)
def core_utility_data_eia861(raw_eia861__utility_data: pd.DataFrame):
    """Transform the EIA 861 Utility Data table.

    Transformations include:

    * Clean up NERC codes and ensure one per row.
    * Tidy subset of the data by NERC region.
    * Tidy subset of the data by RTO.
    * Convert Y/N columns to booleans.
    * Combine 88888 utility ID EIA rows with duplicate primary keys.
    * Remove 88888 utility ID EIA rows with duplicate primary keys containing distinct,
      non-consolidateable qualitative information. See _combine_88888_values and
      _pre_process for details.
    """
    idx_cols = ["utility_id_eia", "state", "report_date", "nerc_region"]

    # Pre-tidy clean specific to operational data table
    raw_ud = _pre_process(raw_eia861__utility_data, idx_cols)
    ##############################################################################
    # Transform Data Round 1 (must be done to avoid issues with nerc_region col in
    # _tidy_class_dfs())
    # * Clean NERC region col
    ##############################################################################
    transformed_ud = clean_nerc(raw_ud, idx_cols).assign(
        short_form=lambda x: _make_yn_bool(x.short_form)
    )

    # Establish columns that are nerc regions vs. rtos
    nerc_cols = [col for col in raw_ud if "nerc_region_operation" in col] + [
        "data_maturity"
    ]
    logger.info(f"{nerc_cols=}")
    rto_cols = [col for col in raw_ud if "rto_operation" in col] + ["data_maturity"]
    logger.info(f"{rto_cols=}")
    misc_cols = [
        col
        for col in raw_ud
        if "nerc_region_operation" not in col and "rto_operation" not in col
    ]
    logger.info(f"{misc_cols=}")
    # Make separate tables for nerc vs. rto vs. misc data
    raw_ud_nerc = transformed_ud[idx_cols + nerc_cols].copy()
    raw_ud_rto = transformed_ud[idx_cols + rto_cols].copy()
    raw_ud_misc = transformed_ud[misc_cols].copy()

    ###########################################################################
    # Tidy Data:
    ###########################################################################

    logger.info("Tidying the EIA 861 Utility Data tables.")

    tidy_ud_nerc, _ = _tidy_class_dfs(
        df=raw_ud_nerc,
        df_name="Utility Data NERC Regions",
        idx_cols=idx_cols,
        class_list=[x.lower() for x in NERC_REGIONS],
        class_type="nerc_regions_of_operation",
    )
    tidy_ud_rto, _ = _tidy_class_dfs(
        df=raw_ud_rto,
        df_name="Utility Data RTOs",
        idx_cols=idx_cols,
        class_list=RTO_CLASSES,
        class_type="rtos_of_operation",
    )
    ###########################################################################
    # Transform Data Round 2:
    # * Re-code operating_in_XX to boolean:
    #   * Y = "Yes" => True
    #   * N = "No" => False
    #   * Blank => False
    # * Make nerc_regions uppercase
    ###########################################################################

    # Transform NERC region table
    transformed_ud_nerc = tidy_ud_nerc.assign(
        nerc_region_operation=lambda x: (
            _make_yn_bool(x.nerc_region_operation.fillna(False))
        ),
        nerc_regions_of_operation=lambda x: (x.nerc_regions_of_operation.str.upper()),
    )

    # Only keep true values and drop bool col
    transformed_ud_nerc = transformed_ud_nerc[
        transformed_ud_nerc.nerc_region_operation
    ].drop(columns=["nerc_region_operation"])

    # Transform RTO table
    transformed_ud_rto = tidy_ud_rto.assign(
        rto_operation=lambda x: (_make_yn_bool(x.rto_operation.fillna(False))),
    )

    # Only keep true values and drop bool col
    transformed_ud_rto = transformed_ud_rto[transformed_ud_rto.rto_operation].drop(
        columns=["rto_operation"]
    )

    # Transform MISC table by first separating bool cols from non bool cols
    # and then making them into boolean values.
    transformed_ud_misc_bool = (
        raw_ud_misc.drop(columns=["entity_type", "utility_name_eia", "data_maturity"])
        .set_index(idx_cols)
        .fillna(False)
        .replace({"N": False, "Y": True})
    )

    # Merge misc. bool cols back together with misc. non bool cols
    transformed_ud_misc = pd.merge(
        raw_ud_misc[idx_cols + ["entity_type", "utility_name_eia", "data_maturity"]],
        transformed_ud_misc_bool,
        on=idx_cols,
        how="outer",
    )

    return (
        Output(
            output_name="core_eia861__yearly_utility_data_nerc",
            value=_post_process(transformed_ud_nerc),
        ),
        Output(
            output_name="core_eia861__yearly_utility_data_rto",
            value=_post_process(transformed_ud_rto),
        ),
        Output(
            output_name="core_eia861__yearly_utility_data_misc",
            value=_post_process(transformed_ud_misc),
        ),
    )


##############################################################################
# Secondary Transformations
##############################################################################
@asset(
    ins={
        "core_eia861__yearly_advanced_metering_infrastructure": AssetIn(),
        "core_eia861__yearly_demand_response": AssetIn(),
        "core_eia861__yearly_demand_response_water_heater": AssetIn(),
        "core_eia861__yearly_demand_side_management_ee_dr": AssetIn(),
        "core_eia861__yearly_demand_side_management_misc": AssetIn(),
        "core_eia861__yearly_demand_side_management_sales": AssetIn(),
        "core_eia861__yearly_distributed_generation_fuel": AssetIn(),
        "core_eia861__yearly_distributed_generation_misc": AssetIn(),
        "core_eia861__yearly_distributed_generation_tech": AssetIn(),
        "core_eia861__yearly_distribution_systems": AssetIn(),
        "core_eia861__yearly_dynamic_pricing": AssetIn(),
        "core_eia861__yearly_energy_efficiency": AssetIn(),
        "core_eia861__yearly_green_pricing": AssetIn(),
        "core_eia861__yearly_mergers": AssetIn(),
        "core_eia861__yearly_net_metering_customer_fuel_class": AssetIn(),
        "core_eia861__yearly_net_metering_misc": AssetIn(),
        "core_eia861__yearly_non_net_metering_customer_fuel_class": AssetIn(),
        "core_eia861__yearly_non_net_metering_misc": AssetIn(),
        "core_eia861__yearly_operational_data_misc": AssetIn(),
        "core_eia861__yearly_operational_data_revenue": AssetIn(),
        "core_eia861__yearly_reliability": AssetIn(),
        "core_eia861__yearly_sales": AssetIn(),
        "core_eia861__yearly_short_form": AssetIn(),
        "core_eia861__yearly_utility_data_misc": AssetIn(),
        "core_eia861__yearly_utility_data_nerc": AssetIn(),
        "core_eia861__yearly_utility_data_rto": AssetIn(),
    },
    io_manager_key="pudl_io_manager",
)
def core_eia861__assn_utility(**data_dfs: dict[str, pd.DataFrame]) -> pd.DataFrame:
    """Harvest a Utility-Date-State Association Table."""
    logger.info("Building an EIA 861 Util-State-Date association table.")
    df = _harvest_associations(
        dfs=list(data_dfs.values()), cols=["report_date", "utility_id_eia", "state"]
    ).pipe(_post_process)
    return df


@asset(
    ins={
        "core_eia861__yearly_advanced_metering_infrastructure": AssetIn(),
        "_core_eia861__balancing_authority": AssetIn(),
        "core_eia861__yearly_demand_response": AssetIn(),
        "core_eia861__yearly_demand_response_water_heater": AssetIn(),
        "core_eia861__yearly_demand_side_management_ee_dr": AssetIn(),
        "core_eia861__yearly_demand_side_management_misc": AssetIn(),
        "core_eia861__yearly_demand_side_management_sales": AssetIn(),
        "core_eia861__yearly_distributed_generation_fuel": AssetIn(),
        "core_eia861__yearly_distributed_generation_misc": AssetIn(),
        "core_eia861__yearly_distributed_generation_tech": AssetIn(),
        "core_eia861__yearly_distribution_systems": AssetIn(),
        "core_eia861__yearly_dynamic_pricing": AssetIn(),
        "core_eia861__yearly_energy_efficiency": AssetIn(),
        "core_eia861__yearly_green_pricing": AssetIn(),
        "core_eia861__yearly_mergers": AssetIn(),
        "core_eia861__yearly_net_metering_customer_fuel_class": AssetIn(),
        "core_eia861__yearly_net_metering_misc": AssetIn(),
        "core_eia861__yearly_non_net_metering_customer_fuel_class": AssetIn(),
        "core_eia861__yearly_non_net_metering_misc": AssetIn(),
        "core_eia861__yearly_operational_data_misc": AssetIn(),
        "core_eia861__yearly_operational_data_revenue": AssetIn(),
        "core_eia861__yearly_reliability": AssetIn(),
        "core_eia861__yearly_sales": AssetIn(),
        "core_eia861__yearly_short_form": AssetIn(),
        "core_eia861__yearly_utility_data_misc": AssetIn(),
        "core_eia861__yearly_utility_data_nerc": AssetIn(),
        "core_eia861__yearly_utility_data_rto": AssetIn(),
    },
    io_manager_key="pudl_io_manager",
)
def core_eia861__assn_balancing_authority(
    **dfs: dict[str, pd.DataFrame],
) -> pd.DataFrame:
    """Compile a balancing authority, utility, state association table.

    For the years up through 2012, the only BA-Util information that's available comes
    from the core_eia861__yearly_balancing_authority table, and it does not include any state-level
    information. However, there is utility-state association information in the
    core_eia861__yearly_sales and other data tables.

    For the years from 2013 onward, there's explicit BA-Util-State information in the
    data tables (e.g. :ref:`core_eia861__yearly_sales`). These observed associations can be compiled
    to give us a picture of which BA-Util-State associations exist. However, we need to
    merge in the balancing authority IDs since the data tables only contain the
    balancing authority codes.

    Args:
        dfs: A dictionary of transformed EIA 861 dataframes. This must include any
            dataframes from which we want to compile BA-Util-State associations, which
            means this function has to be called after all the basic transform functions
            that depend on only a single raw table.

    Returns:
        An association table describing the annual linkages between balancing
        authorities, states, and utilities. Becomes
        :ref:`core_eia861__assn_balancing_authority`.
    """
    # The dataframes from which to compile BA-Util-State associations
    ba_eia861 = dfs.pop("_core_eia861__balancing_authority")
    data_dfs = list(dfs.values())

    logger.info("Building an EIA 861 BA-Util-State association table.")

    # Helpful shorthand query strings....
    early_years = "report_date<='2012-12-31'"
    late_years = "report_date>='2013-01-01'"
    early_dfs = [df.query(early_years) for df in data_dfs]
    late_dfs = [df.query(late_years) for df in data_dfs]

    # The old BA table lists utilities directly, but has no state information.
    early_date_ba_util = _harvest_associations(
        dfs=[
            ba_eia861.query(early_years),
        ],
        cols=["report_date", "balancing_authority_id_eia", "utility_id_eia"],
    )
    # State-utility associations are brought in from observations in data_dfs
    early_date_util_state = _harvest_associations(
        dfs=early_dfs,
        cols=["report_date", "utility_id_eia", "state"],
    )
    early_date_ba_util_state = early_date_ba_util.merge(
        early_date_util_state, how="outer"
    ).drop_duplicates()

    # New BA table has no utility information, but has BA Codes...
    late_ba_code_id = _harvest_associations(
        dfs=[
            ba_eia861.query(late_years),
        ],
        cols=[
            "report_date",
            "balancing_authority_code_eia",
            "balancing_authority_id_eia",
        ],
    )
    # BA Code allows us to bring in utility+state data from data_dfs:
    late_date_ba_code_util_state = _harvest_associations(
        dfs=late_dfs,
        cols=["report_date", "balancing_authority_code_eia", "utility_id_eia", "state"],
    )
    # We merge on ba_code then drop it, b/c only BA ID exists in all years consistently:
    late_date_ba_util_state = (
        late_date_ba_code_util_state.merge(late_ba_code_id, how="outer")
        .drop(columns="balancing_authority_code_eia")
        .drop_duplicates()
    )

    ba_assn_eia861 = (
        pd.concat([early_date_ba_util_state, late_date_ba_util_state])
        # If there's no BA ID, the record is not useful:
        .dropna(subset=["balancing_authority_id_eia"])
        .pipe(apply_pudl_dtypes, group="eia")
    )
    ba_assn_eia861 = ba_assn_eia861[
        # Without both Utility ID and State, there's no association information:
        (ba_assn_eia861.state.notna() | ba_assn_eia861.utility_id_eia.notna())
        # 99999 & 88888 are special placeholder IDs.
        & (~ba_assn_eia861.balancing_authority_id_eia.isin([99999, 88888]))
        & (~ba_assn_eia861.utility_id_eia.isin([88888, 99999]))
    ]
    ba_assn_eia861["state"] = ba_assn_eia861.state.fillna("UNK")
    return ba_assn_eia861


@asset(io_manager_key="pudl_io_manager")
def core_eia861__yearly_balancing_authority(
    _core_eia861__balancing_authority: pd.DataFrame,
) -> pd.DataFrame:
    """Finish the normalization of the core_eia861__yearly_balancing_authority table.

    The :ref:`core_eia861__assn_balancing_authority` table depends on information that is only
    available in the UN-normalized form of the :ref:`core_eia861__yearly_balancing_authority` table,
    and also on having access to a bunch of transformed data tables, so it can compile
    the observed combinations of report dates, balancing authorities, states, and
    utilities.  This means that we have to hold off on the final normalization of the
    :ref:`core_eia861__yearly_balancing_authority` table until the rest of the transform process is
    over.

    Args:
        _core_eia861__balancing_authority: A cleaned up version of the originally
            reported balancing authority table.

    Returns:
        The final, normalized version of the :ref:`core_eia861__yearly_balancing_authority` table,
        linking together balancing authorities and utility IDs by year, but without
        information about what states they were operating in (which is captured in
        :ref:`core_eia861__assn_balancing_authority`).
    """
    logger.info("Completing normalization of core_eia861__yearly_balancing_authority.")
    ba_eia861_normed = _core_eia861__balancing_authority.loc[
        :,
        [
            "report_date",
            "balancing_authority_id_eia",
            "balancing_authority_code_eia",
            "balancing_authority_name_eia",
        ],
    ].drop_duplicates(subset=["report_date", "balancing_authority_id_eia"])

    # Make sure that there aren't any more BA IDs we can recover from later years:
    ba_ids_missing_codes = (
        ba_eia861_normed.loc[
            ba_eia861_normed.balancing_authority_code_eia.isnull(),
            "balancing_authority_id_eia",
        ]
        .drop_duplicates()
        .dropna()
    )
    fillable_ba_codes = ba_eia861_normed[
        (ba_eia861_normed.balancing_authority_id_eia.isin(ba_ids_missing_codes))
        & (ba_eia861_normed.balancing_authority_code_eia.notnull())
    ]
    if len(fillable_ba_codes) != 0:
        raise ValueError(
            f"Found {len(fillable_ba_codes)} unfilled but fillable BA Codes!"
        )
    len_before = len(ba_eia861_normed)
    ba_eia861_normed = ba_eia861_normed.dropna(
        subset=["report_date", "balancing_authority_id_eia"]
    )
    len_after = len(ba_eia861_normed)
    delta = len_before - len_after
    if delta > 3:
        logger.warning(
            "Unexpectedly large number of rows with NULL PK values found in "
            f"core_eia861__yearly_balancing_authority. Expected 3, found {delta} (out of "
            f"{len_before} total)."
        )

    return _post_process(ba_eia861_normed)<|MERGE_RESOLUTION|>--- conflicted
+++ resolved
@@ -546,13 +546,8 @@
     * Aggregate values for rows with utility id 88888 (anonymized) - see _combine_88888_values
       for details.
     """
-<<<<<<< HEAD
-    return (
+    prep_df = (
         standardize_na_values(df)
-=======
-    prep_df = (
-        fix_eia_na(df)
->>>>>>> 34d01e3c
         .drop(columns=["early_release"], errors="ignore")
         .pipe(convert_to_date)
         .pipe(_combine_88888_values, idx_cols)
