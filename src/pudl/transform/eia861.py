"""
Module to perform data cleaning functions on EIA861 data tables.

Inputs to the transform functions are a dictionary of dataframes, each of which
represents a concatenation of records with common column names from across some set of
years of reported data. The names of those columns are determined by the xlsx_maps
metadata associated with EIA 861 in PUDL's package_metadata.

This raw data is transformed in 3 main steps:

1. Structural transformations that re-shape / tidy the data and turn it into rows that
   represent a single observation, and columns that represent a single variable. These
   transformations should not require knowledge of or access to the contents of the
   data, which may or may not yet be usable at this point, depending on the true data
   type and how much cleaning has to happen. One exception to this that may come up is
   the need to clean up columns that are part of the primary composite key, since you
   can't usefully index on NA values. Alternatively this might mean removing rows that
   have invalid key values.

2. Data type compatibility: whatever massaging of the data is required to ensure that it
   can be cast to the appropriate data type, including identifying NA values and
   assigning them to an appropriate type-specific NA value. At the end of this you can
   assign all the columns their (preferably nullable) types. Note that because some of
   the columns that exist at this point may not end up in the final database table, you
   may need to set them individually, rather than using the systemwide dictionary of
   column data types.

3. Value based data cleaning: At this point every column should have a known, homogenous
   type, allowing it to be reliably manipulated as a Series, so we can move on to
   cleaning up the values themselves. This includes re-coding freeform string fields to
   impose a controlled vocabulary, converting column units (e.g. kWh to MWh) and
   renaming the columns appropriately, as well as correcting clear data entry errors.

At the end of the main coordinating transform() function, every column that remains in
each of the transformed dataframes should correspond to a column that will exist in the
database and be associated with the EIA datasets, which means it is also part of the EIA
column namespace. part of the EIA namespace. It's important that you make sure these
column names match the naming conventions that are being used, and if any of the columns
exist in other tables, that they have exactly the same name and datatype.

If you find that you need to rename a column for it to conform to those requirements, in
many cases that should happen in the xlsx_map metadata, so that column renamings can be
kept to a minimum and only used for real semantic transformations of a column (like a
unit conversion).

At the end of this step it should also be easy to categorize every column in every
dataframe as to whether it is a "data" column (containing data unique this the table it
is found in) or whether it is part of the primary key for the table (the minimal set of
columns whose values are required to uniquely specify a record), and/or whether it is a
"denormalized" column whose home table is really elsewhere in the database. Note that
denormalized columns may also be part of the primary key. This information is important
for the next step that happens after the intra-table transformations, in which the
collection of EIA tables is normalized as a whole.

"""
import logging

import pandas as pd

import pudl
from pudl import constants as pc

logger = logging.getLogger(__name__)

BA_ID_NAME_FIXES = (
    pd.DataFrame([
        # report_date, util_id, ba_id, ba_name
        ('2001-01-01', 40577, 99999, 'Multiple Control Areas'),

        ('2002-01-01', 40577, 99999, 'Multiple Control Areas'),
        ('2002-01-01', 2759, 13781, 'Xcel Energy'),
        ('2002-01-01', 1004, 40604, 'Heartland Consumer Power Dist.'),
        ('2002-01-01', 5659, 20847, 'Wisconsin Electric Power'),
        ('2002-01-01', 5588, 9417, 'Interstate Power & Light'),
        ('2002-01-01', 6112, 9417, 'INTERSTATE POWER & LIGHT'),
        ('2002-01-01', 6138, 13781, 'Xcel Energy'),
        ('2002-01-01', 6276, pd.NA, 'Vectren Energy Delivery'),
        ('2002-01-01', 6501, 9417, 'Interstate Power and Light'),
        ('2002-01-01', 6579, 4716, 'Dairyland Power Coop'),
        ('2002-01-01', 6848, pd.NA, pd.NA),
        ('2002-01-01', 7140, 18195, 'Southern Co Services Inc'),
        ('2002-01-01', 7257, 22500, 'Westar Energy'),
        ('2002-01-01', 7444, 14232, 'Minnkota Power Cooperative'),
        ('2002-01-01', 8490, 22500, 'Westar'),
        ('2002-01-01', 8632, 12825, 'NorthWestern Energy'),
        ('2002-01-01', 8770, 22500, 'Westar Energy'),
        ('2002-01-01', 8796, 13434, 'ISO New England'),
        ('2002-01-01', 9699, pd.NA, 'Tri-State G&T'),
        ('2002-01-01', 10040, 13781, 'Xcel Energy'),
        ('2002-01-01', 10171, 56669, 'Midwest Indep System Operator'),
        ('2002-01-01', 11053, 9417, 'INTERSTATE POWER & LIGHT'),
        ('2002-01-01', 11148, 2775, 'California ISO'),
        ('2002-01-01', 11522, 1, 'Maritimes-Canada'),
        ('2002-01-01', 11731, 13781, 'XCEL Energy'),
        ('2002-01-01', 11788, 9417, 'Interstate Power & Light'),
        ('2002-01-01', 12301, 14232, 'Minnkota Power Cooperative'),
        ('2002-01-01', 12698, 20391, 'Aquila Networks - MPS'),
        ('2002-01-01', 12706, 18195, 'Southern Co Services Inc'),
        ('2002-01-01', 3258, 9417, 'Interstate Power & Light'),
        ('2002-01-01', 3273, 15473, 'Public Regulatory Commission'),
        ('2002-01-01', 3722, 9417, 'Interstate Power and Light'),
        ('2002-01-01', 1417, 12825, 'NorthWestern Energy'),
        ('2002-01-01', 1683, 12825, 'Northwestern Energy'),
        ('2002-01-01', 1890, 5416, 'Duke Energy Corporation'),
        ('2002-01-01', 4319, 20447, 'Okla. Municipal Pwr. Authority'),
        ('2002-01-01', 18446, 9417, 'Interstate Power and Light'),
        ('2002-01-01', 19108, pd.NA, 'NC Rural Electrification Auth.'),
        ('2002-01-01', 19545, 28503, 'Western Area Power Admin'),
        ('2002-01-01', 12803, 18195, 'Southern Illinois Power'),
        ('2002-01-01', 13382, 8283, 'Harrison County Rural Electric'),
        ('2002-01-01', 13423, 829, 'Town of New Carlisle'),
        ('2002-01-01', 13815, 13781, 'Xcel Energy'),
        ('2002-01-01', 14649, 18195, 'GSOC (Georgia System Operation'),
        ('2002-01-01', 15672, 924, 'Associated Electric Coop Inc'),
        ('2002-01-01', 16023, 9417, 'Interstate Power and Light'),
        ('2002-01-01', 16463, pd.NA, 'Central Louisiana Electric Co.'),
        ('2002-01-01', 16922, 22500, 'Westar Energy'),
        ('2002-01-01', 16992, 9417, 'Interstate Power and Light'),
        ('2002-01-01', 17643, 924, 'Associated Electric Coop Inc'),
        ('2002-01-01', 17706, 9417, 'Interstate Power & Light'),
        ('2002-01-01', 20811, 19876, 'Dominion NC Power'),
        ('2002-01-01', 3227, 15466, 'Xcel Energy'),
        ('2002-01-01', 20227, 14063, 'OG&E'),
        ('2002-01-01', 17787, 13337, 'Mun. Energy Agcy of Nebraska'),
        ('2002-01-01', 19264, 17718, 'Excel Energy'),
        ('2002-01-01', 11701, 19578, 'We Energies'),
        ('2002-01-01', 28802, 14725, 'PJM Interconnection'),
        ('2002-01-01', 20546, 1692, 'Big Rivers Electric Corp.'),
        ('2002-01-01', 6223, 1, 'Maritimes-Canada'),
        ('2002-01-01', 14405, 19876, 'VA Power'),
        ('2002-01-01', 14405, 14725, 'PJM'),
        ('2002-01-01', 12698, 20391, 'Aquila Networks - L&P'),
        ('2002-01-01', 16267, 12698, 'Aquila'),
        ('2002-01-01', 15871, 5723, 'ERC of Texas'),
        ('2002-01-01', 6753, 28503, 'Regional Office'),
        ('2002-01-01', 5571, 14328, 'Pacific Gas and Electric Co.'),
        ('2002-01-01', 367, pd.NA, 'Western Area Power Admin'),
        ('2002-01-01', 3247, 13501, 'NYISO'),
        ('2002-01-01', 11014, 5723, 'Ercot'),
        ('2002-01-01', 20845, 12427, 'Michigan Power Pool 12427'),
        ('2002-01-01', 17267, pd.NA, 'Watertown, SD'),
        ('2002-01-01', 12811, pd.NA, 'First Energy Corp.'),
        ('2002-01-01', 17368, 13501, 'NYISO'),
        ('2002-01-01', 5877, 13501, 'NYISO'),
        ('2002-01-01', 3240, pd.NA, 'Pacific NW Generating Cooperat'),
        ('2002-01-01', 3037, pd.NA, 'Trans Electric'),
        ('2002-01-01', 12199, 28503, 'WAPA-Rocky Mountain'),
        ('2002-01-01', 8936, 14378, 'Pacificorp'),
        ('2002-01-01', 40604, pd.NA, 'Watertown, SD Office'),
        ('2002-01-01', 19108, pd.NA, 'USDA- Rural Utility Service'),
        ('2002-01-01', 8199, 20391, 'Aquila'),
        ('2002-01-01', 12698, 20391, 'Aquila Networks - WPC'),
        ('2002-01-01', 12698, 20391, 'Aquila Networks - WPK'),
        ('2002-01-01', 20387, 14725, 'PJM West'),
        ('2002-01-01', 588, 20447, 'Western Farmers Elec Coop Inc'),
        ('2002-01-01', 17561, 5723, 'ERCOT ISO'),
        ('2002-01-01', 17320, 13781, 'Xcel Energy'),
        ('2002-01-01', 13676, 17716, 'Southwestern Power Admin.'),
        ('2002-01-01', 5703, 13501, 'NTISO'),
        ('2002-01-01', 113, 13501, 'NYISO'),
        ('2002-01-01', 4486, pd.NA, 'REMC of Western Indiana'),
        ('2002-01-01', 1039, 13501, 'NYISO'),
        ('2002-01-01', 5609, pd.NA, 'NMISA'),
        ('2002-01-01', 3989, pd.NA, 'WAPA'),
        ('2002-01-01', 13539, 13501, 'NY Independent System Operator'),
        ('2002-01-01', 15263, 14725, 'PJM West'),
        ('2002-01-01', 12796, 14725, 'PJM West'),
        ('2002-01-01', 3539, 13434, 'ISO New England'),
        ('2002-01-01', 3575, 13434, 'ISO New England'),
        ('2002-01-01', 3559, 13434, 'ISO New England'),
        ('2002-01-01', 18193, pd.NA, pd.NA),
        ('2002-01-01', 838, 3413, 'Chelan PUD'),
        ('2002-01-01', 1049, 1738, 'Bonneville'),
        ('2002-01-01', 9248, 14725, 'PJM'),
        ('2002-01-01', 15026, 803, 'APS Control Area'),
        ('2002-01-01', 798, 16572, 'Salt River Project'),
        ('2002-01-01', 5603, 13501, 'ISO - NEW YORK'),
        ('2002-01-01', 12260, 19876, 'Dominion Virginia Power'),
        ('2002-01-01', 14788, 17716, 'Southwest Power Administration'),
        ('2002-01-01', 12909, 22500, 'Westar Energy'),
        ('2002-01-01', 5605, 9417, 'Interstate Power and Light'),
        ('2002-01-01', 10908, 9417, 'Interstate Power and Light'),

        ('2003-01-01', 3258, 9417, 'Interstate Power & Light'),
        ('2003-01-01', 6501, 9417, 'Interstate Power & Light'),
        ('2003-01-01', 10650, 9417, 'Interstate Power & Light'),
        ('2003-01-01', 16992, 9417, 'Interstate Power & Light'),
        ('2003-01-01', 3722, 9417, 'Interstate Power & Light'),
        ('2003-01-01', 11788, 9417, 'Interstate Power & Light'),
        ('2003-01-01', 5588, 9417, 'Interstate Power & Light'),
        ('2003-01-01', 11053, 9417, 'Interstate Power & Light'),
        ('2003-01-01', 16023, 9417, 'Interstate Power & Light'),
        ('2003-01-01', 17706, 9417, 'Interstate Power & Light'),
        ('2003-01-01', 18446, 9417, 'Interstate Power & Light'),
        ('2004-01-01', 5309, 18195, 'Southern Company Services Inc'),
        ('2004-01-01', 192, 192, 'Ryant T. Rose'),
        ('2004-01-01', 6501, 9417, 'Interstate Power & Light'),
        ('2004-01-01', 16992, 9417, 'Interstate Power & Light'),
        ('2004-01-01', 8192, 14725, 'PJM-West'),
        ('2004-01-01', 192, 192, 'Phillip K. Peter, Sr.'),
        ('2004-01-01', 192, 192, 'Nelson Kinegak'),
        ('2004-01-01', 1004, 40604, 'Heartland Consumer Power Dist.'),
        ('2004-01-01', 3258, 9417, 'Interstate Power & Light'),
        ('2004-01-01', 3722, 9417, 'Interstate Power & Light'),
        ('2004-01-01', 19879, pd.NA, 'Kevin Smalls St Croix Districe'),
        ('2004-01-01', 11788, 9417, 'Interstate Power & Light'),
        ('2004-01-01', 4191, 13434, 'NEISO'),
        ('2004-01-01', 10650, 9417, 'Interstate Power & Light'),
        ('2004-01-01', 11053, 9417, 'Interstate Power & Light'),
        ('2004-01-01', 18446, 9417, 'Interstate Power & Light'),
        ('2004-01-01', 27000, pd.NA, 'Multiple Operators'),
        ('2004-01-01', 19879, pd.NA, 'Corey Hodge - St Thomass/St Jo'),
        ('2004-01-01', 13382, 8283, 'Harrison County Rural Electric'),
        ('2004-01-01', 10784, pd.NA, 'Hawkeye Tri-county REC'),
        ('2004-01-01', 16922, pd.NA, 'The Brown Atchison Electric Co'),
        ('2004-01-01', 15026, 803, 'APS Control Area'),
        ('2005-01-01', 192, 192, 'Ryant T. Rose'),
        ('2005-01-01', 192, 192, 'Phillip K. Peter, Sr.'),
        ('2005-01-01', 192, 182, 'Nelson Kinegak'),
        ('2005-01-01', 3258, 9417, 'Interstate Power & Light'),
        ('2005-01-01', 1004, 40604, 'Heartland Consumer Power Dist.'),
        ('2005-01-01', 5309, 18195, 'Southern Company Services Inc'),
        ('2005-01-01', 6501, 9417, 'Interstate Power & Light'),
        ('2005-01-01', 10623, 6455, 'Florida Power Corp'),
        ('2005-01-01', 10650, 9417, 'Interstate Power & Light'),
        ('2005-01-01', 13382, 8283, 'Harrison County Rural Electric'),
        ('2005-01-01', 16922, pd.NA, 'The Brown Atchison Electric Co'),
        ('2005-01-01', 3722, 9417, 'Interstate Power & Light'),
        ('2005-01-01', 4191, 13434, 'NEISO'),
        ('2005-01-01', 11788, 9417, 'Interstate Power & Light'),
        ('2005-01-01', 8192, 14725, 'PJM-West'),
        ('2005-01-01', 11053, 9417, 'Interstate Power & Light'),
        ('2005-01-01', 13815, 13781, 'Northern States Power Co'),
        ('2005-01-01', 15026, 803, 'APS Control Area'),
        ('2005-01-01', 18446, 9417, 'Interstate Power & Light'),
        ('2005-01-01', 19879, pd.NA, 'Kevin Smalls St Croix Districe'),
        ('2005-01-01', 19879, pd.NA, 'Corey Hodge - St Thomass/St Jo'),
        ('2005-01-01', 27000, pd.NA, 'Multiple Operators'),
        ('2005-01-01', 10610, 13501, 'ISO New York'),

        ('2006-01-01', 10610, 13501, 'ISO New York'),

        ('2008-01-01', 10610, 13501, 'ISO New York'),

        ('2009-01-01', 10610, 13501, 'ISO New York'),

        ('2010-01-01', 6389, 3755, 'Cleveland Electric Illum Co'),
        ('2010-01-01', 6389, 13998, 'Ohio Edison Co'),
        ('2010-01-01', 6389, 18997, 'Toledo Edison Co'),
        ('2010-01-01', 6949, 10000, 'Kansas City Power & Light Co'),
        ('2010-01-01', 14127, 14127, 'Omaha Public Power District'),
        ('2010-01-01', 11196, 13434, 'ISO New England'),
        ('2010-01-01', 97, 56669, 'Midwest Independent System Operator'),
        ('2010-01-01', 3258, 56669, 'Midwest Independent System Operator'),
        ('2010-01-01', 3405, 56669, 'Midwest Independent System Operator'),
        ('2010-01-01', 3755, 56669, 'Midwest Independent System Operator'),
        ('2010-01-01', 7292, 56669, 'Midwest Independent System Operator'),
        ('2010-01-01', 8847, 56669, 'Midwest Independent System Operator'),
        ('2010-01-01', 11701, 56669, 'Midwest Independent System Operator'),
        ('2010-01-01', 13032, 56669, 'Midwest Independent System Operator'),
        ('2010-01-01', 13998, 56669, 'Midwest Independent System Operator'),
        ('2010-01-01', 14716, 56669, 'Midwest Independent System Operator'),
        ('2010-01-01', 17141, 56669, 'Midwest Independent System Operator'),
        ('2010-01-01', 18997, 56669, 'Midwest Independent System Operator'),
        ('2010-01-01', 21249, 56669, 'Midwest Independent System Operator'),
        ('2010-01-01', 40582, 56669, 'Midwest Independent System Operator'),
        ('2010-01-01', 54862, 56669, 'Midwest Independent System Operator'),
        ('2010-01-01', 56162, 56669, 'Midwest Independent System Operator'),
        ('2010-01-01', 56496, 56669, 'Midwest Independent System Operator'),
        ('2010-01-01', 10610, 13501, 'ISO New York'),

        ('2011-01-01', 1968, 56669, 'Midwest Independent System Operator'),
        ('2011-01-01', 20806, 56669, 'Midwest Independent System Operator'),
        ('2011-01-01', 29296, 56669, 'Midwest Independent System Operator'),

        ('2012-01-01', 1968, 56669, 'Midwest Independent System Operator'),
        ('2012-01-01', 20806, 56669, 'Midwest Independent System Operator'),
        ('2012-01-01', 29296, 56669, 'Midwest Independent System Operator'),

    ], columns=[
        "report_date",  # We have this
        "utility_id_eia",  # We have this
        "balancing_authority_id_eia",  # We need to set this
        "balancing_authority_name_eia",  # We have this
    ])
    .assign(report_date=lambda x: pd.to_datetime(x.report_date))
    .astype({
        "utility_id_eia": pd.Int64Dtype(),
        "balancing_authority_id_eia": pd.Int64Dtype(),
        "balancing_authority_name_eia": pd.StringDtype(),
    })
    .dropna(subset=["report_date", "balancing_authority_name_eia", "utility_id_eia"])
    .set_index(["report_date", "balancing_authority_name_eia", "utility_id_eia"])
)

EIA_FIPS_COUNTY_FIXES = pd.DataFrame([
    ("AK", "Aleutians Ea", "Aleutians East"),
    ("AK", "Aleutian Islands", "Aleutians East"),
    ("AK", "Aleutians East Boro", "Aleutians East Borough"),
    ("AK", "Prince of Wales Ketchikan", "Prince of Wales-Hyder"),
    ("AK", "Prince Wales", "Prince of Wales-Hyder"),
    ("AK", "Ketchikan Gateway Bo", "Ketchikan Gateway Borough"),
    ("AK", "Prince of Wale", "Prince of Wales-Hyder"),
    ("AK", "Wrangell Petersburg", "Wrangell"),
    ("AK", "Wrangell Pet", "Wrangell"),
    ("AK", "Borough, Kodiak Island", "Kodiak Island Borough"),
    ("AK", "Matanuska Susitna Borough", "Matanuska-Susitna"),
    ("AK", "Matanuska Susitna", "Matanuska-Susitna"),
    ("AK", "Skagway-Yakutat", "Skagway"),
    ("AK", "Skagway Yaku", "Skagway"),
    ("AK", "Skagway Hoonah Angoon", "Hoonah-Angoon"),
    ("AK", "Angoon", "Hoonah-Angoon"),
    ("AK", "Hoonah", "Hoonah-Angoon"),
    ("AK", "Yukon Koyukuk", "Yukon-Koyukuk"),
    ("AK", "Yukon Koyuku", "Yukon-Koyukuk"),
    ("AK", "Yukon-Koyuku", "Yukon-Koyukuk"),
    ("AK", "Valdez Cordova", "Valdez-Cordova"),
    ("AK", "Cordova", "Valdez-Cordova"),
    ("AK", "Valdez Cordo", "Valdez-Cordova"),
    ("AK", "Lake and Pen", "Lake and Peninsula"),
    ("AK", "Lake & Peninsula Borough", "Lake and Peninsula"),
    ("AK", "Kodiak Islan", "Kodiak Island"),
    ("AK", "Kenai Penins", "Kenai Peninsula"),
    ("AK", "NW Arctic Borough", "Northwest Arctic"),
    ("AL", "De Kalb", "DeKalb"),
    ("AR", "Saint Franci", "St. Francis"),
    ("CA", "San Bernadino", "San Bernardino"),
    ("CA", "San Bernardi", "San Bernardino"),
    ("CT", "Shelton", "Fairfield"),
    ("FL", "De Soto", "DeSoto"),
    ("FL", "Miami Dade", "Miami-Dade"),
    ("FL", "Dade", "Miami-Dade"),
    ("FL", "St. Lucic", "St. Lucie"),
    ("FL", "St. Loucie", "St. Lucie"),
    ("GA", "De Kalb", "DeKalb"),
    ("GA", "Chattahooche", "Chattahoochee"),
    ("IA", "Pottawattami", "Pottawattamie"),
    ("IA", "Kossuh", "Kossuth"),
    ("IA", "Lousia", "Louisa"),
    ("IA", "Poweshick", "Poweshiek"),
    ("IA", "Humbolt", "Humboldt"),
    ("IA", "Harris", "Harrison"),
    ("IA", "O Brien", "O'Brien"),
    ("IL", "JoDavies", "Jo Daviess"),
    ("IL", "La Salle", "LaSalle"),
    ("IL", "Green", "Greene"),
    ("IL", "DeWitt", "De Witt"),
    ("IL", "Dewitt", "De Witt"),
    ("IL", "Du Page", "DuPage"),
    ("IL", "Burke", "Christian"),
    ("IL", "McCoupin", "Macoupin"),
    ("IN", "De Kalb County", "DeKalb County"),
    ("IN", "De Kalb", "DeKalb County"),
    ("IN", "La Porte", "LaPorte"),
    ("IN", "Putman", "Putnam"),
    ("IN", "Pyke", "Pike"),
    ("IN", "Sulliva", "Sullivan"),
    ("KS", "Leaveworth", "Leavenworth"),
    ("KY", "Spenser", "Spencer"),
    ("LA", "Jefferson Da", "Jefferson Davis"),
    ("LA", "Pointe Coupe", "Pointe Coupee"),
    ("LA", "West Baton R", "West Baton Rouge"),
    ("LA", "DeSoto", "De Soto"),
    ("LA", "Burke", "Iberia"),
    ("LA", "West Feleciana", "West Feliciana"),
    ("MA", "North Essex", "Essex"),
    ("MI", "Grand Traver", "Grand Traverse"),
    ("MI", "Antim", "Antrim"),
    ("MD", "Balto. City", "Baltimore City"),
    ("MD", "Prince Georg", "Prince George's County"),
    ("MD", "Worchester", "Worcester"),
    ("MN", "Fairbault", "Faribault"),
    ("MN", "Lac Qui Parl", "Lac Qui Parle"),
    ("MN", "Lake of The", "Lake of the Woods"),
    ("MN", "Ottertail", "Otter Tail"),
    ("MN", "Yellow Medic", "Yellow Medicine"),
    ("MO", "De Kalb", "DeKalb"),
    ("MO", "Cape Girarde", "Cape Girardeau"),
    ("MS", "Clark", "Clarke"),
    ("MS", "Clark", "Clarke"),
    ("MS", "De Soto", "DeSoto"),
    ("MS", "Jefferson Da", "Jefferson Davis"),
    ("MS", "Homoshitto", "Amite"),
    ("MT", "Anaconda-Dee", "Deer Lodge"),
    ("MT", "Butte-Silver", "Silver Bow"),
    ("MT", "Golden Valle", "Golden Valley"),
    ("MT", "Lewis and Cl", "Lewis and Clark"),
    ("NC", "Hartford", "Hertford"),
    ("NC", "Gilford", "Guilford"),
    ("NC", "North Hampton", "Northampton"),
    ("ND", "La Moure", "LaMoure"),
    ("NH", "Plaquemines", "Coos"),
    ("NH", "New Hampshire", "Coos"),
    ("OK", "Cimmaron", "Cimarron"),
    ("NY", "Westcherster", "Westchester"),
    ("OR", "Unioin", "Union"),
    ("PA", "Northumberla", "Northumberland"),
    ("PR", "Aquadilla", "Aguadilla"),
    ("PR", "Sabana Grand", "Sabana Grande"),
    ("PR", "San Sebastia", "San Sebastian"),
    ("PR", "Trujillo Alt", "Trujillo Alto"),
    ("RI", "Portsmouth", "Newport"),
    ("TX", "Collingswort", "Collingsworth"),
    ("TX", "De Witt", "DeWitt"),
    ("TX", "Hayes", "Hays"),
    ("TX", "San Augustin", "San Augustine"),
    ("VA", "Alexandria C", "Alexandria City"),
    ("VA", "City of Suff", "Suffolk City"),
    ("VA", "City of Manassas", "Manassas City"),
    ("VA", "Charlottesvi", "Charlottesville City"),
    ("VA", "Chesapeake C", "Chesapeake City"),
    ("VA", "Clifton Forg", "Alleghany"),
    ("VA", "Colonial Hei", "Colonial Heights City"),
    ("VA", "Covington Ci", "Covington City"),
    ("VA", "Fredericksbu", "Fredericksburg City"),
    ("VA", "Hopewell Cit", "Hopewell City"),
    ("VA", "Isle of Wigh", "Isle of Wight"),
    ("VA", "King and Que", "King and Queen"),
    ("VA", "Lexington Ci", "Lexington City"),
    ("VA", "Manassas Cit", "Manassas City"),
    ("VA", "Manassas Par", "Manassas Park City"),
    ("VA", "Northumberla", "Northumberland"),
    ("VA", "Petersburg C", "Petersburg City"),
    ("VA", "Poquoson Cit", "Poquoson City"),
    ("VA", "Portsmouth C", "Portsmouth City"),
    ("VA", "Prince Edwar", "Prince Edward"),
    ("VA", "Prince Georg", "Prince George"),
    ("VA", "Prince Willi", "Prince William"),
    ("VA", "Richmond Cit", "Richmond City"),
    ("VA", "Staunton Cit", "Staunton City"),
    ("VA", "Virginia Bea", "Virginia Beach City"),
    ("VA", "Waynesboro C", "Waynesboro City"),
    ("VA", "Winchester C", "Winchester City"),
    ("WA", "Wahkiakurn", "Wahkiakum"),
], columns=["state", "eia_county", "fips_county"])

BA_NAME_FIXES = pd.DataFrame([
    ("Omaha Public Power District", 14127, "OPPD"),
    ("Kansas City Power & Light Co", 10000, "KCPL"),
    ("Toledo Edison Co", 18997, pd.NA),
    ("Ohio Edison Co", 13998, pd.NA),
    ("Cleveland Electric Illum Co", 3755, pd.NA),
], columns=["balancing_authority_name_eia",
            "balancing_authority_id_eia",
            "balancing_authority_code_eia",
            ]
)

CUSTOMER_CLASSES = [
    "commercial",
    "dircnct",  # previously direct_connection
    "industrial",
    "other",
    "residential",
    "total",
    "transportation"
]

TECH_CLASSES = [
    'pv',
    'wind',
    'chpcogen',  # previously chp_cogen
    'combturb',  # previously combustion_turbine
    'fcell',  # previously fuell_cell
    'hydro',
    'ice',  # previously internal_combustion
    'steam',
    'storage',
    'other',
    'total'
]

###############################################################################
# EIA Form 861 Transform Helper functions
###############################################################################


def _filter_class_cols(df, class_list):
    regex = f"^({'_|'.join(class_list)}).*$"
    return df.filter(regex=regex)


def _filter_non_class_cols(df, class_list):
    regex = f"^(?!({'_|'.join(class_list)})).*$"
    return df.filter(regex=regex)


def _ba_code_backfill(df):
    """
    Backfill Balancing Authority Codes based on codes in later years.

    Note:
        The BA Code to ID mapping can change from year to year. If a Balancing Authority
        is bought by another entity, the code may change, but the old EIA BA ID will be
        retained.

    Args:
        ba_eia861 (pandas.DataFrame): The transformed EIA 861 Balancing
            Authority dataframe (balancing_authority_eia861).

    Returns:
        pandas.DataFrame: The balancing_authority_eia861 dataframe, but with
        many fewer NA values in the balancing_authority_code_eia column.

    """
    start_len = len(df)
    start_nas = len(df.loc[df.balancing_authority_code_eia.isnull()])
    logger.info(
        f"Started with {start_nas} missing BA Codes out of {start_len} "
        f"records ({start_nas/start_len:.2%})")
    ba_ids = (
        df[["balancing_authority_id_eia", "balancing_authority_code_eia", "report_date"]]
        .drop_duplicates()
        .sort_values(["balancing_authority_id_eia", "report_date"])
    )
    ba_ids["ba_code_filled"] = (
        ba_ids.groupby("balancing_authority_id_eia")[
            "balancing_authority_code_eia"].fillna(method="bfill")
    )
    ba_eia861_filled = df.merge(ba_ids, how="left")
    ba_eia861_filled = (
        ba_eia861_filled.assign(
            balancing_authority_code_eia=lambda x: x.ba_code_filled)
        .drop("ba_code_filled", axis="columns")
    )
    end_len = len(ba_eia861_filled)
    if start_len != end_len:
        raise AssertionError(
            f"Number of rows in the dataframe changed {start_len}!={end_len}!"
        )
    end_nas = len(
        ba_eia861_filled.loc[ba_eia861_filled.balancing_authority_code_eia.isnull()])
    logger.info(
        f"Ended with {end_nas} missing BA Codes out of {end_len} "
        f"records ({end_nas/end_len:.2%})")
    return ba_eia861_filled


def _tidy_class_dfs(df, df_name, idx_cols, class_list, class_type, keep_totals=False):
    # Clean up values just enough to use primary key columns as a multi-index:
    logger.debug(
        f"Cleaning {df_name} table index columns so we can tidy data.")
    if 'balancing_authority_code_eia' in idx_cols:
        df = (
            df.assign(
                balancing_authority_code_eia=lambda x: x.balancing_authority_code_eia.fillna("UNK"))
        )
    raw_df = (
        df.dropna(subset=["utility_id_eia"])
        .astype({"utility_id_eia": pd.Int64Dtype()})
        .set_index(idx_cols)
    )
    # Split the table into index, data, and "denormalized" columns for processing:
    # Separate customer classes and reported data into a hierarchical index
    logger.debug(f"Stacking EIA861 {df_name} data columns by {class_type}.")
    data_cols = _filter_class_cols(raw_df, class_list)
    data_cols.columns = (
        data_cols.columns.str.split("_", n=1, expand=True)
        .set_names([class_type, None])
    )
    # Now stack the customer classes into their own categorical column,
    data_cols = (
        data_cols.stack(level=0, dropna=False)
        .reset_index()
    )
    denorm_cols = _filter_non_class_cols(raw_df, class_list).reset_index()

    # Merge the index, data, and denormalized columns back together
    tidy_df = pd.merge(denorm_cols, data_cols, on=idx_cols)

    # Compare reported totals with sum of component columns
    _compare_totals(data_cols, idx_cols, class_type, df_name)

    # Remove the now redundant "Total" records -- they can be reconstructed
    # from the other customer classes.
    if not keep_totals:
        tidy_df = tidy_df.query(f"{class_type}!='total'")

    return tidy_df, idx_cols + [class_type]


def _drop_dupes(df, subset):
    tidy_nrows = len(df)
    deduped_df = df.drop_duplicates(
        subset=subset, keep=False)
    deduped_nrows = len(df)
    logger.info(
        f"Dropped {tidy_nrows-deduped_nrows} duplicate records from EIA 861 "
        f"Demand Response table, out of a total of {tidy_nrows} records "
        f"({(tidy_nrows-deduped_nrows)/tidy_nrows:.4%} of all records). "
    )
    return deduped_df


def _check_for_dupes(df, df_name, subset):
    dupes = (
        df.duplicated(
            subset=subset, keep=False)
    )
    if dupes.any():
        raise AssertionError(
            f"Found {len(dupes)} duplicate rows in the {df_name} table, "
            f"when zero were expected!"
        )


def _early_transform(df):
    """Fix EIA na values and convert year column to date."""
    df = pudl.helpers.fix_eia_na(df)
    df = pudl.helpers.convert_to_date(df)
    return df


def _compare_totals(data_cols, idx_cols, class_type, df_name):
    """Compare reported totals with sum of component columns.

    Args:
        data_cols (pd.DataFrame): A DataFrame containing only the columns with
            normalized information.
        idx_cols (list): A list of the primary keys for the given denormalized
            DataFrame.
        class_type (str): The name (either 'customer_class' or 'tech_class') of
            the column for which you'd like to compare totals to components.
        df_name (str): The name of the dataframe.
    """
    # Convert column dtypes so that numeric cols can be adequately summed
    data_cols = pudl.helpers.convert_cols_dtypes(data_cols, 'eia')
    # Drop data cols that are non numeric (preserve primary keys)
    data_cols = (
        data_cols.set_index(idx_cols + [class_type])
        .select_dtypes('number')
        .reset_index()
    )
    # Create list of data columns to be summed
    # (may include non-numeric that will be excluded)
    data_col_list = set(data_cols.columns.tolist()) - set(idx_cols + [class_type])
    # Distinguish reported totals from segments
    data_totals_df = data_cols.loc[data_cols[class_type] == 'total']
    data_no_tots_df = data_cols.loc[data_cols[class_type] != 'total']
    # Calculate sum of segments for comparison against reported total
    data_sums_df = data_no_tots_df.groupby(
        idx_cols + [class_type], observed=True).sum()
    sum_total_df = pd.merge(data_totals_df, data_sums_df, on=idx_cols,
                            how='outer', suffixes=('_total', '_sum'))
    # Check each data column's calculated sum against the reported total
    for col in data_col_list:
        col_df = (sum_total_df.loc[sum_total_df[col + '_total'].notnull()])
        if len(col_df) > 0:
            col_df = (
                col_df.assign(
                    compare_totals=lambda x: (x[col + '_total'] == x[col + '_sum']))
            )
            bad_math = (~col_df['compare_totals']).values.sum() / len(col_df)
            logger.info(
                f"{df_name}: for column {col}, {bad_math:.0%} "
                "of non-null reported totals ≠ the sum of parts."
            )
        else:
<<<<<<< HEAD
            log_output = f'{df_name}: for column {col} all total values are nan'
        print(log_output)
=======
            logger.info(f'{df_name}: for column {col} all total values are NaN')
>>>>>>> d5e0ea8f


###############################################################################
# EIA Form 861 Table Transform Functions
###############################################################################


def service_territory(tfr_dfs):
    """Transform the EIA 861 utility service territory table.

    Args:
        tfr_dfs (dict): A dictionary of DataFrame objects in
            which pages from EIA861 form (keys) correspond to normalized
            DataFrames of values from that page (values)

    Returns:
        dict: a dictionary of pandas.DataFrame objects in
        which pages from EIA861 form (keys) correspond to normalized
        DataFrames of values from that page (values)

    """
    # No data tidying required
    # There are a few NA values in the county column which get interpreted
    # as floats, which messes up the parsing of counties by addfips.
    type_compatible_df = tfr_dfs["service_territory_eia861"].astype({"county": str})
    # Transform values:
    # * Add state and county fips IDs
    transformed_df = (
        # Ensure that we have the canonical US Census county names:
        pudl.helpers.clean_eia_counties(
            type_compatible_df,
            fixes=EIA_FIPS_COUNTY_FIXES)
        # Add FIPS IDs based on county & state names:
        .pipe(pudl.helpers.add_fips_ids)
    )
    tfr_dfs["service_territory_eia861"] = transformed_df
    return tfr_dfs


def balancing_authority(tfr_dfs):
    """
    Transform the EIA 861 Balancing Authority table.

    Args:
        tfr_dfs (dict): A dictionary of transformed EIA 861 DataFrames, keyed by table
            name. It will be mutated by this function.

    Returns:
        dict: A dictionary of transformed EIA 861 dataframes, keyed by table name.

    """
    # No data tidying required
    # All columns are already type compatible.
    # Value transformations:
    # * Backfill BA codes on a per BA ID basis
    # * Fix data entry errors
    df = (
        tfr_dfs["balancing_authority_eia861"]
        .pipe(pudl.helpers.convert_cols_dtypes, "eia", "balancing_authority_eia861")
        .set_index(["report_date", "balancing_authority_name_eia", "utility_id_eia"])
    )

    # Fill in BA IDs based on date, utility ID, and BA Name:
    df.loc[BA_ID_NAME_FIXES.index,
           "balancing_authority_id_eia"] = BA_ID_NAME_FIXES.balancing_authority_id_eia

    # Backfill BA Codes based on BA IDs:
    df = df.reset_index().pipe(_ba_code_backfill)
    # Typo: NEVP, BA ID is 13407, but in 2014-2015 in UT, entered as 13047
    df.loc[
        (df.balancing_authority_code_eia == "NEVP") &
        (df.balancing_authority_id_eia == 13047),
        "balancing_authority_id_eia"
    ] = 13407
    # Typo: Turlock Irrigation District is TIDC, not TID.
    df.loc[
        (df.balancing_authority_code_eia == "TID") &
        (df.balancing_authority_id_eia == 19281),
        "balancing_authority_code_eia"
    ] = "TIDC"

    tfr_dfs["balancing_authority_eia861"] = df
    return tfr_dfs


def balancing_authority_assn(tfr_dfs):
    """
    Compile a balancing authority, utility, state association table.

    For the years up through 2012, the only BA-Util information that's
    available comes from the balancing_authority_eia861 table, and it
    does not include any state-level information. However, there is
    utility-state association information in the sales_eia861 and
    other data tables.

    For the years from 2013 onward, there's explicit BA-Util-State
    information in the data tables (e.g. sales_eia861). These observed
    associations can be compiled to give us a picture of which
    BA-Util-State associations exist. However, we need to merge in
    the balancing authority IDs since the data tables only contain
    the balancing authority codes.

    Args:
        tfr_dfs (dict): A dictionary of transformed EIA 861 dataframes.
            This must include any dataframes from which we want to
            compile BA-Util-State associations, which means this
            function has to be called after all the basic transform
            functions that depend on only a single raw table.

    Returns:
        dict: a dictionary of transformed dataframes. This function
        both compiles the association table, and finishes the
        normalization of the balancing authority table. It may be that
        once the harvesting process incorporates the EIA 861, some or
        all of this functionality should be pulled into the phase-2
        transform functions.

    """
    # The dataframes from which to compile BA-Util-State associations
    other_dfs = [
        tfr_dfs["sales_eia861"],
        tfr_dfs["demand_response_eia861"],
        tfr_dfs["advanced_metering_infrastructure_eia861"],
        tfr_dfs["dynamic_pricing_eia861"],
        tfr_dfs["net_metering_eia861"],
    ]

    logger.info("Building an EIA 861 BA-Util-State association table.")

    # Helpful shorthand query strings....
    early_years = "report_date<='2012-12-31'"
    late_years = "report_date>='2013-01-01'"
    early_dfs = [df.query(early_years) for df in other_dfs]
    late_dfs = [df.query(late_years) for df in other_dfs]

    # The old BA table lists utilities directly, but has no state information.
    early_date_ba_util = _harvest_associations(
        dfs=[tfr_dfs["balancing_authority_eia861"].query(early_years), ],
        cols=["report_date",
              "balancing_authority_id_eia",
              "utility_id_eia"],
    )
    # State-utility associations are brought in from observations in other_dfs
    early_date_util_state = _harvest_associations(
        dfs=early_dfs,
        cols=["report_date",
              "utility_id_eia",
              "state"],
    )
    early_date_ba_util_state = (
        early_date_ba_util
        .merge(early_date_util_state, how="outer")
        .drop_duplicates()
    )

    # New BA table has no utility information, but has BA Codes...
    late_ba_code_id = _harvest_associations(
        dfs=[tfr_dfs["balancing_authority_eia861"].query(late_years), ],
        cols=["report_date",
              "balancing_authority_code_eia",
              "balancing_authority_id_eia"],
    )
    # BA Code allows us to bring in utility+state data from other_dfs:
    late_date_ba_code_util_state = _harvest_associations(
        dfs=late_dfs,
        cols=["report_date",
              "balancing_authority_code_eia",
              "utility_id_eia",
              "state"],
    )
    # We merge on ba_code then drop it, b/c only BA ID exists in all years consistently:
    late_date_ba_util_state = (
        late_date_ba_code_util_state
        .merge(late_ba_code_id, how="outer")
        .drop("balancing_authority_code_eia", axis="columns")
        .drop_duplicates()
    )

    tfr_dfs["balancing_authority_assn_eia861"] = (
        pd.concat([early_date_ba_util_state, late_date_ba_util_state])
        .dropna(subset=["balancing_authority_id_eia", ])
        .astype({"utility_id_eia": pd.Int64Dtype()})
    )
    return tfr_dfs


def _harvest_associations(dfs, cols):
    """
    Compile all unique, non-null combinations of some columns in some dataframes.

    Find all unique, non-null combinations of the columns ``cols`` in the dataframes
    ``dfs`` within records that are selected by ``query``. All of ``cols`` must be
    present in each of the ``dfs``.

    Args:
        dfs (iterable of pandas.DataFrame): The DataFrames in which to search for
            unique associations.
        cols (iterable of str): Labels of columns for which to find unique, non-null
            combinations of values.

    Returns:
        pandas.DataFrame: A dataframe containing all the unique, non-null combinations
        of values found in ``cols``.

    """
    for df in dfs:
        for col in cols:
            if col not in df.columns:
                raise ValueError(
                    f"Column {col} not found in dataframe for association harvesting."
                    "All columns must be present in all dataframes."
                )
    return pd.concat([df[cols] for df in dfs]).dropna().drop_duplicates()


def normalize_balancing_authority(tfr_dfs):
    """
    Finish the normalization of the balancing_authority_eia861 table.

    The balancing_authority_assn_eia861 table depends on information that is only
    available in the UN-normalized form of the balancing_authority_eia861 table, so
    and also on having access to a bunch of transformed data tables, so it can compile
    the observed combinations of report dates, balancing authorities, states, and
    utilities. This means that we have to hold off on the final normalization of the
    balancing_authority_eia861 table until the rest of the transform process is over.

    """
    logger.info("Completing normalization of balancing_authority_eia861.")
    ba_eia861_normed = (
        tfr_dfs["balancing_authority_eia861"]
        .loc[:, [
            "report_date",
            "balancing_authority_id_eia",
            "balancing_authority_code_eia",
            "balancing_authority_name_eia",
        ]]
        .drop_duplicates()
    )

    # Make sure that there aren't any more BA IDs we can recover from later years:
    ba_ids_missing_codes = (
        ba_eia861_normed.loc[
            ba_eia861_normed.balancing_authority_code_eia.isnull(),
            "balancing_authority_id_eia"]
        .drop_duplicates()
        .dropna()
    )
    fillable_ba_codes = ba_eia861_normed[
        (ba_eia861_normed.balancing_authority_id_eia.isin(ba_ids_missing_codes)) &
        (ba_eia861_normed.balancing_authority_code_eia.notnull())
    ]
    if len(fillable_ba_codes) != 0:
        raise ValueError(
            f"Found {len(fillable_ba_codes)} unfilled but fillable BA Codes!"
        )

    tfr_dfs["balancing_authority_eia861"] = ba_eia861_normed
    return tfr_dfs


def sales(tfr_dfs):
    """Transform the EIA 861 Sales table."""
    idx_cols = [
        "utility_id_eia",
        "state",
        "report_date",
        "business_model",
        "service_type",
        "balancing_authority_code_eia"
    ]

    # Pre-tidy clean specific to sales table
    raw_sales = (
        tfr_dfs["sales_eia861"].copy()
        .query("utility_id_eia not in (88888, 99999)")
    )

    ###########################################################################
    # Tidy Data:
    ###########################################################################

    logger.info("Tidying the EIA 861 Sales table.")
    tidy_sales, idx_cols = _tidy_class_dfs(
        raw_sales,
        df_name='Sales',
        idx_cols=idx_cols,
        class_list=CUSTOMER_CLASSES,
        class_type='customer_class',
    )

    # remove duplicates on the primary key columns + customer_class -- there
    # are a handful of records, all from 2010-2012, that have reporting errors
    # that produce dupes, which do not have a clear meaning. The utility_id_eia
    # values involved are: [8153, 13830, 17164, 56431, 56434, 56466, 56778,
    # 56976, 56990, 57081, 57411, 57476, 57484, 58300]
    deduped_sales = _drop_dupes(tidy_sales, idx_cols)

    ###########################################################################
    # Transform Values:
    # * Turn 1000s of dollars back into dollars
    # * Re-code data_observed to boolean:
    #   * O="observed" => True
    #   * I="imputed" => False
    # * Change the form code (A, B, C, D) into the business model that it
    #   corresponds to (retail vs. energy_services), which in combination with
    #   the service_type column (energy, delivery, bundled) will now serve as
    #   part of the primary key for the table.
    ###########################################################################
    logger.info("Performing value transformations on EIA 861 Sales table.")
    transformed_sales = (
        deduped_sales.assign(
            sales_revenue=lambda x: x.sales_revenue * 1000.0,
            data_observed=lambda x: x.data_observed.replace({
                "O": True,
                "I": False,
            }),
            business_model=lambda x: x.business_model.replace({
                "A": "retail",
                "B": "retail",
                "C": "retail",
                "D": "energy_services",
            }),
            service_type=lambda x: x.service_type.str.lower(),
        )
    )

    tfr_dfs["sales_eia861"] = transformed_sales
    return tfr_dfs


def advanced_metering_infrastructure(tfr_dfs):
    """
    Transform the EIA 861 Advanced Metering Infrastructure table.

    Args:
        tfr_dfs (dict): A dictionary of transformed EIA 861 DataFrames, keyed by table
            name. It will be mutated by this function.

    Returns:
        dict: A dictionary of transformed EIA 861 dataframes, keyed by table name.

    """
    idx_cols = [
        "utility_id_eia",
        "state",
        "balancing_authority_code_eia",
        "report_date",
    ]

    raw_ami = tfr_dfs["advanced_metering_infrastructure_eia861"].copy()

    ###########################################################################
    # Tidy Data:
    ###########################################################################

    logger.info("Tidying the EIA 861 Advanced Metering Infrastructure table.")
    tidy_ami, idx_cols = _tidy_class_dfs(
        raw_ami,
        df_name='Advanced Metering Infrastructure',
        idx_cols=idx_cols,
        class_list=CUSTOMER_CLASSES,
        class_type='customer_class',
    )

    # No duplicates to speak of but take measures to check just in case
    _check_for_dupes(tidy_ami, 'Advanced Metering Infrastructure', idx_cols)

    tfr_dfs["advanced_metering_infrastructure_eia861"] = tidy_ami
    return tfr_dfs


def demand_response(tfr_dfs):
    """
    Transform the EIA 861 Demand Response table.

    Args:
        extract step. tfr_dfs (dict): A dictionary of transformed EIA 861
        DataFrames, keyed by table name. It will be mutated by this function.

    Returns:
        dict: A dictionary of transformed EIA 861 dataframes, keyed by table
            name.
    """
    idx_cols = [
        "utility_id_eia",
        "state",
        "balancing_authority_code_eia",
        "report_date",
    ]

    raw_dr = tfr_dfs["demand_response_eia861"].copy()

    ###########################################################################
    # Tidy Data:
    ###########################################################################

    logger.info("Tidying the EIA 861 Demand Response table.")
    tidy_dr, idx_cols = _tidy_class_dfs(
        raw_dr,
        df_name='Demand Response',
        idx_cols=idx_cols,
        class_list=CUSTOMER_CLASSES,
        class_type='customer_class',
    )

    # shouldn't be duplicates but there are some strange values from IN.
    # thinking this might have to do with DR table weirdness between 2012 and 2013
    # will come back to this after working on the DSM table. Dropping dupes for now.
    deduped_dr = _drop_dupes(tidy_dr, idx_cols)

    ###########################################################################
    # Transform Values:
    # * Turn 1000s of dollars back into dollars
    ###########################################################################
    logger.info(
        "Performing value transformations on EIA 861 Demand Response table.")
    transformed_dr = (
        deduped_dr.assign(
            customer_incentives_cost=lambda x: x.customer_incentives_cost * 1000.0,
            other_costs=lambda x: x.other_costs * 1000.0
        )
    )

    tfr_dfs["demand_response_eia861"] = transformed_dr
    return tfr_dfs


def demand_side_management(tfr_dfs):
    """
    Transform the EIA 861 Demand Side Management table.

    Args:
        tfr_dfs (dict): A dictionary of transformed EIA 861 DataFrames, keyed by table
            name. It will be mutated by this function.

    Returns:
        dict: A dictionary of transformed EIA 861 dataframes, keyed by table name.

    """
    return tfr_dfs


def distributed_generation(tfr_dfs):
    """
    Transform the EIA 861 Distributed Generation table.

    Args:
        tfr_dfs (dict): A dictionary of transformed EIA 861 DataFrames, keyed by table
            name. It will be mutated by this function.

    Returns:
        dict: A dictionary of transformed EIA 861 dataframes, keyed by table name.

    """
    return tfr_dfs


def distribution_systems(tfr_dfs):
    """
    Transform the EIA 861 Distribution Systems table.

    Args:
        tfr_dfs (dict): A dictionary of transformed EIA 861 DataFrames, keyed by table
            name. It will be mutated by this function.

    Returns:
        dict: A dictionary of transformed EIA 861 dataframes, keyed by table name.

    """
    # No data tidying or transformation required

    raw_ds = (
        tfr_dfs['distribution_systems_eia861'].copy()
    )

    # No duplicates to speak of but take measures to check just in case
    _check_for_dupes(raw_ds, 'Distribution Systems', [
                     "utility_id_eia", "state", "report_date"])

    tfr_dfs["distribution_systems_eia861"] = raw_ds
    return tfr_dfs


def dynamic_pricing(tfr_dfs):
    """
    Transform the EIA 861 Dynamic Pricing table.

    Args:
        tfr_dfs (dict): A dictionary of transformed EIA 861 DataFrames, keyed by table
            name. It will be mutated by this function.

    Returns:
        dict: A dictionary of transformed EIA 861 dataframes, keyed by table name.

    """
    idx_cols = [
        "utility_id_eia",
        "state",
        "balancing_authority_code_eia",
        "report_date",
    ]

    class_attributes = [
        'critical_peak_pricing',
        'critical_peak_rebate',
        'real_time_pricing_program',
        'time_of_use_pricing_program',
        'variable_peak_pricing_program'
    ]

    raw_dp = tfr_dfs["dynamic_pricing_eia861"].copy()

    ###########################################################################
    # Tidy Data:
    ###########################################################################

    logger.info("Tidying the EIA 861 Dynamic Pricing table.")
    tidy_dp, idx_cols = _tidy_class_dfs(
        raw_dp,
        df_name='Dynamic Pricing',
        idx_cols=idx_cols,
        class_list=CUSTOMER_CLASSES,
        class_type='customer_class',
    )

    # No duplicates to speak of but take measures to check just in case
    _check_for_dupes(tidy_dp, 'Dynamic Pricing', idx_cols)

    ###########################################################################
    # Transform Values:
    # * Make Y/N's into booleans and X values into pd.NA
    ###########################################################################

    logger.info(
        "Performing value transformations on EIA 861 Dynamic Pricing table.")
    for col in class_attributes:
        tidy_dp[col] = (
            tidy_dp[col].replace({'Y': True, 'N': False})
            .apply(lambda x: x if x in [True, False] else pd.NA)
        )

    tfr_dfs["dynamic_pricing_eia861"] = tidy_dp
    return tfr_dfs


def green_pricing(tfr_dfs):
    """
    Transform the EIA 861 Green Pricing table.

    Args:
        tfr_dfs (dict): A dictionary of transformed EIA 861 DataFrames, keyed by table
            name. It will be mutated by this function.

    Returns:
        dict: A dictionary of transformed EIA 861 dataframes, keyed by table name.

    """
    idx_cols = [
        "utility_id_eia",
        "state",
        "report_date",
    ]

    raw_gp = tfr_dfs["green_pricing_eia861"].copy()

    ###########################################################################
    # Tidy Data:
    ###########################################################################

    logger.info("Tidying the EIA 861 Green Pricing table.")
    tidy_gp, idx_cols = _tidy_class_dfs(
        raw_gp,
        df_name='Green Pricing',
        idx_cols=idx_cols,
        class_list=CUSTOMER_CLASSES,
        class_type='customer_class',
    )

    _check_for_dupes(tidy_gp, 'Green Pricing', idx_cols)

    ###########################################################################
    # Transform Values:
    # * Turn 1000s of dollars back into dollars
    ###########################################################################
    logger.info(
        "Performing value transformations on EIA 861 Green Pricing table.")
    transformed_gp = (
        tidy_gp.assign(
            green_pricing_revenue=lambda x: x.green_pricing_revenue * 1000.0,
            rec_revenue=lambda x: x.rec_revenue * 1000.0
        )
    )

    tfr_dfs["green_pricing_eia861"] = transformed_gp

    return tfr_dfs


def mergers(tfr_dfs):
    """
    Transform the EIA 861 Mergers table.

    Args:
        tfr_dfs (dict): A dictionary of transformed EIA 861 DataFrames, keyed by table
            name. It will be mutated by this function.

    Returns:
        dict: A dictionary of transformed EIA 861 dataframes, keyed by table name.

    """
    raw_mergers = tfr_dfs["mergers_eia861"].copy()

    # No data tidying required

    ###########################################################################
    # Transform Values:
    # * Turn ownership column from single-letter code to full ownership category.
    # * Retain preceeding zeros in zip codes
    ###########################################################################

    transformed_mergers = (
        raw_mergers.assign(
            entity_type=lambda x: x.entity_type.map(pc.ENTITY_TYPE_DICT),
            merge_zip_5=lambda x: pudl.helpers.zero_pad_zips(x.merge_zip_5, 5),
            merge_zip_4=lambda x: pudl.helpers.zero_pad_zips(x.merge_zip_4, 4)
        )
    )

    # No duplicates to speak of but take measures to check just in case
    _check_for_dupes(transformed_mergers, 'Mergers', [
                     "utility_id_eia", "state", "report_date"])

    tfr_dfs["mergers_eia861"] = transformed_mergers
    return tfr_dfs


def net_metering(tfr_dfs):
    """
    Transform the EIA 861 Net Metering table.

    Args:
        tfr_dfs (dict): A dictionary of transformed EIA 861 DataFrames, keyed by table
            name. It will be mutated by this function.

    Returns:
        dict: A dictionary of transformed EIA 861 dataframes, keyed by table name.

    """
    idx_cols = [
        'utility_id_eia',
        'state',
        'balancing_authority_code_eia',
        'report_date',
    ]

    # Pre-tidy clean specific to sales table
    raw_nm = tfr_dfs["net_metering_eia861"].copy()

    ###########################################################################
    # Tidy Data:
    ###########################################################################

    logger.info("Tidying the EIA 861 Net Metering table.")
    # Normalize by customer class (must be done before normalizing by fuel class)
    tidy_nm, idx_cols = _tidy_class_dfs(
        raw_nm,
        df_name='Net Metering',
        idx_cols=idx_cols,
        class_list=CUSTOMER_CLASSES,
        class_type='customer_class',
    )

    # Normalize by fuel class
<<<<<<< HEAD
    tidy_nm, idx_cols = _tidy_class_dfs(tidy_nm, 'Net Metering',
                                        idx_cols, TECH_CLASSES, 'tech_class', keep_totals=True)
=======
    tidy_nm, idx_cols = _tidy_class_dfs(
        tidy_nm,
        df_name='Net Metering',
        idx_cols=idx_cols,
        class_list=FUEL_CLASSES,
        class_type='fuel_class',
        keep_totals=True,
    )
>>>>>>> d5e0ea8f

    # No duplicates to speak of but take measures to check just in case
    _check_for_dupes(tidy_nm, 'Net Metering', idx_cols)

    # No transformation needed

    tfr_dfs["net_metering_eia861"] = tidy_nm

    return tfr_dfs


def non_net_metering(tfr_dfs):
    """
    Transform the EIA 861 Non-Net Metering table.

    Args:
        tfr_dfs (dict): A dictionary of transformed EIA 861 DataFrames, keyed by table
            name. It will be mutated by this function.

    Returns:
        dict: A dictionary of transformed EIA 861 dataframes, keyed by table name.

    """
    idx_cols = [
        'utility_id_eia',
        'state',
        'balancing_authority_code_eia',
        'report_date',
    ]

    # Pre-tidy clean specific to sales table
    raw_nnm = tfr_dfs["non_net_metering_eia861"].copy()

    ###########################################################################
    # Tidy Data:
    ###########################################################################

    # Normalize by customer class (must be done before normalizing by fuel class)
    tidy_nnm, idx_cols = _tidy_class_dfs(raw_nnm, 'Non Net Metering',
                                         idx_cols, CUSTOMER_CLASSES, 'customer_class', keep_totals=True)

    # Normalize by fuel class
    tidy_nnm, idx_cols = _tidy_class_dfs(tidy_nnm, 'Non Net Metering',
                                         idx_cols, TECH_CLASSES, 'tech_class', keep_totals=True)

    # No duplicates to speak of but take measures to check just in case
    _check_for_dupes(tidy_nnm, 'Non Net Metering', idx_cols)

    # Delete total_capacity_mw col for redundancy (it doesn't matter which one)
    tidy_nnm = (
        tidy_nnm.drop(columns='capacity_mw_y')
        .rename(columns={'capacity_mw_x': 'capacity_mw'})
    )

    # No transformation needed

    tfr_dfs["non_net_metering_eia861"] = tidy_nnm

    logger.info("Tidying the EIA 861 Non Net Metering table.")

    return tfr_dfs


def operational_data(tfr_dfs):
    """
    Transform the EIA 861 Operational Data table.

    Args:
        tfr_dfs (dict): A dictionary of transformed EIA 861 DataFrames, keyed by table
            name. It will be mutated by this function.

    Returns:
        dict: A dictionary of transformed EIA 861 dataframes, keyed by table name.

    """
    return tfr_dfs


def reliability(tfr_dfs):
    """
    Transform the EIA 861 Reliability table.

    Args:
        tfr_dfs (dict): A dictionary of transformed EIA 861 DataFrames, keyed by table
            name. It will be mutated by this function.

    Returns:
        dict: A dictionary of transformed EIA 861 dataframes, keyed by table name.

    """
    return tfr_dfs


def utility_data(tfr_dfs):
    """
    Transform the EIA 861 Utility Data table.

    Args:
        tfr_dfs (dict): A dictionary of transformed EIA 861 DataFrames, keyed by table
            name. It will be mutated by this function.

    Returns:
        dict: A dictionary of transformed EIA 861 dataframes, keyed by table name.

    """
    return tfr_dfs


##############################################################################
# Coordinating Transform Function
##############################################################################

def transform(raw_dfs, eia861_tables=pc.pudl_tables["eia861"]):
    """
    Transform EIA 861 DataFrames.

    Args:
        raw_dfs (dict): a dictionary of tab names (keys) and DataFrames
            (values). This can be generated by pudl.
        eia861_tables (tuple): A tuple containing the names of the EIA 861
            tables that can be pulled into PUDL

    Returns:
        dict: A dictionary of DataFrame objects in which pages from EIA 861 form
        (keys) corresponds to a normalized DataFrame of values from that page
        (values)

    """
    # these are the tables that we have transform functions for...
    tfr_funcs = {
        "balancing_authority_eia861": balancing_authority,
        "service_territory_eia861": service_territory,
        "sales_eia861": sales,
        "advanced_metering_infrastructure_eia861": advanced_metering_infrastructure,
        "demand_response_eia861": demand_response,
        "distribution_systems_eia861": distribution_systems,
        "dynamic_pricing_eia861": dynamic_pricing,
        "green_pricing_eia861": green_pricing,
        "mergers_eia861": mergers,
        "net_metering_eia861": net_metering,
<<<<<<< HEAD
        "non_net_metering_eia861": non_net_metering,
=======
        # "demand_side_management_eia861": demand_side_management,
        # "distributed_generation_eia861": distributed_generation,
        # "non_net_metering_eia861": non_net_metering,
>>>>>>> d5e0ea8f
        # "operational_data_eia861": operational_data,
        # "reliability_eia861": reliability,
        # "utility_data_eia861": utility_data,
    }
    tfr_dfs = {}

    if not raw_dfs:
        logger.info(
            "No raw EIA 861 dataframes found. Not transforming EIA 861.")
        return tfr_dfs
    # for each of the tables, run the respective transform funtction
    for table in eia861_tables:
        if table not in tfr_funcs.keys():
            raise ValueError(f"Unrecognized EIA 861 table: {table}")
        logger.info(f"Transforming raw EIA 861 DataFrames for {table} "
                    f"concatenated across all years.")
        tfr_dfs[table] = _early_transform(raw_dfs[table])
        tfr_dfs = tfr_funcs[table](tfr_dfs)

    # This is more like harvesting stuff, and should probably be relocated:
    tfr_dfs = balancing_authority_assn(tfr_dfs)
    tfr_dfs = normalize_balancing_authority(tfr_dfs)
    tfr_dfs = pudl.helpers.convert_dfs_dict_dtypes(tfr_dfs, 'eia')

    return tfr_dfs<|MERGE_RESOLUTION|>--- conflicted
+++ resolved
@@ -633,7 +633,8 @@
     )
     # Create list of data columns to be summed
     # (may include non-numeric that will be excluded)
-    data_col_list = set(data_cols.columns.tolist()) - set(idx_cols + [class_type])
+    data_col_list = set(data_cols.columns.tolist()) - \
+        set(idx_cols + [class_type])
     # Distinguish reported totals from segments
     data_totals_df = data_cols.loc[data_cols[class_type] == 'total']
     data_no_tots_df = data_cols.loc[data_cols[class_type] != 'total']
@@ -656,12 +657,8 @@
                 "of non-null reported totals ≠ the sum of parts."
             )
         else:
-<<<<<<< HEAD
-            log_output = f'{df_name}: for column {col} all total values are nan'
-        print(log_output)
-=======
-            logger.info(f'{df_name}: for column {col} all total values are NaN')
->>>>>>> d5e0ea8f
+            logger.info(
+                f'{df_name}: for column {col} all total values are NaN')
 
 
 ###############################################################################
@@ -686,7 +683,8 @@
     # No data tidying required
     # There are a few NA values in the county column which get interpreted
     # as floats, which messes up the parsing of counties by addfips.
-    type_compatible_df = tfr_dfs["service_territory_eia861"].astype({"county": str})
+    type_compatible_df = tfr_dfs["service_territory_eia861"].astype({
+                                                                    "county": str})
     # Transform values:
     # * Add state and county fips IDs
     transformed_df = (
@@ -1335,19 +1333,14 @@
     )
 
     # Normalize by fuel class
-<<<<<<< HEAD
-    tidy_nm, idx_cols = _tidy_class_dfs(tidy_nm, 'Net Metering',
-                                        idx_cols, TECH_CLASSES, 'tech_class', keep_totals=True)
-=======
     tidy_nm, idx_cols = _tidy_class_dfs(
         tidy_nm,
         df_name='Net Metering',
         idx_cols=idx_cols,
-        class_list=FUEL_CLASSES,
-        class_type='fuel_class',
+        class_list=TECH_CLASSES,
+        class_type='tech_class',
         keep_totals=True,
     )
->>>>>>> d5e0ea8f
 
     # No duplicates to speak of but take measures to check just in case
     _check_for_dupes(tidy_nm, 'Net Metering', idx_cols)
@@ -1488,14 +1481,10 @@
         "green_pricing_eia861": green_pricing,
         "mergers_eia861": mergers,
         "net_metering_eia861": net_metering,
-<<<<<<< HEAD
         "non_net_metering_eia861": non_net_metering,
-=======
+        # "operational_data_eia861": operational_data,
         # "demand_side_management_eia861": demand_side_management,
         # "distributed_generation_eia861": distributed_generation,
-        # "non_net_metering_eia861": non_net_metering,
->>>>>>> d5e0ea8f
-        # "operational_data_eia861": operational_data,
         # "reliability_eia861": reliability,
         # "utility_data_eia861": utility_data,
     }
