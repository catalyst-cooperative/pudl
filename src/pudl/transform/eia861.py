"""
Module to perform data cleaning functions on EIA861 data tables.

Inputs to the transform functions are a dictionary of dataframes, each of which
represents a concatenation of records with common column names from across some set of
years of reported data. The names of those columns are determined by the xlsx_maps
metadata associated with EIA 861 in PUDL's package_metadata.

This raw data is transformed in 3 main steps:

1. Structural transformations that re-shape / tidy the data and turn it into rows that
   represent a single observation, and columns that represent a single variable. These
   transformations should not require knowledge of or access to the contents of the
   data, which may or may not yet be usable at this point, depending on the true data
   type and how much cleaning has to happen. One exception to this that may come up is
   the need to clean up columns that are part of the primary composite key, since you
   can't usefully index on NA values. Alternatively this might mean removing rows that
   have invalid key values.

2. Data type compatibility: whatever massaging of the data is required to ensure that it
   can be cast to the appropriate data type, including identifying NA values and
   assigning them to an appropriate type-specific NA value. At the end of this you can
   assign all the columns their (preferably nullable) types. Note that because some of
   the columns that exist at this point may not end up in the final database table, you
   may need to set them individually, rather than using the systemwide dictionary of
   column data types.

3. Value based data cleaning: At this point every column should have a known, homogenous
   type, allowing it to be reliably manipulated as a Series, so we can move on to
   cleaning up the values themselves. This includes re-coding freeform string fields to
   impose a controlled vocabulary, converting column units (e.g. kWh to MWh) and
   renaming the columns appropriately, as well as correcting clear data entry errors.

At the end of the main coordinating transform() function, every column that remains in
each of the transformed dataframes should correspond to a column that will exist in the
database and be associated with the EIA datasets, which means it is also part of the EIA
column namespace. part of the EIA namespace. It's important that you make sure these
column names match the naming conventions that are being used, and if any of the columns
exist in other tables, that they have exactly the same name and datatype.

If you find that you need to rename a column for it to conform to those requirements, in
many cases that should happen in the xlsx_map metadata, so that column renamings can be
kept to a minimum and only used for real semantic transformations of a column (like a
unit conversion).

At the end of this step it should also be easy to categorize every column in every
dataframe as to whether it is a "data" column (containing data unique this the table it
is found in) or whether it is part of the primary key for the table (the minimal set of
columns whose values are required to uniquely specify a record), and/or whether it is a
"denormalized" column whose home table is really elsewhere in the database. Note that
denormalized columns may also be part of the primary key. This information is important
for the next step that happens after the intra-table transformations, in which the
collection of EIA tables is normalized as a whole.

"""

import logging

import pandas as pd

import pudl
import pudl.constants as pc

logger = logging.getLogger(__name__)

EIA_FIPS_COUNTY_FIXES = pd.DataFrame([
    ("AK", "Aleutians Ea", "Aleutians East"),
    ("AK", "Aleutian Islands", "Aleutians East"),
    ("AK", "Aleutians East Boro", "Aleutians East Borough"),
    ("AK", "Prince of Wales Ketchikan", "Prince of Wales-Hyder"),
    ("AK", "Prince Wales", "Prince of Wales-Hyder"),
    ("AK", "Ketchikan Gateway Bo", "Ketchikan Gateway Borough"),
    ("AK", "Prince of Wale", "Prince of Wales-Hyder"),
    ("AK", "Wrangell Petersburg", "Wrangell"),
    ("AK", "Wrangell Pet", "Wrangell"),
    ("AK", "Borough, Kodiak Island", "Kodiak Island Borough"),
    ("AK", "Matanuska Susitna Borough", "Matanuska-Susitna"),
    ("AK", "Matanuska Susitna", "Matanuska-Susitna"),
    ("AK", "Skagway-Yakutat", "Skagway"),
    ("AK", "Skagway Yaku", "Skagway"),
    ("AK", "Skagway Hoonah Angoon", "Hoonah-Angoon"),
    ("AK", "Angoon", "Hoonah-Angoon"),
    ("AK", "Hoonah", "Hoonah-Angoon"),
    ("AK", "Yukon Koyukuk", "Yukon-Koyukuk"),
    ("AK", "Yukon Koyuku", "Yukon-Koyukuk"),
    ("AK", "Yukon-Koyuku", "Yukon-Koyukuk"),
    ("AK", "Valdez Cordova", "Valdez-Cordova"),
    ("AK", "Cordova", "Valdez-Cordova"),
    ("AK", "Valdez Cordo", "Valdez-Cordova"),
    ("AK", "Lake and Pen", "Lake and Peninsula"),
    ("AK", "Lake & Peninsula Borough", "Lake and Peninsula"),
    ("AK", "Kodiak Islan", "Kodiak Island"),
    ("AK", "Kenai Penins", "Kenai Peninsula"),
    ("AK", "NW Arctic Borough", "Northwest Arctic"),
    ("AL", "De Kalb", "DeKalb"),
    ("AR", "Saint Franci", "St. Francis"),
    ("CA", "San Bernadino", "San Bernardino"),
    ("CA", "San Bernardi", "San Bernardino"),
    ("CT", "Shelton", "Fairfield"),
    ("FL", "De Soto", "DeSoto"),
    ("FL", "Miami Dade", "Miami-Dade"),
    ("FL", "Dade", "Miami-Dade"),
    ("FL", "St. Lucic", "St. Lucie"),
    ("FL", "St. Loucie", "St. Lucie"),
    ("GA", "De Kalb", "DeKalb"),
    ("GA", "Chattahooche", "Chattahoochee"),
    ("IA", "Pottawattami", "Pottawattamie"),
    ("IA", "Kossuh", "Kossuth"),
    ("IA", "Lousia", "Louisa"),
    ("IA", "Poweshick", "Poweshiek"),
    ("IA", "Humbolt", "Humboldt"),
    ("IA", "Harris", "Harrison"),
    ("IA", "O Brien", "O'Brien"),
    ("IL", "JoDavies", "Jo Daviess"),
    ("IL", "La Salle", "LaSalle"),
    ("IL", "Green", "Greene"),
    ("IL", "DeWitt", "De Witt"),
    ("IL", "Dewitt", "De Witt"),
    ("IL", "Du Page", "DuPage"),
    ("IL", "Burke", "Christian"),
    ("IL", "McCoupin", "Macoupin"),
    ("IN", "De Kalb County", "DeKalb County"),
    ("IN", "De Kalb", "DeKalb County"),
    ("IN", "La Porte", "LaPorte"),
    ("IN", "Putman", "Putnam"),
    ("IN", "Pyke", "Pike"),
    ("IN", "Sulliva", "Sullivan"),
    ("KS", "Leaveworth", "Leavenworth"),
    ("KY", "Spenser", "Spencer"),
    ("LA", "Jefferson Da", "Jefferson Davis"),
    ("LA", "Pointe Coupe", "Pointe Coupee"),
    ("LA", "West Baton R", "West Baton Rouge"),
    ("LA", "DeSoto", "De Soto"),
    ("LA", "Burke", "Iberia"),
    ("LA", "West Feleciana", "West Feliciana"),
    ("MA", "North Essex", "Essex"),
    ("MI", "Grand Traver", "Grand Traverse"),
    ("MI", "Antim", "Antrim"),
    ("MD", "Balto. City", "Baltimore City"),
    ("MD", "Prince Georg", "Prince George's County"),
    ("MD", "Worchester", "Worcester"),
    ("MN", "Fairbault", "Faribault"),
    ("MN", "Lac Qui Parl", "Lac Qui Parle"),
    ("MN", "Lake of The", "Lake of the Woods"),
    ("MN", "Ottertail", "Otter Tail"),
    ("MN", "Yellow Medic", "Yellow Medicine"),
    ("MO", "De Kalb", "DeKalb"),
    ("MO", "Cape Girarde", "Cape Girardeau"),
    ("MS", "Clark", "Clarke"),
    ("MS", "Clark", "Clarke"),
    ("MS", "De Soto", "DeSoto"),
    ("MS", "Jefferson Da", "Jefferson Davis"),
    ("MS", "Homoshitto", "Amite"),
    ("MT", "Anaconda-Dee", "Deer Lodge"),
    ("MT", "Butte-Silver", "Silver Bow"),
    ("MT", "Golden Valle", "Golden Valley"),
    ("MT", "Lewis and Cl", "Lewis and Clark"),
    ("NC", "Hartford", "Hertford"),
    ("NC", "Gilford", "Guilford"),
    ("NC", "North Hampton", "Northampton"),
    ("ND", "La Moure", "LaMoure"),
    ("NH", "Plaquemines", "Coos"),
    ("NH", "New Hampshire", "Coos"),
    ("OK", "Cimmaron", "Cimarron"),
    ("NY", "Westcherster", "Westchester"),
    ("OR", "Unioin", "Union"),
    ("PA", "Northumberla", "Northumberland"),
    ("PR", "Aquadilla", "Aguadilla"),
    ("PR", "Sabana Grand", "Sabana Grande"),
    ("PR", "San Sebastia", "San Sebastian"),
    ("PR", "Trujillo Alt", "Trujillo Alto"),
    ("RI", "Portsmouth", "Newport"),
    ("TX", "Collingswort", "Collingsworth"),
    ("TX", "De Witt", "DeWitt"),
    ("TX", "Hayes", "Hays"),
    ("TX", "San Augustin", "San Augustine"),
    ("VA", "Alexandria C", "Alexandria City"),
    ("VA", "City of Suff", "Suffolk City"),
    ("VA", "City of Manassas", "Manassas City"),
    ("VA", "Charlottesvi", "Charlottesville City"),
    ("VA", "Chesapeake C", "Chesapeake City"),
    ("VA", "Clifton Forg", "Alleghany"),
    ("VA", "Colonial Hei", "Colonial Heights City"),
    ("VA", "Covington Ci", "Covington City"),
    ("VA", "Fredericksbu", "Fredericksburg City"),
    ("VA", "Hopewell Cit", "Hopewell City"),
    ("VA", "Isle of Wigh", "Isle of Wight"),
    ("VA", "King and Que", "King and Queen"),
    ("VA", "Lexington Ci", "Lexington City"),
    ("VA", "Manassas Cit", "Manassas City"),
    ("VA", "Manassas Par", "Manassas Park City"),
    ("VA", "Northumberla", "Northumberland"),
    ("VA", "Petersburg C", "Petersburg City"),
    ("VA", "Poquoson Cit", "Poquoson City"),
    ("VA", "Portsmouth C", "Portsmouth City"),
    ("VA", "Prince Edwar", "Prince Edward"),
    ("VA", "Prince Georg", "Prince George"),
    ("VA", "Prince Willi", "Prince William"),
    ("VA", "Richmond Cit", "Richmond City"),
    ("VA", "Staunton Cit", "Staunton City"),
    ("VA", "Virginia Bea", "Virginia Beach City"),
    ("VA", "Waynesboro C", "Waynesboro City"),
    ("VA", "Winchester C", "Winchester City"),
    ("WA", "Wahkiakurn", "Wahkiakum"),
], columns=["state", "eia_county", "fips_county"])

BA_NAME_FIXES = pd.DataFrame([
    ("Omaha Public Power District", 14127, "OPPD"),
    ("Kansas City Power & Light Co", 10000, "KCPL"),
    ("Toledo Edison Co", 18997, pd.NA),
    ("Ohio Edison Co", 13998, pd.NA),
    ("Cleveland Electric Illum Co", 3755, pd.NA),
], columns=["balancing_authority_name_eia",
            "balancing_authority_id_eia",
            "balancing_authority_code_eia",
            ]
)


###############################################################################
# EIA Form 861 Transform Helper functions
###############################################################################
def _filter_customer_cols(df, customer_classes):
    regex = f"^({'_|'.join(customer_classes)}).*$"
    return df.filter(regex=regex)


def _filter_non_customer_cols(df, customer_classes):
    regex = f"^(?!({'_|'.join(customer_classes)})).*$"
    return df.filter(regex=regex)


def _ba_code_backfill(df):
    """
    Backfill Balancing Authority Codes based on codes in later years.

    Note:
        The BA Code to ID mapping can change from year to year. If a Balancing Authority
        is bought by another entity, the code may change, but the old EIA BA ID will be
        retained.

    Args:
        ba_eia861 (pandas.DataFrame): The transformed EIA 861 Balancing
            Authority dataframe (balancing_authority_eia861).

    Returns:
        pandas.DataFrame: The balancing_authority_eia861 dataframe, but with
        many fewer NA values in the balancing_authority_code_eia column.

    """
    start_len = len(df)
    start_nas = len(df.loc[df.balancing_authority_code_eia.isnull()])
    logger.info(
        f"Started with {start_nas} missing BA Codes out of {start_len} records ({start_nas/start_len:.2%})")
    ba_ids = (
        df[["balancing_authority_id_eia", "balancing_authority_code_eia", "report_date"]]
        .drop_duplicates()
        .sort_values(["balancing_authority_id_eia", "report_date"])
    )
    ba_ids["ba_code_filled"] = (
        ba_ids.groupby("balancing_authority_id_eia")[
            "balancing_authority_code_eia"]
        .apply(lambda x: x.bfill())
    )
    ba_eia861_filled = df.merge(ba_ids, how="left")
    ba_eia861_filled = (
        ba_eia861_filled.assign(
            balancing_authority_code_eia=lambda x: x.ba_code_filled)
        .drop("ba_code_filled", axis="columns")
    )
    end_len = len(ba_eia861_filled)
    if start_len != end_len:
        raise AssertionError(
            f"Number of rows in the dataframe changed {start_len}!={end_len}!"
        )
    end_nas = len(
        ba_eia861_filled.loc[ba_eia861_filled.balancing_authority_code_eia.isnull()])
    logger.info(
        f"Ended with {end_nas} missing BA Codes out of {end_len} records ({end_nas/end_len:.2%})")
    return ba_eia861_filled


###############################################################################
# EIA Form 861 Table Transform Functions
###############################################################################
def service_territory(raw_dfs, tfr_dfs):
    """Transform the EIA 861 utility service territory table.

    Args:
        raw_dfs (dict): Each entry in this dictionary of DataFrame objects
            corresponds to a page from the EIA861 form, as reported in the
            Excel spreadsheets they distribute.
        tfr_dfs (dict): A dictionary of DataFrame objects in
            which pages from EIA861 form (keys) correspond to normalized
            DataFrames of values from that page (values)

    Returns:
        dict: a dictionary of pandas.DataFrame objects in
        which pages from EIA861 form (keys) correspond to normalized
        DataFrames of values from that page (values)

    """
    # No data tidying required
    # There are a few NA values in the county column which get interpreted
    # as floats, which messes up the parsing of counties by addfips.
    type_compatible_df = (
        raw_dfs["service_territory_eia861"]
        .assign(county=lambda x: x.county.astype(str))
    )
    # Transform values:
    # * Add state and county fips IDs
    # * Convert report_year into report_date
    transformed_df = (
        # Ensure that we have the canonical US Census county names:
        pudl.helpers.clean_eia_counties(
            type_compatible_df,
            fixes=EIA_FIPS_COUNTY_FIXES)
        # Add FIPS IDs based on county & state names:
        .pipe(pudl.helpers.add_fips_ids)
        # Convert report year to report date
        .pipe(pudl.helpers.convert_to_date)
    )
    tfr_dfs["service_territory_eia861"] = transformed_df
    return tfr_dfs


def balancing_authority(raw_dfs, tfr_dfs):
    """
    Transform the EIA 861 Balancing Authority table.

    Args:
        raw_dfs (dict): A dictionary of raw EIA 861 dataframes, from the extract step.
        tfr_dfs (dict): A dictionary of transformed EIA 861 DataFrames, keyed by table
            name. It will be mutated by this function.

    Returns:
        dict: A dictionary of transformed EIA 861 dataframes, keyed by table name.

    """
    # No data tidying required
    # All columns are already type compatible.
    # Value transformations:
    # * Backfill BA codes on a per BA ID basis
    # * convert report_year into report_date
    # * Fix data entry errors
    df = (
        raw_dfs["balancing_authority_eia861"]
        .pipe(pudl.helpers.convert_to_date)
        .pipe(_ba_code_backfill)
    )
    # Typo: NEVP, BA ID is 13407, but in 2014-2015 in UT, entered as 13047
    df.loc[
        (df.balancing_authority_code_eia == "NEVP") &
        (df.balancing_authority_id_eia == 13047),
        "balancing_authority_id_eia"
    ] = 13407
    # Typo: Turlock Irrigation District is TIDC, not TID.
    df.loc[
        (df.balancing_authority_code_eia == "TID") &
        (df.balancing_authority_id_eia == 19281),
        "balancing_authority_code_eia"
    ] = "TIDC"

    tfr_dfs["balancing_authority_eia861"] = df
    return tfr_dfs


def sales(raw_dfs, tfr_dfs):
    """Transform the EIA 861 Sales table."""
    idx_cols = [
        "utility_id_eia",
        "state",
        "report_year",
        "business_model",
        "service_type",
        "balancing_authority_code_eia"
    ]

    ###########################################################################
    # Tidy Data:
    ###########################################################################
    logger.info("Tidying the EIA 861 Sales table.")
    # Clean up values just enough to use primary key columns as a multi-index:
    logger.debug("Cleaning up EIA861 Sales index columns so we can tidy data.")
    raw_sales = (
        raw_dfs["sales_eia861"].copy()
        .assign(balancing_authority_code_eia=lambda x: x.balancing_authority_code_eia.fillna("UNK"))
        .dropna(subset=["utility_id_eia"])
        .query("utility_id_eia not in (88888, 99999)")
        .astype({"utility_id_eia": pd.Int64Dtype()})
        .set_index(idx_cols)
    )
    # Split the table into index, data, and "denormalized" columns for processing:
    # Separate customer classes and reported data into a hierarchical index
    logger.debug("Stacking EIA861 Sales data columns by customer class.")
    data_cols = _filter_customer_cols(raw_sales, pc.CUSTOMER_CLASSES)
    data_cols.columns = (
        data_cols.columns.str.split("_", n=1, expand=True)
        .set_names(["customer_class", None])
    )
    # Now stack the customer classes into their own categorical column,
    data_cols = (
        data_cols.stack(level=0, dropna=False)
        .reset_index()
    )

    denorm_cols = _filter_non_customer_cols(
        raw_sales, pc.CUSTOMER_CLASSES).reset_index()

    # Merge the index, data, and denormalized columns back together
    tidy_sales = pd.merge(denorm_cols, data_cols, on=idx_cols)

    # Remove the now redundant "Total" records -- they can be reconstructed
    # from the other customer classes.

    tidy_sales = tidy_sales.query("customer_class!='total'")
    tidy_nrows = len(tidy_sales)
    # remove duplicates on the primary key columns + customer_class -- there
    # are a handful of records, all from 2010-2012, that have reporting errors
    # that produce dupes, which do not have a clear meaning. The utility_id_eia
    # values involved are: [8153, 13830, 17164, 56431, 56434, 56466, 56778,
    # 56976, 56990, 57081, 57411, 57476, 57484, 58300]
    tidy_sales = tidy_sales.drop_duplicates(
        subset=idx_cols + ["customer_class"], keep=False)
    deduped_nrows = len(tidy_sales)
    logger.info(
        f"Dropped {tidy_nrows-deduped_nrows} duplicate records from EIA 861 "
        f"sales table, out of a total of {tidy_nrows} records "
        f"({(tidy_nrows-deduped_nrows)/tidy_nrows:.4%} of all records). "
    )

    ###########################################################################
    # Set Datatypes:
    # Need to ensure type compatibility before we can do the value based
    # transformations below.
    ###########################################################################
    logger.info("Ensuring raw columns are type compatible.")
    type_compat_sales = pudl.helpers.fix_eia_na(tidy_sales)

    ###########################################################################
    # Transform Values:
    # * Turn 1000s of dollars back into dollars
    # * Replace report_year (int) with report_date (datetime64[ns])
    # * Re-code data_observed to boolean:
    #   * O="observed" => True
    #   * I="imputed" => False
    # * Change the form code (A, B, C, D) into the business model that it
    #   corresponds to (retail vs. energy_services), which in combination with
    #   the service_type column (energy, delivery, bundled) will now serve as
    #   part of the primary key for the table.
    ###########################################################################
    logger.info("Performing value transformations on EIA 861 Sales table.")
    transformed_sales = (
        type_compat_sales.assign(
            revenues=lambda x: x.revenues * 1000.0,
            data_observed=lambda x: x.data_observed.replace({
                "O": True,
                "I": False,
            }),
            business_model=lambda x: x.business_model.replace({
                "A": "retail",
                "B": "retail",
                "C": "retail",
                "D": "energy_services",
            }),
            service_type=lambda x: x.service_type.str.lower(),
        )
        .pipe(pudl.helpers.convert_to_date)
    )

    # REMOVE: when EIA 861 has been integrated with ETL -- this step
    # should be happening after all of the tables are transformed.
    # transformed_sales = pudl.helpers.convert_cols_dtypes(
    #    transformed_sales, "eia", "sales_eia861")

    tfr_dfs["sales_eia861"] = transformed_sales

    return tfr_dfs


def advanced_metering_infrastructure(raw_dfs, tfr_dfs):
    """
    Transform the EIA 861 Advanced Metering Infrastructure table.

    Args:
        raw_dfs (dict): A dictionary of raw EIA 861 dataframes, from the extract step.
        tfr_dfs (dict): A dictionary of transformed EIA 861 DataFrames, keyed by table
            name. It will be mutated by this function.

    Returns:
        dict: A dictionary of transformed EIA 861 dataframes, keyed by table name.

    """
    return tfr_dfs


def demand_response(raw_dfs, tfr_dfs):
    """
    Transform the EIA 861 Demand Response table.

    Args:
        raw_dfs (dict): A dictionary of raw EIA 861 dataframes, from the
        extract step. tfr_dfs (dict): A dictionary of transformed EIA 861
        DataFrames, keyed by table name. It will be mutated by this function.

    Returns:
        dict: A dictionary of transformed EIA 861 dataframes, keyed by table
            name.
    """
    idx_cols = [
        "utility_id_eia",
        "state",
        "balancing_authority_code_eia",
        "report_year",
    ]

    ###########################################################################
    # Tidy Data:
    ###########################################################################
    logger.info("Tidying the EIA 861 Demand Response table.")
    # Clean up values just enough to use primary key columns as a multi-index:
    logger.debug(
        "Cleaning up EIA861 Demand Response index columns so we can tidy data.")
    raw_dr = (
        raw_dfs["demand_response_eia861"].copy()
        .assign(balancing_authority_code_eia=lambda x: x.balancing_authority_code_eia.fillna("UNK"))
        .dropna(subset=["utility_id_eia"])
        .query("utility_id_eia not in (88888, 99999)")
        .astype({"utility_id_eia": pd.Int64Dtype()})
        .set_index(idx_cols)
    )
    # Split the table into index, data, and "denormalized" columns for processing:
    # Separate customer classes and reported data into a hierarchical index
<<<<<<< HEAD
    logger.debug(
        "Stacking EIA861 Demand Response data columns by customer class.")
    data_cols = _filter_customer_cols(raw_dr, customer_classes)
=======
    logger.debug("Stacking EIA861 Demand Response data columns by customer class.")
    data_cols = _filter_customer_cols(raw_dr, pc.CUSTOMER_CLASSES)
>>>>>>> aa19ca82
    data_cols.columns = (
        data_cols.columns.str.split("_", n=1, expand=True)
        .set_names(["customer_class", None])
    )
    # Now stack the customer classes into their own categorical column,
    data_cols = (
        data_cols.stack(level=0, dropna=False)
        .reset_index()
    )

    denorm_cols = _filter_non_customer_cols(
        raw_dr, pc.CUSTOMER_CLASSES).reset_index()

    # Merge the index, data, and denormalized columns back together
    tidy_dr = pd.merge(denorm_cols, data_cols, on=idx_cols)

    # Remove the now redundant "Total" records -- they can be reconstructed
    # from the other customer classes. Note that the utility records sometimes
    # employ rounding so that their reported total values are 1 off from the
    # calculated values. For the vast majority of these values "1" comprises
    # less than 1% of their reported total, making it a menial difference.
    # value columns tend to have 1 or 2 exceptions wherein the percent is
    # between 10 and 33.333.
    tidy_dr = tidy_dr.query("customer_class!='total'")
    tidy_nrows = len(tidy_dr)
    # remove duplicates on the primary key columns (I don't think there are
    # any here, this is just in case.)
    tidy_dr = tidy_dr.drop_duplicates(
        subset=idx_cols + ["customer_class"], keep=False)
    deduped_nrows = len(tidy_dr)
    logger.info(
        f"Dropped {tidy_nrows-deduped_nrows} duplicate records from EIA 861 "
        f"demand response table, out of a total of {tidy_nrows} records "
        f"({(tidy_nrows-deduped_nrows)/tidy_nrows:.4%} of all records). "
    )

    ###########################################################################
    # Set Datatypes:
    # Need to ensure type compatibility before we can do the value based
    # transformations below.
    ###########################################################################
    logger.info("Ensuring raw columns are type compatible.")
    type_compat_dr = pudl.helpers.fix_eia_na(tidy_dr)
    type_compat_dr = pudl.helpers.convert_cols_dtypes(type_compat_dr, 'eia')

    ###########################################################################
    # Transform Values:
    # * Turn 1000s of dollars back into dollars
    # * Replace report_year (int) with report_date (datetime64[ns])
    ###########################################################################
    logger.info("Performing value transformations on EIA 861 Sales table.")
    transformed_dr = (
        type_compat_dr.assign(
            customer_incentives_cost=lambda x: x.customer_incentives_cost * 1000.0,
            other_costs=lambda x: x.other_costs * 1000.0
        )
        .pipe(pudl.helpers.convert_to_date)
    )

    # REMOVE: when EIA 861 has been integrated with ETL -- this step
    # should be happening after all of the tables are transformed.
    # transformed_sales = pudl.helpers.convert_cols_dtypes(
    #    transformed_sales, "eia", "sales_eia861")

    tfr_dfs["demand_response_eia861"] = transformed_dr

    return tfr_dfs


def demand_side_management(raw_dfs, tfr_dfs):
    """
    Transform the EIA 861 Demand Side Management table.

    Args:
        raw_dfs (dict): A dictionary of raw EIA 861 dataframes, from the extract step.
        tfr_dfs (dict): A dictionary of transformed EIA 861 DataFrames, keyed by table
            name. It will be mutated by this function.

    Returns:
        dict: A dictionary of transformed EIA 861 dataframes, keyed by table name.

    """
    return tfr_dfs


def distributed_generation(raw_dfs, tfr_dfs):
    """
    Transform the EIA 861 Distributed Generation table.

    Args:
        raw_dfs (dict): A dictionary of raw EIA 861 dataframes, from the extract step.
        tfr_dfs (dict): A dictionary of transformed EIA 861 DataFrames, keyed by table
            name. It will be mutated by this function.

    Returns:
        dict: A dictionary of transformed EIA 861 dataframes, keyed by table name.

    """
    return tfr_dfs


def distribution_systems(raw_dfs, tfr_dfs):
    """
    Transform the EIA 861 Distribution Systems table.

    Args:
        raw_dfs (dict): A dictionary of raw EIA 861 dataframes, from the extract step.
        tfr_dfs (dict): A dictionary of transformed EIA 861 DataFrames, keyed by table
            name. It will be mutated by this function.

    Returns:
        dict: A dictionary of transformed EIA 861 dataframes, keyed by table name.

    """
    return tfr_dfs


def dynamic_pricing(raw_dfs, tfr_dfs):
    """
    Transform the EIA 861 Dynamic Pricing table.

    Args:
        raw_dfs (dict): A dictionary of raw EIA 861 dataframes, from the extract step.
        tfr_dfs (dict): A dictionary of transformed EIA 861 DataFrames, keyed by table
            name. It will be mutated by this function.

    Returns:
        dict: A dictionary of transformed EIA 861 dataframes, keyed by table name.

    """
    return tfr_dfs


def green_pricing(raw_dfs, tfr_dfs):
    """
    Transform the EIA 861 Green Pricing table.

    Args:
        raw_dfs (dict): A dictionary of raw EIA 861 dataframes, from the extract step.
        tfr_dfs (dict): A dictionary of transformed EIA 861 DataFrames, keyed by table
            name. It will be mutated by this function.

    Returns:
        dict: A dictionary of transformed EIA 861 dataframes, keyed by table name.

    """
    return tfr_dfs


def mergers(raw_dfs, tfr_dfs):
    """
    Transform the EIA 861 Mergers table.

    Args:
        raw_dfs (dict): A dictionary of raw EIA 861 dataframes, from the extract step.
        tfr_dfs (dict): A dictionary of transformed EIA 861 DataFrames, keyed by table
            name. It will be mutated by this function.

    Returns:
        dict: A dictionary of transformed EIA 861 dataframes, keyed by table name.

    """
    return tfr_dfs


def net_metering(raw_dfs, tfr_dfs):
    """
    Transform the EIA 861 Net Metering table.

    Args:
        raw_dfs (dict): A dictionary of raw EIA 861 dataframes, from the extract step.
        tfr_dfs (dict): A dictionary of transformed EIA 861 DataFrames, keyed by table
            name. It will be mutated by this function.

    Returns:
        dict: A dictionary of transformed EIA 861 dataframes, keyed by table name.

    """
    return tfr_dfs


def non_net_metering(raw_dfs, tfr_dfs):
    """
    Transform the EIA 861 Non-Net Metering table.

    Args:
        raw_dfs (dict): A dictionary of raw EIA 861 dataframes, from the extract step.
        tfr_dfs (dict): A dictionary of transformed EIA 861 DataFrames, keyed by table
            name. It will be mutated by this function.

    Returns:
        dict: A dictionary of transformed EIA 861 dataframes, keyed by table name.

    """
    return tfr_dfs


def operational_data(raw_dfs, tfr_dfs):
    """
    Transform the EIA 861 Operational Data table.

    Args:
        raw_dfs (dict): A dictionary of raw EIA 861 dataframes, from the extract step.
        tfr_dfs (dict): A dictionary of transformed EIA 861 DataFrames, keyed by table
            name. It will be mutated by this function.

    Returns:
        dict: A dictionary of transformed EIA 861 dataframes, keyed by table name.

    """
    return tfr_dfs


def reliability(raw_dfs, tfr_dfs):
    """
    Transform the EIA 861 Reliability table.

    Args:
        raw_dfs (dict): A dictionary of raw EIA 861 dataframes, from the extract step.
        tfr_dfs (dict): A dictionary of transformed EIA 861 DataFrames, keyed by table
            name. It will be mutated by this function.

    Returns:
        dict: A dictionary of transformed EIA 861 dataframes, keyed by table name.

    """
    return tfr_dfs


def utility_data(raw_dfs, tfr_dfs):
    """
    Transform the EIA 861 Utility Data table.

    Args:
        raw_dfs (dict): A dictionary of raw EIA 861 dataframes, from the extract step.
        tfr_dfs (dict): A dictionary of transformed EIA 861 DataFrames, keyed by table
            name. It will be mutated by this function.

    Returns:
        dict: A dictionary of transformed EIA 861 dataframes, keyed by table name.

    """
    return tfr_dfs


##############################################################################
# Coordinating Transform Function
##############################################################################

def transform(raw_dfs, eia861_tables=pc.pudl_tables["eia861"]):
    """
    Transforms EIA 861 DataFrames.

    Args:
        raw_dfs (dict): a dictionary of tab names (keys) and DataFrames
            (values). This can be generated by pudl.
        eia861_tables (tuple): A tuple containing the names of the EIA 861
            tables that can be pulled into PUDL

    Returns:
        dict: A dictionary of DataFrame objects in which pages from EIA 861 form
        (keys) corresponds to a normalized DataFrame of values from that page
        (values)

    """
    # these are the tables that we have transform functions for...
    eia861_transform_functions = {
        "service_territory_eia861": service_territory,
        "balancing_authority_eia861": balancing_authority,
        "sales_eia861": sales,
        "demand_response_eia861": demand_response,
    }
    tfr_dfs = {}

    if not raw_dfs:
        logger.info("No raw EIA 861 dataframes found. "
                    "Not transforming EIA 861.")
        return tfr_dfs
    # for each of the tables, run the respective transform funtction
    for table in eia861_transform_functions:
        if table in eia861_tables:
            logger.info(f"Transforming raw EIA 861 DataFrames for {table} "
                        f"concatenated across all years.")
            eia861_transform_functions[table](raw_dfs, tfr_dfs)

    return tfr_dfs<|MERGE_RESOLUTION|>--- conflicted
+++ resolved
@@ -531,14 +531,9 @@
     )
     # Split the table into index, data, and "denormalized" columns for processing:
     # Separate customer classes and reported data into a hierarchical index
-<<<<<<< HEAD
     logger.debug(
         "Stacking EIA861 Demand Response data columns by customer class.")
-    data_cols = _filter_customer_cols(raw_dr, customer_classes)
-=======
-    logger.debug("Stacking EIA861 Demand Response data columns by customer class.")
     data_cols = _filter_customer_cols(raw_dr, pc.CUSTOMER_CLASSES)
->>>>>>> aa19ca82
     data_cols.columns = (
         data_cols.columns.str.split("_", n=1, expand=True)
         .set_names(["customer_class", None])
