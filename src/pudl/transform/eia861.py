--- conflicted
+++ resolved
@@ -1221,13 +1221,9 @@
     raw_eia861__short_form: pd.DataFrame,
 ) -> pd.DataFrame:
     """Transform the EIA 861 Short Form table.
-<<<<<<< HEAD
+
     Transformations include:
-=======
-
-    Transformations include:
-
->>>>>>> c1f79bec
+
     * Drop primary key duplicates.
     * Convert N/Y values to boolean
     * Change NA BA codes to 'UNK'
