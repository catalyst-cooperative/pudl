"""Retrieve data from EPA CEMS hourly zipped CSVs.

Prior to August 2023, this data was retrieved from an FTP server. After August 2023,
this data is now retrieved from the CEMS API. The format of the files has changed from
monthly CSVs for each state to one CSV per state per year. The names of the columns
have also changed. Column name compatibility was determined by reading the CEMS API
documentation on column names.

Presently, this module is where the CEMS columns are renamed and dropped. Any columns in
the IGNORE_COLS dictionary are excluded from the final output. All of these columns are
calculable rates, measurement flags, or descriptors (like facility name) that can be
accessed by merging this data with the EIA860 plants entity table. We also remove the
`FACILITY_ID` field because it is internal to the EPA's business accounting database.

Pre-transform, the `plant_id_epa` field is a close but not perfect indicator for
`plant_id_eia`. In the raw data it's called `Facility ID` (ORISPL code) but that's not
entirely accurate. The core_epa__assn_eia_epacamd crosswalk will show that the mapping between
`Facility ID` as it appears in CEMS and the `plant_id_eia` field used in EIA data.
Hence, we've called it `plant_id_epa` until it gets transformed into `plant_id_eia`
during the transform process with help from the crosswalk.
"""
from pathlib import Path
from typing import Annotated

import pandas as pd
from pydantic import BaseModel, StringConstraints

import pudl.logging_helpers
from pudl.metadata.classes import Resource
from pudl.workspace.datastore import Datastore

logger = pudl.logging_helpers.get_logger(__name__)

########################################################################################
# EPA CEMS constants for API CSV files #####

API_RENAME_DICT = {
    "State": "state",
    "Facility Name": "plant_name",  # Not reading from CSV
    "Facility ID": "plant_id_epa",  # unique facility id for internal EPA database management (ORIS code)
    "Unit ID": "emissions_unit_id_epa",
    "Associated Stacks": "associated_stacks",
    # These op_date, op_hour, and op_time variables get converted to
    # operating_date, operating_datetime and operating_time_interval in
    # transform/epacems.py
    "Date": "op_date",
    "Hour": "op_hour",
    "Operating Time": "operating_time_hours",
    "Gross Load (MW)": "gross_load_mw",
    "Steam Load (1000 lb/hr)": "steam_load_1000_lbs",
    "SO2 Mass (lbs)": "so2_mass_lbs",
    "SO2 Mass Measure Indicator": "so2_mass_measurement_code",
    "SO2 Rate (lbs/mmBtu)": "so2_rate_lbs_mmbtu",  # Not reading from CSV
    "SO2 Rate Measure Indicator": "so2_rate_measure_flg",  # Not reading from CSV
    "NOx Rate (lbs/mmBtu)": "nox_rate_lbs_mmbtu",  # Not reading from CSV
    "NOx Rate Measure Indicator": "nox_rate_measurement_code",  # Not reading from CSV
    "NOx Mass (lbs)": "nox_mass_lbs",
    "NOx Mass Measure Indicator": "nox_mass_measurement_code",
    "CO2 Mass (short tons)": "co2_mass_tons",
    "CO2 Mass Measure Indicator": "co2_mass_measurement_code",
    "CO2 Rate (short tons/mmBtu)": "co2_rate_tons_mmbtu",  # Not reading from CSV
    "CO2 Rate Measure Indicator": "co2_rate_measure_flg",  # Not reading from CSV
    "Heat Input (mmBtu)": "heat_content_mmbtu",
    "Heat Input Measure Indicator": "heat_content_measure_flg",
    "Primary Fuel Type": "primary_fuel_type",
    "Secondary Fuel Type": "secondary_fuel_type",
    "Unit Type": "unit_type",
    "SO2 Controls": "so2_controls",
    "NOx Controls": "nox_controls",
    "PM Controls": "pm_controls",
    "Hg Controls": "hg_controls",
    "Program Code": "program_code",
}
"""Dict: A dictionary containing EPA CEMS column names (keys) and replacement names to
use when reading those columns into PUDL (values).

There are some duplicate rename values because the column names change year to year.
"""

# Any column that exactly matches one of these won't be read
API_IGNORE_COLS = {
    "Facility Name",
    "SO2 Rate (lbs/mmBtu)",
    "SO2 Rate Measure Indicator",
    "CO2 Rate (tons/mmBtu)",
    "CO2 Rate Measure Indicator",
    "NOx Rate (lbs/mmBtu)",
    "NOX Rate Measure Indicator",
    "Primary Fuel Type",
    "Secondary Fuel Type",
    "Unit Type",
    "SO2 Controls",
    "NOx Controls",
    "PM Controls",
    "Hg Controls",
    "Program Code",
}
"""Set: The set of EPA CEMS columns to ignore when reading data."""


class EpaCemsPartition(BaseModel):
    """Represents EpaCems partition identifying unique resource file."""

    year_quarter: Annotated[
        str, StringConstraints(strict=True, pattern=r"^(19|20)\d{2}[q][1-4]$")
    ]

    @property
    def year(self):
        """Return the year associated with the year_quarter."""
        return pd.to_datetime(self.year_quarter).year

    def get_filters(self):
        """Returns filters for retrieving given partition resource from Datastore."""
        return {"year_quarter": self.year_quarter}

    def get_quarterly_file(self) -> Path:
        """Return the name of the CSV file that holds annual hourly data."""
        return Path(
            f"epacems-{self.year}-{pd.to_datetime(self.year_quarter).quarter}.csv"
        )


class EpaCemsDatastore:
    """Helper class to extract EpaCems resources from datastore.

    EpaCems resources are identified by a year and a quarter. Each of these zip files
    contains one csv file. This class implements get_data_frame method that will
    rename columns for a quarterly CSV file.
    """

    def __init__(self, datastore: Datastore):
        """Construct datastore wrapper for loading raw EPA CEMS data into dataframes."""
        self.datastore = datastore

    def get_data_frame(self, partition: EpaCemsPartition) -> pd.DataFrame:
        """Constructs dataframe from a zipfile for a given (year_quarter) partition."""
        archive = self.datastore.get_zipfile_resource(
            "epacems", **partition.get_filters()
        )

        with archive.open(str(partition.get_quarterly_file()), "r") as csv_file:
            df = self._csv_to_dataframe(
                csv_file, ignore_cols=API_IGNORE_COLS, rename_dict=API_RENAME_DICT
            )
        return df

    def _csv_to_dataframe(
        self, csv_file: Path, ignore_cols: dict[str, str], rename_dict: dict[str, str]
    ) -> pd.DataFrame:
        """Convert a CEMS csv file into a :class:`pandas.DataFrame`.

        Args:
            csv (file-like object): data to be read

        Returns:
            A DataFrame containing the contents of the CSV file.
        """
        return pd.read_csv(
            csv_file,
            index_col=False,
            usecols=lambda col: col not in ignore_cols,
            low_memory=False,
        ).rename(columns=rename_dict)


def extract(year_quarter: str, ds: Datastore) -> pd.DataFrame:
    """Coordinate the extraction of EPA CEMS hourly DataFrames.

    Args:
        year_quarter: report year and quarter of the data to extract
        ds: Initialized datastore
    Yields:
        A single quarter of EPA CEMS hourly emissions data.
    """
    ds = EpaCemsDatastore(ds)
    partition = EpaCemsPartition(year_quarter=year_quarter)
    year = partition.year
    # We have to assign the reporting year for partitioning purposes
    try:
        df = ds.get_data_frame(partition).assign(year=year)
<<<<<<< HEAD
    except KeyError:  # If no state-year combination found, return empty df.
        logger.warning(
            f"No data found for {state} in {year}. Returning empty dataframe."
        )
        res = Resource.from_id("core_epacems__hourly_emissions")
=======
    # If the requested quarter is not found, return an empty df with expected columns:
    except KeyError:
        logger.warning(f"No data found for {year_quarter}. Returning empty dataframe.")
        res = Resource.from_id("hourly_emissions_epacems")
>>>>>>> 71e77f96
        df = res.format_df(pd.DataFrame())
    return df<|MERGE_RESOLUTION|>--- conflicted
+++ resolved
@@ -179,17 +179,9 @@
     # We have to assign the reporting year for partitioning purposes
     try:
         df = ds.get_data_frame(partition).assign(year=year)
-<<<<<<< HEAD
-    except KeyError:  # If no state-year combination found, return empty df.
-        logger.warning(
-            f"No data found for {state} in {year}. Returning empty dataframe."
-        )
-        res = Resource.from_id("core_epacems__hourly_emissions")
-=======
     # If the requested quarter is not found, return an empty df with expected columns:
     except KeyError:
         logger.warning(f"No data found for {year_quarter}. Returning empty dataframe.")
-        res = Resource.from_id("hourly_emissions_epacems")
->>>>>>> 71e77f96
+        res = Resource.from_id("core_epacems__hourly_emissions")
         df = res.format_df(pd.DataFrame())
     return df