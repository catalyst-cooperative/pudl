"""Generic functionality for extractors."""

import importlib.resources
from abc import ABC, abstractmethod
from collections import defaultdict
from typing import Any

import pandas as pd
from dagster import (
    AssetsDefinition,
    DagsterType,
    DynamicOut,
    DynamicOutput,
    In,
    OpDefinition,
    TypeCheckContext,
    graph_asset,
    op,
)

import pudl
from pudl.workspace.datastore import Datastore

StrInt = str | int
PartitionSelection = list[StrInt] | tuple[StrInt] | StrInt

logger = pudl.logging_helpers.get_logger(__name__)


class GenericMetadata:
    """Load generic metadata from Python package data.

    When metadata object is instantiated, it is given ${dataset} name and it
    will attempt to load csv files from pudl.package_data.${dataset} package.

    It expects the following kinds of files:

    * column_map/${page}.csv currently informs us how to translate input column
      names to standardized pudl names for given (partition, input_col_name). Relevant
      page is encoded in the filename.
    """

    def __init__(self, dataset_name: str):
        """Create Metadata object and load metadata from python package.

        Args:
            dataset_name: Name of the package/dataset to load the metadata from.
            Files will be loaded from pudl.package_data.${dataset_name}
        """
        self._dataset_name = dataset_name
        self._pkg = f"pudl.package_data.{dataset_name}"
        column_map_pkg = self._pkg + ".column_maps"
        self._column_map = self._load_column_maps(column_map_pkg)

    def get_dataset_name(self) -> str:
        """Returns the name of the dataset described by this metadata."""
        return self._dataset_name

    def _load_csv(self, package: str, filename: str) -> pd.DataFrame:
        """Load metadata from a filename that is found in a package."""
        df = pd.read_csv(
            importlib.resources.files(package) / filename, index_col=0, comment="#"
        )
        # we are assigning the index which contains the partitions as a sting dtype.
        # many of the partitions are years which are reasonably interpreted as ints,
        # but some are dates or other actual strings. We force the partitions to be
        # strings here and via _get_partition_selection.
        df.index = df.index.astype(pd.StringDtype())
        return df

    def _load_column_maps(self, column_map_pkg: str) -> dict:
        """Create a dictionary of all column mapping CSVs to use in get_column_map()."""
        column_dict = {}
        for res_path in importlib.resources.files(column_map_pkg).iterdir():
            # res_path is expected to end with ${page}.csv
            if res_path.suffix == ".csv":
                try:
                    column_map = self._load_csv(column_map_pkg, res_path.name)
                except pd.errors.ParserError as e:
                    raise AssertionError(
                        f"Expected well-formed column map file at {column_map_pkg} {res_path.name}"
                    ) from e
                column_dict[res_path.stem] = column_map
        return column_dict

    def _get_partition_selection(self, partition: dict[str, PartitionSelection]) -> str:
        """Grab the partition key."""
        partition_names = list(partition.keys())
        if len(partition_names) != 1:
            raise AssertionError(
                f"Expecting exactly one attribute to define this partition (found: {partition})"
            )

        partition_name = partition_names[0]
        partition_selection = partition[partition_name]
        if isinstance(partition_selection, list | tuple):
            raise AssertionError(
                f"Expecting exactly one non-container value for this partition attribute (found: {partition})"
            )
        return str(partition_selection)

    def get_all_pages(self) -> list[str]:
        """Returns list of all known pages."""
        return sorted(self._column_map.keys())

    def get_all_columns(self, page) -> list[str]:
        """Returns list of all pudl columns for a given page across all partitions."""
        return sorted(self._column_map[page].columns)

<<<<<<< HEAD
    def get_column_map(self, page, **partition) -> dict:
        """Return dictionary of original columns to renamed columns for renaming in a given partition and page."""
        # we drop all of the nulls which are either straight nulls (removed via dropna)
        # OR they are -1's (which are often int's but sometimes show up as strings)
=======
    def get_column_map(self, page, **partition) -> dict[str, str]:
        """Return dictionary of original columns to renamed columns for renaming in a given partition and page.

        Columns that don't exist in this partition/page will show up as pd.nan, so we need to filter those out.
        """
>>>>>>> 07c8b845
        return {
            v: k
            for k, v in self._column_map[page]
            .loc[str(self._get_partition_selection(partition))]
            .dropna()
            .to_dict()
            .items()
            if v not in [-1, "-1"]
        }


class GenericExtractor(ABC):
    """Generic extractor base class."""

    METADATA: GenericMetadata = None
    """Instance of metadata object to use with this extractor."""

    BLACKLISTED_PAGES = []
    """List of supported pages that should not be extracted."""

    def __init__(self, ds: Datastore):
        """Create new extractor object and load metadata.

        Args:
            ds: An initialized datastore, or subclass
        """
        if not self.METADATA:
            raise NotImplementedError("self.METADATA must be set.")
        self._metadata = self.METADATA
        self._dataset_name = self._metadata.get_dataset_name()
        self.ds = ds
        self.cols_added: list[str] = []

    @abstractmethod
    def source_filename(self, page: str, **partition: PartitionSelection) -> str:
        """Produce the source file name as it will appear in the archive.

        Args:
            page: pudl name for the dataset contents, eg "boiler_generator_assn" or
                "coal_stocks"
            partition: partition to load. Examples:
                {'year': 2009}
                {'year_month': '2020-08'}

        Returns:
            string name of the source file
        """
        ...

    @abstractmethod
    def load_source(self, page: str, **partition: PartitionSelection) -> pd.DataFrame:
        """Produce the source data for the given page and partition(s).

        Args:
            page: pudl name for the dataset contents, eg
                "boiler_generator_assn" or "coal_stocks"
            partition: partition to load. Examples:
                {'year': 2009}
                {'year_month': '2020-08'}

        Returns:
            pd.DataFrame instance with the source data
        """
        ...

    def process_raw(
        self, df: pd.DataFrame, page: str, **partition: PartitionSelection
    ) -> pd.DataFrame:
        """Takes any special steps for processing raw data and renaming columns."""
        return df.rename(columns=self._metadata.get_column_map(page, **partition))

    def process_renamed(
        self, df: pd.DataFrame, page: str, **partition: PartitionSelection
    ) -> pd.DataFrame:
        """Takes any special steps for processing data after columns are renamed."""
        return df

    def get_page_cols(self, page: str, partition_selection: str) -> pd.RangeIndex:
        """Get the columns for a particular page and partition key."""
        col_map = self._metadata._column_map[page]
        return (
            col_map.loc[[partition_selection], :]
            .replace(to_replace=[-1, "-1"], value=None)
            .dropna(how="all", axis=1)
            .columns
        )

    def validate(self, df: pd.DataFrame, page: str, **partition: PartitionSelection):
        """Check if there are any missing or extra columns."""
        partition_selection = self._metadata._get_partition_selection(partition)
        page_cols = self.get_page_cols(page, partition_selection)
        expected_cols = page_cols.union(self.cols_added)
        if set(df.columns) != set(expected_cols):
            # Ensure that expected and actually extracted columns match
            extra_raw_cols = set(df.columns).difference(expected_cols)
            missing_raw_cols = set(expected_cols).difference(df.columns)
            if extra_raw_cols:
                raise ValueError(
                    f"{page}/{partition_selection}: Columns found in raw extracted table that are unmapped:"
                    f"\n{extra_raw_cols}"
                )
            if missing_raw_cols:
                raise ValueError(
                    f"{page}/{partition_selection}: Expected columns not found in extracted table:"
                    f"\n{missing_raw_cols}"
                    f"\nAvailable columns: \n{'\n'.join(df.columns)}"
                )

    def process_final_page(self, df: pd.DataFrame, page: str) -> pd.DataFrame:
        """Final processing stage applied to a page DataFrame."""
        return df

    def combine(self, dfs: list[pd.DataFrame], page: str) -> pd.DataFrame:
        """Concatenate dataframes into one, take any special steps for processing final page."""
        df = pd.concat(dfs, sort=True, ignore_index=True)

        # After all years are loaded, add empty columns that could appear
        # in other years so that df matches the database schema
        missing_cols = list(
            set(self._metadata.get_all_columns(page)).difference(df.columns)
        )
        df = pd.concat([df, pd.DataFrame(columns=missing_cols)], sort=True)

        return self.process_final_page(df, page)

    def extract(self, **partitions: PartitionSelection) -> dict[str, pd.DataFrame]:
        """Extracts dataframes.

        Returns dict where keys are page names and values are
        DataFrames containing data across given years.

        Args:
            partitions: keyword argument dictionary specifying how the source is partitioned and which
                particular partitions to extract. Examples:
                {'years': [2009, 2010]}
                {'year_month': '2020-08'}
                {'form': 'gas_distribution', 'year'='2020'}
        """
        all_page_dfs = {}
        if not partitions:
            logger.warning(
                f"No partitions were given. Not extracting {self._dataset_name} "
                "spreadsheet data."
            )
            return all_page_dfs
        logger.info(f"Extracting {self._dataset_name} spreadsheet data.")

        for page in self._metadata.get_all_pages():
            if page in self.BLACKLISTED_PAGES:
                logger.debug(f"Skipping blacklisted page {page}.")
                continue
            current_page_dfs = [
                pd.DataFrame(),
            ]
            for partition in pudl.helpers.iterate_multivalue_dict(**partitions):
                # we are going to skip
                if self.source_filename(page, **partition) == "-1":
                    logger.debug(f"No page for {self._dataset_name} {page} {partition}")
                    continue
                logger.debug(
                    f"Loading dataframe for {self._dataset_name} {page} {partition}"
                )
                df = self.load_source(page, **partition)
                df = pudl.helpers.simplify_columns(df)
                df = self.process_raw(df, page, **partition)
                df = self.process_renamed(df, page, **partition)
                self.validate(df, page, **partition)
                current_page_dfs.append(df)

            all_page_dfs[page] = self.combine(current_page_dfs, page)
        return all_page_dfs


@op(tags={"memory-use": "high"})
def concat_pages(paged_dfs: list[dict[str, pd.DataFrame]]) -> dict[str, pd.DataFrame]:
    """Concatenate similar pages of data from different years into single dataframes.

    Transform a list of dictionaries of dataframes into a single dictionary of
    dataframes, where each dataframe is the concatenation of dataframes with identical
    keys from the input list.

    For the relatively large EIA930 dataset this is a very memory-intensive operation,
    so the op is tagged with a high memory-use tag. For all the other datasets which use
    this op, the time spent concatenating pages is very brief, so this tag should not
    impact the overall concurrency of the DAG much.

    Args:
        paged_dfs: A list of dictionaries whose keys are page names, and values are
            extracted DataFrames. Each element of the list corresponds to a single
            year of the dataset being extracted.

    Returns:
        A dictionary of DataFrames keyed by page name, where the DataFrame contains that
        page's data from all extracted years concatenated together.
    """
    # Transform the list of dictionaries of dataframes into a dictionary of lists of
    # dataframes, in which all dataframes in each list represent different instances of
    # the same page of data from different years
    all_data = defaultdict(list)
    for dfs in paged_dfs:
        for page in dfs:
            all_data[page].append(dfs[page])

    # concatenate the dataframes in each list in the dictionary into a single dataframe
    for page in all_data:
        all_data[page] = pd.concat(all_data[page]).reset_index(drop=True)

    return all_data


def _is_dict_str_strint(_context: TypeCheckContext, x: Any) -> bool:
    if not isinstance(x, dict):
        return False
    for key, value in x.items():
        if not isinstance(key, str):
            return False
        if not isinstance(value, str | int):
            return False
    return True


# 2024-03-27: Dagster can't automatically convert union types within
# parametrized types; we have to write our own custom DagsterType for now.
dagster_dict_str_strint = DagsterType(
    name="dict[str, str | int]", type_check_fn=_is_dict_str_strint
)


def partition_extractor_factory(
    extractor_cls: type[GenericExtractor], name: str
) -> OpDefinition:
    """Construct a Dagster op that extracts one partition of data, given an extractor.

    Args:
        extractor_cls: Class of type :class:`Extractor` used to extract the data.
        name: Name of an Excel based dataset (e.g. "eia860").
    """

    @op(
        required_resource_keys={"datastore"},
        name=f"extract_single_{name}_partition",
        ins={"part_dict": In(dagster_type=dagster_dict_str_strint)},
    )
    def extract_single_partition(
        context, part_dict: dict[str, str | int]
    ) -> dict[str, pd.DataFrame]:
        """A function that extracts a year of spreadsheet data from an Excel file.

        This function will be decorated with a Dagster op and returned.

        Args:
            context: Dagster keyword that provides access to resources and config.
            part_dict: Dictionary of partition name and partition to extract.

        Returns:
            A dictionary of DataFrames extracted from Excel/CSV, keyed by page name.
        """
        ds = context.resources.datastore
        return extractor_cls(ds).extract(**part_dict)

    return extract_single_partition


def partitions_from_settings_factory(name: str) -> OpDefinition:
    """Construct a Dagster op to get target partitions from settings in Dagster context.

    Args:
        name: Name of an Excel based dataset (e.g. "eia860").

    """

    @op(
        out=DynamicOut(),
        required_resource_keys={"dataset_settings"},
        name=f"{name}_partitions_from_settings",
    )
    def partitions_from_settings(context) -> DynamicOutput:
        """Produce target partitions for the given dataset from the dataset settings.

        These will be used to kick off worker processes to extract each year of data in
        parallel.

        Yields:
            A Dagster :class:`DynamicOutput` object representing the partition to be
            extracted. See the Dagster API documentation for more details:
            https://docs.dagster.io/_apidocs/dynamic#dagster.DynamicOut
        """
        if "eia" in name:  # Account for nested settings if EIA
            partition_settings = context.resources.dataset_settings.eia
        else:
            partition_settings = context.resources.dataset_settings
        # Get year/year_quarter/half_year partition
        data_settings = getattr(partition_settings, name)  # Get dataset settings

        partition = [
            var
            for var in vars(data_settings)
            if any(
                date_partition in var
                for date_partition in ["years", "half_years", "year_quarters"]
            )
        ]
        assert len(partition) == 1, (
            f"Only one working partition is supported: {partition}."
        )
        partition = partition[0]
        parts = getattr(data_settings, partition)  # Get the actual values
        if name == "phmsagas":  # phmsa has old years with multiple years in each tab
            parts = data_settings.extraction_years
        # In Zenodo we use "year", "half_year" as the partition, but in our settings
        # we use the plural "years". Drop the "s" at the end if present.
        partition = partition.removesuffix("s")
        for part in parts:
            yield DynamicOutput({partition: part}, mapping_key=str(part))

    return partitions_from_settings


def raw_df_factory(
    extractor_cls: type[GenericExtractor], name: str
) -> AssetsDefinition:
    """Return a dagster graph asset to extract raw DataFrames from CSV or Excel files.

    Args:
        extractor_cls: The dataset-specific CSV or Excel extractor used to extract the
            data. Must correspond to the dataset identified by ``name``.
        name: Name of a CSV or Excel based dataset (e.g. "eia860" or "eia930").
    """
    # Build a Dagster op that can extract a single year/half-year of data
    partition_extractor = partition_extractor_factory(extractor_cls, name)
    # Get the list of target partitions to extract from the PUDL ETL settings object
    # which is stored in the Dagster context that is available to all ops.
    partitions_from_settings = partitions_from_settings_factory(name)

    def raw_dfs() -> dict[str, pd.DataFrame]:
        """Produce a dictionary of extracted dataframes."""
        partitions = partitions_from_settings()
        logger.info(partitions)
        # Clone dagster op for each year using DynamicOut.map()
        # See https://docs.dagster.io/_apidocs/dynamic#dagster.DynamicOut
        dfs = partitions.map(lambda partition: partition_extractor(partition))
        # Collect the results from all of those cloned ops and concatenate the
        # individual years of data into a single multi-year dataframe for each different
        # page in the spreadsheet based dataset using DynamicOut.collect()
        return concat_pages(dfs.collect())

    return graph_asset(name=f"raw_{name}__all_dfs")(raw_dfs)<|MERGE_RESOLUTION|>--- conflicted
+++ resolved
@@ -107,18 +107,13 @@
         """Returns list of all pudl columns for a given page across all partitions."""
         return sorted(self._column_map[page].columns)
 
-<<<<<<< HEAD
-    def get_column_map(self, page, **partition) -> dict:
-        """Return dictionary of original columns to renamed columns for renaming in a given partition and page."""
+    def get_column_map(self, page, **partition) -> dict[str, str]:
+        """Return dictionary of original columns to renamed columns for renaming in a given partition and page.
+
+        Columns that don't exist in this partition/page will show up as pd.nan, so we need to filter those out.
+        """
         # we drop all of the nulls which are either straight nulls (removed via dropna)
         # OR they are -1's (which are often int's but sometimes show up as strings)
-=======
-    def get_column_map(self, page, **partition) -> dict[str, str]:
-        """Return dictionary of original columns to renamed columns for renaming in a given partition and page.
-
-        Columns that don't exist in this partition/page will show up as pd.nan, so we need to filter those out.
-        """
->>>>>>> 07c8b845
         return {
             v: k
             for k, v in self._column_map[page]
