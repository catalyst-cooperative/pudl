--- conflicted
+++ resolved
@@ -5,10 +5,7 @@
 
 import pandas as pd
 
-<<<<<<< HEAD
-=======
 import pudl
->>>>>>> d5e0ea8f
 from pudl import constants as pc
 
 logger = logging.getLogger(__name__)
