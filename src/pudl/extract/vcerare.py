"""Extract VCE Resource Adequacy Renewable Energy (RARE) Power Dataset.

This dataset has 1,000s of columns, so we don't want to manually specify a rename on
import because we'll pivot these to a column in the transform step. We adapt the
standard extraction infrastructure to simply read in the data.

Each annual zip folder contains a folder with three files:
Wind_Power_140m_Offshore_county.csv
Wind_Power_100m_Onshore_county.csv
Fixed_SolarPV_Lat_UPV_county.csv

The drive also contains one more CSV file: vce_county_lat_long_fips_table.csv. This gets
read in when the fips partition is set to True.
"""

from collections import defaultdict
from io import BytesIO
from pathlib import Path

import duckdb
import pandas as pd
from dagster import AssetOut, asset, multi_asset

from pudl import logging_helpers
from pudl.helpers import (
    ParquetData,
    duckdb_extract_zipped_csv,
    persist_table_as_parquet,
)

logger = logging_helpers.get_logger(__name__)

VCERARE_PAGES = {
    "Wind_Power_140m_Offshore_county.csv": "raw_vcerare__offshore_wind_power_140m",
    "Wind_Power_100m_Onshore_county.csv": "raw_vcerare__onshore_wind_power_100m",
    "Fixed_SolarPV_Lat_UPV_county.csv": "raw_vcerare__fixed_solar_pv_lat_upv",
}


def _clean_column_names(
    table_relation: duckdb.DuckDBPyRelation,
) -> duckdb.DuckDBPyRelation:
    """Apply basic cleaning to column names."""
    columns = table_relation.columns
    col_map = {col: col.lower().replace(".", "").replace("-", "_") for col in columns}

    # The first column is never named, but is always the ``hour_of_year`` column
    col_map[columns[0]] = "hour_of_year"

    # Rename all columns
    return table_relation.select(
        ", ".join([f'"{col}" AS "{clean_col}"' for col, clean_col in col_map.items()])
    )


@multi_asset(
    outs={table_name: AssetOut() for table_name in VCERARE_PAGES.values()},
    required_resource_keys={
        "datastore",
        "dataset_settings",
    },
)
def extract_vcerare(
    context,
) -> tuple[dict[int, ParquetData], dict[int, ParquetData], dict[int, ParquetData]]:
    """Extract data from all vcerare pages and write to parquet files."""
    extracted_tables = defaultdict(dict)

    # Loop through all years in settings and extract
    for year in context.resources.dataset_settings.vcerare.years:
        partitions = {"year": year}

        # Extract each raw table, clean column names, then offload to parquet
        for page, relation in duckdb_extract_zipped_csv(
            dataset="vcerare",
            partitions=partitions,
            pages=VCERARE_PAGES.keys(),
<<<<<<< HEAD
            ds=context.resources.datastore,
=======
            datasore=context.resources.datastore,
>>>>>>> 556d465d
            zip_path=Path(f"{year}/"),
        ):
            # Collect ParquetData objects for each year/page combo
            extracted_tables[VCERARE_PAGES[page]].update(
                {
                    year: persist_table_as_parquet(
                        table_data=_clean_column_names(
                            relation.select(f"*, {year} as report_year")
                        ),
                        table_name=VCERARE_PAGES[page],
                        partitions=partitions,
                    )
                }
            )
    # For each raw table, return a dict mapping years to a ParquetData object
    return tuple(extracted_tables.values())


@asset(required_resource_keys={"datastore", "dataset_settings"})
def raw_vcerare__lat_lon_fips(context) -> pd.DataFrame:
    """Extract lat/lon to FIPS and county mapping CSV.

    This dataframe is static, so it has a distinct partition from the other datasets and
    its extraction is controlled by a boolean in the ETL run.
    """
    ds = context.resources.datastore
    partition_settings = context.resources.dataset_settings.vcerare
    if partition_settings.fips:
        return pd.read_csv(
            BytesIO(ds.get_unique_resource("vcerare", fips=partition_settings.fips))
        )
    return pd.DataFrame()<|MERGE_RESOLUTION|>--- conflicted
+++ resolved
@@ -75,11 +75,7 @@
             dataset="vcerare",
             partitions=partitions,
             pages=VCERARE_PAGES.keys(),
-<<<<<<< HEAD
-            ds=context.resources.datastore,
-=======
             datasore=context.resources.datastore,
->>>>>>> 556d465d
             zip_path=Path(f"{year}/"),
         ):
             # Collect ParquetData objects for each year/page combo
