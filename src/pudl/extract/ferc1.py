--- conflicted
+++ resolved
@@ -153,15 +153,13 @@
         "dbf": "f1_elctrc_erg_acct",
         "xbrl": "electric_energy_account_401a",
     },
-<<<<<<< HEAD
     "utility_plant_summary_ferc1": {
         "dbf": "f1_utltyplnt_smmry",
         "xbrl": "summary_of_utility_plant_and_accumulated_provisions_for_depreciation_amortization_and_depletion_200",
-=======
+    },
     "transmission_ferc1": {
         "dbf": "f1_xmssn_line",
         "xbrl": "transmission_line_statistics_422",
->>>>>>> b1023a0e
     },
 }
 """A mapping of PUDL DB table names to their XBRL and DBF source table names."""
