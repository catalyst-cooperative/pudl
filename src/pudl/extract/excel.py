"""Load excel metadata CSV files form a python data package."""
<<<<<<< HEAD
=======

import importlib.resources
>>>>>>> 9a34cbc1
import pathlib
import re
from io import BytesIO

import dbfread
import pandas as pd

import pudl
from pudl.extract.extractor import GenericExtractor, GenericMetadata, PartitionSelection

logger = pudl.logging_helpers.get_logger(__name__)


class ExcelMetadata(GenericMetadata):
    """Load Excel metadata from Python package data.

    Excel sheet files may contain many different tables. When we load those
    into dataframes, metadata tells us how to do this. Metadata generally informs
    us about the position of a given page in the file (which sheet and which row)
    and it informs us how to translate excel column names into standardized
    column names.

    When metadata object is instantiated, it is given ${dataset} name and it
    will attempt to load csv files from pudl.package_data.${dataset} package.

    It expects the following kinds of files:

    * skiprows.csv tells us how many initial rows should be skipped when loading
      data for given (partition, page).
    * skipfooter.csv tells us how many bottom rows should be skipped when
      loading data for given partition (partition, page).
    * page_map.csv tells us what is the excel sheet name that should be read
      when loading data for given (partition, page)
    * column_map/${page}.csv currently informs us how to translate input column
      names to standardized pudl names for given (partition, input_col_name).
      Relevant page is encoded in the filename.

    Optional file:

    * page_part_map.csv tells us what secondary partition (e.g. "form") needs to be
      specified to correctly identify the file housing the desired page. This is only
      required when a file can only be uniquely located using a combination of
      partitions (e.g. form and year).

    """

    # TODO: we could validate whether metadata is valid for all year. We should have
    # existing records for each (year, page) -> sheet_name, (year, page) -> skiprows
    # and for all (year, page) -> column map

    def __init__(self, dataset_name: str):
        """Create Metadata object and load metadata from python package.

        Args:
            dataset_name: Name of the package/dataset to load the metadata from.
            Files will be loaded from pudl.package_data.${dataset_name}
        """
        super().__init__(dataset_name)
        self._skiprows = self._load_csv(self._pkg, "skiprows.csv")
        self._skipfooter = self._load_csv(self._pkg, "skipfooter.csv")
        self._sheet_name = self._load_csv(self._pkg, "page_map.csv")
        self._file_name = self._load_csv(self._pkg, "file_map.csv")
        # Most excel extracted datasets do not have a page to part map. If they
        # don't, assign null.
        try:
            self._page_part_map = self._load_csv(self._pkg, "page_part_map.csv")
        except FileNotFoundError:
            self._page_part_map = pd.DataFrame()

    def get_sheet_name(self, page, **partition):
        """Return name of Excel sheet containing data for given partition and page."""
        return self._sheet_name.loc[page, str(self._get_partition_selection(partition))]

    def get_skiprows(self, page, **partition):
        """Return number of header rows to skip when loading a partition and page."""
        return self._skiprows.loc[page, str(self._get_partition_selection(partition))]

    def get_skipfooter(self, page, **partition):
        """Return number of footer rows to skip when loading a partition and page."""
        return self._skipfooter.loc[page, str(self._get_partition_selection(partition))]

    def get_file_name(self, page, **partition):
        """Returns file name of given partition and page."""
        return self._file_name.loc[page, str(self._get_partition_selection(partition))]

    def get_column_map(self, page, **partition):
        """Return dictionary for renaming columns in a given partition and page."""
        return {
            v: k
            for k, v in self._column_map[page]
            .T.loc[str(self._get_partition_selection(partition))]
            .to_dict()
            .items()
            if v != -1
        }

    def get_form(self, page) -> str:
        """Returns the form name for a given page."""
        return self._page_part_map.loc[page, "form"]


class ExcelExtractor(GenericExtractor):
    """Logic for extracting :class:`pd.DataFrame` from Excel spreadsheets.

    This class implements the generic dataset agnostic logic to load data
    from excel spreadsheet simply by using excel Metadata for given dataset.

    It is expected that individual datasets wil subclass this code and add
    custom business logic by overriding necessary methods.

    When implementing custom business logic, the following should be modified:

    1. DATASET class attribute controls which excel metadata should be loaded.

    2. BLACKLISTED_PAGES class attribute specifies which pages should not
    be loaded from the underlying excel files even if the metadata is
    available. This can be used for experimental/new code that should not be
    run yet.

    3. dtypes() should return dict with {column_name: pandas_datatype} if you
    need to specify which datatypes should be uded upon loading.

    4. If data cleanup is necessary, you can apply custom logic by overriding
    one of the following functions (they all return the modified dataframe):

      * process_raw() is applied right after loading the excel DataFrame
        from the disk.
      * process_renamed() is applied after input columns were renamed to
        standardized pudl columns.
      * process_final_page() is applied when data from all available years
        is merged into single DataFrame for a given page.

    5. get_datapackage_resources() if partition is anything other than a year,
    this method should be overwritten in the dataset-specific extractor.
    """

    METADATA: ExcelMetadata = None

    def __init__(self, ds):
        """Create new extractor object and load metadata.

        Args:
            ds (datastore.Datastore): An initialized datastore, or subclass
        """
        super().__init__(ds)
        self._metadata = self.METADATA
        self._file_cache = {}

    def process_raw(
        self, df: pd.DataFrame, page: str, **partition: PartitionSelection
    ) -> pd.DataFrame:
        """Transforms raw dataframe and rename columns."""
        df = self.add_data_maturity(df, page, **partition)
        return df.rename(columns=self._metadata.get_column_map(page, **partition))

    def add_data_maturity(
        self, df: pd.DataFrame, page: str, **partition: PartitionSelection
    ) -> pd.DataFrame:
        """Add data_maturity column to indicate the maturity of partition data.

        The three options enumerated here are ``final``, ``provisional`` or
        ``monthly_update`` (``incremental_ytd`` is not currently implemented). We
        determine if a df should be labeled as ``provisional`` by using the file names
        because EIA seems to always include ``Early_Release`` in the file names. We
        determine if a df should be labeled as ``monthly_update`` by checking if the
        ``self.dataset_name`` is ``eia860m``.

        This method adds a column and thus adds ``data_maturity`` to
        ``self.cols_added``.
        """
        maturity = "final"
        file_name = self.source_filename(page, **partition)
        if "early_release" in file_name.lower():
            maturity = "provisional"
        elif self._dataset_name == "eia860m":
            maturity = "monthly_update"
        elif "EIA923_Schedules_2_3_4_5_M_" in file_name:
            release_month = re.search(
                r"EIA923_Schedules_2_3_4_5_M_(\d{2})",
                file_name,
            ).group(1)
            if release_month != "12":
                maturity = "incremental_ytd"
        df = df.assign(data_maturity=maturity)
        self.cols_added.append("data_maturity")
        return df

    @staticmethod
    def get_dtypes(page: str, **partition: PartitionSelection) -> dict:
        """Provide custom dtypes for given page and partition."""
        return {}

    def zipfile_resource_partitions(
        self, page: str, **partition: PartitionSelection
    ) -> dict:
        """Specify the partitions used for returning a zipfile from the datastore.

        By default, this method appends any page to partition mapping in
        :attr:`METADATA._page_part_map`. Most datasets do not have page to part
        maps and just return the same partition that is passed in. If you have
        dataset-specific partition mappings that are needed to return a zipfile from the
        datastore, override this method to return the desired partitions.
        """
        if not self._metadata._page_part_map.empty:
            partition.update(self._metadata._page_part_map.loc[page])
        return partition

    def load_source(self, page: str, **partition: PartitionSelection) -> pd.DataFrame:
        """Produce the ExcelFile object for the given (partition, page).

        Args:
            page: pudl name for the dataset contents, eg "boiler_generator_assn" or
                "coal_stocks",
            partition: partition to load. Examples:
                {'year': 2009}
                {'year_month': '2020-08'}

        Returns:
            pd.DataFrame instance with the parsed Excel spreadsheet frame
        """
        xlsx_filename = self.source_filename(page, **partition)

        if xlsx_filename not in self._file_cache:
            excel_file = None
            try:
                # eia860m exports the resources as raw xlsx files that are not
                # embedded in zip archives. To support this, we will first try
                # to retrieve the resource directly. If this fails, we will attempt
                # to open zip archive and locate the xlsx file inside that.

                # TODO(rousik): if we can make it so, it would be useful to normalize
                # the eia860m and zip the xlsx files. Then we could simplify this code.
                res = self.ds.get_unique_resource(
                    self._dataset_name, name=xlsx_filename
                )
                excel_file = pd.ExcelFile(res, engine="calamine")
            except KeyError:
                with self.ds.get_zipfile_resource(
                    self._dataset_name,
                    **self.zipfile_resource_partitions(page, **partition),
                ) as zf:
                    # If loading the excel file from the zip fails then try to open a dbf file.
                    extension = pathlib.Path(xlsx_filename).suffix.lower()
                    if extension == ".dbf":
                        with zf.open(xlsx_filename) as dbf_filepath:
                            df = pd.DataFrame(
                                iter(dbfread.DBF(xlsx_filename, filedata=dbf_filepath))
                            )
                            excel_file = pudl.helpers.convert_df_to_excel_file(
                                df, index=False
                            )
                    else:
                        excel_file = pd.ExcelFile(
                            BytesIO(zf.read(xlsx_filename)), engine="calamine"
                        )
            finally:
                self._file_cache[xlsx_filename] = excel_file
        # TODO(rousik): this _file_cache could be replaced with @cache or @memoize annotations
        excel_file = self._file_cache[xlsx_filename]

        return pd.read_excel(
            excel_file,
            sheet_name=self._metadata.get_sheet_name(page, **partition),
            skiprows=self._metadata.get_skiprows(page, **partition),
            skipfooter=self._metadata.get_skipfooter(page, **partition),
            dtype=self.get_dtypes(page, **partition),
        )

    def source_filename(self, page: str, **partition: PartitionSelection) -> str:
        """Produce the xlsx document file name as it will appear in the archive.

        Args:
            page: pudl name for the dataset contents, eg "boiler_generator_assn" or
                "coal_stocks"
            partition: partition to load. Examples:
                {'year': 2009}
                {'year_month': '2020-08'}

        Returns:
            string name of the xlsx file
        """
        return self._metadata.get_file_name(page, **partition)<|MERGE_RESOLUTION|>--- conflicted
+++ resolved
@@ -1,9 +1,5 @@
 """Load excel metadata CSV files form a python data package."""
-<<<<<<< HEAD
-=======
-
-import importlib.resources
->>>>>>> 9a34cbc1
+
 import pathlib
 import re
 from io import BytesIO
