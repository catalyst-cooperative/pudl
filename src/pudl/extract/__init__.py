"""Modules implementing the "Extract" step of the PUDL ETL pipeline.

Each module in this subpackage implements data extraction for a single data source from
the PUDL :ref:`data-sources`. This process begins with the original data as retrieved by
the :mod:`pudl.workspace` subpackage, and ends with a dictionary of "raw"
:class:`pandas.DataFrame`s, that have been minimally altered from the original data, and
are ready for normalization and data cleaning by the data source specific modules in the
:mod:`pudl.transform` subpackage.
"""

from . import (
    eia176,
    eia191,
    eia757a,
    eia860,
    eia860m,
    eia861,
    eia923,
    eia930,
    eia_bulk_elec,
    eiaaeo,
    epacems,
    excel,
    ferc1,
    ferc714,
    gridpathratoolkit,
    nrelatb,
    phmsagas,
<<<<<<< HEAD
    vceregen,
=======
    vcerare,
>>>>>>> adfff81f
    xbrl,
)<|MERGE_RESOLUTION|>--- conflicted
+++ resolved
@@ -26,10 +26,6 @@
     gridpathratoolkit,
     nrelatb,
     phmsagas,
-<<<<<<< HEAD
-    vceregen,
-=======
     vcerare,
->>>>>>> adfff81f
     xbrl,
 )