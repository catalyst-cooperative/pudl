"""Extractor for CSV data."""
<<<<<<< HEAD
=======

from csv import DictReader
from importlib import resources
from zipfile import ZipFile

>>>>>>> 9a34cbc1
import pandas as pd

import pudl.logging_helpers
from pudl.extract.extractor import GenericExtractor, PartitionSelection

logger = pudl.logging_helpers.get_logger(__name__)


class CsvExtractor(GenericExtractor):
    """Class for extracting dataframes from CSV files.

    The extraction logic is invoked by calling extract() method of this class.
    """

    def source_filename(self, page: str, **partition: PartitionSelection) -> str:
        """Produce the source CSV file name as it will appear in the archive.

        Args:
            page: pudl name for the dataset contents, eg "boiler_generator_assn" or
                "data"
            partition: partition to load. Examples:
                {'year': 2009}
                {'year_month': '2020-08'}

        Returns:
            string name of the CSV file
        """
        partition_selection = self._metadata._get_partition_selection(partition)
        return f"{self._dataset_name}_{partition_selection}.csv"

    def load_source(self, page: str, **partition: PartitionSelection) -> pd.DataFrame:
        """Produce the dataframe object for the given partition.

        Args:
            page: pudl name for the dataset contents, eg "boiler_generator_assn" or
                "data"
            partition: partition to load. Examples:
                {'year': 2009}
                {'year_month': '2020-08'}

        Returns:
            pd.DataFrame instance containing CSV data
        """
        filename = self.source_filename(page, **partition)

        with self.ds.get_zipfile_resource(
            self._dataset_name, **partition
        ) as zf, zf.open(filename) as f:
            df = pd.read_csv(f)

        return df<|MERGE_RESOLUTION|>--- conflicted
+++ resolved
@@ -1,12 +1,5 @@
 """Extractor for CSV data."""
-<<<<<<< HEAD
-=======
 
-from csv import DictReader
-from importlib import resources
-from zipfile import ZipFile
-
->>>>>>> 9a34cbc1
 import pandas as pd
 
 import pudl.logging_helpers
