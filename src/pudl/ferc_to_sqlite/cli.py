--- conflicted
+++ resolved
@@ -149,30 +149,6 @@
         "ferc_to_sqlite_job_factory",
         reconstructable_kwargs={"loglevel": args.loglevel, "logfile": args.logfile},
     )
-<<<<<<< HEAD
-
-    result = execute_job(
-        ferc_to_sqlite_reconstructable_job,
-        instance=DagsterInstance.get(),
-        run_config={
-            "resources": {
-                "ferc_to_sqlite_settings": {
-                    "config": etl_settings.ferc_to_sqlite_settings.model_dump()
-                },
-                "datastore": {
-                    "config": {
-                        "gcs_cache_path": args.gcs_cache_path
-                        if args.gcs_cache_path
-                        else "",
-                    },
-                },
-                "runtime_settings": {
-                    "config": {
-                        "clobber": args.clobber,
-                        "xbrl_num_workers": args.workers,
-                        "xbrl_batch_size": args.batch_size,
-                    },
-=======
     run_config = {
         "resources": {
             "ferc_to_sqlite_settings": {
@@ -181,18 +157,12 @@
             "datastore": {
                 "config": {"gcs_cache_path": args.gcs_cache_path},
             },
-        },
-        "ops": {
-            "xbrl2sqlite": {
+            "runtime_settings": {
                 "config": {
-                    "workers": args.workers,
-                    "batch_size": args.batch_size,
                     "clobber": args.clobber,
->>>>>>> cc81e2b9
+                    "xbrl_num_workers": args.workers,
+                    "xbrl_batch_size": args.batch_size,
                 },
-            },
-            "dbf2sqlite": {
-                "config": {"clobber": args.clobber},
             },
         },
     }
