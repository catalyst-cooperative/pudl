"""A script using Dagster to convert FERC data fom DBF and XBRL to SQLite databases."""
import pathlib
import sys
import time
from collections.abc import Callable

import click
from dagster import (
    DagsterInstance,
    JobDefinition,
    build_reconstructable_job,
    execute_job,
)

import pudl
from pudl import ferc_to_sqlite
from pudl.helpers import get_dagster_execution_config
from pudl.settings import EtlSettings

# Create a logger to output any messages we might have...
logger = pudl.logging_helpers.get_logger(__name__)


def ferc_to_sqlite_job_factory(
    logfile: str | None = None,
    loglevel: str = "INFO",
    enable_xbrl: bool = True,
    enable_dbf: bool = True,
) -> Callable[[], JobDefinition]:
    """Factory for parameterizing a reconstructable ferc_to_sqlite job.

    Args:
        logfile: Path to a log file for the job's execution.
        loglevel: The log level for the job's execution.
        enable_xbrl: if True, include XBRL data processing in the job.
        enable_dbf: if True, include DBF data processing in the job.

    Returns:
        The job definition to be executed.
    """
    if not (enable_xbrl or enable_dbf):
        raise ValueError("either dbf or xbrl needs to be enabled")

    def get_ferc_to_sqlite_job():
        """Module level func for creating a job to be wrapped by reconstructable."""
        if enable_xbrl and enable_dbf:
            return ferc_to_sqlite.ferc_to_sqlite.to_job(
                resource_defs=ferc_to_sqlite.default_resources_defs,
                name="ferc_to_sqlite_job",
            )
        if enable_xbrl:
            return ferc_to_sqlite.ferc_to_sqlite_xbrl_only.to_job(
                resource_defs=ferc_to_sqlite.default_resources_defs,
                name="ferc_to_sqlite_xbrl_only_job",
            )

        # enable_dbf has to be true
        return ferc_to_sqlite.ferc_to_sqlite_dbf_only.to_job(
            resource_defs=ferc_to_sqlite.default_resources_defs,
            name="ferc_to_sqlite_dbf_only_job",
        )

    return get_ferc_to_sqlite_job


@click.command(
    name="ferc_to_sqlite",
    context_settings={"help_option_names": ["-h", "--help"]},
)
@click.argument(
    "etl_settings_yml",
    type=click.Path(
        exists=True,
        dir_okay=False,
        resolve_path=True,
        path_type=pathlib.Path,
    ),
)
@click.option(
    "-b",
    "--batch-size",
    type=int,
    default=50,
    help="Number of XBRL instances to be processed at a time.",
)
@click.option(
    "--clobber/--no-clobber",
    type=bool,
    default=False,
    help=(
        "Clobber existing FERC SQLite databases if they exist. If clobber is not "
        "specified but the SQLite database already exists the run will fail."
    ),
)
@click.option(
    "-w",
    "--workers",
    type=int,
    default=0,
    help=(
        "Number of worker processes to use when parsing XBRL filings. "
        "Defaults to using the number of CPUs."
    ),
)
@click.option(
    "--dagster-workers",
    type=int,
    default=0,
    help=(
        "Set the max number of processes that dagster can launch. "
        "If set to 1, in-process serial executor will be used. If set to 0, "
        "dagster will saturate available CPUs (this is the default)."
    ),
)
@click.option(
    "--gcs-cache-path",
    type=str,
    help=(
        "Load cached inputs from Google Cloud Storage if possible. This is usually "
        "much faster and more reliable than downloading from Zenodo directly. The "
        "path should be a URL of the form gs://bucket[/path_prefix]. Internally we use "
        "gs://internal-zenodo-cache.catalyst.coop. A public cache is available at "
        "gs://zenodo-cache.catalyst.coop but requires GCS authentication and a billing "
        "project to pay data egress costs."
    ),
)
@click.option(
    "--logfile",
    type=click.Path(
        exists=False,
        resolve_path=True,
        path_type=pathlib.Path,
    ),
    help="If specified, write logs to this file.",
)
@click.option(
    "--loglevel",
    type=click.Choice(
        ["DEBUG", "INFO", "WARNING", "ERROR", "CRITICAL"], case_sensitive=False
    ),
    default="INFO",
)
def main(
    etl_settings_yml: pathlib.Path,
    batch_size: int,
    workers: int,
    dagster_workers: int,
    clobber: bool,
    gcs_cache_path: str,
    logfile: pathlib.Path,
    loglevel: str,
):
    """Use Dagster to convert FERC data fom DBF and XBRL to SQLite databases.

    Reads settings specifying which forms and years to convert from ETL_SETTINGS_YML.

    Also produces JSON versions of XBRL taxonomies and datapackage descriptors which
    annotate the XBRL derived SQLite databases.
    """
    # Display logged output from the PUDL package:
    pudl.logging_helpers.configure_root_logger(logfile=logfile, loglevel=loglevel)

    etl_settings = EtlSettings.from_yaml(etl_settings_yml)

    ferc_to_sqlite_reconstructable_job = build_reconstructable_job(
        "pudl.ferc_to_sqlite.cli",
        "ferc_to_sqlite_job_factory",
        reconstructable_kwargs={"loglevel": loglevel, "logfile": logfile},
    )

    run_config = {
        "resources": {
            "ferc_to_sqlite_settings": {
                "config": etl_settings.ferc_to_sqlite_settings.model_dump()
            },
            "datastore": {
                "config": {"gcs_cache_path": gcs_cache_path},
            },
            "runtime_settings": {
                "config": {
<<<<<<< HEAD
                    "clobber": args.clobber,
                    "xbrl_num_workers": args.workers,
                    "xbrl_batch_size": args.batch_size,
                },
            },
=======
                    "workers": workers,
                    "batch_size": batch_size,
                    "clobber": clobber,
                },
            },
            "dbf2sqlite": {
                "config": {"clobber": clobber},
            },
>>>>>>> 71e77f96
        },
    }
    run_config.update(get_dagster_execution_config(dagster_workers))

    start_time = time.time()
    result = execute_job(
        ferc_to_sqlite_reconstructable_job,
        instance=DagsterInstance.get(),
        run_config=run_config,
        raise_on_error=True,
    )
    end_time = time.time()
    logger.info(f"FERC to SQLite job completed in {end_time - start_time} seconds.")

    # Workaround to reliably getting full stack trace
    if not result.success:
        for event in result.all_events:
            if event.event_type_value == "STEP_FAILURE":
                raise Exception(event.event_specific_data.error)


if __name__ == "__main__":
    sys.exit(main())<|MERGE_RESOLUTION|>--- conflicted
+++ resolved
@@ -178,22 +178,11 @@
             },
             "runtime_settings": {
                 "config": {
-<<<<<<< HEAD
-                    "clobber": args.clobber,
-                    "xbrl_num_workers": args.workers,
-                    "xbrl_batch_size": args.batch_size,
-                },
-            },
-=======
                     "workers": workers,
                     "batch_size": batch_size,
                     "clobber": clobber,
                 },
             },
-            "dbf2sqlite": {
-                "config": {"clobber": clobber},
-            },
->>>>>>> 71e77f96
         },
     }
     run_config.update(get_dagster_execution_config(dagster_workers))
