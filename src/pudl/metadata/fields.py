--- conflicted
+++ resolved
@@ -2637,17 +2637,6 @@
         ),
         "unit": "MW",
     },
-<<<<<<< HEAD
-=======
-    "location_of_incorporation": {
-        "type": "string",
-        "description": (
-            "Location of the company's incorporation. This can be a full US state "
-            "name, a state abbreviation, the name of a foreign country, etc. Not yet "
-            "standardized / cleaned."
-        ),
-    },
->>>>>>> c2abf9c9
     "longitude": {
         "type": "number",
         "description": "Longitude of the plant's location, in degrees.",
