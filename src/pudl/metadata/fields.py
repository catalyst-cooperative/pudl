--- conflicted
+++ resolved
@@ -783,32 +783,13 @@
         "description": "Average monthly coincident peak (CP) demand (for requirements purchases, and any transactions involving demand charges). Monthly CP demand is the metered demand during the hour (60-minute integration) in which the supplier's system reaches its monthly peak. In megawatts.",
         "unit": "MW",
     },
-<<<<<<< HEAD
-=======
-    "company_id_sec10k": {
-        "type": "string",
-        "description": (
-            "PUDL-assigned ID for companies that file SEC Form 10-K or are referenced "
-            "in exhibit 21 attachments to Form 10-K. May not be stable over time."
-        ),
-    },
->>>>>>> 9704bf44
     "company_name": {
         "type": "string",
         "description": "Name of company submitting SEC 10k filing.",
     },
     "company_name_new": {
-<<<<<<< HEAD
         "type": "string",
         "description": "Name of company after name change.",
-=======
-        "type": "string",
-        "description": "Name of company after name change.",
-    },
-    "company_name_old": {
-        "type": "string",
-        "description": "Name of company prior to name change.",
->>>>>>> 9704bf44
     },
     "company_name_old": {
         "type": "string",
@@ -1728,13 +1709,6 @@
             "https://www.sec.gov/Archives/edgar/data/ and adding the .txt file type "
             "extension."
         ),
-<<<<<<< HEAD
-=======
-    },
-    "files_sec10k": {
-        "type": "boolean",
-        "description": "Indicates whether the company files an SEC 10-K.",
->>>>>>> 9704bf44
     },
     "filing_date": {
         "type": "date",
@@ -1778,11 +1752,8 @@
     "fiscal_year_end": {
         "type": "string",
         "description": "The end date of an SEC filing company's fiscal year, in MMDD format.",
-<<<<<<< HEAD
-=======
         # This REGEXP constraint was causing issues w/ SQLAlchemy / SQLite.
         # https://github.com/sqlalchemy/sqlalchemy/discussions/12498
->>>>>>> 9704bf44
         "constraints": {
             "pattern": r"^(?:(?:0[1-9]|1[0-2])(?:0[1-9]|1\d|2\d|3[01])|(?:0[13-9]|1[0-2])(?:29|30)|(?:0[13578]|1[02])31)$",
         },
@@ -2668,17 +2639,6 @@
         ),
         "unit": "MW",
     },
-<<<<<<< HEAD
-=======
-    "location_of_incorporation": {
-        "type": "string",
-        "description": (
-            "Location of the company's incorporation. This can be a full US state "
-            "name, a state abbreviation, the name of a foreign country, etc. Not yet "
-            "standardized / cleaned."
-        ),
-    },
->>>>>>> 9704bf44
     "longitude": {
         "type": "number",
         "description": "Longitude of the plant's location, in degrees.",
@@ -4300,20 +4260,6 @@
         "unit": "MWh",
     },
     "sec_act": {
-<<<<<<< HEAD
-        "type": "string",
-        "description": "SEC Act through which the form was enacted, e.g. 1934 act.",
-        # "constraints": {
-        #    "enum": ["1934 act"],
-        # },
-    },
-    "filing_number_sec": {
-        "type": "string",
-        "description": "Filing number used internally by the SEC commission to track filing.",
-    },
-    "sec10k_type": {
-        "type": "string",
-=======
         "type": "string",
         "description": "SEC Act through which the form was enacted, e.g. 1934 act.",
         "constraints": {
@@ -4326,7 +4272,6 @@
     },
     "sec10k_type": {
         "type": "string",
->>>>>>> 9704bf44
         "description": (
             "Specific version of SEC 10-K that was filed. 10-k: the standard annual "
             "report. 10-k/a: an amended version of the annual report. 10-k405: filed "
@@ -4338,20 +4283,6 @@
             "the 10-kt. 10-ksb: the annual report for small businesses, also known as "
             "penny stocks. 10-ksb/a: an amended version of the 10-ksb."
         ),
-<<<<<<< HEAD
-        # "constraints": {
-        #    "enum": [
-        #        "10-k",
-        #        "10-k/a",
-        #        "10-k405",
-        #        "10-k405/a",
-        #        "10-kt",
-        #        "10-kt/a",
-        #        "10-ksb",
-        #        "10-ksb/a",
-        #    ]
-        # },
-=======
         "constraints": {
             "enum": [
                 "10-k",
@@ -4364,7 +4295,6 @@
                 "10-ksb/a",
             ]
         },
->>>>>>> 9704bf44
     },
     "secondary_transportation_mode_code": {
         "type": "string",
