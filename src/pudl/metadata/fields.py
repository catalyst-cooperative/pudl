"""Field metadata."""

from copy import deepcopy
from typing import Any

import geopandas as gpd
import pandas as pd
import polars as pl
from pytz import all_timezones

from pudl.metadata.codes import CODE_METADATA
from pudl.metadata.constants import FIELD_DTYPES_PANDAS, FIELD_DTYPES_POLARS
from pudl.metadata.dfs import BALANCING_AUTHORITY_SUBREGIONS_EIA
from pudl.metadata.enums import (
    ASSET_TYPES_FERC1,
    COUNTRY_CODES_ISO3166,
    CUSTOMER_CLASSES,
    CUSTOMER_CLASSES_EIA176,
    DAMAGE_SUB_TYPES_PHMSAGAS,
    DAMAGE_TYPES_PHMSAGAS,
    DIVISION_CODES_US_CENSUS,
    ELECTRICITY_MARKET_MODULE_REGIONS,
    ENERGY_DISPOSITION_TYPES_FERC1,
    ENERGY_SOURCE_TYPES_FERC1,
    ENERGY_USE_TYPES_EIAAEO,
    EPACEMS_MEASUREMENT_CODES,
    EPACEMS_STATES,
    FUEL_CLASSES,
    FUEL_TYPES_EIAAEO,
    FUNCTIONAL_STATUS_CODES_CENSUS,
    GENERATION_ENERGY_SOURCES_EIA930,
    IMPUTATION_CODES,
    INCOME_TYPES_FERC1,
    INSTALL_DECADE_PATTERN_PHMSAGAS,
    LEAK_SOURCE_PHMSAGAS,
    LIABILITY_TYPES_FERC1,
    MAIN_PIPE_SIZES_PHMSAGAS,
    MATERIAL_TYPES_PHMSAGAS,
    MODEL_CASES_EIAAEO,
    NERC_REGIONS,
    PLANT_PARTS,
    RELIABILITY_STANDARDS,
    REVENUE_CLASSES,
    REVENUE_CLASSES_EIA176,
    RTO_CLASSES,
    SUBDIVISION_CODES_ISO3166,
    TECH_CLASSES,
    TECH_DESCRIPTIONS,
    TECH_DESCRIPTIONS_EIAAEO,
    TECH_DESCRIPTIONS_NRELATB,
    US_TIMEZONES,
    UTILITY_PLANT_ASSET_TYPES_FERC1,
)
from pudl.metadata.labels import ESTIMATED_OR_ACTUAL, FUEL_UNITS_EIA
from pudl.metadata.sources import SOURCES

# from pudl.transform.params.ferc1 import (
#    PLANT_TYPE_CATEGORIES,
#    PLANT_TYPE_CATEGORIES_HYDRO,
# )

FIELD_METADATA: dict[str, dict[str, Any]] = {
    "consumers": {
        "type": "integer",
        "description": "Number of end-use consumers within the report state.",
    },
    "operator_id_eia": {
        "type": "string",
        "description": "The unique EIA identifier for an operator in a given state. The last two letters of the ID indicate the state.",
    },
    "volume_mcf": {
        "type": "number",
        "description": "Total volume of natural gas deliveries in the report state. Reference conditions for measurement are 14.73 psia and 60° Fahrenheit.",
        "unit": "Mcf",
    },
    "acid_gas_control": {
        "type": "boolean",
        "description": (
            "Indicates whether the emissions control equipment controls acid (HCl) gas."
        ),
    },
    "actual_peak_demand_savings_mw": {
        "type": "number",
        "description": (
            "Demand reduction actually achieved by demand response activities. Measured at the time of the company's annual system peak hour."
        ),
        "unit": "MW",
    },
    "additional_information": {
        "type": "string",
        "description": (
            "Any additional information which will assist in clarifying or classifying the reported data."
        ),
    },
    "additions": {
        "type": "number",
        "description": "Cost of acquisition of items classified within the account.",
        "unit": "USD",
    },
    "address_2": {"type": "string", "description": "Second line of the address."},
    "adjustments": {
        "type": "number",
        "description": "Cost of adjustments to the account.",
        "unit": "USD",
    },
    "advanced_metering_infrastructure": {
        "type": "integer",
        "description": (
            "Number of meters that measure and record usage data at a minimum, in "
            "hourly intervals and provide usage data at least daily to energy "
            "companies and may also provide data to consumers. Data are used for "
            "billing and other purposes. Advanced meters include basic hourly interval "
            "meters and extend to real-time meters with built-in two-way communication "
            "capable of recording and transmitting instantaneous data."
        ),
    },
    "aggregation_group": {
        "type": "string",
        "description": (
            "A label identifying a group of aggregated generator capacity factors."
        ),
    },
    "aggregation_level": {
        "type": "string",
        "description": "Indicates the spacial granularity of aggregated value.",
        "constraints": {
            "enum": ["region", "interconnect", "conus"],
        },
    },
    "air_flow_100pct_load_cubic_feet_per_minute": {
        "type": "number",
        "unit": "cfm",
        "description": (
            "Total air flow including excess air at 100 percent load, reported at standard temperature and pressure (i.e. 68 F and one atmosphere pressure)."
        ),
    },
    "all_known_leaks_scheduled_for_repair": {
        "type": "number",
        "description": (
            "The number of known system leaks at the end of the report year scheduled for repair."
        ),
    },
    "all_known_leaks_scheduled_for_repair_main": {
        "type": "number",
        "description": (
            "The number of known leaks on main at the end of the report year scheduled for repair."
        ),
    },
    "hazardous_leaks_mechanical_joint_failure": {
        "type": "number",
        "description": (
            "The total number of hazardous leaks caused by a mechanical joint failure."
        ),
    },
    "average_service_length_feet": {
        "type": "number",
        "description": "The average system service length in feet.",
        "unit": "feet",
    },
    "alternative_fuel_vehicle_2_activity": {
        "type": "boolean",
        "description": (
            "Whether the utility plants to operate alternative-fueled vehicles this coming year."
        ),
    },
    "alternative_fuel_vehicle_activity": {
        "type": "boolean",
        "description": (
            "Whether the utility operates alternative-fueled vehicles during the year."
        ),
    },
    "annual_average_consumption_rate_gallons_per_minute": {
        "description": "Annual average consumption rate of cooling water",
        "type": "number",
        "unit": "gpm",
    },
    "annual_average_discharge_rate_gallons_per_minute": {
        "description": "Annual average discharge rate of cooling water",
        "type": "number",
        "unit": "gpm",
    },
    "annual_average_withdrawal_rate_gallons_per_minute": {
        "description": "Annual average withdrawal rate of cooling water",
        "type": "number",
        "unit": "gpm",
    },
    "annual_indirect_program_cost": {
        "type": "number",
        "description": (
            "Costs that have not been included in any program category, but could be "
            "meaningfully identified with operating the company’s DSM programs (e.g., "
            "Administrative, Marketing, Monitoring & Evaluation, Company-Earned "
            "Incentives, Other)."
        ),
        "unit": "USD",
    },
    "annual_maximum_intake_summer_temperature_fahrenheit": {
        "description": "Maximum cooling water temperature at intake during the summer",
        "type": "number",
        "unit": "F",
    },
    "annual_maximum_intake_winter_temperature_fahrenheit": {
        "description": "Maximum cooling water temperature at intake in winter",
        "type": "number",
        "unit": "F",
    },
    "annual_maximum_outlet_summer_temperature_fahrenheit": {
        "description": "Maximum cooling water temperature at outlet in summer",
        "type": "number",
        "unit": "F",
    },
    "annual_maximum_outlet_winter_temperature_fahrenheit": {
        "description": "Maximum cooling water temperature at outlet in winter",
        "type": "number",
        "unit": "F",
    },
    "annual_total_chlorine_lbs": {
        "description": (
            "Amount of elemental chlorine added to cooling water annually. "
            "May be just the amount of chlorine-containing compound if "
            "schedule 9 is filled out."
        ),
        "type": "number",
        "unit": "lb",
    },
    "annual_total_cost": {
        "type": "number",
        "description": (
            "The sum of direct program costs, indirect program costs, and incentive "
            "payments associated with utility demand side management programs."
        ),
        "unit": "USD",
    },
    "amount": {
        "description": (
            "Reported amount of dollars. This could be a balance or a change in value."
        ),
        "type": "number",
        "unit": "USD",
    },
    "amount_type": {
        "type": "string",
        "description": (
            "Label describing the type of amount being reported. This could be a balance or a change in value."
        ),
    },
    "appro_part_label": {
        "type": "string",
        "description": "Plant part of the associated true granularity record.",
        "constraints": {"enum": PLANT_PARTS},
    },
    "appro_record_id_eia": {
        "type": "string",
        "description": "EIA record ID of the associated true granularity record.",
    },
    "area_km2": {"type": "number", "description": "County area in km2.", "unit": "km2"},
    "ash_content_pct": {
        "type": "number",
        "description": "Ash content percentage by weight to the nearest 0.1 percent.",
    },
    "ash_impoundment": {
        "type": "boolean",
        "description": (
            "Is there an ash impoundment (e.g. pond, reservoir) at the plant?"
        ),
        # TODO: Is this really boolean? Or do we have non-null strings that mean False?
    },
    "ash_impoundment_lined": {
        "type": "boolean",
        "description": (
            "If there is an ash impoundment at the plant, is the impoundment lined?"
        ),
        # TODO: Is this really boolean? Or do we have non-null strings that mean False?
    },
    "ash_impoundment_status": {
        "type": "string",
        "description": (
            "If there is an ash impoundment at the plant, the ash impoundment status as of December 31 of the reporting year."
        ),
    },
    "asset_retirement_cost": {
        "type": "number",
        "description": "Asset retirement cost (USD).",
        "unit": "USD",
    },
    "asset_type": {
        "type": "string",
        "description": (
            "Type of asset being reported to the core_ferc1__yearly_balance_sheet_assets_sched110 table."
        ),
        "constraints": {
            "enum": ASSET_TYPES_FERC1.extend(
                # Add all possible correction records into enum
                [
                    "accumulated_provision_for_depreciation_amortization_and_depletion_of_plant_utility_correction",
                    "assets_and_other_debits_correction",
                    "construction_work_in_progress_correction",
                    "current_and_accrued_assets_correction",
                    "deferred_debits_correction",
                    "nuclear_fuel_in_process_of_refinement_conversion_enrichment_and_fabrication_correction",
                    "nuclear_fuel_net_correction",
                    "nuclear_materials_held_for_sale_correction",
                    "other_property_and_investments_correction",
                    "utility_plant_and_construction_work_in_progress_correction",
                    "utility_plant_and_nuclear_fuel_net_correction",
                    "utility_plant_net_correction",
                ]
            )
        },
    },
    "associated_combined_heat_power": {
        "type": "boolean",
        "description": (
            "Indicates whether the generator is associated with a combined heat and power system"
        ),
    },
    "attention_line": {
        "type": "string",
        "description": "Mail attention name of the operator/owner.",
    },
    "automated_meter_reading": {
        "type": "integer",
        "description": (
            "Number of meters that collect data for billing purposes only and transmit "
            "this data one way, usually from the customer to the distribution utility."
        ),
    },
    "avg_customers_per_month": {
        "type": "number",
        "description": "Average number of customers per month.",
    },
    "avg_num_employees": {
        "type": "number",
        "description": "The average number of employees assigned to each plant.",
    },
    "backup_capacity_mw": {
        "type": "number",
        "description": (
            "The total nameplate capacity of generators that are used only for "
            "emergency backup service."
        ),
        "unit": "MW",
    },
    "balance": {
        "type": "string",
        "description": (
            "Indication of whether a column is a credit or debit, as reported in the XBRL taxonomy."
        ),
    },
    "balancing_authority_code_adjacent_eia": {
        "type": "string",
        "description": (
            "EIA short code for the other adjacent balancing authority, with which interchange is occurring. Includes Canadian and Mexican BAs."
        ),
    },
    "balancing_authority_code_eia": {
        "type": "string",
        "description": (
            "EIA short code identifying a balancing authority. May include Canadian and Mexican BAs."
        ),
    },
    "balancing_authority_code_eia_consistent_rate": {
        "type": "number",
        "description": (
            "Percentage consistency of balancing authority code across entity records."
        ),
    },
    "balancing_authority_id_eia": {
        "type": "integer",
        "description": (
            "EIA balancing authority ID. This is often (but not always!) the same as the utility ID associated with the same legal entity."
        ),
    },
    "balancing_authority_name_eia": {
        "type": "string",
        "description": "Name of the balancing authority.",
    },
    "balancing_authority_retirement_date": {
        "type": "date",
        "description": (
            "Date on which the balancing authority ceased independent operation."
        ),
    },
    "balancing_authority_region_code_eia": {
        "type": "string",
        "description": "EIA balancing authority region code.",
        "constraints": {
            "enum": set(
                CODE_METADATA["core_eia__codes_balancing_authorities"]["df"][
                    "balancing_authority_region_code_eia"
                ].dropna()
            )
        },
    },
    "balancing_authority_region_name_eia": {
        "type": "string",
        "description": "Human-readable name of the EIA balancing region.",
    },
    "balancing_authority_subregion_code_eia": {
        "type": "string",
        "description": "Code identifying subregions of larger balancing authorities.",
        "constraints": {
            "enum": sorted(
                set(
                    BALANCING_AUTHORITY_SUBREGIONS_EIA[
                        "balancing_authority_subregion_code_eia"
                    ]
                )
            )
        },
    },
    "balancing_authority_subregion_name_eia": {
        "type": "string",
        "description": "Name of the balancing authority subregion.",
    },
    "bga_source": {
        "type": "string",
        "description": (
            "The source from where the unit_id_pudl is compiled. The unit_id_pudl comes directly from EIA 860, or string association (which looks at all the boilers and generators that are not associated with a unit and tries to find a matching string in the respective collection of boilers or generator), or from a unit connection (where the unit_id_eia is employed to find additional boiler generator connections)."
        ),
    },
    "billing_demand_mw": {
        "type": "number",
        "description": (
            "Monthly average billing demand (for requirements purchases, and any transactions involving demand charges). In megawatts."
        ),
        "unit": "MW",
    },
    "billing_status": {
        "type": "string",
        "description": (
            "Whether an amount is billed, unbilled, or both. Billed amounts pertain to "
            "the exchange of energy and unbilled amounts pertain to other sources of "
            "revenue such as contracts with peaker plants to keep them on standby "
            "or charging rent to host cell antennas on transmission towers."
        ),
    },
    "boiler_fuel_code_1": {
        "type": "string",
        "description": (
            "The code representing the most predominant type of energy that fuels the boiler."
        ),
    },
    "boiler_fuel_code_2": {
        "type": "string",
        "description": (
            "The code representing the second most predominant type of energy that fuels the boiler."
        ),
    },
    "boiler_fuel_code_3": {
        "type": "string",
        "description": (
            "The code representing the third most predominant type of energy that fuels the boiler."
        ),
    },
    "boiler_fuel_code_4": {
        "type": "string",
        "description": (
            "The code representing the fourth most predominant type of energy that fuels the boiler."
        ),
    },
    "boiler_generator_assn_type_code": {
        "type": "string",
        "description": (
            "Indicates whether boiler associations with generator during the year were "
            "actual or theoretical. Only available before 2013."
        ),
    },
    "boiler_id": {
        "type": "string",
        "description": "Alphanumeric boiler ID.",
    },
    "boiler_manufacturer": {
        "type": "string",
        "description": "Name of boiler manufacturer.",
    },
    "boiler_manufacturer_code": {
        "type": "string",
        "description": "EIA short code for boiler manufacturer.",
    },
    "boiler_operating_date": {
        "type": "date",
        "description": (
            "Date the boiler began or is planned to begin commercial operation."
        ),
    },
    "boiler_retirement_date": {
        "type": "date",
        "description": "Date of the scheduled or effected retirement of the boiler.",
    },
    "boiler_status": {
        "type": "string",
        "description": "EIA short code identifying boiler operational status.",
    },
    "boiler_type": {
        "type": "string",
        "description": (
            "EIA short code indicating the standards under which the boiler is operating as described in the U.S. EPA regulation under 40 CFR."
        ),
    },
    "bulk_agg_fuel_cost_per_mmbtu": {
        "type": "number",
        "description": (
            "Fuel cost per mmbtu reported in the EIA bulk electricity data. This is an "
            "aggregate average fuel price for a whole state, region, month, sector, "
            "etc. Used to fill in missing fuel prices."
        ),
    },
    "bundled_activity": {
        "type": "boolean",
        "description": (
            "Whether a utility engaged in combined utility services (electricity plus "
            "other services such as gas, water, etc. in addition to electric services) "
            "during the year."
        ),
    },
    "business_model": {
        "type": "string",
        "description": "Business model.",
        "constraints": {"enum": ["retail", "energy_services"]},
    },
    "buying_distribution_activity": {
        "type": "boolean",
        "description": (
            "Whether a utility bought any distribution on other electrical systems "
            "during the year."
        ),
    },
    "buying_transmission_activity": {
        "type": "boolean",
        "description": (
            "Whether a utility bought any transmission services on other electrical "
            "systems during the year."
        ),
    },
    "bypass_heat_recovery": {
        "type": "boolean",
        "description": (
            "Can this generator operate while bypassing the heat recovery steam generator?"
        ),
    },
    "byproduct_description": {
        "type": "string",
        "description": "Description of combustion by-product.",
        "constraints": {
            "enum": [
                "Ash from coal gasification (IGCC) units",
                "Bottom ash from standard boiler units",
                "Bottom (bed) ash from FBC units",
                "FGD Gypsum",
                "Fly ash from FBC units",
                "Fly ash from standard boiler/PCD units",
                "Fly ash from units with dry FGD",
                "Other FGD byproducts",
                "Other (specify via footnote on Schedule 9)",
                "Steam Sales (MMBtu)",
            ],
        },
    },
    "byproduct_recovery": {
        "type": "boolean",
        "description": "Is saleable byproduct recovered by the unit?",
    },
    "byproduct_units": {
        "type": "string",
        "description": (
            "Reported unit of measure for combustion byproduct. MMBtu for steam, tons for all other byproducts."
        ),
        "constraints": {"enum": ["mmbtu", "tons"]},
    },
    "no_byproducts_to_report": {
        "type": "string",
        "description": (
            "Whether any combustion by-products were produced by a plant. 'Y' "
            "indicates no byproducts to report. The 'Y' and 'N' values do not align "
            "with expected values of reported byproducts. This column is messy and "
            "requires standardization."
        ),
    },
    "caidi_w_major_event_days_minutes": {
        "type": "number",
        "description": (
            "Average number of minutes per interruption (SAIDI/SAIFI) including major "
            "event days."
        ),
        "unit": "min",
    },
    "caidi_w_major_event_days_minus_loss_of_service_minutes": {
        "type": "number",
        "description": (
            "Average number of minutes per interruption (SAIDI/SAIFI) including major "
            "event days and excluding reliability events caused by a loss of supply."
        ),
        "unit": "min",
    },
    "caidi_wo_major_event_days_minutes": {
        "type": "number",
        "description": (
            "Average number of minutes per interruption (SAIDI/SAIFI) excluding major "
            "event days."
        ),
        "unit": "min",
    },
    "can_cofire_100_oil": {
        "type": "boolean",
        "description": "Whether the generator can co-fire 100 oil.",
    },
    "can_cofire_oil_and_gas": {
        "type": "boolean",
        "description": "Whether the generator can co-fire oil and gas.",
    },
    "can_fuel_switch": {
        "type": "boolean",
        "description": "Whether a unit is able to switch fuels.",
    },
    "can_switch_when_operating": {
        "type": "boolean",
        "description": (
            "Indicates whether a fuel switching generator can switch fuels while operating."
        ),
    },
    "capacity_eoy_mw": {
        "type": "number",
        "description": (
            "Total end of year installed (nameplate) capacity for a plant part, in megawatts."
        ),
        "unit": "MW",
    },
    "capacity_factor": {
        "type": "number",
        "description": (
            "Fraction of potential generation that was actually reported for a plant part."
        ),
    },
    "capacity_factor_eia": {
        "type": "number",
        "description": (
            "Fraction of potential generation that was actually reported for a plant part."
        ),
    },
    "capacity_factor_ferc1": {
        "type": "number",
        "description": (
            "Fraction of potential generation that was actually reported for a plant part."
        ),
    },
    "capacity_factor_offshore_wind": {
        "type": "number",
        "description": (
            "Estimated capacity factor (0-1) calculated for offshore wind "
            "assuming a 140m hub height and 120m rotor diameter."
            "Based on outputs from the NOAA HRRR operational numerical "
            "weather prediction model. Capacity factors are normalized "
            "to unity for maximal power output. "
            "Vertical slices of the atmosphere are considered across the "
            "defined rotor swept area. Bringing together wind speed, density, "
            "temperature and icing information, a power capacity is estimated "
            "using a representative power coefficient (Cp) curve to determine "
            "the power from a given wind speed, atmospheric density and "
            "temperature. There is no wake modeling included in the dataset."
        ),
    },
    "capacity_factor_onshore_wind": {
        "type": "number",
        "description": (
            "Estimated capacity factor (0-1) calculated for onshore wind "
            "assuming a 100m hub height and 120m rotor diameter."
            "Based on outputs from the NOAA HRRR operational numerical "
            "weather prediction model. Capacity factors are normalized "
            "to unity for maximal power output. "
            "Vertical slices of the atmosphere are considered across the "
            "defined rotor swept area. Bringing together wind speed, density, "
            "temperature and icing information, a power capacity is estimated "
            "using a representative power coefficient (Cp) curve to determine "
            "the power from a given wind speed, atmospheric density and "
            "temperature. There is no wake modeling included in the dataset."
        ),
    },
    "capacity_factor_solar_pv": {
        "type": "number",
        "description": (
            "Estimated capacity factor (0-1) calculated for solar PV "
            "assuming a fixed axis panel tilted at latitude and DC power "
            "outputs. Due to power production performance being correlated "
            "with panel temperatures, during cold sunny periods, some solar "
            "capacity factor values are greater than 1 (but less that 1.1)."
            "All values are based on outputs from the NOAA HRRR operational "
            "numerical weather prediction model. Capacity factors are "
            "normalized to unity for maximal power output. "
            "Pertinent surface weather variables are pulled such as "
            "incoming short wave radiation, direct normal irradiance "
            "(calculated in the HRRR 2016 forward), surface temperature "
            "and other parameters. These are used in a non-linear I-V curve "
            "translation to power capacity factors."
        ),
    },
    "capacity_mw": {
        "type": "number",
        "description": "Total installed (nameplate) capacity, in megawatts.",
        "unit": "MW",
        # TODO: Disambiguate if necessary. Does this mean different things in
        # different tables? It shows up in a lot of places.
    },
    "capacity_mw_eia": {
        "type": "number",
        "description": "Total installed (nameplate) capacity, in megawatts.",
        "unit": "MW",
    },
    "capacity_mw_ferc1": {
        "type": "number",
        "description": "Total installed (nameplate) capacity, in megawatts.",
        "unit": "MW",
    },
    "capex_air_abatement": {
        "type": "number",
        "description": (
            "Cost of new structures and/or equipment purchased to reduce, monitor, or "
            "eliminate airborne pollutants."
        ),
        "unit": "USD",
    },
    "capex_annual_addition": {
        "type": "number",
        "description": "Annual capital addition into `capex_total`.",
        "unit": "USD",
    },
    "capex_annual_addition_rolling": {
        "type": "number",
        "description": "Year-to-date capital addition into `capex_total`.",
        "unit": "USD",
    },
    "capex_annual_per_kw": {
        "type": "number",
        "description": "Annual capital addition into `capex_total` per kw.",
        "unit": "USD_per_kw",
    },
    "capex_annual_per_mw": {
        "type": "number",
        "description": "Annual capital addition into `capex_total` per MW.",
        "unit": "USD_per_MW",
    },
    "capex_annual_per_mw_rolling": {
        "type": "number",
        "description": "Year-to-date capital addition into `capex_total` per MW.",
        "unit": "USD_per_MW",
    },
    "capex_annual_per_mwh": {
        "type": "number",
        "description": "Annual capital addition into `capex_total` per MWh.",
        "unit": "USD_per_MWh",
    },
    "capex_annual_per_mwh_rolling": {
        "type": "number",
        "description": "Year-to-date capital addition into `capex_total` per MWh.",
        "unit": "USD_per_MWh",
    },
    "capex_equipment": {
        "type": "number",
        "description": "Cost of plant: equipment (USD).",
        "unit": "USD",
    },
    "capex_equipment_electric": {
        "type": "number",
        "description": "Cost of plant: accessory electric equipment (USD).",
        "unit": "USD",
    },
    "capex_equipment_misc": {
        "type": "number",
        "description": "Cost of plant: miscellaneous power plant equipment (USD).",
        "unit": "USD",
    },
    "capex_facilities": {
        "type": "number",
        "description": "Cost of plant: reservoirs, dams, and waterways (USD).",
        "unit": "USD",
    },
    "capex_land": {
        "type": "number",
        "description": "Cost of plant: land and land rights (USD).",
        "unit": "USD",
    },
    "capex_other_abatement": {
        "type": "number",
        "description": (
            "Other amortizable expenses and purchases of new structures and or equipment "
            "when such purchases are not allocated to a particular unit or item."
        ),
        "unit": "USD",
    },
    "capex_other": {
        "type": "number",
        "description": "Other costs associated with the plant (USD).",
        "unit": "USD",
    },
    "capex_per_mw": {
        "type": "number",
        "description": (
            "Cost of plant per megawatt of installed (nameplate) capacity. Nominal USD."
        ),
        "unit": "USD_per_MW",
    },
    "capex_roads": {
        "type": "number",
        "description": "Cost of plant: roads, railroads, and bridges (USD).",
        "unit": "USD",
    },
    "capex_solid_waste": {
        "type": "number",
        "description": (
            "Cost of structures or equipment purchased to collect and dispose of objectionable solids or contained liquids."
        ),
        "unit": "USD",
    },
    "capex_structures": {
        "type": "number",
        "description": "Cost of plant: structures and improvements (USD).",
        "unit": "USD",
    },
    "capex_total": {
        "type": "number",
        "description": "Total cost of plant (USD).",
        "unit": "USD",
    },
    "capex_water_abatement": {
        "type": "number",
        "description": (
            "Cost of new structures and/or equipment purchased to reduce, monitor, "
            "or eliminate waterborne pollutants, including chlorine, phosphates, acids, bases, hydrocarbons, sewage, "
            "and other pollutants."
        ),
        "unit": "USD",
    },
    "capex_wheels_turbines_generators": {
        "type": "number",
        "description": "Cost of plant: water wheels, turbines, and generators (USD).",
        "unit": "USD",
    },
    "capex_wo_retirement_total": {
        "type": "number",
        "description": "Total cost of plant (USD) without retirements.",
        "unit": "USD",
    },
    "capex_per_kw": {
        "type": "number",
        "description": (
            "Capital cost (USD). Expenditures required to achieve commercial operation of the generation plant."
        ),
        "unit": "USD",
    },
    "capex_grid_connection_per_kw": {
        "type": "number",
        "description": (
            "Overnight capital cost includes a nominal-distance spur line (<1 mi) for all technologies, and for offshore wind, it includes export cable and construction period transit costs for a 30-km distance from shore. Project-specific costs lines that are based on distance to existing transmission are not included. This only applies to offshore wind."
        ),
    },
    "capex_overnight_per_kw": {
        "type": "number",
        "description": (
            "capex if plant could be constructed overnight (i.e., excludes construction period financing); includes on-site electrical equipment (e.g., switchyard), a nominal-distance spur line (<1 mi), and necessary upgrades at a transmission substation."
        ),
        "unit": "USD",
    },
    "capex_overnight_additional_per_kw": {
        "type": "number",
        "description": (
            "capex for retrofits if plant could be constructed overnight (i.e., excludes construction period financing); includes on-site electrical equipment (e.g., switchyard), a nominal-distance spur line (<1 mi), and necessary upgrades at a transmission substation."
        ),
        "unit": "USD",
    },
    "capex_construction_finance_factor": {
        "type": "number",
        "description": (
            "Portion of all-in capital cost associated with construction period "
            "financing. This factor is applied to an overnight capital cost to represent "
            "the financing costs incurred during the construction period."
        ),
    },
    "carbon_capture": {
        "type": "boolean",
        "description": (
            "Indicates whether the generator uses carbon capture technology."
        ),
    },
    "central_index_key": {
        "type": "string",
        "description": "Identifier of the company in SEC database.",
    },
    "chlorine_equipment_cost": {
        "description": (
            "Actual installed cost for the existing chlorine discharge "
            "control system or the anticipated cost to bring the chlorine "
            "discharge control system into commercial operation"
        ),
        "type": "number",
        "unit": "USD",
    },
    "chlorine_equipment_operating_date": {
        "description": (
            "Actual or projected in-service date for chlorine discharge "
            "control structures and equipment"
        ),
        "type": "date",
    },
    "chlorine_content_ppm": {
        "type": "number",
        "description": (
            "For coal only: the chlorine content in parts per million (ppm) to the "
            "nearest 0.001 ppm. If lab tests of the coal do not include the chlorine "
            "content, this field contains the amount specified in the contract with "
            "the supplier."
        ),
        "unit": "ppm",
    },
    "circuits_with_voltage_optimization": {
        "type": "integer",
        "description": (
            "Number of distribution circuits that employ voltage/VAR optimization "
            "(VVO)."
        ),
    },
    "city": {
        "type": "string",
        # TODO: Disambiguate column. City means different things in different tables.
        "description": "Name of the city.",
    },
    "co2_mass_measurement_code": {
        "type": "string",
        "description": (
            "Identifies whether the reported value of emissions was measured, calculated, or measured and substitute."
        ),
        "constraints": {"enum": EPACEMS_MEASUREMENT_CODES},
    },
    "co2_mass_tons": {
        "type": "number",
        "description": "Carbon dioxide emissions in short tons.",
        "unit": "short_ton",
    },
    "coal_fraction_cost": {
        "type": "number",
        "description": "Coal cost as a percentage of overall fuel cost.",
    },
    "coal_fraction_mmbtu": {
        "type": "number",
        "description": (
            "Coal heat content as a percentage of overall fuel heat content (mmBTU)."
        ),
    },
    "coalmine_county_id_fips": {
        "type": "string",
        "description": (
            "County ID from the Federal Information Processing Standard Publication "
            "6-4. This is the county where the coal mine is located."
        ),
        "constraints": {
            "pattern": r"^\d{5}$",
        },
    },
    "commodity": {
        # TODO: Could be enum-ed with a little clean up.
        "type": "string",
        "description": "The type of gas delivered by the distribution pipeline.",
    },
    "code": {
        "type": "string",
        "description": "Originally reported short code.",
    },
    "can_cofire_fuels": {
        "type": "boolean",
        "description": "Whether the generator can co-fire fuels.",
    },
    "cofire_energy_source_1": {
        "type": "string",
        "description": "The codes representing the type of fuel that will be co-fired.",
    },
    "cofire_energy_source_2": {
        "type": "string",
        "description": "The codes representing the type of fuel that will be co-fired.",
    },
    "cofire_energy_source_3": {
        "type": "string",
        "description": "The codes representing the type of fuel that will be co-fired.",
    },
    "cofire_energy_source_4": {
        "type": "string",
        "description": "The codes representing the type of fuel that will be co-fired.",
    },
    "cofire_energy_source_5": {
        "type": "string",
        "description": "The codes representing the type of fuel that will be co-fired.",
    },
    "cofire_energy_source_6": {
        "type": "string",
        "description": "The codes representing the type of fuel that will be co-fired.",
    },
    "coincident_peak_demand_mw": {
        "type": "number",
        "description": (
            "Average monthly coincident peak (CP) demand (for requirements purchases, and any transactions involving demand charges). Monthly CP demand is the metered demand during the hour (60-minute integration) in which the supplier's system reaches its monthly peak. In megawatts."
        ),
        "unit": "MW",
    },
    "company_name": {
        "type": "string",
        "description": "Name of company submitting SEC 10k filing.",
    },
    "company_name_new": {
        "type": "string",
        "description": "Name of company after name change.",
    },
    "company_name_old": {
        "type": "string",
        "description": "Name of company prior to name change.",
    },
    "compliance_year_nox": {
        "type": "integer",
        "description": (
            "Year boiler was or is expected to be in compliance with federal, state and/or local regulations for nitrogen oxide emissions."
        ),
    },
    "compliance_year_mercury": {
        "type": "integer",
        "description": (
            "Year boiler was or is expected to be in compliance with federal, state and/or local regulations for mercury emissions."
        ),
    },
    "compliance_year_particulate": {
        "type": "integer",
        "description": (
            "Year boiler was or is expected to be in compliance with federal, state and/or local regulations for particulate matter emissions."
        ),
    },
    "compliance_year_so2": {
        "type": "integer",
        "description": (
            "Year boiler was or is expected to be in compliance with federal, state and/or local regulations for sulfur dioxide emissions."
        ),
    },
    "conductor_size_and_material": {
        "type": "string",
        "description": (
            "Size of transmission conductor and material of the transmission line."
        ),
    },
    "construction_type": {
        "type": "string",
        "description": (
            "Type of plant construction ('outdoor', 'semioutdoor', or 'conventional'). Categorized by PUDL based on our best guess of intended value in FERC1 freeform strings."
        ),
        "constraints": {"enum": ["conventional", "outdoor", "semioutdoor"]},
    },
    "construction_year": {
        "type": "integer",
        "description": "Year the plant's oldest still operational unit was built.",
    },
    "construction_year_eia": {
        "type": "integer",
        "description": "Year the plant's oldest still operational unit was built.",
    },
    "construction_year_ferc1": {
        "type": "integer",
        "description": "Year the plant's oldest still operational unit was built.",
    },
    "consumed_by_facility_mwh": {
        "type": "number",
        "description": "The amount of electricity used by the facility.",
        "unit": "MWh",
    },
    "consumed_by_respondent_without_charge_mwh": {
        "type": "number",
        "description": (
            "The amount of electricity used by the electric utility in its electric "
            "and other departments without charge."
        ),
        "unit": "MWh",
    },
    "contact_firstname": {
        "type": "string",
        "description": "First name of utility contact 1.",
    },
    "contact_firstname_2": {
        "type": "string",
        "description": "First name of utility contact 2.",
    },
    "contact_lastname": {
        "type": "string",
        "description": "Last name of utility contact 1.",
    },
    "contact_lastname_2": {
        "type": "string",
        "description": "Last name of utility contact 2.",
    },
    "contact_title": {
        "type": "string",
        "description": "Title of of utility contact 1.",
    },
    "contact_title_2": {"type": "string", "description": "Title of utility contact 2."},
    "contract_expiration_date": {
        "type": "date",
        "description": "Date contract expires.Format:  MMYY.",
    },
    "contract_type_code": {
        "type": "string",
        "description": (
            "Purchase type under which receipts occurred in the reporting month. C: Contract, NC: New Contract, S: Spot Purchase, T: Tolling Agreement."
        ),
        "constraints": {"enum": ["S", "C", "NC", "T"]},
    },
    "cooling_equipment_total_cost": {
        "description": (
            "Actual installed cost for the existing system or the "
            "anticipated cost to bring the total system into commercial "
            "operation"
        ),
        "type": "number",
        "unit": "USD",
    },
    "cooling_id_eia": {
        "description": (
            "EIA Identification code for cooling system (if multiple cooling "
            "systems are not distinguished by separate IDs, the word "
            "'PLANT' is listed to encompass the cooling system for the "
            "entire plant)"
        ),
        "type": "string",
    },
    "cooling_status_code": {
        "description": "Operating status of cooling system",
        "type": "string",
    },
    "cooling_system_operating_date": {
        "description": (
            "The actual or projected in-service datetime of this cooling system"
        ),
        "type": "date",
    },
    "cooling_type": {
        "description": "Type of cooling system",
        "type": "string",
    },
    "cooling_type_1": {
        "description": "Type of cooling system",
        "type": "string",
    },
    "cooling_type_2": {
        "description": "Type of cooling system",
        "type": "string",
    },
    "cooling_type_3": {
        "description": "Type of cooling system",
        "type": "string",
    },
    "cooling_type_4": {
        "description": "Type of cooling system",
        "type": "string",
    },
    "cooling_water_discharge": {
        "description": (
            "Name of river, lake, or water source that cooling water is discharged into"
        ),
        "type": "string",
    },
    "cooling_water_source": {
        "description": (
            "Name of river, lake, or water source that provides cooling water"
        ),
        "type": "string",
    },
    "county": {"type": "string", "description": "County name."},
    "county_id_fips": {
        "type": "string",
        "description": (
            "County ID from the Federal Information Processing Standard Publication 6-4."
        ),
        "constraints": {
            "pattern": r"^\d{5}$",
        },
    },
    "county_name_census": {
        "type": "string",
        "description": "County name as specified in Census DP1 Data.",
    },
    "country_code": {
        "type": "string",
        "description": "Three letter ISO-3166 country code (e.g. USA or CAN).",
        "constraints": {"enum": COUNTRY_CODES_ISO3166},
    },
    "country_name": {
        "type": "string",
        "description": "Full country name (e.g. United States of America).",
    },
    "critical_peak_pricing": {
        "type": "boolean",
        "description": (
            "Whether customers are participating in critical peak "
            "pricing, a program in which rate and/or price structure is designed to "
            "encourage reduced consumption during periods of high wholesale market "
            "prices or system contingencies, by imposing a pre-specified high rate or "
            "price for a limited number of days or hours."
        ),
    },
    "critical_peak_rebate": {
        "type": "boolean",
        "description": (
            "Whether customers are participating in critical peak rebates, a program "
            "in which rate and/or price structure is designed to encourage reduced "
            "consumption during periods of high wholesale market prices or system "
            "contingencies, by providing a rebate to the customer on a limited number "
            "of days and for a limited number of hours, at the request of the energy "
            "provider."
        ),
    },
    "current_planned_generator_operating_date": {
        "type": "date",
        "description": (
            "The most recently updated effective date on which the generator is scheduled to start operation"
        ),
    },
    "customer_class": {
        "type": "string",
        "description": (
            f"High level categorization of customer type: {CUSTOMER_CLASSES}."
        ),
        "constraints": {"enum": CUSTOMER_CLASSES},
    },
    "customer_incentives_cost": {
        "type": "number",
        "description": (
            "Total cost of customer incentives in a given report year. Customer "
            "incentives are the total financial value provided to a customer for "
            "program participation, whether, for example, cash payment, or lowered "
            "tariff rates relative to non-participants, in-kind services (e.g. "
            "design work), or other benefits directly provided to the customer for "
            "their program participation."
        ),
        "unit": "USD",
    },
    "customer_incentives_incremental_cost": {
        "type": "number",
        "description": (
            "The cost of customer incentives resulting from new participants in "
            "existing energy efficiency programs and all participants in new energy "
            "efficiency programs. Customer incentives are the total financial value "
            "provided to a customer for program participation, whether, for example, "
            "cash payment, or lowered tariff rates relative to non-participants, "
            "in-kind services (e.g. design work), or other benefits directly provided "
            "to the customer for their program participation."
        ),
        "unit": "USD",
    },
    "customer_incentives_incremental_life_cycle_cost": {
        "type": "number",
        "description": (
            "All anticipated costs of the customer incentives including reporting year "
            "incremental costs and all future costs. Customer incentives are the "
            "total financial value provided to a customer for program participation, "
            "whether, for example, cash payment, or lowered tariff rates relative to "
            "non-participants, in-kind services (e.g. design work), or other benefits "
            "directly provided to the customer for their program participation."
        ),
        "unit": "USD",
    },
    "customer_other_costs_incremental_life_cycle_cost": {
        "type": "number",
        "description": (
            "All anticipated costs other than customer incentives. Includes reporting "
            "year incremental costs and all future costs."
        ),
        "unit": "USD",
    },
    "customers": {"description": "Number of customers.", "type": "number"},
    "daily_digital_access_customers": {
        "type": "integer",
        "description": (
            "Number of customers able to access daily energy usage through a webportal "
            "or other electronic means."
        ),
    },
    "data_date": {
        "type": "date",
        "description": "When the data source was last updated.",
    },
    "data_observed": {
        "type": "boolean",
        "description": "Is the value observed (True) or imputed (False).",
    },
    "data_maturity": {
        "type": "string",
        "description": (
            "Maturity of the source data published by EIA that is reflected in this "
            "record. EIA releases data incrementally over time, including monthly "
            "updates, annual year-to-date updates, provisional early releases of "
            "annual data, and final annual release data that is not expected to change "
            "further. Records sourced from multiple upstream EIA datasets may have "
            "no well defined data maturity. Records whose values have been inferred "
            "within PUDL will also have no data maturity."
        ),
    },
    "datasource": {
        "type": "string",
        "description": "Code identifying a dataset available within PUDL.",
        "constraints": {"enum": list(SOURCES)},
    },
    "datetime_utc": {
        "type": "datetime",
        "description": "Date and time converted to Coordinated Universal Time (UTC).",
    },
    "datum": {
        "type": "string",
        "description": (
            "Geodetic coordinate system identifier (e.g. NAD27, NAD83, or WGS84)."
        ),
    },
    "damage_type": {
        "type": "string",
        "description": "A high level category of excavation damage causes.",
        "constraints": {"enum": DAMAGE_TYPES_PHMSAGAS},
    },
    "damage_sub_type": {
        "type": "string",
        "description": "A sub-category of damage_type of excavation damage causes.",
        "constraints": {"enum": DAMAGE_SUB_TYPES_PHMSAGAS},
    },
    "damages": {
        "type": "number",
        "description": "Number of instances of excavation damage.",
    },
    "account_detail": {
        "type": "string",
        "description": (
            "Description of the account number credited from making debit adjustment to other regulatory liabilities."
        ),
    },
    "decrease_in_other_regulatory_liabilities": {
        "type": "number",
        "description": (
            "The decrease during the reporting period of other regulatory liabilities."
        ),
        "unit": "USD",
    },
    "deliver_power_transgrid": {
        "type": "boolean",
        "description": (
            "Indicate whether the generator can deliver power to the transmission grid."
        ),
    },
    "delivered_mwh": {
        "type": "number",
        "description": (
            "Gross megawatt-hours delivered in power exchanges and used as the basis for settlement."
        ),
        "unit": "MWh",
    },
    "demand_adjusted_mwh": {
        "type": "number",
        "description": (
            "Electricity demand adjusted by EIA to reflect non-physical commercial transfers through pseudo-ties and dynamic scheduling."
        ),
        "unit": "MWh",
    },
    # TODO[zaneselvans] 2024-04-20: Is the timestamp when the forecast was made? Or the
    # time at which the forecast is trying to predict demand?
    "demand_forecast_mwh": {
        "type": "number",
        "description": "Day ahead demand forecast.",
        "unit": "MWh",
    },
    "demand_imputed_eia_mwh": {
        "type": "number",
        "description": (
            "Electricity demand calculated by subtracting BA interchange from net generation, with outliers and missing values imputed by EIA."
        ),
        "unit": "MWh",
    },
    "demand_imputed_pudl_mwh": {
        "type": "number",
        "description": (
            "Electricity demand calculated by subtracting BA interchange from net generation, with outliers and missing values imputed in PUDL."
        ),
        "unit": "MWh",
    },
    "demand_imputed_pudl_mwh_imputation_code": {
        "type": "string",
        "description": "Code describing why a demand value was flagged for imputation.",
        "constraints": {"enum": IMPUTATION_CODES},
    },
    "demand_reported_mwh": {
        "type": "number",
        "description": (
            "Originally reported electricity demand, calculated by taking the net generation within the BA and subtracting the interchange with adjacent BAs."
        ),
        "unit": "MWh",
    },
    "demand_annual_mwh": {
        "type": "number",
        "description": "Annual electricity demand in a given report year.",
        "unit": "MWh",
    },
    "demand_annual_per_capita_mwh": {
        "type": "number",
        "description": (
            "Per-capita annual demand, averaged using Census county-level population estimates."
        ),
        "unit": "MWh/person",
    },
    "demand_charges": {
        "type": "number",
        "description": "Demand charges (USD).",
        "unit": "USD",
    },
    "demand_mwh": {
        "type": "number",
        "description": "Electricity demand (energy) within a given timeframe.",
        "unit": "MWh",
    },
    "demand_density_mwh_km2": {
        "type": "number",
        "description": "Annual demand per km2 of a given service territory.",
        "unit": "MWh/km2",
    },
    "has_air_permit_limits": {
        "type": "boolean",
        "description": (
            "Whether air permit limits are a factor that limits the generator's ability to switch between oil and natural gas."
        ),
    },
    "has_demand_side_management": {
        "type": "boolean",
        "description": (
            "Whether there were strategies or measures used to control electricity demand by customers"
        ),
    },
    "has_factors_that_limit_switching": {
        "type": "boolean",
        "description": (
            "Whether there are factors that limit the generator's ability to switch between oil and natural gas."
        ),
    },
    "has_other_factors_that_limit_switching": {
        "type": "boolean",
        "description": (
            "Whether there are factors other than air permit limits and storage that limit the generator's ability to switch between oil and natural gas."
        ),
    },
    "has_storage_limits": {
        "type": "boolean",
        "description": (
            "Whether limited on-site fuel storage is a factor that limits the generator's ability to switch between oil and natural gas."
        ),
    },
    "depreciation_type": {
        "type": "string",
        "description": (
            "Type of depreciation provision within FERC Account 108, including cost of"
            "removal, depreciation expenses, salvage, cost of retired plant, etc."
        ),
    },
    "description": {
        "type": "string",
        "description": (
            "Long human-readable description of the meaning of a code/label."
        ),
    },
    "designed_voltage_kv": {
        "type": "number",
        "description": (
            "Manufactured (Designed) voltage, expressed in kilo-volts, for three-phase 60 cycle alternative current transmission lines"
        ),
        "unit": "KV",
    },
    "direct_load_control_customers": {
        "type": "integer",
        "description": (
            "Number of customers with direct load control: a A demand response "
            "activity by which the program sponsor remotely shuts down or cycles a "
            "customer’s electrical equipment (e.g. air conditioner, water heater) on "
            "short notice."
        ),
    },
    "disposal_landfill_units": {
        "type": "number",
        "description": (
            "Disposed by-products in landfill, to the nearest hundred tons or in MMBtu for steam sales."
        ),
    },
    "disposal_offsite_units": {
        "type": "number",
        "description": (
            "Disposed by-products offsite, to the nearest hundred tons or in MMBtu for steam sales."
        ),
    },
    "disposal_ponds_units": {
        "type": "number",
        "description": (
            "Disposed by-products in ponds, to the nearest hundred tons or in MMBtu for steam sales."
        ),
    },
    "distributed_generation": {
        "type": "boolean",
        "description": "Whether the generator is considered distributed generation",
    },
    "distributed_generation_owned_capacity_mw": {
        "type": "number",
        "description": (
            "Amount of distributed generation capacity owned by the respondent."
        ),
        "unit": "MW",
    },
    "distribution_activity": {
        "type": "boolean",
        "description": (
            "Whether a utility engaged in any distribution using owned/leased "
            "electrical wires during the year."
        ),
    },
    "distribution_circuits": {
        "type": "integer",
        "description": "Total number of distribution circuits.",
    },
    "division_code_us_census": {
        "type": "string",
        "description": (
            "Three-letter US Census division code as it appears in the bulk "
            "electricity data published by the EIA. Note that EIA splits the Pacific "
            "division into distinct contiguous (CA, OR, WA) and non-contiguous (AK, "
            "HI) states. For reference see this US Census region and division map: "
            "https://www2.census.gov/geo/pdfs/maps-data/maps/reference/us_regdiv.pdf"
        ),
        "constraints": {"enum": DIVISION_CODES_US_CENSUS},
    },
    "division_name_us_census": {
        "type": "string",
        "description": "Longer human readable name describing the US Census division.",
    },
    "doi": {
        "type": "string",
        "description": "Unique digital object identifier of Zenodo archive.",
    },
    "dollar_value": {
        "type": "number",
        "description": "Dollar value of reported income, expense, asset, or liability.",
        "unit": "USD",
    },
    # Census DP1 specific field definitions
    "geometry": {
        "type": "geometry",
        "description": "Geospatial representation of the feature.",
    },
    "tract_id_fips": {
        "type": "string",
        "description": "Census tract 10-digit FIPS code",
    },
    "tract_name": {
        "type": "string",
        "description": "Census tract legal/statistical area description",
    },
    "functional_status_code_census": {
        "type": "string",
        "description": (
            "The functional status (FUNCSTAT) code defines the current functional "
            "status of a geographic entity. These codes can be found in the TIGER/Line "
            "products, gazetteer files, and other products."
        ),
        "constraints": {"enum": FUNCTIONAL_STATUS_CODES_CENSUS},
    },
    "land_area": {
        "type": "number",
        "description": "Land area in square meters.",
        "unit": "square meters",
    },
    "water_area": {
        "type": "number",
        "description": "Water area in square meters.",
        "unit": "square meters",
    },
    "internal_point_latitude": {
        "type": "number",
        "description": "Internal point latitude in decimal degrees.",
        "unit": "degrees",
    },
    "internal_point_longitude": {
        "type": "number",
        "description": "Internal point longitude in decimal degrees.",
        "unit": "degrees",
    },
    "shape_length": {
        "type": "number",
        "description": "Length of the feature's perimeter in degrees.",
        "unit": "degrees",
    },
    "shape_area": {
        "type": "number",
        "description": "Area of the feature in square degrees.",
        "unit": "square degrees",
    },
    # DPSF1. Sex and age - Universe: Total population
    "dp0010001": {
        "type": "integer",
        "description": "DPSF1. Sex and age - Total population",
    },
    "dp0010002": {
        "type": "integer",
        "description": "DPSF1. Sex and age - Total population under 5 years",
    },
    "dp0010003": {
        "type": "integer",
        "description": "DPSF1. Sex and age - Total population 5 to 9 years",
    },
    "dp0010004": {
        "type": "integer",
        "description": "DPSF1. Sex and age - Total population 10 to 14 years",
    },
    "dp0010005": {
        "type": "integer",
        "description": "DPSF1. Sex and age - Total population 15 to 19 years",
    },
    "dp0010006": {
        "type": "integer",
        "description": "DPSF1. Sex and age - Total population 20 to 24 years",
    },
    "dp0010007": {
        "type": "integer",
        "description": "DPSF1. Sex and age - Total population 25 to 29 years",
    },
    "dp0010008": {
        "type": "integer",
        "description": "DPSF1. Sex and age - Total population 30 to 34 years",
    },
    "dp0010009": {
        "type": "integer",
        "description": "DPSF1. Sex and age - Total population 35 to 39 years",
    },
    "dp0010010": {
        "type": "integer",
        "description": "DPSF1. Sex and age - Total population 40 to 44 years",
    },
    "dp0010011": {
        "type": "integer",
        "description": "DPSF1. Sex and age - Total population 45 to 49 years",
    },
    "dp0010012": {
        "type": "integer",
        "description": "DPSF1. Sex and age - Total population 50 to 54 years",
    },
    "dp0010013": {
        "type": "integer",
        "description": "DPSF1. Sex and age - Total population 55 to 59 years",
    },
    "dp0010014": {
        "type": "integer",
        "description": "DPSF1. Sex and age - Total population 60 to 64 years",
    },
    "dp0010015": {
        "type": "integer",
        "description": "DPSF1. Sex and age - Total population 65 to 69 years",
    },
    "dp0010016": {
        "type": "integer",
        "description": "DPSF1. Sex and age - Total population 70 to 74 years",
    },
    "dp0010017": {
        "type": "integer",
        "description": "DPSF1. Sex and age - Total population 75 to 79 years",
    },
    "dp0010018": {
        "type": "integer",
        "description": "DPSF1. Sex and age - Total population 80 to 84 years",
    },
    "dp0010019": {
        "type": "integer",
        "description": "DPSF1. Sex and age - Total population 85 years and over",
    },
    "dp0010020": {
        "type": "integer",
        "description": "DPSF1. Sex and age - Male population total",
    },
    "dp0010021": {
        "type": "integer",
        "description": "DPSF1. Sex and age - Male population under 5 years",
    },
    "dp0010022": {
        "type": "integer",
        "description": "DPSF1. Sex and age - Male population 5 to 9 years",
    },
    "dp0010023": {
        "type": "integer",
        "description": "DPSF1. Sex and age - Male population 10 to 14 years",
    },
    "dp0010024": {
        "type": "integer",
        "description": "DPSF1. Sex and age - Male population 15 to 19 years",
    },
    "dp0010025": {
        "type": "integer",
        "description": "DPSF1. Sex and age - Male population 20 to 24 years",
    },
    "dp0010026": {
        "type": "integer",
        "description": "DPSF1. Sex and age - Male population 25 to 29 years",
    },
    "dp0010027": {
        "type": "integer",
        "description": "DPSF1. Sex and age - Male population 30 to 34 years",
    },
    "dp0010028": {
        "type": "integer",
        "description": "DPSF1. Sex and age - Male population 35 to 39 years",
    },
    "dp0010029": {
        "type": "integer",
        "description": "DPSF1. Sex and age - Male population 40 to 44 years",
    },
    "dp0010030": {
        "type": "integer",
        "description": "DPSF1. Sex and age - Male population 45 to 49 years",
    },
    "dp0010031": {
        "type": "integer",
        "description": "DPSF1. Sex and age - Male population 50 to 54 years",
    },
    "dp0010032": {
        "type": "integer",
        "description": "DPSF1. Sex and age - Male population 55 to 59 years",
    },
    "dp0010033": {
        "type": "integer",
        "description": "DPSF1. Sex and age - Male population 60 to 64 years",
    },
    "dp0010034": {
        "type": "integer",
        "description": "DPSF1. Sex and age - Male population 65 to 69 years",
    },
    "dp0010035": {
        "type": "integer",
        "description": "DPSF1. Sex and age - Male population 70 to 74 years",
    },
    "dp0010036": {
        "type": "integer",
        "description": "DPSF1. Sex and age - Male population 75 to 79 years",
    },
    "dp0010037": {
        "type": "integer",
        "description": "DPSF1. Sex and age - Male population 80 to 84 years",
    },
    "dp0010038": {
        "type": "integer",
        "description": "DPSF1. Sex and age - Male population 85 years and over",
    },
    "dp0010039": {
        "type": "integer",
        "description": "DPSF1. Sex and age - Female population total",
    },
    "dp0010040": {
        "type": "integer",
        "description": "DPSF1. Sex and age - Female population under 5 years",
    },
    "dp0010041": {
        "type": "integer",
        "description": "DPSF1. Sex and age - Female population 5 to 9 years",
    },
    "dp0010042": {
        "type": "integer",
        "description": "DPSF1. Sex and age - Female population 10 to 14 years",
    },
    "dp0010043": {
        "type": "integer",
        "description": "DPSF1. Sex and age - Female population 15 to 19 years",
    },
    "dp0010044": {
        "type": "integer",
        "description": "DPSF1. Sex and age - Female population 20 to 24 years",
    },
    "dp0010045": {
        "type": "integer",
        "description": "DPSF1. Sex and age - Female population 25 to 29 years",
    },
    "dp0010046": {
        "type": "integer",
        "description": "DPSF1. Sex and age - Female population 30 to 34 years",
    },
    "dp0010047": {
        "type": "integer",
        "description": "DPSF1. Sex and age - Female population 35 to 39 years",
    },
    "dp0010048": {
        "type": "integer",
        "description": "DPSF1. Sex and age - Female population 40 to 44 years",
    },
    "dp0010049": {
        "type": "integer",
        "description": "DPSF1. Sex and age - Female population 45 to 49 years",
    },
    "dp0010050": {
        "type": "integer",
        "description": "DPSF1. Sex and age - Female population 50 to 54 years",
    },
    "dp0010051": {
        "type": "integer",
        "description": "DPSF1. Sex and age - Female population 55 to 59 years",
    },
    "dp0010052": {
        "type": "integer",
        "description": "DPSF1. Sex and age - Female population 60 to 64 years",
    },
    "dp0010053": {
        "type": "integer",
        "description": "DPSF1. Sex and age - Female population 65 to 69 years",
    },
    "dp0010054": {
        "type": "integer",
        "description": "DPSF1. Sex and age - Female population 70 to 74 years",
    },
    "dp0010055": {
        "type": "integer",
        "description": "DPSF1. Sex and age - Female population 75 to 79 years",
    },
    "dp0010056": {
        "type": "integer",
        "description": "DPSF1. Sex and age - Female population 80 to 84 years",
    },
    "dp0010057": {
        "type": "integer",
        "description": "DPSF1. Sex and age - Female population 85 years and over",
    },
    # DPSF2. Median age by sex - Universe: Total population (1 expressed decimal)
    "dp0020001": {
        "type": "number",
        "description": "DPSF2. Median age by sex - Both sexes",
    },
    "dp0020002": {"type": "number", "description": "DPSF2. Median age by sex - Male"},
    "dp0020003": {"type": "number", "description": "DPSF2. Median age by sex - Female"},
    # DPSF3. Sex for the population 16 years and over - Universe: Population 16 years and over
    "dp0030001": {
        "type": "integer",
        "description": "DPSF3. Sex for population 16 years and over - Total",
    },
    "dp0030002": {
        "type": "integer",
        "description": "DPSF3. Sex for population 16 years and over - Male",
    },
    "dp0030003": {
        "type": "integer",
        "description": "DPSF3. Sex for population 16 years and over - Female",
    },
    # DPSF4. Sex for the population 18 years and over - Universe: Population 18 years and over
    "dp0040001": {
        "type": "integer",
        "description": "DPSF4. Sex for population 18 years and over - Total",
    },
    "dp0040002": {
        "type": "integer",
        "description": "DPSF4. Sex for population 18 years and over - Male",
    },
    "dp0040003": {
        "type": "integer",
        "description": "DPSF4. Sex for population 18 years and over - Female",
    },
    # DPSF5. Sex for the population 21 years and over - Universe: Population 21 years and over
    "dp0050001": {
        "type": "integer",
        "description": "DPSF5. Sex for population 21 years and over - Total",
    },
    "dp0050002": {
        "type": "integer",
        "description": "DPSF5. Sex for population 21 years and over - Male",
    },
    "dp0050003": {
        "type": "integer",
        "description": "DPSF5. Sex for population 21 years and over - Female",
    },
    # DPSF6. Sex for the population 62 years and over - Universe: Population 62 years and over
    "dp0060001": {
        "type": "integer",
        "description": "DPSF6. Sex for population 62 years and over - Total",
    },
    "dp0060002": {
        "type": "integer",
        "description": "DPSF6. Sex for population 62 years and over - Male",
    },
    "dp0060003": {
        "type": "integer",
        "description": "DPSF6. Sex for population 62 years and over - Female",
    },
    # DPSF7. Sex for the population 65 years and over - Universe: Population 65 years and over
    "dp0070001": {
        "type": "integer",
        "description": "DPSF7. Sex for population 65 years and over - Total",
    },
    "dp0070002": {
        "type": "integer",
        "description": "DPSF7. Sex for population 65 years and over - Male",
    },
    "dp0070003": {
        "type": "integer",
        "description": "DPSF7. Sex for population 65 years and over - Female",
    },
    # DPSF8. Race - Universe: Total population
    "dp0080001": {"type": "integer", "description": "DPSF8. Race - Total population"},
    "dp0080002": {
        "type": "integer",
        "description": "DPSF8. Race - Population of one race",
    },
    "dp0080003": {"type": "integer", "description": "DPSF8. Race - White"},
    "dp0080004": {
        "type": "integer",
        "description": "DPSF8. Race - Black or African American",
    },
    "dp0080005": {
        "type": "integer",
        "description": "DPSF8. Race - American Indian and Alaska Native",
    },
    "dp0080006": {"type": "integer", "description": "DPSF8. Race - Asian total"},
    "dp0080007": {"type": "integer", "description": "DPSF8. Race - Asian Indian"},
    "dp0080008": {"type": "integer", "description": "DPSF8. Race - Chinese"},
    "dp0080009": {"type": "integer", "description": "DPSF8. Race - Filipino"},
    "dp0080010": {"type": "integer", "description": "DPSF8. Race - Japanese"},
    "dp0080011": {"type": "integer", "description": "DPSF8. Race - Korean"},
    "dp0080012": {"type": "integer", "description": "DPSF8. Race - Vietnamese"},
    "dp0080013": {"type": "integer", "description": "DPSF8. Race - Other Asian"},
    "dp0080014": {
        "type": "integer",
        "description": "DPSF8. Race - Native Hawaiian and Other Pacific Islander total",
    },
    "dp0080015": {"type": "integer", "description": "DPSF8. Race - Native Hawaiian"},
    "dp0080016": {
        "type": "integer",
        "description": "DPSF8. Race - Guamanian or Chamorro",
    },
    "dp0080017": {"type": "integer", "description": "DPSF8. Race - Samoan"},
    "dp0080018": {
        "type": "integer",
        "description": "DPSF8. Race - Other Pacific Islander",
    },
    "dp0080019": {"type": "integer", "description": "DPSF8. Race - Some Other Race"},
    "dp0080020": {
        "type": "integer",
        "description": "DPSF8. Race - Population of Two or More Races",
    },
    "dp0080021": {
        "type": "integer",
        "description": "DPSF8. Race - White; American Indian and Alaska Native",
    },
    "dp0080022": {"type": "integer", "description": "DPSF8. Race - White; Asian"},
    "dp0080023": {
        "type": "integer",
        "description": "DPSF8. Race - White; Black or African American",
    },
    "dp0080024": {
        "type": "integer",
        "description": "DPSF8. Race - White; Some Other Race",
    },
    # DPSF9. Race (total races tallied) - Universe: Total races tallied
    "dp0090001": {
        "type": "integer",
        "description": (
            "DPSF9. Race (total races tallied) - White alone or in combination with one or more other races"
        ),
    },
    "dp0090002": {
        "type": "integer",
        "description": (
            "DPSF9. Race (total races tallied) - Black or African American alone or in combination with one or more other races"
        ),
    },
    "dp0090003": {
        "type": "integer",
        "description": (
            "DPSF9. Race (total races tallied) - American Indian and Alaska Native alone or in combination with one or more other races"
        ),
    },
    "dp0090004": {
        "type": "integer",
        "description": (
            "DPSF9. Race (total races tallied) - Asian alone or in combination with one or more other races"
        ),
    },
    "dp0090005": {
        "type": "integer",
        "description": (
            "DPSF9. Race (total races tallied) - Native Hawaiian and Other Pacific Islander alone or in combination with one or more other races"
        ),
    },
    "dp0090006": {
        "type": "integer",
        "description": (
            "DPSF9. Race (total races tallied) - Some Other Race alone or in combination with one or more other races"
        ),
    },
    # DPSF10. Hispanic or Latino by specific origin - Universe: Total population
    "dp0100001": {
        "type": "integer",
        "description": (
            "DPSF10. Hispanic or Latino by specific origin - Total population"
        ),
    },
    "dp0100002": {
        "type": "integer",
        "description": (
            "DPSF10. Hispanic or Latino by specific origin - Hispanic or Latino (of any race)"
        ),
    },
    "dp0100003": {
        "type": "integer",
        "description": "DPSF10. Hispanic or Latino by specific origin - Mexican",
    },
    "dp0100004": {
        "type": "integer",
        "description": "DPSF10. Hispanic or Latino by specific origin - Puerto Rican",
    },
    "dp0100005": {
        "type": "integer",
        "description": "DPSF10. Hispanic or Latino by specific origin - Cuban",
    },
    "dp0100006": {
        "type": "integer",
        "description": (
            "DPSF10. Hispanic or Latino by specific origin - Other Hispanic or Latino"
        ),
    },
    "dp0100007": {
        "type": "integer",
        "description": (
            "DPSF10. Hispanic or Latino by specific origin - Not Hispanic or Latino"
        ),
    },
    # DPSF11. Hispanic or Latino and race - Universe: Total population
    "dp0110001": {
        "type": "integer",
        "description": "DPSF11. Hispanic or Latino and race - Total population",
    },
    "dp0110002": {
        "type": "integer",
        "description": "DPSF11. Hispanic or Latino and race - Hispanic or Latino total",
    },
    "dp0110003": {
        "type": "integer",
        "description": (
            "DPSF11. Hispanic or Latino and race - Hispanic or Latino: White alone"
        ),
    },
    "dp0110004": {
        "type": "integer",
        "description": (
            "DPSF11. Hispanic or Latino and race - Hispanic or Latino: Black or African American alone"
        ),
    },
    "dp0110005": {
        "type": "integer",
        "description": (
            "DPSF11. Hispanic or Latino and race - Hispanic or Latino: American Indian and Alaska Native alone"
        ),
    },
    "dp0110006": {
        "type": "integer",
        "description": (
            "DPSF11. Hispanic or Latino and race - Hispanic or Latino: Asian alone"
        ),
    },
    "dp0110007": {
        "type": "integer",
        "description": (
            "DPSF11. Hispanic or Latino and race - Hispanic or Latino: Native Hawaiian and Other Pacific Islander alone"
        ),
    },
    "dp0110008": {
        "type": "integer",
        "description": (
            "DPSF11. Hispanic or Latino and race - Hispanic or Latino: Some Other Race alone"
        ),
    },
    "dp0110009": {
        "type": "integer",
        "description": (
            "DPSF11. Hispanic or Latino and race - Hispanic or Latino: Two or More Races"
        ),
    },
    "dp0110010": {
        "type": "integer",
        "description": (
            "DPSF11. Hispanic or Latino and race - Not Hispanic or Latino total"
        ),
    },
    "dp0110011": {
        "type": "integer",
        "description": (
            "DPSF11. Hispanic or Latino and race - Not Hispanic or Latino: White alone"
        ),
    },
    "dp0110012": {
        "type": "integer",
        "description": (
            "DPSF11. Hispanic or Latino and race - Not Hispanic or Latino: Black or African American alone"
        ),
    },
    "dp0110013": {
        "type": "integer",
        "description": (
            "DPSF11. Hispanic or Latino and race - Not Hispanic or Latino: American Indian and Alaska Native alone"
        ),
    },
    "dp0110014": {
        "type": "integer",
        "description": (
            "DPSF11. Hispanic or Latino and race - Not Hispanic or Latino: Asian alone"
        ),
    },
    "dp0110015": {
        "type": "integer",
        "description": (
            "DPSF11. Hispanic or Latino and race - Not Hispanic or Latino: Native Hawaiian and Other Pacific Islander alone"
        ),
    },
    "dp0110016": {
        "type": "integer",
        "description": (
            "DPSF11. Hispanic or Latino and race - Not Hispanic or Latino: Some Other Race alone"
        ),
    },
    "dp0110017": {
        "type": "integer",
        "description": (
            "DPSF11. Hispanic or Latino and race - Not Hispanic or Latino: Two or More Races"
        ),
    },
    # DPSF12. Relationship - Universe: Total population
    "dp0120001": {
        "type": "integer",
        "description": "DPSF12. Relationship - Total population",
    },
    "dp0120002": {
        "type": "integer",
        "description": "DPSF12. Relationship - In households",
    },
    "dp0120003": {
        "type": "integer",
        "description": "DPSF12. Relationship - Householder",
    },
    "dp0120004": {"type": "integer", "description": "DPSF12. Relationship - Spouse"},
    "dp0120005": {"type": "integer", "description": "DPSF12. Relationship - Child"},
    "dp0120006": {
        "type": "integer",
        "description": "DPSF12. Relationship - Own child under 18 years",
    },
    "dp0120007": {
        "type": "integer",
        "description": "DPSF12. Relationship - Other relatives",
    },
    "dp0120008": {
        "type": "integer",
        "description": "DPSF12. Relationship - Other relatives under 18 years",
    },
    "dp0120009": {
        "type": "integer",
        "description": "DPSF12. Relationship - Other relatives 65 years and over",
    },
    "dp0120010": {
        "type": "integer",
        "description": "DPSF12. Relationship - Nonrelatives",
    },
    "dp0120011": {
        "type": "integer",
        "description": "DPSF12. Relationship - Nonrelatives under 18 years",
    },
    "dp0120012": {
        "type": "integer",
        "description": "DPSF12. Relationship - Nonrelatives 65 years and over",
    },
    "dp0120013": {
        "type": "integer",
        "description": "DPSF12. Relationship - Unmarried partner",
    },
    "dp0120014": {
        "type": "integer",
        "description": "DPSF12. Relationship - In group quarters",
    },
    "dp0120015": {
        "type": "integer",
        "description": "DPSF12. Relationship - Institutionalized population",
    },
    "dp0120016": {
        "type": "integer",
        "description": "DPSF12. Relationship - Institutionalized population: Male",
    },
    "dp0120017": {
        "type": "integer",
        "description": "DPSF12. Relationship - Institutionalized population: Female",
    },
    "dp0120018": {
        "type": "integer",
        "description": "DPSF12. Relationship - Noninstitutionalized population",
    },
    "dp0120019": {
        "type": "integer",
        "description": "DPSF12. Relationship - Noninstitutionalized population: Male",
    },
    "dp0120020": {
        "type": "integer",
        "description": "DPSF12. Relationship - Noninstitutionalized population: Female",
    },
    # DPSF13. Households by type - Universe: Households
    "dp0130001": {
        "type": "integer",
        "description": "DPSF13. Households by type - Total households",
    },
    "dp0130002": {
        "type": "integer",
        "description": "DPSF13. Households by type - Family households (families)",
    },
    "dp0130003": {
        "type": "integer",
        "description": (
            "DPSF13. Households by type - Family households with own children under 18 years"
        ),
    },
    "dp0130004": {
        "type": "integer",
        "description": "DPSF13. Households by type - Husband-wife family",
    },
    "dp0130005": {
        "type": "integer",
        "description": (
            "DPSF13. Households by type - Husband-wife family with own children under 18 years"
        ),
    },
    "dp0130006": {
        "type": "integer",
        "description": "DPSF13. Households by type - Male householder, no wife present",
    },
    "dp0130007": {
        "type": "integer",
        "description": (
            "DPSF13. Households by type - Male householder, no wife present, with own children under 18 years"
        ),
    },
    "dp0130008": {
        "type": "integer",
        "description": (
            "DPSF13. Households by type - Female householder, no husband present"
        ),
    },
    "dp0130009": {
        "type": "integer",
        "description": (
            "DPSF13. Households by type - Female householder, no husband present, with own children under 18 years"
        ),
    },
    "dp0130010": {
        "type": "integer",
        "description": "DPSF13. Households by type - Nonfamily households",
    },
    "dp0130011": {
        "type": "integer",
        "description": "DPSF13. Households by type - Householder living alone",
    },
    "dp0130012": {
        "type": "integer",
        "description": "DPSF13. Households by type - Householder living alone: Male",
    },
    "dp0130013": {
        "type": "integer",
        "description": (
            "DPSF13. Households by type - Householder living alone: Male 65 years and over"
        ),
    },
    "dp0130014": {
        "type": "integer",
        "description": "DPSF13. Households by type - Householder living alone: Female",
    },
    "dp0130015": {
        "type": "integer",
        "description": (
            "DPSF13. Households by type - Householder living alone: Female 65 years and over"
        ),
    },
    # DPSF14. Households with individuals under 18 years - Universe: Households with individuals under 18 years
    "dp0140001": {
        "type": "integer",
        "description": "DPSF14. Households with individuals under 18 years - Total",
    },
    # DPSF15. Households with individuals 65 years and over - Universe: Households with individuals 65 years and over
    "dp0150001": {
        "type": "integer",
        "description": "DPSF15. Households with individuals 65 years and over - Total",
    },
    # DPSF16. Average household size - Universe: Households (2 expressed decimals)
    "dp0160001": {
        "type": "number",
        "description": "DPSF16. Average household size - Average household size",
    },
    # DPSF17. Average family size - Universe: Families (2 expressed decimals)
    "dp0170001": {
        "type": "number",
        "description": "DPSF17. Average family size - Average family size",
    },
    # DPSF18. Housing occupancy - Universe: Total housing units
    "dp0180001": {
        "type": "integer",
        "description": "DPSF18. Housing occupancy - Total housing units",
    },
    "dp0180002": {
        "type": "integer",
        "description": "DPSF18. Housing occupancy - Occupied housing units",
    },
    "dp0180003": {
        "type": "integer",
        "description": "DPSF18. Housing occupancy - Vacant housing units",
    },
    "dp0180004": {
        "type": "integer",
        "description": "DPSF18. Housing occupancy - Vacant housing units for rent",
    },
    "dp0180005": {
        "type": "integer",
        "description": (
            "DPSF18. Housing occupancy - Vacant housing units rented, not occupied"
        ),
    },
    "dp0180006": {
        "type": "integer",
        "description": "DPSF18. Housing occupancy - Vacant housing units for sale only",
    },
    "dp0180007": {
        "type": "integer",
        "description": (
            "DPSF18. Housing occupancy - Vacant housing units sold, not occupied"
        ),
    },
    "dp0180008": {
        "type": "integer",
        "description": (
            "DPSF18. Housing occupancy - Vacant housing units for seasonal, recreational, or occasional use"
        ),
    },
    "dp0180009": {
        "type": "integer",
        "description": "DPSF18. Housing occupancy - All other vacant housing units",
    },
    # DPSF19. Homeowner vacancy rate - Universe: Owner-occupied, vacant for sale only, and vacant sold but not occupied housing units (1 expressed decimal)
    "dp0190001": {
        "type": "number",
        "description": (
            "DPSF19. Homeowner vacancy rate - Homeowner vacancy rate (percent)"
        ),
    },
    # DPSF20. Rental vacancy rate - Universe: Renter-occupied, vacant for rent, and vacant rented but not occupied housing units (1 expressed decimal)
    "dp0200001": {
        "type": "number",
        "description": "DPSF20. Rental vacancy rate - Rental vacancy rate (percent)",
    },
    # DPSF21. Housing tenure - Universe: Occupied housing units
    "dp0210001": {
        "type": "integer",
        "description": "DPSF21. Housing tenure - Total occupied housing units",
    },
    "dp0210002": {
        "type": "integer",
        "description": "DPSF21. Housing tenure - Owner-occupied housing units",
    },
    "dp0210003": {
        "type": "integer",
        "description": "DPSF21. Housing tenure - Renter-occupied housing units",
    },
    # DPSF22. Population in occupied housing units by tenure - Universe: Population in occupied housing units
    "dp0220001": {
        "type": "integer",
        "description": (
            "DPSF22. Population in occupied housing units by tenure - Owner-occupied housing units"
        ),
    },
    "dp0220002": {
        "type": "integer",
        "description": (
            "DPSF22. Population in occupied housing units by tenure - Renter-occupied housing units"
        ),
    },
    # DPSF23. Average household size of occupied housing units by tenure - Universe: Occupied housing units (2 expressed decimals)
    "dp0230001": {
        "type": "number",
        "description": "DPSF23. Average household size by tenure - Owner occupied",
    },
    "dp0230002": {
        "type": "number",
        "description": "DPSF23. Average household size by tenure - Renter occupied",
    },
    "duct_burners": {
        "type": "boolean",
        "description": (
            "Indicates whether the unit has duct-burners for supplementary firing of the turbine exhaust gas"
        ),
    },
    "earnings_type": {
        "type": "string",
        "description": "Label describing types of earnings.",
    },
    "efficiency_100pct_load": {
        "type": "number",
        "description": (
            "Boiler efficiency percentage when burning at 100 percent load to the nearest 0.1 percent."
        ),
    },
    "efficiency_50pct_load": {
        "type": "number",
        "description": (
            "Boiler efficiency percentage when burning at 50 percent load to the nearest 0.1 percent."
        ),
    },
    "eia_code": {
        "type": "integer",
        "description": (
            "EIA utility or balancing area authority ID associated with this FERC Form "
            "714 respondent. Note that many utilities are also balancing authorities "
            "and in many cases EIA uses the same integer ID to identify a utility in "
            "its role as a balancing authority AND as a utility, but there is no "
            "requirement that these IDs be the same, and in a number of cases they are "
            "different."
        ),
    },
    "electricity_market_module_region_eiaaeo": {
        "type": "string",
        "description": "AEO projection region.",
        "constraints": {"enum": ELECTRICITY_MARKET_MODULE_REGIONS},
    },
    "emission_control_id_eia": {
        "type": "string",
        "description": (
            "The emission control ID used to collect SO2, NOx, particulate, "
            "and mercury emissions data. This column should be used in conjunction "
            "with emissions_control_type as it's not guaranteed to be unique."
        ),
    },
    "emission_control_id_pudl": {
        "type": "number",
        "description": (
            "A PUDL-generated ID used to distinguish emission control units in the same report year and plant id. This ID should not be used to track units over time or between plants."
        ),
    },
    "emission_control_id_type": {
        "type": "string",
        "description": (
            "The type of emissions control id: SO2, NOx, particulate, or mercury."
        ),
    },
    "emission_control_equipment_cost": {
        "type": "number",
        "description": (
            "The total cost to install a piece of emission control equipment."
        ),
        "unit": "USD",
    },
    "emission_control_equipment_type_code": {
        "type": "string",
        "description": (
            "Short code indicating the type of emission control equipment installed."
        ),
    },
    "emission_control_operating_date": {
        "type": "date",
        "description": (
            "The date a piece of emissions control equipment began operating. Derived from month and year columns in the raw data."
        ),
    },
    "emission_control_retirement_date": {
        "type": "date",
        "description": (
            "The expected or actual retirement date for a piece of emissions control equipment. Derived from month and year columns in the raw data."
        ),
    },
    "emissions_unit_id_epa": {
        "type": "string",
        "description": "Emissions (smokestack) unit monitored by EPA CEMS.",
    },
    "end_point": {
        "type": "string",
        "description": "The end point of a transmission line.",
    },
    "ending_balance": {
        "type": "number",
        "description": "Account balance at end of year.",
        "unit": "USD",
    },
    "energy_capacity_mwh": {
        "type": "number",
        "description": (
            "The total amount of energy which the system can supply power before recharging is necessary, in megawatt-hours."
        ),
        "unit": "MWh",
    },
    "energy_charges": {
        "type": "number",
        "description": "Energy charges (USD).",
        "unit": "USD",
    },
    "energy_disposition_type": {
        "type": "string",
        "description": (
            "Type of energy disposition reported in the core_ferc1__yearly_energy_dispositions_sched401. Dispositions include sales to customers, re-sales of energy, energy used internally, losses, etc."
        ),
        "constraints": {
            "enum": ENERGY_DISPOSITION_TYPES_FERC1.extend(
                # Add all possible correction records to enum
                [
                    "disposition_of_energy_correction",
                    "megawatt_hours_sold_sales_to_ultimate_consumers_correction",
                    "net_energy_generation_correction",
                    "net_energy_through_power_exchanges_correction",
                    "net_transmission_energy_for_others_electric_power_wheeling_correction",
                    "sources_of_energy_correction",
                ]
            )
        },
    },
    "energy_efficiency_annual_actual_peak_reduction_mw": {
        "type": "number",
        "description": (
            "The peak reduction incurred in a given reporting year by all participants "
            "in efficiency programs."
        ),
        "unit": "MW",
    },
    "energy_efficiency_annual_cost": {
        "type": "number",
        "description": (
            "The sum of actual direct costs, incentive payments, and indirect costs "
            "incurred in a given reporting year from energy efficiency programs."
        ),
        "unit": "USD",
    },
    "energy_efficiency_annual_effects_mwh": {
        "type": "number",
        "description": (
            "The change in energy use incurred in a given reporting year by "
            "all participants in energy efficiency programs."
        ),
        "unit": "MWh",
    },
    "energy_efficiency_annual_incentive_payment": {
        "type": "number",
        "description": (
            "The cost of incentive payments incurred in a given reporting year "
            "from energy efficiency programs. Incentives are the "
            "total financial value provided to a customer for program participation, "
            "whether cash payment, in-kind services (e.g. design work), or other "
            "benefits directly provided customer for their program participation."
        ),
        "unit": "USD",
    },
    "energy_efficiency_incremental_actual_peak_reduction_mw": {
        "type": "number",
        "description": (
            "The peak reduction incurred in a given reporting year by new "
            "participants in existing energy efficiency programs and all participants "
            "in new energy efficiency programs."
        ),
        "unit": "MW",
    },
    "energy_efficiency_incremental_effects_mwh": {
        "type": "number",
        "description": (
            "The change in energy use incurred in a given reporting year by "
            "new participants in existing energy efficiency programs and all "
            "participants in new energy efficiency programs."
        ),
        "unit": "MWh",
    },
    "energy_mwh": {
        "type": "number",
        "unit": "MWh",
        "description": "Sources and uses of energy in MWh.",
    },
    "energy_savings_estimates_independently_verified": {
        "type": "boolean",
        "description": (
            "Whether savings estimates are based on a forecast or the report of one or "
            "more independent evaluators."
        ),
    },
    "energy_savings_independently_verified": {
        "type": "boolean",
        "description": (
            "Whether reported energy savings were verified through an independent "
            "evaluation."
        ),
    },
    "energy_savings_mwh": {
        "type": "number",
        "description": (
            "The energy savings incurred in a given reporting year by participation in "
            "demand response programs."
        ),
        "unit": "MWh",
    },
    "energy_served_ami_mwh": {
        "type": "number",
        "description": (
            "Amount of energy served through AMI meters. AMI meters can transmit data "
            "in both directions, between the delivery entity and the customer."
        ),
        "unit": "MWh",
    },
    "generation_energy_source": {
        "type": "string",
        "description": "High level energy source used to produce electricity.",
        "constraints": {"enum": GENERATION_ENERGY_SOURCES_EIA930},
    },
    "energy_source_code": {
        "type": "string",
        "description": (
            "A 2-3 letter code indicating the energy source (e.g. fuel type) "
            "associated with the record."
        ),
        # Should this have an enum reference to the core_eia__codes_energy_sources table??
    },
    "energy_source_code_num": {
        "type": "string",
        "description": (
            "Name of the energy_source_code_N column that this energy source code was "
            "reported in for the generator referenced in the same record."
        ),
        "constraints": {
            "enum": sorted({f"energy_source_code_{n}" for n in range(1, 13)})
        },
    },
    "energy_source_1_transport_1": {
        "type": "string",
        "description": "Primary mode of transport for energy source 1.",
    },
    "energy_source_1_transport_2": {
        "type": "string",
        "description": "Secondary mode of transport for energy source 1.",
    },
    "energy_source_1_transport_3": {
        "type": "string",
        "description": "Tertiary mode of transport for energy source 1.",
    },
    "energy_source_2_transport_1": {
        "type": "string",
        "description": "Primary mode of transport for energy source 2.",
    },
    "energy_source_2_transport_2": {
        "type": "string",
        "description": "Secondary mode of transport for energy source 2.",
    },
    "energy_source_2_transport_3": {
        "type": "string",
        "description": "Tertiary mode of transport for energy source 2.",
    },
    "energy_source_code_1": {
        "type": "string",
        "description": (
            "The code representing the most predominant type of energy that fuels the generator."
        ),
    },
    "energy_source_code_1_plant_gen": {
        "type": "string",
        "description": (
            "Code representing the most predominant type of energy that fuels the record_id_eia_plant_gen's generator."
        ),
    },
    "energy_source_code_2": {
        "type": "string",
        "description": (
            "The code representing the second most predominant type of energy that fuels the generator"
        ),
    },
    "energy_source_code_3": {
        "type": "string",
        "description": (
            "The code representing the third most predominant type of energy that fuels the generator"
        ),
    },
    "energy_source_code_4": {
        "type": "string",
        "description": (
            "The code representing the fourth most predominant type of energy that fuels the generator"
        ),
    },
    "energy_source_code_5": {
        "type": "string",
        "description": (
            "The code representing the fifth most predominant type of energy that fuels the generator"
        ),
    },
    "energy_source_code_6": {
        "type": "string",
        "description": (
            "The code representing the sixth most predominant type of energy that fuels the generator"
        ),
    },
    "energy_source_type": {
        "type": "string",
        "description": (
            "Type of energy source reported in the core_ferc1__yearly_energy_sources_sched401 table. There are three groups of energy sources: generation, power exchanges and transmission."
        ),
        "constraints": {
            "enum": ENERGY_SOURCE_TYPES_FERC1.extend(
                # Add all possible correction records to enum
                [
                    "disposition_of_energy_correction",
                    "megawatt_hours_sold_sales_to_ultimate_consumers_correction",
                    "net_energy_generation_correction",
                    "net_energy_through_power_exchanges_correction",
                    "net_transmission_energy_for_others_electric_power_wheeling_correction",
                    "sources_of_energy_correction",
                ]
            )
        },
    },
    "energy_storage": {
        "type": "boolean",
        "description": "Indicates if the facility has energy storage capabilities.",
        # TODO: Is this really boolean? Or do we have non-null strings that mean False?
    },
    "energy_storage_capacity_mwh": {
        "type": "number",
        "description": "Energy storage capacity in MWh (e.g. for batteries).",
        "unit": "MWh",
    },
    "energy_use_type": {
        "type": "string",
        "description": (
            "Type of energy use, indicating the name of the series from AEO Table 2. Includes fuels, electricity, losses, and various subtotals; consult table documentation for aggregation guidelines."
        ),
        "constraints": {"enum": ENERGY_USE_TYPES_EIAAEO},
    },
    "energy_use_mmbtu": {
        "type": "number",
        "description": (
            "Energy use, in MMBtu; also referred to as energy consumption, energy demand, or delivered energy, depending on type."
        ),
        "unit": "MMBtu",
    },
    "energy_use_sector": {
        "type": "string",
        "description": (
            "Sector for energy use figures in AEO Table 2. Similar to customer class, but with some missing and some extra values."
        ),
        "constraints": {
<<<<<<< HEAD
            "enum": (
                set(CUSTOMER_CLASSES) - {"direct_connection"}
                | {"electric_power", "unspecified"}
            )
=======
            "enum": set(CUSTOMER_CLASSES) - {"direct_connection"}
            | {"electric_power", "unspecified", "industrial_hydrogen_production"}
>>>>>>> 76c1b00c
        },
    },
    "energy_used_for_pumping_mwh": {
        "type": "number",
        "description": "Energy used for pumping, in megawatt-hours.",
        "unit": "MWh",
    },
    "entity_type": {
        "type": "string",
        "description": "Entity type of principal owner.",
    },
    "estimated_or_actual_capacity_data": {
        "type": "string",
        "description": "Whether the reported capacity data is estimated or actual.",
        "constraints": {"enum": list(ESTIMATED_OR_ACTUAL.values())},
    },
    "estimated_or_actual_fuel_data": {
        "type": "string",
        "description": "Whether the reported fuel data is estimated or actual.",
        "constraints": {"enum": list(ESTIMATED_OR_ACTUAL.values())},
    },
    "estimated_or_actual_tech_data": {
        "type": "string",
        "description": "Whether the reported technology data is estimated or actual.",
        "constraints": {"enum": list(ESTIMATED_OR_ACTUAL.values())},
    },
    "excavation_tickets": {
        "type": "integer",
        "description": (
            "Number of Excavation Tickets received by the operator during the year, "
            "(i.e., receipt of information by the operator from the notification "
            "center)."
        ),
    },
    "exchange_energy_delivered_mwh": {
        "type": "number",
        "description": (
            "The amount of exchange energy delivered. Does not include power delivered "
            "as part of a tolling arrangement."
        ),
        "unit": "MWh",
    },
    "exchange_energy_received_mwh": {
        "type": "number",
        "description": (
            "The amount of exchange energy received. Does not include power received "
            "through tolling arrangements."
        ),
        "unit": "MWh",
    },
    "exhibit_21_version": {
        "type": "string",
        "description": "Version of exhibit 21 submitted (if applicable).",
        "constraints": {
            "pattern": r"^21\.*\d*$",
        },
    },
    "expense_type": {"type": "string", "description": "The type of expense."},
    "federal_land_leaks_repaired_or_scheduled": {
        "type": "integer",
        "description": (
            "Total number of leaks repaired, eliminated, or scheduled for repair on "
            "federal land during the reporting year."
        ),
    },
    "ferc1_generator_agg_id": {
        "type": "integer",
        "description": (
            "ID dynamically assigned by PUDL to EIA records with multiple "
            "matches to a single FERC ID in the FERC-EIA manual matching process. "
            "The ID is manually assigned and has not been updated since 2020, but "
            "only affects a couple hundred records total across all years."
        ),
    },
    "ferc1_generator_agg_id_plant_gen": {
        "type": "integer",
        "description": (
            "ID dynamically assigned by PUDL to EIA records with multiple "
            "matches to a single FERC ID in the FERC-EIA manual matching process. This "
            "ID is associated with the record_id_eia_plant_gen record. It depends on "
            "ferc1_generator_agg_id, which has not been updated since 2020, but only "
            "affects a couple hundred records total across all years."
        ),
    },
    "ferc_account": {
        "type": "string",
        "description": (
            "Actual FERC Account number (e.g. '359.1') if available, or a PUDL assigned ID when FERC accounts have been split or combined in reporting."
        ),
    },
    "ferc_account_description": {
        "type": "string",
        "description": "Description of the FERC account.",
    },
    "ferc_account_id": {
        "type": "string",
        "description": (
            "Account identifier from FERC's Uniform System of Accounts for Electric Plant. Includes higher level labeled categories."
        ),
    },
    "ferc_account_label": {
        "type": "string",
        "description": (
            "Long FERC account identifier derived from values reported in the XBRL taxonomies. May also refer to aggregations of individual FERC accounts."
        ),
    },
    "ferc_acct_name": {
        "type": "string",
        "description": (
            "Name of FERC account, derived from technology description and prime mover code."
        ),
        "constraints": {"enum": ["Hydraulic", "Nuclear", "Steam", "Other"]},
    },
    "ferc_acct_name_plant_gen": {
        "type": "string",
        "description": (
            "Name of FERC account, derived from technology description and prime mover code. This name is associated with the record_id_eia_plant_gen record."
        ),
        "constraints": {"enum": ["Hydraulic", "Nuclear", "Steam", "Other"]},
    },
    "ferc_cogen_docket_no": {
        "type": "string",
        "description": (
            "The docket number relating to the FERC cogenerator status. See FERC Form 556."
        ),
    },
    "ferc_cogen_status": {
        "type": "boolean",
        "description": (
            "Indicates whether the plant has FERC qualifying facility cogenerator status. See FERC Form 556."
        ),
        # TODO: Is this really boolean? Or do we have non-null strings that mean False?
    },
    "ferc_exempt_wholesale_generator": {
        "type": "boolean",
        "description": (
            "Indicates whether the plant has FERC qualifying facility exempt wholesale generator status"
        ),
        # TODO: Is this really boolean? Or do we have non-null strings that mean False?
    },
    "ferc_exempt_wholesale_generator_docket_no": {
        "type": "string",
        "description": (
            "The docket number relating to the FERC qualifying facility exempt wholesale generator status."
        ),
    },
    "ferc_license_id": {
        "type": "string",
        "description": "The FERC license ID of a project.",
    },
    "ferc_small_power_producer": {
        "type": "boolean",
        "description": (
            "Indicates whether the plant has FERC qualifying facility small power producer status. See FERC Form 556."
        ),
    },
    "ferc_small_power_producer_docket_no": {
        "type": "string",
        "description": (
            "The docket number relating to the FERC qualifying facility small power producer status. See FERC Form 556."
        ),
    },
    "ferc_qualifying_facility_docket_no": {
        "type": "string",
        "description": (
            "The docket number relating to the FERC qualifying facility cogenerator status. See FERC Form 556."
        ),
    },
    "ferc_qualifying_facility": {
        "type": "boolean",
        "description": (
            "Indicates whether or not a generator is a qualifying FERC cogeneration facility."
        ),
    },
    "fgd_control_flag": {
        "type": "boolean",
        "description": (
            "Indicates whether or not a plant has a flue gas desulfurization control unit."
        ),
    },
    "fgd_electricity_consumption_mwh": {
        "type": "number",
        "unit": "MWh",
        "description": (
            "Electric power consumed by the flue gas desulfurization unit (in MWh)."
        ),
    },
    "fgd_hours_in_service": {
        "type": "integer",
        "unit": "hours",
        "description": (
            "Number of hours the flue gas desulfurization equipment was in operation during the year."
        ),
    },
    "fgd_other_cost": {
        "description": (
            "Other actual installed costs for installation of a flue gas "
            "desulfurization unit or the anticipated other costs pertaining to the "
            "installation of a flue gas desulfurization unit."
        ),
        "type": "number",
        "unit": "USD",
    },
    "fgd_operating_date": {
        "description": (
            "The actual or projected in-service datetime of this flue gas desulfurization system"
        ),
        "type": "date",
    },
    "fgd_operational_status_code": {
        "type": "string",
        "description": "Operating status code for flue gas desulfurization equipment.",
    },
    "fgd_manufacturer": {
        "type": "string",
        "description": "Name of flue gas desulfurization equipment manufacturer.",
    },
    "fgd_manufacturer_code": {
        "type": "string",
        "description": (
            "Code corresponding to name of flue gas desulfurization equipment manufacturer."
        ),
    },
    "fgd_sorbent_consumption_1000_tons": {
        "type": "number",
        "unit": "1000_tons",
        "description": (
            "Quantity of flue gas desulfurization sorbent used, to the nearest 0.1 thousand tons."
        ),
    },
    "fgd_structure_cost": {
        "type": "number",
        "unit": "USD",
        "description": (
            "Actual installed costs for the existing systems or the anticipated costs of structures and equipment to bring a planned flue gas desulfurization system into commercial operation."
        ),
    },
    "fgd_trains_100pct": {
        "type": "number",
        "description": (
            "Total number of flue gas desulfurization unit scrubber trains operated at 100 percent load."
        ),
    },
    "fgd_trains_total": {
        "type": "number",
        "description": "Total number of flue gas desulfurization unit scrubber trains.",
    },
    "filename_sec10k": {
        "type": "string",
        "description": (
            "Unique portion of the filename associated with the SEC 10-K filing in the "
            "EDGAR database. The full source URL can be reconstructed by prepending "
            "https://www.sec.gov/Archives/edgar/data/ and adding the .txt file type "
            "extension."
        ),
    },
    "filing_correction_date": {
        "type": "date",
        "description": "Date when a correction filing was submitted.",
    },
    "filing_date": {
        "type": "date",
        "description": "Date on which the filing was submitted.",
    },
    "film_number": {
        "type": "string",
        "description": (
            "Document control number used in the SEC EDGAR database. The first four digits can be used to access scans of the document in the SEC's Virtual Private Reference Room."
        ),
    },
    "firing_rate_using_coal_tons_per_hour": {
        "type": "number",
        "unit": "tons_per_hour",
        "description": (
            "Design firing rate at maximum continuous steam flow for coal to the nearest 0.1 ton per hour."
        ),
    },
    "firing_rate_using_gas_mcf_per_hour": {
        "type": "number",
        "unit": "mcf_per_hour",
        "description": (
            "Design firing rate at maximum continuous steam flow for gas to the nearest 0.1 cubic feet per hour."
        ),
    },
    "firing_rate_using_oil_bbls_per_hour": {
        "type": "number",
        "unit": "bbls_per_hour",
        "description": (
            "Design firing rate at maximum continuous steam flow for pet coke to the nearest 0.1 barrels per hour."
        ),
    },
    "firing_rate_using_other_fuels": {
        "type": "number",  # TO DO: unit not in layout files, how to ID?
        "description": (
            "Design firing rate at maximum continuous steam flow for energy sources other than coal, petroleum, or natural gas."
        ),
    },
    "firing_type_1": {
        "type": "string",
        "description": (
            "EIA short code indicating the type of firing used by this boiler."
        ),
    },
    "firing_type_2": {
        "type": "string",
        "description": (
            "EIA short code indicating the type of firing used by this boiler."
        ),
    },
    "firing_type_3": {
        "type": "string",
        "description": (
            "EIA short code indicating the type of firing used by this boiler."
        ),
    },
    "fiscal_year_end": {
        "type": "string",
        "description": (
            "The end date of an SEC filing company's fiscal year, in MMDD format."
        ),
        # This REGEXP constraint was causing issues w/ SQLAlchemy / SQLite.
        # https://github.com/sqlalchemy/sqlalchemy/discussions/12498
        "constraints": {
            "pattern": (
                r"^(?:(?:0[1-9]|1[0-2])(?:0[1-9]|1\d|2\d|3[01])|(?:0[13-9]|1[0-2])(?:29|30)|(?:0[13578]|1[02])31)$"
            ),
        },
    },
    "flow_rate_method": {
        "description": (
            "Calculation method for flow rates (actual or method of estimation)"
        ),
        "type": "string",
    },
    "flue_gas_bypass_fgd": {
        "type": "boolean",
        "description": (
            "Indicates whether flue gas can bypass the flue gas desulfurization unit."
        ),
    },
    "flue_gas_entering_fgd_pct_of_total": {
        "type": "number",
        "description": (
            "Ratio of all flue gas that is entering the flue gas desulfurization unit."
        ),
    },
    "flue_gas_exit_rate_cubic_feet_per_minute": {
        "type": "number",
        "unit": "cfm",
        "description": "Actual flue gas exit rate, in cubic feet per minute.",
    },
    "flue_gas_exit_temperature_fahrenheit": {
        "type": "number",
        "unit": "F",
        "description": "Flue gas exit temperature, in degrees Fahrenheit.",
    },
    "flue_id_eia": {
        "type": "string",
        "description": (
            "The flue identification value reported to EIA. The flue is a duct, pipe, "
            "or opening that transports exhast gases through the stack. This field was "
            "reported in conjunction with stack_id_eia until 2013 when "
            "stack_flue_id_eia took their place."
        ),
    },
    "fluidized_bed_tech": {
        "type": "boolean",
        "description": "Indicates whether the generator uses fluidized bed technology",
    },
    "fly_ash_reinjection": {
        "type": "boolean",
        "description": (
            "Indicates whether the boiler is capable of re-injecting fly ash."
        ),
    },
    "forecast_year": {
        "type": "integer",
        "description": "Four-digit year that applies to a particular forecasted value.",
    },
    "form_revision_id": {
        "type": "string",
        "description": "PHMSA form revision identifier.",
    },
    "fraction_owned": {
        "type": "number",
        "description": (
            "Proportion of generator ownership attributable to this utility."
        ),
    },
    "fuel_agg": {
        "type": "string",
        "description": "Category of fuel aggregation in EIA bulk electricity data.",
    },
    "fuel_class": {
        "type": "string",
        "description": (
            f"Fuel types specific to EIA 861 distributed generation table: {FUEL_CLASSES}"
        ),
        # TODO: Needs a better name. EIA-861 distributed generation only.
        "constraints": {"enum": FUEL_CLASSES},
    },
    "fuel_consumed_for_electricity_mmbtu": {
        "type": "number",
        "description": (
            "Total consumption of fuel to produce electricity, in physical unit, year to date."
        ),
        "unit": "MMBtu",
    },
    "fuel_consumed_for_electricity_units": {
        "type": "number",
        "description": (
            "Consumption for electric generation of the fuel type in physical unit."
        ),
    },
    "fuel_consumed_mmbtu": {
        "type": "number",
        "description": (
            "Total consumption of fuel in physical unit, year to date. Note: this is the total quantity consumed for both electricity and, in the case of combined heat and power plants, process steam production."
        ),
        "unit": "MMBtu",
    },
    "fuel_consumed_total_cost": {
        "type": "number",
        "description": "Total cost of consumed fuel.",
        "unit": "USD",
    },
    "fuel_consumed_units": {
        "type": "number",
        "description": (
            "Consumption of the fuel type in physical unit. Note: this is the total quantity consumed for both electricity and, in the case of combined heat and power plants, process steam production."
        ),
    },
    "fuel_cost": {
        "type": "number",
        "description": "Total fuel cost for plant (in $USD).",
        "unit": "USD",
    },
    "fuel_cost_per_mmbtu_source": {
        "type": "string",
        "description": (
            "Indicates the source of the values in the fuel_cost_per_mmbtu "
            "column. The fuel cost either comes directly from the EIA forms "
            "(original), was filled in from the EIA's API using state-level averages "
            "(eiaapi), was filled in using a rolling average (rolling_avg) or "
            "When the records get aggregated together and contain multiple "
            "sources (mixed)."
        ),
        "constraints": {"enum": ["original", "eiaapi", "rolling_avg", "mixed"]},
    },
    "fuel_mmbtu": {
        "type": "number",
        "description": "Total heat content for plant (in MMBtu).",
        "unit": "MMBtu",
    },
    "fuel_cost_per_mmbtu": {
        "type": "number",
        "description": "Average fuel cost per mmBTU of heat content in nominal USD.",
        "unit": "USD_per_MMBtu",
    },
    "fuel_cost_per_mmbtu_eia": {
        "type": "number",
        "description": "Average fuel cost per mmBTU of heat content in nominal USD.",
        "unit": "USD_per_MMBtu",
    },
    "fuel_cost_per_mmbtu_ferc1": {
        "type": "number",
        "description": "Average fuel cost per mmBTU of heat content in nominal USD.",
        "unit": "USD_per_MMBtu",
    },
    "fuel_cost_per_mwh": {
        "type": "number",
        "description": (
            "Derived from MCOE, a unit level value. Average fuel cost per MWh of heat content in nominal USD."
        ),
        "unit": "USD_per_MWh",
    },
    "fuel_cost_per_mwh_eia": {
        "type": "number",
        "description": (
            "Derived from MCOE, a unit level value. Average fuel cost per MWh of heat content in nominal USD."
        ),
        "unit": "USD_per_MWh",
    },
    "fuel_cost_per_mwh_ferc1": {
        "type": "number",
        "description": (
            "Derived from MCOE, a unit level value. Average fuel cost per MWh of heat content in nominal USD."
        ),
        "unit": "USD_per_MWh",
    },
    "fuel_cost_per_unit_burned": {
        "type": "number",
        "description": (
            "Average cost of fuel consumed in the report year per reported fuel unit (USD)."
        ),
        "unit": "USD",
    },
    "fuel_cost_per_unit_delivered": {
        "type": "number",
        "description": (
            "Average cost of fuel delivered in the report year per reported fuel unit (USD)."
        ),
        "unit": "USD",
    },
    "fuel_cost_real_per_mmbtu_eiaaeo": {
        "type": "number",
        "description": (
            "Average fuel cost per mmBTU of heat content in real USD, "
            "standardized to the value of a USD in the year defined by "
            "``real_cost_basis_year``."
        ),
        "unit": "USD_per_MMBtu",
    },
    "fuel_derived_from": {
        "type": "string",
        "description": "Original fuel from which this refined fuel was derived.",
        "constraints": {
            "enum": sorted(
                set(
                    CODE_METADATA["core_eia__codes_energy_sources"]["df"][
                        "fuel_derived_from"
                    ]
                )
            )
        },
    },
    "fuel_group_code": {
        "type": "string",
        "description": "Fuel groups used in the Electric Power Monthly",
        "constraints": {
            "enum": ["petroleum", "other_gas", "petroleum_coke", "natural_gas", "coal"]
        },
    },
    "fuel_group_eia": {
        "type": "string",
        "description": (
            "High level fuel group defined in the 2021-2023 EIA Form 860 instructions, Table 28."
        ),
        "constraints": {
            "enum": sorted(
                set(
                    CODE_METADATA["core_eia__codes_energy_sources"]["df"][
                        "fuel_group_eia"
                    ]
                )
            )
        },
    },
    "fuel_mmbtu_per_unit": {
        "type": "number",
        "description": (
            "Heat content of the fuel in millions of Btus per physical unit."
        ),
        "unit": "MMBtu_per_unit",
    },
    "fuel_pct": {
        "type": "number",
        "description": "Percent of fuel",
    },
    "fuel_phase": {
        "type": "string",
        "description": "Physical phase of matter of the fuel.",
        "constraints": {
            "enum": sorted(
                set(
                    CODE_METADATA["core_eia__codes_energy_sources"]["df"][
                        "fuel_phase"
                    ].dropna()
                )
            )
        },
    },
    "fuel_received_mmbtu": {
        "type": "number",
        "description": (
            "Aggregated fuel receipts, in MMBtu, in EIA bulk electricity data."
        ),
        "unit": "MMBtu",
    },
    "fuel_received_units": {
        "type": "number",
        "description": "Quantity of fuel received in tons, barrel, or Mcf.",
    },
    "fuel_switch_energy_source_1": {
        "type": "string",
        "description": (
            "The codes representing the type of fuel that will be able to be used as a sole source of fuel for this unit."
        ),
    },
    "fuel_switch_energy_source_2": {
        "type": "string",
        "description": (
            "The codes representing the type of fuel that will be able to be used as a sole source of fuel for this unit."
        ),
    },
    "fuel_switch_energy_source_3": {
        "type": "string",
        "description": (
            "The codes representing the type of fuel that will be able to be used as a sole source of fuel for this unit."
        ),
    },
    "fuel_switch_energy_source_4": {
        "type": "string",
        "description": (
            "The codes representing the type of fuel that will be able to be used as a sole source of fuel for this unit."
        ),
    },
    "fuel_switch_energy_source_5": {
        "type": "string",
        "description": (
            "The codes representing the type of fuel that will be able to be used as a sole source of fuel for this unit."
        ),
    },
    "fuel_switch_energy_source_6": {
        "type": "string",
        "description": (
            "The codes representing the type of fuel that will be able to be used as a sole source of fuel for this unit."
        ),
    },
    "fuel_type": {
        "type": "string",
        "description": "Type of fuel.",
        # TODO disambiguate column name. This should be just FERC 1 tables, as the EIA
        # fuel types are now all energy_source_code
    },
    "fuel_type_eiaaeo": {
        "type": "string",
        "description": "Fuel type reported for AEO end-use sector generation data.",
        "constraints": {"enum": FUEL_TYPES_EIAAEO},
    },
    "fuel_type_code_agg": {
        "type": "string",
        "description": (
            "A partial aggregation of the reported fuel type codes into larger "
            "categories used by EIA in, for example, the Annual Energy Review (AER) or "
            "Monthly Energy Review (MER). Two or three letter alphanumeric."
        ),
    },
    "fuel_type_code_pudl": {
        "type": "string",
        "description": "Simplified fuel type code used in PUDL",
        "constraints": {
            "enum": sorted(
                set(
                    CODE_METADATA["core_eia__codes_energy_sources"][
                        "df"
                    ].fuel_type_code_pudl
                )
            )
        },
    },
    "fuel_type_code_pudl_eia": {
        "type": "string",
        "description": "Simplified fuel type code used in PUDL",
        "constraints": {
            "enum": sorted(
                set(
                    CODE_METADATA["core_eia__codes_energy_sources"][
                        "df"
                    ].fuel_type_code_pudl
                )
            )
        },
    },
    "fuel_type_code_pudl_ferc1": {
        "type": "string",
        "description": "Simplified fuel type code used in PUDL",
        "constraints": {
            "enum": sorted(
                set(
                    CODE_METADATA["core_eia__codes_energy_sources"][
                        "df"
                    ].fuel_type_code_pudl
                )
            )
        },
    },
    "fuel_type_count": {
        "type": "integer",
        "description": (
            "A count of how many different simple energy sources there are associated with a generator."
        ),
    },
    "fuel_units": {
        "type": "string",
        "description": "Reported unit of measure for fuel.",
        # Note: Different ENUM constraints are applied below on EIA vs. FERC1
    },
    "furnished_without_charge_mwh": {
        "type": "number",
        "description": (
            "The amount of electricity furnished by the electric utility without "
            "charge, such as to a municipality under a franchise agreement or for "
            "street and highway lighting."
        ),
        "unit": "MWh",
    },
    "gas_fraction_cost": {
        "type": "number",
        "description": "Natural gas cost as a percentage of overall fuel cost.",
    },
    "gas_fraction_mmbtu": {
        "type": "number",
        "description": (
            "Natural gas heat content as a percentage of overall fuel heat content (MMBtu)."
        ),
    },
    "generation_activity": {
        "type": "boolean",
        "description": (
            "Whether a utility utilized generation from company owned plant during the year."
        ),
    },
    "generator_id": {
        "type": "string",
        "description": (
            "Generator ID is usually numeric, but sometimes includes letters. Make "
            "sure you treat it as a string!"
        ),
    },
    "generator_id_plant_gen": {
        "type": "string",
        "description": (
            "Generator ID of the record_id_eia_plant_gen record. This is usually numeric, but sometimes includes letters. Make sure you treat it as a string!"
        ),
    },
    "generator_id_epa": {
        "type": "string",
        "description": "Generator ID used by the EPA.",
    },
    "generators_num_less_1_mw": {
        "type": "integer",
        "description": "Total number of generators less than 1 MW.",
    },
    "generators_number": {
        "type": "integer",
        "description": "Total number of generators",
    },
    "generator_operating_date": {
        "type": "date",
        "description": (
            "Date the generator began commercial operation. If harvested values are inconsistent, we default to using the most recently reported date."
        ),
    },
    "generator_operating_year": {
        "type": "integer",
        "description": "Year a generator went into service.",
    },
    "generator_operating_year_plant_gen": {
        "type": "integer",
        "description": (
            "The year an associated plant_gen's generator went into service."
        ),
    },
    "generator_retirement_date": {
        "type": "date",
        "description": "Date of the scheduled or effected retirement of the generator.",
    },
    "geo_agg": {
        "type": "string",
        "description": (
            "Category of geographic aggregation in EIA bulk electricity data."
        ),
    },
    "has_green_pricing": {
        "type": "boolean",
        "description": (
            "Whether a green pricing program was associated with this utility during the reporting year."
        ),
    },
    "green_pricing_revenue": {
        "type": "number",
        "description": (
            "The money derived from premium green pricing rate of the respondent's"
            "program."
        ),
        "unit": "USD",
    },
    "grid_voltage_1_kv": {
        "type": "number",
        "description": (
            "Plant's grid voltage at point of interconnection to transmission or distribution facilities"
        ),
        "unit": "kV",
    },
    "grid_voltage_2_kv": {
        "type": "number",
        "description": (
            "Plant's grid voltage at point of interconnection to transmission or distribution facilities"
        ),
        "unit": "kV",
    },
    "grid_voltage_3_kv": {
        "type": "number",
        "description": (
            "Plant's grid voltage at point of interconnection to transmission or distribution facilities"
        ),
        "unit": "kV",
    },
    "gross_generation_mwh": {
        "type": "number",
        "description": (
            "Gross electricity generation for the specified period in megawatt-hours (MWh)."
        ),
        "unit": "MWh",
    },
    "gross_load_mw": {
        "type": "number",
        "description": (
            "Average power in megawatts delivered during time interval measured."
        ),
        "unit": "MW",
    },
    "headquarters_city": {
        "type": "string",
        "description": "City where an operator's headquarters are located.",
    },
    "headquarters_county": {
        "type": "string",
        "description": "County where an operator's headquarters are located.",
    },
    "headquarters_state": {
        "type": "string",
        "description": "State where an operator's headquarters are located.",
    },
    "headquarters_street_address": {
        "type": "string",
        "description": "Street address for an operator's headquarters.",
    },
    "headquarters_zip": {
        "type": "string",
        "description": "Zipcode where an operator's headquarters are located.",
        "constraints": {
            "pattern": r"^\d{5}$",
        },
    },
    "heat_content_mmbtu": {
        "type": "number",
        "description": "The energy contained in fuel burned, measured in million BTU.",
        "unit": "MMBtu",
    },
    "hour_of_year": {
        "type": "integer",
        "description": (
            "Integer between 1 and 8670 representing the hour in a given year."
        ),
    },
    "unit_heat_rate_mmbtu_per_mwh": {
        "type": "number",
        "description": (
            "Fuel content per unit of electricity generated. Coming from MCOE calculation."
        ),
        "unit": "MMBtu_MWh",
    },
    "unit_heat_rate_mmbtu_per_mwh_eia": {
        "type": "number",
        "description": (
            "Fuel content per unit of electricity generated. Coming from MCOE calculation."
        ),
        "unit": "MMBtu_MWh",
    },
    "unit_heat_rate_mmbtu_per_mwh_ferc1": {
        "type": "number",
        "description": (
            "Fuel content per unit of electricity generated. Calculated from FERC reported fuel consumption and net generation."
        ),
        "unit": "MMBtu_MWh",
    },
    "heat_rate_mmbtu_per_mwh": {
        "type": "number",
        "description": "Fuel content per unit of electricity generated.",
        "unit": "MMBtu_MWh",
    },
    "heat_rate_penalty": {
        "type": "number",
        "description": (
            "Heat rate penalty for retrofitting. This column only has contents to retrofit technologies. It seems to be a rate between 0.35 and 0.09"
        ),
        "unit": "MMBtu_MWh",
    },
    "highest_distribution_voltage_kv": {
        "type": "number",
        "description": "The highest voltage that's part of the distribution system.",
        "unit": "kV",
    },
    "home_area_network": {
        "type": "integer",
        "description": (
            "Number of AMI meters with home area network (HAN) gateway enabled."
        ),
    },
    "hrsg": {
        "type": "boolean",
        "description": (
            "indicates if the boiler is a heat recovery steam generator (HRSG)."
        ),
    },
    "in_rate_base": {
        "type": "boolean",
        "description": (
            "Whether or not a record from the detailed FERC1 accounting tables should "
            "be considered allowable in a utility's rate base based on utility "
            "accounting standards. "
            "This flag was manually compiled by RMI utility accounting experts "
            "based on the xbrl_factoid and sometimes varies based on the utility_type, "
            "plant_status or plant_function."
        ),
    },
    "in_revenue_requirement": {
        "type": "boolean",
        "description": (
            "Whether or not a record from the detailed income statement data is typically "
            "included in a utility's revenue requirement. This flag was manually "
            "compiled by RMI utility accounting experts based on the xbrl_factoid and "
            "sometimes varies based on the utility_type or plant_function."
        ),
    },
    "inactive_accounts_included": {
        "type": "boolean",
        "description": (
            "Whether the respondent includes inactive accounts in its definition of "
            "customers used to determine SAIDI and SAIFI."
        ),
    },
    "include_generator": {
        "type": "boolean",
        "description": (
            "Every row in the aggregation table describes a single generator. Groups "
            "of rows with the same aggregation are combined using a capacity weighted "
            "average to produce an aggregate generation profile. A few generators "
            "are not included in that aggregation process. This column determines "
            "whether a generator is included."
        ),
    },
    "income_type": {
        "type": "string",
        "description": (
            "Type of income reported in core_ferc1__yearly_income_statements_sched114 table."
        ),
        "constraints": {
            "enum": INCOME_TYPES_FERC1.extend(
                # Add all possible correction records to enum
                [
                    "accretion_expense_correction",
                    "accretion_expense_subdimension_correction",
                    "allowance_for_borrowed_funds_used_during_construction_credit_correction",
                    "allowance_for_borrowed_funds_used_during_construction_credit_subdimension_correction",
                    "allowance_for_other_funds_used_during_construction_correction",
                    "allowance_for_other_funds_used_during_construction_subdimension_correction",
                    "amortization_and_depletion_of_utility_plant_correction",
                    "amortization_and_depletion_of_utility_plant_subdimension_correction",
                    "amortization_of_conversion_expenses_correction",
                    "amortization_of_conversion_expenses_subdimension_correction",
                    "amortization_of_debt_discount_and_expense_correction",
                    "amortization_of_debt_discount_and_expense_subdimension_correction",
                    "amortization_of_electric_plant_acquisition_adjustments_correction",
                    "amortization_of_electric_plant_acquisition_adjustments_subdimension_correction",
                    "amortization_of_gain_on_reacquired_debt_credit_correction",
                    "amortization_of_gain_on_reacquired_debt_credit_subdimension_correction",
                    "amortization_of_loss_on_reacquired_debt_correction",
                    "amortization_of_loss_on_reacquired_debt_subdimension_correction",
                    "amortization_of_premium_on_debt_credit_correction",
                    "amortization_of_premium_on_debt_credit_subdimension_correction",
                    "amortization_of_property_losses_unrecovered_plant_and_regulatory_study_costs_correction",
                    "amortization_of_property_losses_unrecovered_plant_and_regulatory_study_costs_subdimension_correction",
                    "costs_and_expenses_of_merchandising_jobbing_and_contract_work_correction",
                    "costs_and_expenses_of_merchandising_jobbing_and_contract_work_subdimension_correction",
                    "depreciation_expense_correction",
                    "depreciation_expense_for_asset_retirement_costs_correction",
                    "depreciation_expense_for_asset_retirement_costs_subdimension_correction",
                    "depreciation_expense_subdimension_correction",
                    "donations_correction",
                    "donations_subdimension_correction",
                    "equity_in_earnings_of_subsidiary_companies_correction",
                    "equity_in_earnings_of_subsidiary_companies_subdimension_correction",
                    "expenditures_for_certain_civic_political_and_related_activities_correction",
                    "expenditures_for_certain_civic_political_and_related_activities_subdimension_correction",
                    "expenses_of_nonutility_operations_correction",
                    "expenses_of_nonutility_operations_subdimension_correction",
                    "extraordinary_deductions_correction",
                    "extraordinary_deductions_subdimension_correction",
                    "extraordinary_income_correction",
                    "extraordinary_income_subdimension_correction",
                    "extraordinary_items_after_taxes_correction",
                    "extraordinary_items_after_taxes_subdimension_correction",
                    "gain_on_disposition_of_property_correction",
                    "gain_on_disposition_of_property_subdimension_correction",
                    "gains_from_disposition_of_allowances_correction",
                    "gains_from_disposition_of_allowances_subdimension_correction",
                    "gains_from_disposition_of_plant_correction",
                    "gains_from_disposition_of_plant_subdimension_correction",
                    "income_before_extraordinary_items_correction",
                    "income_before_extraordinary_items_subdimension_correction",
                    "income_taxes_extraordinary_items_correction",
                    "income_taxes_extraordinary_items_subdimension_correction",
                    "income_taxes_federal_correction",
                    "income_taxes_federal_subdimension_correction",
                    "income_taxes_operating_income_correction",
                    "income_taxes_operating_income_subdimension_correction",
                    "income_taxes_other_correction",
                    "income_taxes_other_subdimension_correction",
                    "income_taxes_utility_operating_income_other_correction",
                    "income_taxes_utility_operating_income_other_subdimension_correction",
                    "interest_and_dividend_income_correction",
                    "interest_and_dividend_income_subdimension_correction",
                    "interest_on_debt_to_associated_companies_correction",
                    "interest_on_debt_to_associated_companies_subdimension_correction",
                    "interest_on_long_term_debt_correction",
                    "interest_on_long_term_debt_subdimension_correction",
                    "investment_tax_credit_adjustments_correction",
                    "investment_tax_credit_adjustments_nonutility_operations_correction",
                    "investment_tax_credit_adjustments_nonutility_operations_subdimension_correction",
                    "investment_tax_credit_adjustments_subdimension_correction",
                    "investment_tax_credits_correction",
                    "investment_tax_credits_subdimension_correction",
                    "life_insurance_correction",
                    "life_insurance_subdimension_correction",
                    "loss_on_disposition_of_property_correction",
                    "loss_on_disposition_of_property_subdimension_correction",
                    "losses_from_disposition_of_allowances_correction",
                    "losses_from_disposition_of_allowances_subdimension_correction",
                    "losses_from_disposition_of_service_company_plant_correction",
                    "losses_from_disposition_of_service_company_plant_subdimension_correction",
                    "maintenance_expense_correction",
                    "maintenance_expense_subdimension_correction",
                    "miscellaneous_amortization_correction",
                    "miscellaneous_amortization_subdimension_correction",
                    "miscellaneous_nonoperating_income_correction",
                    "miscellaneous_nonoperating_income_subdimension_correction",
                    "net_extraordinary_items_correction",
                    "net_extraordinary_items_subdimension_correction",
                    "net_income_loss_correction",
                    "net_income_loss_subdimension_correction",
                    "net_interest_charges_correction",
                    "net_interest_charges_subdimension_correction",
                    "net_other_income_and_deductions_correction",
                    "net_other_income_and_deductions_subdimension_correction",
                    "net_utility_operating_income_correction",
                    "net_utility_operating_income_subdimension_correction",
                    "nonoperating_rental_income_correction",
                    "nonoperating_rental_income_subdimension_correction",
                    "operating_revenues_correction",
                    "operating_revenues_subdimension_correction",
                    "operation_expense_correction",
                    "operation_expense_subdimension_correction",
                    "other_deductions_correction",
                    "other_deductions_subdimension_correction",
                    "other_income_correction",
                    "other_income_deductions_correction",
                    "other_income_deductions_subdimension_correction",
                    "other_income_subdimension_correction",
                    "other_interest_expense_correction",
                    "other_interest_expense_subdimension_correction",
                    "penalties_correction",
                    "penalties_subdimension_correction",
                    "provision_for_deferred_income_taxes_credit_operating_income_correction",
                    "provision_for_deferred_income_taxes_credit_operating_income_subdimension_correction",
                    "provision_for_deferred_income_taxes_credit_other_income_and_deductions_correction",
                    "provision_for_deferred_income_taxes_credit_other_income_and_deductions_subdimension_correction",
                    "provision_for_deferred_income_taxes_other_income_and_deductions_correction",
                    "provision_for_deferred_income_taxes_other_income_and_deductions_subdimension_correction",
                    "provisions_for_deferred_income_taxes_utility_operating_income_correction",
                    "provisions_for_deferred_income_taxes_utility_operating_income_subdimension_correction",
                    "regulatory_credits_correction",
                    "regulatory_credits_subdimension_correction",
                    "regulatory_debits_correction",
                    "regulatory_debits_subdimension_correction",
                    "revenues_from_merchandising_jobbing_and_contract_work_correction",
                    "revenues_from_merchandising_jobbing_and_contract_work_subdimension_correction",
                    "revenues_from_nonutility_operations_correction",
                    "revenues_from_nonutility_operations_subdimension_correction",
                    "taxes_on_other_income_and_deductions_correction",
                    "taxes_on_other_income_and_deductions_subdimension_correction",
                    "taxes_other_than_income_taxes_other_income_and_deductions_correction",
                    "taxes_other_than_income_taxes_other_income_and_deductions_subdimension_correction",
                    "taxes_other_than_income_taxes_utility_operating_income_correction",
                    "taxes_other_than_income_taxes_utility_operating_income_subdimension_correction",
                    "utility_operating_expenses_correction",
                    "utility_operating_expenses_subdimension_correction",
                ]
            )
        },
    },
    "increase_in_other_regulatory_liabilities": {
        "type": "number",
        "description": (
            "The increase during the reporting period of other regulatory liabilities."
        ),
        "unit": "USD",
    },
    "incremental_energy_savings_mwh": {
        "type": "number",
        "description": (
            "energy savings in the given report year resulting from new participants "
            "in existing demand response programs and all participants in new demand "
            "response programs."
        ),
        "unit": "MWh",
    },
    "incremental_life_cycle_energy_savings_mwh": {
        "type": "number",
        "description": (
            "The estimated total changes in energy use for incremental programs and "
            "participants over the life of the programs. DSM programs have a useful "
            "life, and the net effects of these programs will diminish over time. "
            "Considers the useful life of energy efficiency technology by accounting "
            "for building demolition, equipment degradation, and program attrition."
        ),
        "unit": "MWh",
    },
    "incremental_life_cycle_peak_reduction_mw": {
        "type": "number",
        "description": (
            "The estimated total changes in peak load for incremental programs and "
            "participants over the life of the programs. DSM programs have a useful "
            "life, and the net effects of these programs will diminish over time. "
            "Considers the useful life of energy efficiency technology by accounting "
            "for building demolition, equipment degradation, and program attrition."
        ),
        "unit": "MW",
    },
    "incremental_peak_reduction_mw": {
        "type": "number",
        "description": (
            "The peak reduction incurred in a given reporting year by new "
            "participants in existing energy efficiency programs and all participants "
            "in new energy efficiency programs."
        ),
        "unit": "MW",
    },
    "industry_name_sic": {
        "type": "string",
        "description": "Text description of Standard Industrial Classification (SIC)",
    },
    "industry_group_sic": {
        "type": "string",
        "description": (
            "A higher level industry category defined within the Standard Industrial "
            "Classification (SIC) system."
        ),
    },
    "industry_id_sic": {
        "type": "string",
        "description": (
            "Four-digit Standard Industrial Classification (SIC) code identifying "
            "the company's primary industry. SIC codes have been replaced by NAICS "
            "codes in many applications, but are still used by the SEC. See e.g. "
            "https://www.osha.gov/data/sic-manual for code definitions."
        ),
        "constraints": {
            "pattern": r"^\d{4}$",
        },
    },
    "initial_filing_date": {
        "type": "date",
        "description": "Initial date when filing was originally submitted.",
    },
    "install_decade": {
        "type": "string",
        "description": "The decade the distribution pipeline was installed.",
        "constraints": {"pattern": INSTALL_DECADE_PATTERN_PHMSAGAS},
    },
    "installation_year": {
        "type": "integer",
        "description": "Year the plant's most recently built unit was installed.",
    },
    "installation_year_eia": {
        "type": "integer",
        "description": "Year the plant's most recently built unit was installed.",
    },
    "installation_year_ferc1": {
        "type": "integer",
        "description": "Year the plant's most recently built unit was installed.",
    },
    "intake_distance_shore_feet": {
        "description": "Maximum distance from shore to intake",
        "type": "number",
        "unit": "ft",
    },
    "intake_distance_surface_feet": {
        "description": "Average distance below water surface to intake",
        "type": "number",
        "unit": "ft",
    },
    "intake_rate_100pct_gallons_per_minute": {
        "description": "Design cooling water flow rate at 100 percent load at in-take",
        "type": "number",
        "unit": "gpm",
    },
    "interchange_adjusted_mwh": {
        "type": "number",
        "description": (
            "Energy interchange between adjacent balancing authorities, adjusted by EIA to reflect non-physical commercial transfers through pseudo-ties and dynamic scheduling."
        ),
        "unit": "MWh",
    },
    "interchange_imputed_eia_mwh": {
        "type": "number",
        "description": (
            "Energy interchange between adjacent balancing authorities, with outliers and missing values imputed by EIA."
        ),
        "unit": "MWh",
    },
    "interchange_reported_mwh": {
        "type": "number",
        "description": (
            "Original reported energy interchange between adjacent balancing authorities."
        ),
        "unit": "MWh",
    },
    "interconnect_code_eia": {
        "type": "string",
        "description": "EIA interconnect code.",
        "constraints": {"enum": {"eastern", "western", "ercot"}},
    },
    "taxpayer_id_irs": {
        "type": "string",
        "description": "Taxpayer ID of the company with the IRS.",
        "constraints": {
            "pattern": r"^\d{2}-\d{7}$",
        },
    },
    "is_epacems_state": {
        "type": "boolean",
        "description": (
            "Indicates whether the associated state reports data within the EPA's "
            "Continuous Emissions Monitoring System."
        ),
    },
    "is_generation_only": {
        "type": "boolean",
        "description": (
            "Indicates whether the balancing authority is generation-only, meaning it does not serve retail customers and thus reports only net generation and interchange, but not demand."
        ),
    },
    "iso_rto_code": {
        "type": "string",
        "description": (
            "The code of the plant's ISO or RTO. NA if not reported in that year."
        ),
    },
    "kwh_per_customer": {"type": "number", "description": "kWh per customer."},
    "label": {
        "type": "string",
        "description": "Longer human-readable code using snake_case",
    },
    "latitude": {
        "type": "number",
        "description": "Latitude of the plant's location, in degrees.",
    },
    "leak_severity": {
        "type": "string",
        "description": (
            "Whether or not the leak described in this record are all leaks or hazardous leaks."
        ),
        "constraints": {"enum": ["all_leaks", "hazardous_leaks"]},
    },
    "leak_source": {
        "type": "string",
        "description": "The cause of the leaks.",
        "constraints": {"enum": LEAK_SOURCE_PHMSAGAS},
    },
    "levelized_cost_of_energy_per_mwh": {
        "type": "number",
        "description": (
            "Levelized cost of energy (LCOE) is a summary metric that combines the primary technology cost and performance parameters: capital expenditures, operations expenditures, and capacity factor."
        ),
        "unit": "USD_per_Mwh",
    },
    "liability_type": {
        "type": "string",
        "description": (
            "Type of liability being reported to the core_ferc1__yearly_balance_sheet_liabilities_sched110 table."
        ),
        "constraints": {
            "enum": LIABILITY_TYPES_FERC1.extend(
                # Add all possible correction records to enum
                [
                    "current_and_accrued_liabilities_correction",
                    "deferred_credits_correction",
                    "liabilities_and_other_credits_correction",
                    "long_term_debt_correction",
                    "other_noncurrent_liabilities_correction",
                    "proprietary_capital_correction",
                    "retained_earnings_correction",
                    "unappropriated_undistributed_subsidiary_earnings_correction",
                ]
            )
        },
    },
    "license_id_ferc1": {
        "type": "integer",
        "description": (
            "FERC issued operating license ID for the facility, if available. This value is extracted from the original plant name where possible."
        ),
    },
    "liquefied_natural_gas_storage": {
        "type": "boolean",
        "description": (
            "Indicates if the facility have the capability to store the natural gas in the form of liquefied natural gas."
        ),
        # TODO: Is this really boolean? Or do we have non-null strings that mean False?
    },
    "load_management_annual_actual_peak_reduction_mw": {
        "type": "number",
        "description": (
            "The peak reduction incurred in a given reporting year by all participants "
            "in load management programs."
        ),
        "unit": "MW",
    },
    "load_management_annual_cost": {
        "type": "number",
        "description": (
            "The sum of actual direct costs, incentive payments, and indirect costs "
            "incurred in a given reporting year from load management programs."
        ),
        "unit": "USD",
    },
    "load_management_annual_effects_mwh": {
        "type": "number",
        "description": (
            "The change in energy use incurred in a given reporting year by "
            "all participants in load management programs."
        ),
        "unit": "MWh",
    },
    "load_management_annual_incentive_payment": {
        "type": "number",
        "description": (
            "The cost of incentive payments incurred in a given reporting year "
            "from load management programs. Incentives are the "
            "total financial value provided to a customer for program participation, "
            "whether cash payment, in-kind services (e.g. design work), or other "
            "benefits directly provided customer for their program participation."
        ),
        "unit": "USD",
    },
    "load_management_annual_potential_peak_reduction_mw": {
        "type": "number",
        "description": (
            "The potential amount of peak reduction that could be incurred in a given "
            "reporting year by all participants in load management programs."
        ),
        "unit": "MW",
    },
    "load_management_incremental_actual_peak_reduction_mw": {
        "type": "number",
        "description": (
            "The peak reduction incurred in a given reporting year by new "
            "participants in existing load management programs and all participants "
            "in new load management programs."
        ),
        "unit": "MW",
    },
    "load_management_incremental_effects_mwh": {
        "type": "number",
        "description": (
            "The change in energy use incurred in a given reporting year by "
            "new participants in existing load management programs and all "
            "participants in new load management programs."
        ),
        "unit": "MWh",
    },
    "load_management_incremental_potential_peak_reduction_mw": {
        "type": "number",
        "description": (
            "The potential amount of peak reduction that could be incurred in a given "
            "reporting year by new participants in existing load management programs "
            "and all participants in new load management programs."
        ),
        "unit": "MW",
    },
    "longitude": {
        "type": "number",
        "description": "Longitude of the plant's location, in degrees.",
    },
    "mains_miles": {
        "type": "number",
        "description": "The miles of mains distribution pipeline.",
        "unit": "miles",
    },
    "mains": {
        "type": "number",
        "description": "The number of mains distribution pipeline.",
        "unit": "miles",
    },
    "main_size": {
        "type": "string",
        "description": (
            "Size range of mains. The size ranges have changed slightly over the years (ex: before 1984 they reported 0.5_in_or_less whereas after they reported 1_in_or_less)."
        ),
        "constraints": {"enum": MAIN_PIPE_SIZES_PHMSAGAS},
    },
    "main_other_material_detail": {
        "type": "string",
        "description": (
            "A free-form text field containing notes about the other material type. This column should only contain values in it for rows with other as the material type listed."
        ),
    },
    "major_program_changes": {
        "type": "boolean",
        "description": (
            "Whether there have been any major changes to the respondent's demand-side "
            "management programs (e.g., terminated programs, new information or "
            "financing programs, or a shift to programs with dual load building "
            "objectives and energy efficiency objectives), program tracking "
            "procedures, or reporting methods that affect the comparison of "
            "demand-side management data reported on this schedule to data from "
            "previous years."
        ),
    },
    "match_type": {
        "type": "string",
        "description": (
            "Indicates the source and validation of the match between EIA and FERC. Match types include matches was generated from the model, verified by the training data, overridden by the training data, etc."
        ),
    },
    "material": {
        "type": "string",
        "description": (
            "The material of the gas distribution pipe. The categories of material types have changed slightly over the years (ex: cast and wrought iron were broken up in two categories before 1984)."
        ),
        "constraints": {"enum": MATERIAL_TYPES_PHMSAGAS},
    },
    "max_charge_rate_mw": {
        "type": "number",
        "description": "Maximum charge rate in MW.",
        "unit": "MW",
    },
    "max_discharge_rate_mw": {
        "type": "number",
        "description": "Maximum discharge rate in MW.",
        "unit": "MW",
    },
    "max_fuel_mmbtu_per_unit": {
        "type": "number",
        "description": "Maximum heat content per physical unit of fuel in MMBtu.",
        "unit": "MMBtu",
    },
    "max_oil_heat_input": {
        "type": "number",
        "description": (
            "The maximum oil heat input (percent of MMBtus) expected for proposed unit when co-firing with natural gas"
        ),
        "unit": "% MMBtu",
    },
    "max_oil_output_mw": {
        "type": "number",
        "description": (
            "The maximum output (net MW) expected for proposed unit, when making the maximum use of oil and co-firing natural gas."
        ),
        "unit": "MW",
    },
    "max_steam_flow_1000_lbs_per_hour": {
        "type": "number",
        "unit": "1000_lbs_per_hour",
        "description": "Maximum continuous steam flow at 100 percent load.",
    },
    "mercury_content_ppm": {
        "type": "number",
        "description": (
            "Mercury content in parts per million (ppm) to the nearest 0.001 ppm."
        ),
        "unit": "ppm",
    },
    "mercury_control_existing_strategy_1": {
        "type": "string",
        "description": (
            "Existing strategy to comply with the most stringent mercury regulation."
        ),
    },
    "mercury_control_existing_strategy_2": {
        "type": "string",
        "description": (
            "Existing strategy to comply with the most stringent mercury regulation."
        ),
    },
    "mercury_control_existing_strategy_3": {
        "type": "string",
        "description": (
            "Existing strategy to comply with the most stringent mercury regulation."
        ),
    },
    "mercury_control_existing_strategy_4": {
        "type": "string",
        "description": (
            "Existing strategy to comply with the most stringent mercury regulation."
        ),
    },
    "mercury_control_existing_strategy_5": {
        "type": "string",
        "description": (
            "Existing strategy to comply with the most stringent mercury regulation."
        ),
    },
    "mercury_control_existing_strategy_6": {
        "type": "string",
        "description": (
            "Existing strategy to comply with the most stringent mercury regulation."
        ),
    },
    "mercury_control_id_eia": {
        "type": "string",
        "description": (
            "Mercury control identification number. This ID is not a unique identifier."
        ),
    },
    "mercury_control_proposed_strategy_1": {
        "type": "string",
        "description": (
            "Proposed strategy to comply with the most stringent mercury regulation."
        ),
    },
    "mercury_control_proposed_strategy_2": {
        "type": "string",
        "description": (
            "Proposed strategy to comply with the most stringent mercury regulation."
        ),
    },
    "mercury_control_proposed_strategy_3": {
        "type": "string",
        "description": (
            "Proposed strategy to comply with the most stringent mercury regulation."
        ),
    },
    "merge_address": {
        "type": "string",
        "description": "Address of new parent company.",
    },
    "merge_city": {
        "type": "string",
        "description": "City of new parent company.",
    },
    "merge_company": {
        "type": "string",
        "description": "Name of the company merged with or acquired.",
    },
    "merge_date": {"type": "date", "description": "Date of merger or acquisition."},
    "merge_state": {
        "type": "string",
        "description": (
            "Two letter US state abbreviations and three letter ISO-3166-1 country codes for international mines."
        ),
        # TODO: Add ENUM constraint.
    },
    "min_fuel_mmbtu_per_unit": {
        "type": "number",
        "description": "Minimum heat content per physical unit of fuel in MMBtu.",
        "unit": "MMBtu",
    },
    "mine_id_msha": {"type": "integer", "description": "MSHA issued mine identifier."},
    "mine_id_pudl": {
        "type": "integer",
        "description": "Dynamically assigned PUDL mine identifier.",
    },
    "mine_name": {"type": "string", "description": "Coal mine name."},
    "mine_state": {
        "type": "string",
        "description": "State where the coal mine is located. Two letter abbreviation.",
    },
    "mine_type_code": {
        "type": "string",
        "description": "Type of coal mine.",
    },
    "minimum_load_mw": {
        "type": "number",
        "description": (
            "The minimum load at which the generator can operate at continuosuly."
        ),
        "unit": "MW",
    },
    "model_case_eiaaeo": {
        "type": "string",
        "description": (
            "Factors such as economic growth, future oil prices, the ultimate "
            "size of domestic energy resources, and technological change are "
            "often uncertain. To illustrate some of these uncertainties, EIA "
            "runs side cases to show how the model responds to changes in key "
            "input variables compared with the Reference case. See "
            "https://www.eia.gov/outlooks/aeo/assumptions/case_descriptions.php "
            "for more details."
        ),
        "constraints": {"enum": MODEL_CASES_EIAAEO},
    },
    "moisture_content_pct": {
        "type": "number",
        "description": (
            "For coal only: the moisture content of the fuel in terms of moisture "
            "percentage by weight. Reported to the nearest 0.01 percent."
        ),
    },
    "momentary_interruption_definition": {
        "type": "string",
        "description": (
            "How the respondent defines momentary service interruptions: less than 1 "
            "min, equal to or less than 5 min, or some other way."
        ),
    },
    "monthly_average_consumption_rate_gallons_per_minute": {
        "description": "Monthly average consumption rate of cooling water",
        "type": "number",
        "unit": "gpm",
    },
    "monthly_average_discharge_rate_gallons_per_minute": {
        "description": "Monthly average discharge rate of cooling water",
        "type": "number",
        "unit": "gpm",
    },
    "monthly_average_discharge_temperature_fahrenheit": {
        "description": "Average cooling water temperature at discharge point",
        "type": "number",
        "unit": "F",
    },
    "monthly_average_diversion_rate_gallons_per_minute": {
        "description": "Monthly average diversion rate of cooling water",
        "type": "number",
        "unit": "gpm",
    },
    "monthly_average_intake_temperature_fahrenheit": {
        "description": "Average cooling water temperature at intake point",
        "type": "number",
        "unit": "F",
    },
    "monthly_average_withdrawal_rate_gallons_per_minute": {
        "description": "Monthly average withdrawal rate of cooling water",
        "type": "number",
        "unit": "gpm",
    },
    "monthly_maximum_discharge_temperature_fahrenheit": {
        "description": "Maximum cooling water temperature at discharge",
        "type": "number",
        "unit": "F",
    },
    "monthly_maximum_intake_temperature_fahrenheit": {
        "description": "Maximum cooling water temperature at intake",
        "type": "number",
        "unit": "F",
    },
    "monthly_total_chlorine_lbs": {
        "description": (
            "Amount of elemental chlorine added to cooling water monthly. "
            "May be just the amount of chlorine-containing compound if "
            "schedule 9 is filled out."
        ),
        "type": "number",
        "unit": "lb",
    },
    "monthly_total_consumption_volume_gallons": {
        "description": (
            "Monthly volume of water consumed at consumption point (accurate to 0.1 million gal)"
        ),
        "type": "number",
        "unit": "gal",
    },
    "monthly_total_cooling_hours_in_service": {
        "description": "Total hours the system operated during the month",
        "type": "integer",
        "unit": "hr",
    },
    "monthly_total_discharge_volume_gallons": {
        "description": (
            "Monthly volume of water discharged at discharge point (accurate to 0.1 million gal)"
        ),
        "type": "number",
        "unit": "gal",
    },
    "monthly_total_diversion_volume_gallons": {
        "description": (
            "Monthly volume of water diverted at diversion point (accurate to 0.1 million gal)"
        ),
        "type": "number",
        "unit": "gal",
    },
    "monthly_total_withdrawal_volume_gallons": {
        "description": (
            "Monthly volume of water withdrawn at withdrawal point (accurate to 0.1 million gal)"
        ),
        "type": "number",
        "unit": "gal",
    },
    "can_burn_multiple_fuels": {
        "type": "boolean",
        "description": "Whether the generator can burn multiple fuels.",
    },
    "name_change_date": {
        "type": "date",
        "description": "Date of last name change of the company.",
    },
    "nameplate_power_factor": {
        "type": "number",
        "description": "The nameplate power factor of the generator.",
    },
    "natural_gas_delivery_contract_type_code": {
        "type": "string",
        "description": "Contract type for natural gas delivery service:",
        "constraints": {"enum": ["firm", "interruptible"]},
    },
    "natural_gas_local_distribution_company": {
        "type": "string",
        "description": (
            "Names of Local Distribution Company (LDC), connected to natural gas burning power plants."
        ),
    },
    "natural_gas_pipeline_name_1": {
        "type": "string",
        "description": (
            "The name of the owner or operator of natural gas pipeline that connects directly to this facility or that connects to a lateral pipeline owned by this facility."
        ),
    },
    "natural_gas_pipeline_name_2": {
        "type": "string",
        "description": (
            "The name of the owner or operator of natural gas pipeline that connects directly to this facility or that connects to a lateral pipeline owned by this facility."
        ),
    },
    "natural_gas_pipeline_name_3": {
        "type": "string",
        "description": (
            "The name of the owner or operator of natural gas pipeline that connects directly to this facility or that connects to a lateral pipeline owned by this facility."
        ),
    },
    "natural_gas_storage": {
        "type": "boolean",
        "description": "Indicates if the facility have on-site storage of natural gas.",
        # TODO: Is this really boolean? Or do we have non-null strings that mean False?
    },
    "natural_gas_transport_code": {
        "type": "string",
        "description": "Contract type for natural gas transportation service.",
        "constraints": {"enum": ["firm", "interruptible"]},
    },
    "nerc_region": {
        "type": "string",
        "description": "NERC region in which the plant is located",
        "constraints": {"enum": NERC_REGIONS},
    },
    "nerc_regions_of_operation": {
        "type": "string",
        "description": (
            "All the regional entities within the North American Electric Reliability "
            "Corporation (NERC) in which the respodent conducts operations."
        ),
        "constraints": {"enum": NERC_REGIONS},
    },
    "net_capacity_adverse_conditions_mw": {
        "type": "number",
        "description": (
            "Net plant capability under the least favorable operating conditions, in megawatts."
        ),
        "unit": "MW",
    },
    "net_capacity_favorable_conditions_mw": {
        "type": "number",
        "description": (
            "Net plant capability under the most favorable operating conditions, in megawatts."
        ),
        "unit": "MW",
    },
    "net_capacity_mwdc": {
        "type": "number",
        "description": (
            "Generation capacity in megawatts of direct current that is subject to a "
            "net metering agreement. Typically used for behind-the-meter solar PV."
        ),
        "unit": "MW",
    },
    "net_demand_forecast_mwh": {
        "type": "number",
        "description": (
            "Net forecasted electricity demand for the specific period in megawatt-hours (MWh)."
        ),
        "unit": "MWh",
    },
    "net_generation_adjusted_mwh": {
        "type": "number",
        "description": (
            "Reported net generation adjusted by EIA to reflect non-physical commercial transfers through pseudo-ties and dynamic scheduling."
        ),
        "unit": "MWh",
    },
    "net_generation_imputed_eia_mwh": {
        "type": "number",
        "description": (
            "Reported net generation with outlying values removed and missing values imputed by EIA."
        ),
        "unit": "MWh",
    },
    "net_generation_reported_mwh": {
        "type": "number",
        "description": (
            "Unaltered originally reported net generation for the specified period."
        ),
        "unit": "MWh",
    },
    "net_generation_mwh": {
        "type": "number",
        "description": (
            "Net electricity generation for the specified period in megawatt-hours (MWh)."
        ),
        "unit": "MWh",
        # TODO: disambiguate as this column means something different in
        # core_eia923__monthly_generation_fuel:
        # "description": "Net generation, year to date in megawatthours (MWh). This is total electrical output net of station service.  In the case of combined heat and power plants, this value is intended to include internal consumption of electricity for the purposes of a production process, as well as power put on the grid.",
    },
    "net_generation_mwh_eia": {
        "type": "number",
        "description": (
            "Net electricity generation for the specified period in megawatt-hours (MWh)."
        ),
        "unit": "MWh",
    },
    "net_generation_mwh_ferc1": {
        "type": "number",
        "description": (
            "Net electricity generation for the specified period in megawatt-hours (MWh)."
        ),
        "unit": "MWh",
    },
    "net_load_mwh": {
        "type": "number",
        "description": (
            "Net output for load (net generation - energy used for pumping) in megawatt-hours."
        ),
        "unit": "MWh",
    },
    "has_net_metering": {
        "type": "boolean",
        "description": (
            "Whether the plant has a net metering agreement in effect during the reporting year.  (Only displayed for facilities that report the sun or wind as an energy source). This field was only reported up until 2015"
        ),
        # TODO: Is this really boolean? Or do we have non-null strings that mean False?
    },
    "net_output_penalty": {
        "type": "number",
        "description": (
            "Penalty for retrofitting for net output.  This column only has contents to retrofit technologies. It seems to be a rate between -0.25 and -0.08"
        ),
    },
    "net_power_exchanged_mwh": {
        "type": "number",
        "description": (
            "The net amount of energy exchanged. Net exchange is the difference "
            "between the amount of exchange received and the amount of exchange "
            "delivered. This entry should not include wholesale energy purchased from "
            "or sold to regulated companies or unregulated companies for other systems."
        ),
        "unit": "MWh",
    },
    "net_summer_capacity_natural_gas_mw": {
        "type": "number",
        "description": (
            "The maximum net summer output achievable when running on natural gas."
        ),
        "unit": "MW",
    },
    "net_summer_capacity_oil_mw": {
        "type": "number",
        "description": "The maximum net summer output achievable when running on oil.",
        "unit": "MW",
    },
    "net_winter_capacity_natural_gas_mw": {
        "type": "number",
        "description": (
            "The maximum net winter output achievable when running on natural gas."
        ),
        "unit": "MW",
    },
    "net_winter_capacity_oil_mw": {
        "type": "number",
        "description": "The maximum net summer output achievable when running on oil.",
        "unit": "MW",
    },
    "net_wheeled_power_mwh": {
        "type": "number",
        "description": (
            "The difference between the amount of energy entering the respondent's "
            "system (wheeled received) for transmission through the respondent's "
            "system and the amount of energy leaving the respondent's system (wheeled "
            "delivered). Wheeled net represents the energy losses on the respondent's "
            "system associated with the wheeling of energy for other systems."
        ),
        "unit": "MWh",
    },
    "new_parent": {
        "type": "string",
        "description": "Name of the new parent company post merger.",
    },
    "new_source_review": {
        "type": "boolean",
        "description": (
            "Indicates whether the boiler is subject to New Source Review requirements."
        ),
    },
    "new_source_review_date": {
        "type": "date",
        "description": "Month of issued New Source Review permit.",
    },
    "new_source_review_permit": {
        "type": "string",
        "description": "New Source Review permit number.",
    },
    "non_amr_ami": {
        "type": "integer",
        "description": (
            "Number of non-AMR/AMI meters. Usually electromechanical or solid state "
            "meters measuring aggregated kWh where data are manually retrieved over "
            "monthly billing cycles for billing purposes only. Standard meters may "
            "also include functions to measure time-of-use and/or demand with data "
            "manually retrieved over monthly billing cycles."
        ),
    },
    "non_coincident_peak_demand_mw": {
        "type": "number",
        "description": (
            "Average monthly non-coincident peak (NCP) demand (for requirements purhcases, and any transactions involving demand charges). Monthly NCP demand is the maximum metered hourly (60-minute integration) demand in a month. In megawatts."
        ),
        "unit": "MW",
    },
    "not_water_limited_capacity_mw": {
        "type": "number",
        "description": "Plant capacity in MW when not limited by condenser water.",
        "unit": "MW",
    },
    "nox_control_existing_caaa_compliance_strategy_1": {
        "type": "string",
        "description": (
            "Existing strategies to meet the nitrogen oxide requirements of Title IV of the Clean Air Act Amendment of 1990."
        ),
    },
    "nox_control_existing_caaa_compliance_strategy_2": {
        "type": "string",
        "description": (
            "Existing strategies to meet the nitrogen oxide requirements of Title IV of the Clean Air Act Amendment of 1990."
        ),
    },
    "nox_control_existing_caaa_compliance_strategy_3": {
        "type": "string",
        "description": (
            "Existing strategies to meet the nitrogen oxide requirements of Title IV of the Clean Air Act Amendment of 1990."
        ),
    },
    "nox_control_existing_strategy_1": {
        "type": "string",
        "description": (
            "Existing strategy to comply with the most stringent nitrogen oxide regulation."
        ),
    },
    "nox_control_existing_strategy_2": {
        "type": "string",
        "description": (
            "Existing strategy to comply with the most stringent nitrogen oxide regulation."
        ),
    },
    "nox_control_existing_strategy_3": {
        "type": "string",
        "description": (
            "Existing strategy to comply with the most stringent nitrogen oxide regulation."
        ),
    },
    "nox_control_id_eia": {
        "type": "string",
        "description": (
            "Nitrogen oxide control identification number. This ID is not a unique identifier."
        ),
    },
    "nox_control_manufacturer": {
        "type": "string",
        "description": "Name of nitrogen oxide control manufacturer.",
    },
    "nox_control_manufacturer_code": {
        "type": "string",
        "description": (
            "Code indicating the nitrogen oxide control burner manufacturer."
        ),
    },
    "nox_control_out_of_compliance_strategy_1": {
        "type": "string",
        "description": (
            "If boiler is not in compliance with nitrogen oxide regulations, strategy for compliance."
        ),
    },
    "nox_control_out_of_compliance_strategy_2": {
        "type": "string",
        "description": (
            "If boiler is not in compliance with nitrogen oxide regulations, strategy for compliance."
        ),
    },
    "nox_control_out_of_compliance_strategy_3": {
        "type": "string",
        "description": (
            "If boiler is not in compliance with nitrogen oxide regulations, strategy for compliance."
        ),
    },
    "nox_control_planned_caaa_compliance_strategy_1": {
        "type": "string",
        "description": (
            "Planned strategies to meet the nitrogen oxide requirements of Title IV of the Clean Air Act Amendment of 1990."
        ),
    },
    "nox_control_planned_caaa_compliance_strategy_2": {
        "type": "string",
        "description": (
            "Planned strategies to meet the nitrogen oxide requirements of Title IV of the Clean Air Act Amendment of 1990."
        ),
    },
    "nox_control_planned_caaa_compliance_strategy_3": {
        "type": "string",
        "description": (
            "Planned strategies to meet the nitrogen oxide requirements of Title IV of the Clean Air Act Amendment of 1990."
        ),
    },
    "nox_control_proposed_strategy_1": {
        "type": "string",
        "description": (
            "Proposed strategy to comply with the most stringent nitrogen oxide regulation."
        ),
    },
    "nox_control_proposed_strategy_2": {
        "type": "string",
        "description": (
            "Proposed strategy to comply with the most stringent nitrogen oxide regulation."
        ),
    },
    "nox_control_proposed_strategy_3": {
        "type": "string",
        "description": (
            "Proposed strategy to comply with the most stringent nitrogen oxide regulation."
        ),
    },
    "nox_control_status_code": {
        "type": "string",
        "description": "Nitrogen oxide control status code.",
    },
    "nox_mass_lbs": {
        "type": "number",
        "description": "NOx emissions in pounds.",
        "unit": "lb",
    },
    "nox_mass_measurement_code": {
        "type": "string",
        "description": (
            "Identifies whether the reported value of emissions was measured, calculated, or measured and substitute."
        ),
        "constraints": {"enum": EPACEMS_MEASUREMENT_CODES},
    },
    "nuclear_fraction_cost": {
        "type": "number",
        "description": "Nuclear cost as a percentage of overall fuel cost.",
    },
    "nuclear_fraction_mmbtu": {
        "type": "number",
        "description": (
            "Nuclear heat content as a percentage of overall fuel heat content (MMBtu)."
        ),
    },
    "nuclear_unit_id": {
        "type": "string",
        "description": (
            "For nuclear plants only, the unit number .One digit numeric. Nuclear plants are the only type of plants for which data are shown explicitly at the generating unit level."
        ),
    },
    "num_transmission_circuits": {
        "type": "integer",
        "description": "Number of circuits in a transmission line.",
    },
    "office_city": {
        "type": "string",
        "description": "City where an operator's office is located.",
    },
    "office_county": {
        "type": "string",
        "description": "County where an operator's office is located.",
    },
    "office_state": {
        "type": "string",
        "description": "State where an operator's office is located.",
    },
    "office_street_address": {
        "type": "string",
        "description": "Street address of an operator's office.",
    },
    "office_zip": {
        "type": "string",
        "description": "Zipcode where an operator's office is located.",
        "constraints": {
            "pattern": r"^\d{5}$",
        },
    },
    "oil_fraction_cost": {
        "type": "number",
        "description": "Oil cost as a percentage of overall fuel cost.",
    },
    "oil_fraction_mmbtu": {
        "type": "number",
        "description": (
            "Oil heat content as a percentage of overall fuel heat content (MMBtu)."
        ),
    },
    "operates_generating_plant": {
        "type": "boolean",
        "description": (
            "Whether the respondent operated at least one generating plant during the "
            "reporting period."
        ),
    },
    "operating_datetime_utc": {
        "type": "datetime",
        "description": "Date and time measurement began (UTC).",
    },
    "operating_state": {
        "type": "string",
        "description": (
            "State that the distribution utility is reporting for. Prior to 2004, this may be a list of states."
        ),
    },
    "operating_time_hours": {
        "type": "number",
        "description": "Length of time interval measured.",
        "unit": "hr",
    },
    "operating_voltage_kv": {
        "type": "number",
        "description": (
            "The operating voltage, expressed kilo-volts, for three-phase 60 cycle alternative current transmission lines."
        ),
        "unit": "KV",
    },
    "operational_status": {
        "type": "string",
        "description": (
            "The operating status of the asset. For generators this is based on which tab the generator was listed in in EIA 860."
        ),
    },
    "operational_status_code": {
        "type": "string",
        "description": "The operating status of the asset.",
    },
    "operational_status_pudl": {
        "type": "string",
        "description": "The operating status of the asset using PUDL categories.",
        "constraints": {"enum": ["operating", "retired", "proposed"]},
    },
    "operational_status_pudl_plant_gen": {
        "type": "string",
        "description": (
            "The operating status of the asset using PUDL categories of the record_id_eia_plant_gen record ."
        ),
        "constraints": {"enum": ["operating", "retired", "proposed"]},
    },
    "operator_utility_id_eia": {
        "type": "integer",
        "description": (
            "The EIA utility Identification number for the operator utility."
        ),
    },
    "operator_id_phmsa": {
        "type": "integer",
        "description": (
            "PHMSA unique operator ID. A value of zero represents an unknown operator ID."
        ),
    },
    "operator_name_phmsa": {
        "type": "string",
        "description": "PHMSA operator name.",
    },
    "opex_allowances": {"type": "number", "description": "Allowances.", "unit": "USD"},
    "opex_boiler": {
        "type": "number",
        "description": "Maintenance of boiler (or reactor) plant.",
        "unit": "USD",
    },
    "opex_bottom_ash_collection": {
        "type": "number",
        "description": (
            "Costs of materials and labor associated with the collection of bottom ash from all sources."
        ),
        "unit": "USD",
    },
    "opex_bottom_ash_disposal": {
        "type": "number",
        "description": (
            "Costs of materials and labor associated with the disposal of bottom ash from all sources."
        ),
        "unit": "USD",
    },
    "opex_bottom_ash_other": {
        "type": "number",
        "description": (
            "Other costs associated with the collection and disposal of bottom ash."
        ),
        "unit": "USD",
    },
    "opex_coolants": {
        "type": "number",
        "description": "Cost of coolants and water (nuclear plants only)",
        "unit": "USD",
    },
    "opex_dams": {
        "type": "number",
        "description": (
            "Production expenses: maintenance of reservoirs, dams, and waterways (USD)."
        ),
        "unit": "USD",
    },
    "opex_electric": {
        "type": "number",
        "description": "Production expenses: electric expenses (USD).",
        "unit": "USD",
    },
    "opex_engineering": {
        "type": "number",
        "description": (
            "Production expenses: maintenance, supervision, and engineering (USD)."
        ),
        "unit": "USD",
    },
    "opex_fgd_byproduct_collection": {
        "type": "number",
        "description": (
            "Costs of materials and labor associated with the collection of sulfur by-product (flue gas desulfurization)."
        ),
        "unit": "USD",
    },
    "opex_fgd_byproduct_disposal": {
        "type": "number",
        "description": (
            "Costs of materials and labor associated with the disposal of sulfur by-product (flue gas desulfurization)."
        ),
        "unit": "USD",
    },
    "opex_fgd_byproduct_other": {
        "type": "number",
        "description": (
            "Other costs associated with the collection and disposal of sulfur by-product (flue gas desulfurization)."
        ),
        "unit": "USD",
    },
    "opex_fgd_feed_materials_chemical": {
        "type": "integer",
        "unit": "USD",
        "description": (
            "Annual operation and maintenance expenditures for feed materials and chemicals for flue gas desulfurization equipment, excluding electricity."
        ),
    },
    "opex_fgd_labor_supervision": {
        "type": "integer",
        "unit": "USD",
        "description": (
            "Annual operation and maintenance expenditures for labor and supervision of flue gas desulfurization equipment, excluding electricity."
        ),
    },
    "opex_fgd_land_acquisition": {
        "type": "integer",
        "unit": "USD",
        "description": (
            "Annual operation and maintenance expenditures for land acquisition for flue gas desulfurization equipment, excluding electricity."
        ),
    },
    "opex_fgd_maintenance_material_other": {
        "type": "integer",
        "unit": "USD",
        "description": (
            "Annual operation and maintenance expenditures for maintenance, materials and all other costs of flue gas desulfurization equipment, excluding electricity"
        ),
    },
    "opex_fgd_total_cost": {
        "type": "integer",
        "unit": "USD",
        "description": (
            "Annual total cost of operation and maintenance expenditures on flue gas desulfurization equipment, excluding electricity"
        ),
    },
    "opex_fgd_waste_disposal": {
        "type": "integer",
        "unit": "USD",
        "description": (
            "Annual operation and maintenance expenditures for waste disposal, excluding electricity."
        ),
    },
    "opex_fixed_per_kw": {
        "type": "number",
        "description": (
            "Fixed operation and maintenance expenses. Annual expenditures to operate and maintain equipment that are not incurred on a per-unit-energy basis."
        ),
        "unit": "USD_per_kw",
    },
    "opex_fly_ash_collection": {
        "type": "number",
        "description": (
            "Costs of materials and labor associated with the collection of fly ash from all sources."
        ),
        "unit": "USD",
    },
    "opex_fly_ash_disposal": {
        "type": "number",
        "description": (
            "Costs of materials and labor associated with the disposal of fly ash from all sources."
        ),
        "unit": "USD",
    },
    "opex_fly_ash_other": {
        "type": "number",
        "description": (
            "Other costs associated with the collection and disposal of fly ash."
        ),
        "unit": "USD",
    },
    "opex_variable_per_mwh": {
        "type": "number",
        "description": (
            "Operation and maintenance costs incurred on a per-unit-energy basis."
        ),
        "unit": "USD_per_MWh",
    },
    "opex_fuel": {
        "type": "number",
        "description": "Production expenses: fuel (USD).",
        "unit": "USD",
    },
    "opex_fuel_per_mwh": {
        "type": "number",
        "description": "Production expenses: fuel (USD) per megawatt-hour (Mwh).",
        "unit": "USD_per_Mwh",
    },
    "opex_generation_misc": {
        "type": "number",
        "description": (
            "Production expenses: miscellaneous power generation expenses (USD)."
        ),
        "unit": "USD",
    },
    "opex_hydraulic": {
        "type": "number",
        "description": "Production expenses: hydraulic expenses (USD).",
        "unit": "USD",
    },
    "opex_maintenance": {
        "type": "number",
        "description": "Production expenses: Maintenance (USD).",
        "unit": "USD",
    },
    "opex_misc_plant": {
        "type": "number",
        "description": (
            "Production expenses: maintenance of miscellaneous hydraulic plant (USD)."
        ),
        "unit": "USD",
    },
    "opex_misc_power": {
        "type": "number",
        "description": "Miscellaneous steam (or nuclear) expenses.",
        "unit": "USD",
    },
    "opex_misc_steam": {
        "type": "number",
        "description": "Maintenance of miscellaneous steam (or nuclear) plant.",
        "unit": "USD",
    },
    "opex_nonfuel_per_mwh": {
        "type": "number",
        "description": "Investments in non-fuel production expenses per Mwh.",
        "unit": "USD_per_Mwh",
    },
    "opex_operations": {
        "type": "number",
        "description": (
            "Production expenses: operations, supervision, and engineering (USD)."
        ),
        "unit": "USD",
    },
    "opex_other_abatement_collection": {
        "type": "number",
        "description": (
            "Abatement costs of by-product collection that are not allocated to a particular expenditure, e.g., costs of operating an environmental protection office."
        ),
        "unit": "USD",
    },
    "opex_other_abatement_disposal": {
        "type": "number",
        "description": (
            "Abatement costs of by-product disposal that are not allocated to a particular expenditure."
        ),
        "unit": "USD",
    },
    "opex_other_abatement_other": {
        "type": "number",
        "description": (
            "Other abatement costs that are not allocated to a particular expenditure."
        ),
        "unit": "USD",
    },
    "opex_per_mwh": {
        "type": "number",
        "description": "Total production expenses (USD per MWh generated).",
        "unit": "USD per MWh",
    },
    "opex_plant": {
        "type": "number",
        "description": "Production expenses: maintenance of electric plant (USD).",
        "unit": "USD",
    },
    "opex_plants": {
        "type": "number",
        "description": "Maintenance of electrical plant.",
        "unit": "USD",
    },
    "opex_production_before_pumping": {
        "type": "number",
        "description": "Total production expenses before pumping (USD).",
        "unit": "USD",
    },
    "opex_production_total": {
        "type": "number",
        "description": "Total operating expenses.",
        "unit": "USD",
    },
    "opex_pumped_storage": {
        "type": "number",
        "description": "Production expenses: pumped storage (USD).",
        "unit": "USD",
    },
    "opex_pumping": {
        "type": "number",
        "description": "Production expenses: We are here to PUMP YOU UP! (USD).",
        "unit": "USD",
    },
    "opex_rents": {
        "type": "number",
        "description": "Production expenses: rents (USD).",
        "unit": "USD",
    },
    "opex_steam": {"type": "number", "description": "Steam expenses.", "unit": "USD"},
    "opex_steam_other": {
        "type": "number",
        "description": "Steam from other sources.",
        "unit": "USD",
    },
    "opex_structures": {
        "type": "number",
        "description": "Production expenses: maintenance of structures (USD).",
        "unit": "USD",
    },
    "opex_total": {
        "type": "number",
        "description": "Total production expenses, excluding fuel (USD).",
        "unit": "USD",
    },
    "opex_total_nonfuel": {  # To do: if identical to `opex_total`, rename column.
        "type": "number",
        "description": "Total production expenses, excluding fuel (USD).",
        "unit": "USD",
    },
    "opex_total_collection_abatement": {
        "type": "number",
        "description": "Sum of abatement costs associated with by-product collection.",
        "unit": "USD",
    },
    "opex_total_disposal_abatement": {
        "type": "number",
        "description": "Sum of abatement costs associated with by-product disposal.",
        "unit": "USD",
    },
    "opex_total_other_abatement": {
        "type": "number",
        "description": (
            "Sum of other abatement costs associated with the collection and disposal of byproducts."
        ),
        "unit": "USD",
    },
    "opex_transfer": {"type": "number", "description": "Steam transferred (Credit)."},
    "opex_water_for_power": {
        "type": "number",
        "description": "Production expenses: water for power (USD).",
        "unit": "USD",
    },
    "opex_water_abatement_collection": {
        "type": "number",
        "description": (
            "Costs associated with the collection/abatement of water pollution, e.g., equipment operation and maintenance of pumps, pipes, and settling ponds."
        ),
        "unit": "USD",
    },
    "opex_water_abatement_disposal": {
        "type": "number",
        "description": "Costs associated with the disposal of water pollutants.",
        "unit": "USD",
    },
    "opex_water_abatement_other": {
        "type": "number",
        "description": "Other abatement costs associated with water pollutants.",
        "unit": "USD",
    },
    "original_planned_generator_operating_date": {
        "type": "date",
        "description": (
            "The date the generator was originally scheduled to be operational"
        ),
    },
    "other_charges": {
        "type": "number",
        "description": "Other charges, including out-of-period adjustments (USD).",
        "unit": "USD",
    },
    "other_combustion_tech": {
        "type": "boolean",
        "description": (
            "Indicates whether the generator uses other combustion technologies"
        ),
    },
    "other_costs": {
        "type": "number",
        "description": "Additional costs.",
        "unit": "USD",
    },
    "other_costs_incremental_cost": {
        "type": "number",
        "description": (
            "Costs resulting from new participants in existing energy efficiency "
            "programs and all participants in new energy efficiency programs that "
            "aren't directly associated with customer incentives."
        ),
        "unit": "USD",
    },
    "other_modifications_date": {
        "type": "date",
        "description": (
            "Planned effective date that the generator is scheduled to enter commercial operation after any other planned modification is complete."
        ),
    },
    "other_planned_modifications": {
        "type": "boolean",
        "description": (
            "Indicates whether there are there other modifications planned for the generator."
        ),
    },
    "outages_recorded_automatically": {
        "type": "boolean",
        "description": (
            "Whether the information about customer outages is recorded automatically."
        ),
    },
    "outlet_distance_shore_feet": {
        "description": "Maximum distance from shore to outlet",
        "type": "number",
        "unit": "ft",
    },
    "outlet_distance_surface_feet": {
        "description": "Average distance below water surface to outlet",
        "type": "number",
        "unit": "ft",
    },
    "owned_by_non_utility": {
        "type": "boolean",
        "description": "Whether any part of generator is owned by a nonutilty",
    },
    "owner_city": {"type": "string", "description": "City of owner."},
    "owner_country": {
        "type": "string",
        "description": "Three letter ISO-3166 country code.",
        "constraints": {"enum": COUNTRY_CODES_ISO3166},
    },
    "owner_state": {
        "type": "string",
        "description": "Two letter ISO-3166 political subdivision code.",
        "constraints": {"enum": SUBDIVISION_CODES_ISO3166},
    },
    "owner_street_address": {
        "type": "string",
        "description": "Steet address of owner.",
    },
    "owner_utility_id_eia": {
        "type": "integer",
        "description": (
            "The EIA utility Identification number for the owner company that is responsible for the day-to-day operations of the generator, not the operator utility."
        ),
    },
    "owner_utility_name_eia": {
        "type": "string",
        "description": "The name of the EIA owner utility.",
    },
    "owner_zip_code": {
        "type": "string",
        "description": "Zip code of owner.",
        "constraints": {
            "pattern": r"^\d{5}$",
        },
    },
    "ownership_record_type": {
        "type": "string",
        "description": (
            "Whether each generator record is for one owner or represents a total of all ownerships."
        ),
        "constraints": {"enum": ["owned", "total"]},
    },
    "ownership_code": {
        "type": "string",
        "description": "Identifies the ownership for each generator.",
    },
    "ownership_dupe": {
        "type": "boolean",
        "description": (
            "Whether a plant part record has a duplicate record with different ownership status."
        ),
    },
    "parent_company_central_index_key": {
        "type": "string",
        "description": "Central index key (CIK) of the parent company.",
    },
    "parent_company_business_city": {
        "type": "string",
        "description": "City where the parent company's place of business is located.",
    },
    "parent_company_business_state": {
        "type": "string",
        "description": "State where the parent company's place of business is located.",
    },
    "parent_company_business_street_address": {
        "type": "string",
        "description": "Street address of the parent company's place of business.",
    },
    "parent_company_business_street_address_2": {
        "type": "string",
        "description": (
            "Second line of the street address of the parent company's place of business."
        ),
    },
    "parent_company_business_zip_code": {
        "type": "string",
        "description": "Zip code of the parent company's place of business.",
        "constraints": {
            "pattern": r"^\d{5}$",
        },
    },
    "parent_company_business_zip_code_4": {
        "type": "string",
        "description": "Zip code suffix of the company's place of business.",
        "constraints": {
            "pattern": r"^\d{4}$",
        },
    },
    "parent_company_incorporation_state": {
        "type": "string",
        "description": "Two letter state code where parent company is incorporated.",
    },
    "parent_company_industry_name_sic": {
        "type": "string",
        "description": (
            "Text description of the parent company's Standard Industrial Classification (SIC)"
        ),
    },
    "parent_company_industry_id_sic": {
        "type": "string",
        "description": (
            "Four-digit Standard Industrial Classification (SIC) code identifying "
            "the parent company's primary industry. SIC codes have been replaced by NAICS "
            "codes in many applications, but are still used by the SEC. See e.g. "
            "https://www.osha.gov/data/sic-manual for code definitions."
        ),
    },
    "parent_company_mail_city": {
        "type": "string",
        "description": "City of the parent company's mailing address.",
    },
    "parent_company_mail_state": {
        "type": "string",
        "description": "State of the parent company's mailing address.",
    },
    "parent_company_mail_street_address": {
        "type": "string",
        "description": "Street portion of the parent company's mailing address.",
    },
    "parent_company_mail_street_address_2": {
        "type": "string",
        "description": (
            "Second line of the street portion of the parent company's mailing address."
        ),
    },
    "parent_company_mail_zip_code": {
        "type": "string",
        "description": "Zip code of the parent company's mailing address.",
        "constraints": {
            "pattern": r"^\d{5}$",
        },
    },
    "parent_company_mail_zip_code_4": {
        "type": "string",
        "description": "Zip code suffix of the parent company's mailing address.",
        "constraints": {
            "pattern": r"^\d{4}$",
        },
    },
    "parent_company_name": {
        "type": "string",
        "description": "Name of the parent company.",
    },
    "parent_company_phone_number": {
        "type": "string",
        "description": "Phone number of the parent company.",
    },
    "parent_company_taxpayer_id_irs": {
        "type": "string",
        "description": "Taxpayer ID of the parent company with the IRS.",
        "constraints": {
            "pattern": r"^\d{2}-\d{7}$",
        },
    },
    "parent_company_utility_id_eia": {
        "type": "integer",
        "description": "The EIA utility ID of the parent company.",
    },
    "parent_company_utility_name_eia": {
        "type": "string",
        "description": "The EIA reported utility name of the parent company.",
    },
    "particulate_control_id_eia": {
        "type": "string",
        "description": (
            "Particulate matter control identification number. This ID is not a unique identifier."
        ),
    },
    "particulate_control_out_of_compliance_strategy_1": {
        "type": "string",
        "description": (
            "If boiler is not in compliance with particulate matter regulations, strategy for compliance."
        ),
    },
    "particulate_control_out_of_compliance_strategy_2": {
        "type": "string",
        "description": (
            "If boiler is not in compliance with particulate matter regulations, strategy for compliance."
        ),
    },
    "particulate_control_out_of_compliance_strategy_3": {
        "type": "string",
        "description": (
            "If boiler is not in compliance with particulate matter regulations, strategy for compliance."
        ),
    },
    "partitions": {
        "type": "string",
        "description": (
            "The data partitions used to generate this instance of the database."
        ),
    },
    "peak_demand_mw": {
        "type": "number",
        "unit": "MW",
        "description": (
            "Net peak demand for 60 minutes. Note: in some cases peak demand for other time periods may have been reported instead, if hourly peak demand was unavailable."
        ),
        # TODO Disambiguate column names. Usually this is over 60 minutes, but in
        # other tables it's not specified.
    },
    "unaccounted_for_gas_fraction": {
        "type": "number",
        "description": (
            "Unaccounted for gas as a fraction of total consumption "
            "for the 12 months ending June 30 of the reporting year. "
            "Calculated as follows: "
            "Take the sum of: (purchased gas + produced gas) minus (customer use + company use "
            "+ appropriate adjustments). Then divide by the sum of (customer use + company use "
            "+ appropriate adjustments). "
            "Prior to 2017, this field was calculated with a different deonominator "
            "(purchased gas + produced gas). "
            "The time period between 2010-2017 having this different calculation "
            "method ensured that there was no records that had a negative "
            "fraction. For all the other reporting years there are known and "
            "expected negative values in this column."
        ),
    },
    "percent_dry_cooling": {
        "description": "Percent of cooling load served by dry cooling components",
        "type": "number",
    },
    "phone_extension": {
        "type": "string",
        "description": "Phone extension for utility contact 1",
    },
    "phone_extension_2": {
        "type": "string",
        "description": "Phone extension for utility contact 2",
    },
    "phone_number": {
        "type": "string",
        "description": "Phone number for utility contact 1.",
    },
    "phone_number_2": {
        "type": "string",
        "description": "Phone number for utility contact 2.",
    },
    "pipeline_notes": {
        "type": "string",
        "description": "Additional owner or operator of natural gas pipeline.",
    },
    "place_name": {
        "type": "string",
        "description": (
            "County or lake name, sourced from the latest Census PEP vintage based on "
            "county FIPS ID. Lake names originate from VCE RARE directly, and may also "
            "appear several times--once for each state it touches. FIPS ID values for "
            "lakes have been nulled."
        ),
    },
    "planned_derate_date": {
        "type": "date",
        "description": (
            "Planned effective month that the generator is scheduled to enter operation after the derate modification."
        ),
    },
    "planned_energy_source_code_1": {
        "type": "string",
        "description": "New energy source code for the planned repowered generator.",
    },
    "planned_generator_retirement_date": {
        "type": "date",
        "description": (
            "Planned effective date of the scheduled retirement of the generator."
        ),
    },
    "planned_modifications": {
        "type": "boolean",
        "description": (
            "Indicates whether there are any planned capacity uprates/derates, repowering, other modifications, or generator retirements scheduled for the next 5 years."
        ),
    },
    "planned_net_summer_capacity_derate_mw": {
        "type": "number",
        "description": (
            "Decrease in summer capacity expected to be realized from the derate modification to the equipment."
        ),
        "unit": "MW",
    },
    "planned_net_summer_capacity_uprate_mw": {
        "type": "number",
        "description": (
            "Increase in summer capacity expected to be realized from the modification to the equipment."
        ),
        "unit": "MW",
    },
    "planned_net_winter_capacity_derate_mw": {
        "type": "number",
        "description": (
            "Decrease in winter capacity expected to be realized from the derate modification to the equipment."
        ),
        "unit": "MW",
    },
    "planned_net_winter_capacity_uprate_mw": {
        "type": "number",
        "description": (
            "Increase in winter capacity expected to be realized from the uprate modification to the equipment."
        ),
        "unit": "MW",
    },
    "planned_new_capacity_mw": {
        "type": "number",
        "description": "The expected new namplate capacity for the generator.",
        "unit": "MW",
    },
    "planned_new_prime_mover_code": {
        "type": "string",
        "description": "New prime mover for the planned repowered generator.",
    },
    "planned_repower_date": {
        "type": "date",
        "description": (
            "Planned effective date that the generator is scheduled to enter operation after the repowering is complete."
        ),
    },
    "planned_uprate_date": {
        "type": "date",
        "description": (
            "Planned effective date that the generator is scheduled to enter operation after the uprate modification."
        ),
    },
    "plant_capability_mw": {
        "type": "number",
        "description": "Net plant capability in megawatts.",
        "unit": "MW",
    },
    "plant_function": {
        "type": "string",
        "description": (
            "Functional role played by utility plant (steam production, nuclear production, distribution, transmission, etc.)."
        ),
    },
    "plant_hours_connected_while_generating": {
        "type": "number",
        "description": (
            "Hours the plant was connected to load while generating in the report year."
        ),
        "unit": "hr",
        # TODO Add min/max constraint. 0 <= X <= 8784
    },
    "plant_id_eia": {
        "type": "integer",
        "description": (
            "The unique six-digit facility identification number, also called an ORISPL, assigned by the Energy Information Administration."
        ),
    },
    "plant_id_epa": {
        "type": "integer",
        "description": (
            "The ORISPL ID used by EPA to refer to the plant. Usually but not always the same as plant_id_eia."
        ),
    },
    "plant_id_ferc1": {
        "type": "integer",
        "description": (
            "Algorithmically assigned PUDL FERC Plant ID. WARNING: NOT STABLE BETWEEN PUDL DB INITIALIZATIONS."
        ),
    },
    "plant_id_pudl": {
        "type": "integer",
        "description": (
            "A manually assigned PUDL plant ID. May not be constant over time."
        ),
    },
    "plant_id_report_year": {
        "type": "string",
        "description": "PUDL plant ID and report year of the record.",
    },
    "plant_name_eia": {"type": "string", "description": "Plant name."},
    "plant_name_ferc1": {
        "type": "string",
        "description": (
            "Name of the plant, as reported to FERC. This is a freeform string, not guaranteed to be consistent across references to the same plant."
        ),
    },
    "plant_name_ppe": {
        "type": "string",
        "description": (
            "Derived plant name that includes EIA plant name and other strings associated with ID and PK columns of the plant part."
        ),
    },
    "plant_name_pudl": {
        "type": "string",
        "description": (
            "Plant name, chosen arbitrarily from the several possible plant names available in the plant matching process. Included for human readability only."
        ),
    },
    "plant_part": {
        "type": "string",
        "description": "The part of the plant a record corresponds to.",
        "constraints": {"enum": PLANT_PARTS},
    },
    "plant_part_id_eia": {
        "type": "string",
        "description": (
            "Contains EIA plant ID, plant part, ownership, and EIA utility id"
        ),
    },
    "plant_status": {
        "type": "string",
        "description": (
            "Utility plant financial status (in service, future, leased, total)."
        ),
        # TODO 2024-05-01: add enum constraint
    },
    "plant_summer_capacity_mw": {
        "description": (
            "The plant summer capacity associated with the operating generators at the plant"
        ),
        "type": "number",
        "unit": "MW",
    },
    "plant_type": {
        "type": "string",
        "description": "Type of plant.",
        # TODO: if plant_type is categorized w/ categorize_strings, add enum in FIELD_METADATA_BY_RESOURCE
    },
    "plants_reported_asset_manager": {
        "type": "boolean",
        "description": (
            "Is the reporting entity an asset manager of power plants reported on Schedule 2 of the form?"
        ),
    },
    "plants_reported_operator": {
        "type": "boolean",
        "description": (
            "Is the reporting entity an operator of power plants reported on Schedule 2 of the form?"
        ),
    },
    "plants_reported_other_relationship": {
        "type": "boolean",
        "description": (
            "Does the reporting entity have any other relationship to the power plants reported on Schedule 2 of the form?"
        ),
    },
    "plants_reported_owner": {
        "type": "boolean",
        "description": (
            "Is the reporting entity an owner of power plants reported on Schedule 2 of the form?"
        ),
    },
    "pond_cost": {
        "description": (
            "Actual installed cost for the existing cooling ponds or the "
            "anticipated cost to bring the cooling ponds into commercial "
            "operation"
        ),
        "type": "number",
        "unit": "USD",
    },
    "pond_landfill_requirements_acre_foot_per_year": {
        "type": "number",
        "unit": "acre_foot_per_year",
        "description": (
            "Annual pond and land fill requirements for flue gas desulfurization equipment."
        ),
    },
    "pond_operating_date": {
        "description": "Cooling ponds actual or projected in-service date",
        "type": "date",
    },
    "pond_surface_area_acres": {
        "description": "Total surface area of cooling pond",
        "type": "number",
        "unit": "acre",
    },
    "pond_volume_acre_feet": {
        "description": "Total volume of water in cooling pond",
        "type": "number",
        "unit": "acre-feet",
    },
    "population": {
        "type": "number",
        "description": "County population, sourced from Census DP1 data.",
    },
    "population_density_km2": {
        "type": "number",
        "description": "Average population per sq. km area of a service territory.",
    },
    "potential_peak_demand_savings_mw": {
        "type": "number",
        "description": (
            "The total demand savings that could occur at the time of the system peak hour assuming all demand response is called."
        ),
        "unit": "MW",
    },
    "power_requirement_mw": {
        "description": (
            "Maximum power requirement for cooling towers at 100 percent load"
        ),
        "type": "number",
        "unit": "MW",
    },
    "preparer_email": {
        "type": "string",
        "description": "Email address of representative who filed report.",
    },
    "preparer_fax": {
        "type": "string",
        "description": "Fax number of representative who filed report.",
    },
    "preparer_name": {
        "type": "string",
        "description": "Name of representative who filed report.",
    },
    "preparer_phone": {
        "type": "string",
        "description": "Phone number of representative who filed report.",
    },
    "preparer_title": {
        "type": "string",
        "description": "Title of representative who filed report.",
    },
    "previously_canceled": {
        "type": "boolean",
        "description": (
            "Indicates whether the generator was previously reported as indefinitely postponed or canceled"
        ),
    },
    "price_responsive_programs": {
        "type": "boolean",
        "description": (
            "Whether the respondent operates any incentive-based demand response "
            "programs (e.g., market incentives, financial incentives, direct load "
            "control, interruptible programs, demand bidding/buyback, emergency demand "
            "response, capacity market programs, and ancillary service market "
            "programs)."
        ),
    },
    "price_responsiveness_customers": {
        "type": "integer",
        "description": (
            "The number of customers participating in the respondent's incentive-based "
            "demand response programs."
        ),
    },
    "primary_fuel_by_cost": {
        "type": "string",
        "description": "Primary fuel for plant as a percentage of cost.",
    },
    "primary_fuel_by_mmbtu": {
        "type": "string",
        "description": "Primary fuel for plant as a percentage of heat content.",
    },
    "primary_purpose_id_naics": {
        "type": "integer",
        "description": (
            "North American Industry Classification System (NAICS) code that best describes the primary purpose of the reporting plant"
        ),
    },
    "primary_transportation_mode_code": {
        "type": "string",
        "description": "Transportation mode for the longest distance transported.",
    },
    "prime_mover_code": {
        "type": "string",
        "description": "Code for the type of prime mover (e.g. CT, CG)",
    },
    "prime_mover_code_plant_gen": {
        "type": "string",
        "description": (
            "Code for the type of prime mover (e.g. CT, CG) associated with the record_id_eia_plant_gen."
        ),
    },
    "project_num": {"type": "integer", "description": "FERC Licensed Project Number."},
    "pudl_version": {
        "type": "string",
        "description": "The version of PUDL used to generate this database.",
    },
    "pulverized_coal_tech": {
        "type": "boolean",
        "description": (
            "Indicates whether the generator uses pulverized coal technology"
        ),
    },
    "purchase_type_code": {
        "type": "string",
        "description": (
            "Categorization based on the original contractual terms and conditions of the service. Must be one of 'requirements', 'long_firm', 'intermediate_firm', 'short_firm', 'long_unit', 'intermediate_unit', 'electricity_exchange', 'other_service', or 'adjustment'. Requirements service is ongoing high reliability service, with load integrated into system resource planning. 'Long term' means 5+ years. 'Intermediate term' is 1-5 years. 'Short term' is less than 1 year. 'Firm' means not interruptible for economic reasons. 'unit' indicates service from a particular designated generating unit. 'exchange' is an in-kind transaction."
        ),
    },
    "purchased_mwh": {
        "type": "number",
        "description": (
            "Megawatt-hours shown on bills rendered to the respondent. Includes both electricity purchased for storage and non-storage purposes, which were lumped together prior to 2021."
        ),
        "unit": "MWh",
    },
    "purchased_other_than_storage_mwh": {
        "type": "number",
        "description": (
            "Number of megawatt hours purchased during the period for other than energy storage."
        ),
        "unit": "MWh",
    },
    "purchased_storage_mwh": {
        "type": "number",
        "description": (
            "Number of megawatt hours purchased during the period for energy storage."
        ),
        "unit": "MWh",
    },
    "pv_current_flow_type": {
        "type": "string",
        "description": "Current flow type for photovoltaics: AC or DC",
        "constraints": {"enum": ["AC", "DC"]},
    },
    "rate_schedule_description": {
        "type": "string",
        "description": (
            "Free-form description of what the rate schedule name is. Not standardized. Often a sub-category of rate_schedule_type."
        ),
    },
    "rate_schedule_type": {
        "type": "string",
        "description": "Categorization of rate schedule type.",
    },
    "reactive_power_output_mvar": {
        "type": "number",
        "description": "Reactive Power Output (MVAr)",
        "unit": "MVAr",
    },
    "real_cost_basis_year": {
        "type": "integer",
        "description": (
            "Four-digit year which is the basis for any 'real cost' "
            "monetary values (as opposed to nominal values)."
        ),
    },
    "real_time_pricing": {
        "type": "boolean",
        "description": (
            "Whether the respondent has customers participating in a real time pricing "
            "(RTP) program. RTP is a program of rate and price structure in which the "
            "retail price for electricity typically fluctuates hourly or more often, "
            "to reflect changes in the wholesale price of electricity on either a day- "
            "ahead or hour-ahead basis."
        ),
    },
    "rec_revenue": {
        "type": "number",
        "description": (
            "Amount of revenue collected from Renewable Energy Certificates (RECs)."
        ),
        "unit": "USD",
    },
    "rec_sales_mwh": {
        "type": "number",
        "description": (
            "Amount of sales collected from Renewable Energy Certificates (RECs)."
        ),
        "unit": "MWh",
    },
    "received_mwh": {
        "type": "number",
        "description": (
            "Gross megawatt-hours received in power exchanges and used as the basis for settlement."
        ),
        "unit": "MWh",
    },
    "record_count": {
        "type": "integer",
        "description": (
            "Number of distinct generator IDs that participated in the aggregation for a plant part list record."
        ),
    },
    "record_id": {
        "type": "string",
        "description": (
            "Identifier indicating original FERC Form 1 source record. format: {table_name}_{report_year}_{report_prd}_{respondent_id}_{spplmnt_num}_{row_number}. Unique within FERC Form 1 DB tables which are not row-mapped."
        ),
    },
    "record_id_eia": {
        "type": "string",
        "description": "Identifier for EIA plant parts analysis records.",
    },
    "record_id_eia_plant_gen": {
        "type": "string",
        "description": (
            "Identifier for EIA plant parts analysis records which is at the plant_part level of plant_gen - meaning each record pertains to one generator."
        ),
    },
    "record_id_ferc1": {
        "type": "string",
        "description": (
            "Identifier indicating original FERC Form 1 source record. format: {table_name}_{report_year}_{report_prd}_{respondent_id}_{spplmnt_num}_{row_number}. Unique within FERC Form 1 DB tables which are not row-mapped."
        ),
    },
    "region_name_eiaaeo": {
        "type": "string",
        "description": (
            "EIA AEO region for energy consumption. Includes US Census Divisions plus United States."
        ),
        "constraints": {
            "enum": [
                # 2025-05 kmm: we can't use POLITICAL_SUBDIVISIONS here because
                # it splits Pacific into Contiguous and Noncontiguous.
                "east_north_central",
                "east_south_central",
                "middle_atlantic",
                "mountain",
                "new_england",
                "pacific",
                "south_atlantic",
                "west_north_central",
                "west_south_central",
                "united_states",
            ],
        },
    },
    "region_name_us_census": {
        "type": "string",
        "description": "Human-readable name of a US Census region.",
    },
    "region_type_eiaaeo": {
        "type": "string",
        "description": (
            "Region type for EIA AEO energy consumption, indicating whether region_name_eiaaeo is a US Census Division or country (United States)"
        ),
        "constraints": {
            "enum": [
                "us_census_division",
                "country",
            ],
        },
    },
    "has_regulatory_limits": {
        "type": "boolean",
        "description": (
            "Whether there are factors that limit the operation of the generator when running on 100 percent oil"
        ),
    },
    "regulation_mercury": {
        "type": "string",
        "description": (
            "Most stringent type of statute or regulation code under which the boiler is operating for mercury control standards."
        ),
    },
    "regulation_nox": {
        "type": "string",
        "description": (
            "EIA short code for most stringent type of statute or regulation code under which the boiler is operating for nitrogen oxide control standards."
        ),
    },
    "regulation_particulate": {
        "type": "string",
        "description": (
            "EIA short code for most stringent type of statute or regulation code under which the boiler is operating for particulate matter control standards."
        ),
    },
    "regulation_so2": {
        "type": "string",
        "description": (
            "EIA short code for most stringent type of statute or regulation code under which the boiler is operating for sulfur dioxide control standards."
        ),
    },
    "regulatory_status_code": {
        "type": "string",
        "description": "Indicates whether the plant is regulated or non-regulated.",
    },
    "report_date": {"type": "date", "description": "Date reported."},
    "report_timezone": {
        "type": "string",
        "description": (
            "Timezone used by the reporting entity. For use in localizing UTC times."
        ),
        "constraints": {"enum": US_TIMEZONES},
    },
    "report_id": {
        "type": "integer",
        "description": "Report number of the PHMSA Gas utility submission.",
    },
    "report_filing_type": {
        "type": "string",
        "description": "Type of report submitted, either Initial or Supplemental.",
        "constraints": {"enum": ["Initial", "Supplemental"]},
    },
    "report_year": {
        "type": "integer",
        "description": "Four-digit year in which the data was reported.",
    },
    "reported_as_another_company": {
        "type": "string",
        "description": (
            "The name of the company if a respondent's demand-side management "
            "activities are reported on Schedule 6 of another company’s form."
        ),
    },
    "reporting_frequency_code": {
        "type": "string",
        "description": (
            "Code that specifies what time period data has to be reported (i.e. monthly data or annual totals) and how often the power plant reports this data to EIA. See reporting_frequencies_eia for more details."
        ),
        "constraints": {
            "enum": sorted(
                set(
                    CODE_METADATA["core_eia__codes_reporting_frequencies"]["df"]["code"]
                )
            )
        },
    },
    "respondent_id_ferc714": {
        "type": "integer",
        "description": (
            "PUDL-assigned identifying a respondent to FERC Form 714. This ID associates "
            "natively reported respondent IDs from the original CSV and XBRL data sources."
        ),
    },
    "respondent_id_ferc714_csv": {
        "type": "integer",
        "description": (
            "FERC Form 714 respondent ID from CSV reported data - published from years: 2006-2020. "
            "This ID is linked to the newer years of reported XBRL data through the PUDL-assigned "
            "respondent_id_ferc714 ID. "
            "This ID was originally reported as respondent_id. "
            "Note that this ID does not correspond to FERC respondent IDs from other forms."
        ),
    },
    "respondent_id_ferc714_xbrl": {
        "type": "string",
        "description": (
            "FERC Form 714 respondent ID from XBRL reported data - published from years: 2021-present. "
            "This ID is linked to the older years of reported CSV data through the PUDL-assigned "
            "respondent_id_ferc714 ID. "
            "This ID was originally reported as entity_id. "
            "Note that this ID does not correspond to FERC respondent IDs from other forms."
        ),
    },
    "respondent_name_ferc714": {
        "type": "string",
        "description": (
            "Name of the utility, balancing area authority, or planning authority responding to FERC Form 714."
        ),
    },
    "respondent_type": {
        "type": "string",
        "description": (
            "Whether a respondent to the FERC form 714 is a utility or a balancing "
            "authority."
        ),
        "constraints": {"enum": ["utility", "balancing_authority"]},
    },
    "retail_marketing_activity": {
        "type": "boolean",
        "description": (
            "Whether a utility engaged in retail power marketing during the year."
        ),
    },
    "retail_sales_mwh": {
        "type": "number",
        "description": (
            "MWh of sales to end-use customers in areas where the customer has been "
            "given the legal right to select a power supplier other than the "
            "traditional, vertically integrated electric utility."
        ),
        "unit": "MWh",
    },
    "retirements": {
        "type": "number",
        "description": "Cost of disposal of items classified within the account.",
        "unit": "USD",
    },
    "revenue": {"type": "number", "description": "Amount of revenue.", "unit": "USD"},
    "revenue_class": {
        "type": "string",
        "description": f"Source of revenue: {REVENUE_CLASSES}",
        "constraints": {"enum": REVENUE_CLASSES},
    },
    "revenue_per_kwh": {
        "type": "number",
        "description": (
            "The amount of revenue per kWh by rate schedule acquired in the given "
            "report year."
        ),
        "unit": "USD",
    },
    "revenue_type": {
        "type": "string",
        "description": "Label describing types of revenues.",
    },
    "revenue_requirement_category": {
        "type": "string",
        "description": (
            "The category of revenue requirement associated with each component of utility's"
            "income statements. "
            "These categories were manually compiled by RMI utility accounting experts "
            "based on the xbrl_factoid and sometimes vary based on the utility_type or "
            "plant_function. This column is intended to be used to aggregate this "
            "table."
        ),
        "constraints": {
            "enum": [
                "depreciation_amortization_depletion",
                "depreciation_arc",
                "fuel",
                "investment_tax_credit",
                "maintenance",
                "non_fuel_operation",
                "other",
                "purchased_power",
                "regulatory_debits_credits",
                "taxes",
            ]
        },
    },
    "revenue_requirement_technology": {
        "type": "string",
        "description": (
            "The technology type associated with components of a utility's "
            "revenue requirement. "
            "These categories were manually compiled by RMI utility accounting experts "
            "based on the xbrl_factoid and sometimes vary based on the utility_type or "
            "plant_function as well. This column is intended to be used to aggregate this "
            "table."
        ),
        "constraints": {
            "enum": [
                "administrative",
                "common_plant_electric",
                "customer_accounts",
                "customer_service",
                "distribution",
                "general",
                "hydraulic_production",
                "hydraulic_production_conventional",
                "hydraulic_production_pumped_storage",
                "intangible",
                "nuclear_production",
                "other",
                "other_electric_plant",
                "other_power_supply",
                "other_production",
                "purchased_power",
                "regional_transmission_and_market_operation",
                "sales",
                "steam_production",
                "transmission",
            ]
        },
    },
    "revenues_bottom_ash": {
        "type": "number",
        "description": "Revenue from the sale of bottom ash by-product.",
        "unit": "USD",
    },
    "revenues_fgd_byproducts": {
        "type": "number",
        "description": "Revenue from the sale of flue gas desulfurization by-product.",
        "unit": "USD",
    },
    "revenues_fly_ash": {
        "type": "number",
        "description": "Revenue from the sale of fly ash by-product.",
        "unit": "USD",
    },
    "revenues_fly_bottom_ash_intermingled": {
        "type": "number",
        "description": (
            "Revenue from the sale of intermingled fly and bottom ash by-product."
        ),
        "unit": "USD",
    },
    "revenues_other_byproducts": {
        "type": "number",
        "description": "Revenue from the sale of other by-products.",
        "unit": "USD",
    },
    "revenues_total_byproduct": {
        "type": "number",
        "description": "Total revenue from the sale of by-products.",
        "unit": "USD",
    },
    "row_type_xbrl": {
        "type": "string",
        "description": (
            "Indicates whether the value reported in the row is calculated, or uniquely reported within the table."
        ),
        "constraints": {
            "enum": [
                "calculated_value",
                "reported_value",
                "correction",
                "subdimension_correction",
            ]
        },
    },
    "rto_iso_lmp_node_id": {
        "type": "string",
        "description": (
            "The designation used to identify the price node in RTO/ISO Locational Marginal Price reports"
        ),
    },
    "rto_iso_location_wholesale_reporting_id": {
        "type": "string",
        "description": (
            "The designation used to report the specific location of the wholesale sales transactions to FERC for the Electric Quarterly Report"
        ),
    },
    "rtos_of_operation": {
        "type": "string",
        "description": "The ISOs/RTOs, in which the respondent conducts operations.",
        "constraints": {"enum": RTO_CLASSES},
    },
    "saidi_w_major_event_days_minus_loss_of_service_minutes": {
        "type": "number",
        "description": (
            "Cumulative duration (minutes) of interruption for the average customer "
            "during the report year including major event days and excluding "
            "reliability events caused by a loss of supply."
        ),
        "unit": "min",
    },
    "saidi_w_major_event_days_minutes": {
        "type": "number",
        "description": (
            "Cumulative duration (minutes) of interruption for the average customer "
            "during the report year including major event days."
        ),
        "unit": "min",
    },
    "saidi_wo_major_event_days_minutes": {
        "type": "number",
        "description": (
            "Cumulative duration (minutes) of interruption for the average customer "
            "during the report year excluding major event days."
        ),
        "unit": "min",
    },
    "saifi_w_major_event_days_customers": {
        "type": "number",
        "description": (
            "Average number of times a customer experienced a sustained interruption "
            "(over 5 minutes) during the report year including major event days."
        ),
    },
    "saifi_w_major_event_days_minus_loss_of_service_customers": {
        "type": "number",
        "description": (
            "Average number of times a customer experienced a sustained interruption "
            "(over 5 minutes) during the report year including major event days and "
            "excluding reliability events caused by a loss of supply."
        ),
    },
    "saifi_wo_major_event_days_customers": {
        "type": "number",
        "description": (
            "Average number of times a customer experienced a sustained interruption "
            "(over 5 minutes) during the report year excluding major event days."
        ),
    },
    "sales_for_resale_mwh": {
        "type": "number",
        "description": (
            "The amount of electricity sold for resale purposes. This entry should "
            "include sales for resale to power marketers (reported separately in "
            "previous years), full and partial requirements customers, firm power "
            "customers and nonfirm customers."
        ),
        "unit": "MWh",
    },
    "sales_mwh": {
        "description": "Quantity of electricity sold in MWh.",
        "type": "number",
        "unit": "MWh",
    },
    "sales_revenue": {
        "description": "Revenue from electricity sold.",
        "type": "number",
        "unit": "USD",
    },
    "sales_to_ultimate_consumers_mwh": {
        "type": "number",
        "description": (
            "The amount of electricity sold to customers purchasing electricity for "
            "their own use and not for resale."
        ),
        "unit": "MWh",
    },
    "scaled_demand_mwh": {
        "type": "number",
        "description": (
            "Estimated electricity demand scaled by the total sales within a state."
        ),
        "unit": "MWh",
    },
    "sec_act": {
        "type": "string",
        "description": "SEC Act through which the form was enacted, e.g. 1934 act.",
        "constraints": {
            "enum": ["1934 act"],
        },
    },
    "filing_number_sec": {
        "type": "string",
        "description": (
            "Filing number used internally by the SEC commission to track filing."
        ),
    },
    "sec10k_type": {
        "type": "string",
        "description": (
            "Specific version of SEC 10-K that was filed. 10-k: the standard annual "
            "report. 10-k/a: an amended version of the annual report. 10-k405: filed "
            "to report insider trading that was not reported in a timely fashion. "
            "10-k405/a: an amended version of the 10-k405. 10-kt: submitted in lieu of "
            "or in addition to a standard 10-K annual report when a company changes "
            "the end of its fiscal year (e.g. due to a merger) leaving the company "
            "with a longer or shorter reporting period. 10-kt/a: an amended version of "
            "the 10-kt. 10-ksb: the annual report for small businesses, also known as "
            "penny stocks. 10-ksb/a: an amended version of the 10-ksb."
        ),
        "constraints": {
            "enum": [
                "10-k",
                "10-k/a",
                "10-k405",
                "10-k405/a",
                "10-kt",
                "10-kt/a",
                "10-ksb",
                "10-ksb/a",
            ]
        },
    },
    "secondary_transportation_mode_code": {
        "type": "string",
        "description": (
            "Transportation mode for the second longest distance transported."
        ),
    },
    "sector_agg": {
        "type": "string",
        "description": "Category of sectoral aggregation in EIA bulk electricity data.",
    },
    "sector_id_eia": {
        "type": "integer",
        "description": (
            "EIA assigned sector ID, corresponding to high level NAICS sector, designated by the primary purpose, regulatory status and plant-level combined heat and power status"
        ),
    },
    "sector_name_eia": {
        "type": "string",
        "description": (
            "EIA assigned sector name, corresponding to high level NAICS sector, designated by the primary purpose, regulatory status and plant-level combined heat and power status"
        ),
    },
    "seller_name": {
        "type": "string",
        "description": (
            "Name of the seller, or the other party in an exchange transaction."
        ),
    },
    "served_arbitrage": {
        "type": "boolean",
        "description": (
            "Whether the energy storage device served arbitrage applications during the reporting year"
        ),
    },
    "served_backup_power": {
        "type": "boolean",
        "description": (
            "Whether the energy storage device served backup power applications during the reporting year."
        ),
    },
    "served_co_located_renewable_firming": {
        "type": "boolean",
        "description": (
            "Whether the energy storage device served renewable firming applications during the reporting year."
        ),
    },
    "served_frequency_regulation": {
        "type": "boolean",
        "description": (
            "Whether the energy storage device served frequency regulation applications during the reporting year."
        ),
    },
    "served_load_following": {
        "type": "boolean",
        "description": (
            "Whether the energy storage device served load following applications during the reporting year."
        ),
    },
    "served_load_management": {
        "type": "boolean",
        "description": (
            "Whether the energy storage device served load management applications during the reporting year."
        ),
    },
    "served_ramping_spinning_reserve": {
        "type": "boolean",
        "description": (
            "Whether the this energy storage device served ramping / spinning reserve applications during the reporting year."
        ),
    },
    "served_system_peak_shaving": {
        "type": "boolean",
        "description": (
            "Whether the energy storage device served system peak shaving applications during the reporting year."
        ),
    },
    "served_transmission_and_distribution_deferral": {
        "type": "boolean",
        "description": (
            "Whether the energy storage device served renewable firming applications during the reporting year."
        ),
    },
    "served_voltage_or_reactive_power_support": {
        "type": "boolean",
        "description": (
            "Whether the energy storage device served voltage or reactive power support applications during the reporting year."
        ),
    },
    "service_area": {
        "type": "string",
        "description": (
            "Service area in which plant is located; for unregulated companies, it's the electric utility with which plant is interconnected"
        ),
    },
    "services_efv_in_system": {
        "type": "integer",
        "description": (
            "Estimated number of services with Excess Flow Valve "
            "in the system at end of reported year related to "
            "natural gas distribution."
        ),
    },
    "services_efv_installed": {
        "type": "integer",
        "description": (
            "Total number of services with Excess Flow Valve installed "
            "during reported year related to natural gas distribution."
        ),
    },
    "services_shutoff_valve_in_system": {
        "type": "integer",
        "description": (
            "Estimated number of services with manual service line "
            "shut-off valves installed in the system at end of report year "
            "related to natural gas distribution."
        ),
    },
    "services_shutoff_valve_installed": {
        "type": "integer",
        "description": (
            "Total number of manual service line shut-off valves installed "
            "during reported year related to natural gas distribution."
        ),
    },
    "service_type": {
        "type": "string",
        "description": (
            "The type of service the respondent provides to a given customer class."
            "Bundled: both energy and delivery; energy: just the energy consumed; "
            "delivery: just the billing and energy delivery services."
        ),
        "constraints": {"enum": ["bundled", "energy", "delivery"]},
    },
    "services": {
        "type": "number",
        "description": "Number of end in system at end of year.",
    },
    "short_form": {
        "type": "boolean",
        "description": (
            "Whether the reported information comes from the short form. In the case "
            "of form EIA 861, a shorter version of the form was created in 2012 to "
            "reduce respondent burden on smaller utilities and increase our processing "
            "efficiency."
        ),
    },
    "sludge_disposal_cost": {
        "type": "number",
        "unit": "USD",
        "description": (
            "Actual installed costs for the existing sludge transport and disposal "
            "systems or the anticipated costs of sludge transport and disposal systems "
            "to bring a planned system into commercial operation."
        ),
    },
    "sludge_pond": {
        "type": "boolean",
        "description": "Indicates if there is a sludge pond associated with this unit.",
    },
    "sludge_pond_lined": {
        "type": "boolean",
        "description": "Indicates whether the sludge pond is lined.",
    },
    "so2_control_existing_caaa_compliance_strategy_1": {
        "type": "string",
        "description": (
            "Existing strategies to meet the sulfur dioxide requirements of Title IV of the Clean Air Act Amendment of 1990."
        ),
    },
    "so2_control_existing_caaa_compliance_strategy_2": {
        "type": "string",
        "description": (
            "Existing strategies to meet the sulfur dioxide requirements of Title IV of the Clean Air Act Amendment of 1990."
        ),
    },
    "so2_control_existing_caaa_compliance_strategy_3": {
        "type": "string",
        "description": (
            "Existing strategies to meet the sulfur dioxide requirements of Title IV of the Clean Air Act Amendment of 1990."
        ),
    },
    "so2_control_existing_strategy_1": {
        "type": "string",
        "description": (
            "Existing strategy to comply with the most stringent sulfur dioxide regulation."
        ),
    },
    "so2_control_existing_strategy_2": {
        "type": "string",
        "description": (
            "Existing strategy to comply with the most stringent sulfur dioxide regulation."
        ),
    },
    "so2_control_existing_strategy_3": {
        "type": "string",
        "description": (
            "Existing strategy to comply with the most stringent sulfur dioxide regulation."
        ),
    },
    "so2_control_id_eia": {
        "type": "string",
        "description": (
            "Sulfur dioxide control identification number. This ID is not a unique identifier."
        ),
    },
    "so2_control_out_of_compliance_strategy_1": {
        "type": "string",
        "description": (
            "If boiler is not in compliance with sulfur dioxide regulations, strategy for compliance."
        ),
    },
    "so2_control_out_of_compliance_strategy_2": {
        "type": "string",
        "description": (
            "If boiler is not in compliance with sulfur dioxide regulations, strategy for compliance."
        ),
    },
    "so2_control_out_of_compliance_strategy_3": {
        "type": "string",
        "description": (
            "If boiler is not in compliance with sulfur dioxide regulations, strategy for compliance."
        ),
    },
    "so2_control_planned_caaa_compliance_strategy_1": {
        "type": "string",
        "description": (
            "Planned strategies to meet the sulfur dioxide requirements of Title IV of the Clean Air Act Amendment of 1990."
        ),
    },
    "so2_control_planned_caaa_compliance_strategy_2": {
        "type": "string",
        "description": (
            "Planned strategies to meet the sulfur dioxide requirements of Title IV of the Clean Air Act Amendment of 1990."
        ),
    },
    "so2_control_planned_caaa_compliance_strategy_3": {
        "type": "string",
        "description": (
            "Planned strategies to meet the sulfur dioxide requirements of Title IV of the Clean Air Act Amendment of 1990."
        ),
    },
    "so2_control_proposed_strategy_1": {
        "type": "string",
        "description": (
            "Proposed strategy to comply with the most stringent sulfur dioxide regulation."
        ),
    },
    "so2_control_proposed_strategy_2": {
        "type": "string",
        "description": (
            "Proposed strategy to comply with the most stringent sulfur dioxide regulation."
        ),
    },
    "so2_control_proposed_strategy_3": {
        "type": "string",
        "description": (
            "Proposed strategy to comply with the most stringent sulfur dioxide regulation."
        ),
    },
    "so2_emission_rate_lbs_per_hour": {
        "type": "number",
        "unit": "lbs_per_hour",
        "description": (
            "Sulfur dioxide emission rate when operating at 100 percent load (pounds per hour)."
        ),
    },
    "so2_equipment_type_1": {
        "type": "string",
        "description": "Type of sulfur dioxide control equipment.",
    },
    "so2_equipment_type_2": {
        "type": "string",
        "description": "Type of sulfur dioxide control equipment.",
    },
    "so2_equipment_type_3": {
        "type": "string",
        "description": "Type of sulfur dioxide control equipment.",
    },
    "so2_equipment_type_4": {
        "type": "string",
        "description": "Type of sulfur dioxide control equipment.",
    },
    "so2_mass_lbs": {
        "type": "number",
        "description": "Sulfur dioxide emissions in pounds.",
        "unit": "lb",
    },
    "so2_mass_measurement_code": {
        "type": "string",
        "description": (
            "Identifies whether the reported value of emissions was measured, calculated, or measured and substitute."
        ),
        "constraints": {"enum": EPACEMS_MEASUREMENT_CODES},
    },
    "so2_removal_efficiency_design": {
        "type": "number",
        "description": (
            "Designed removal efficiency for sulfur dioxide when operating at 100 percent load. Reported at the nearest 0.1 percent by weight of gases removed from the flue gas."
        ),
    },
    "so2_removal_efficiency_tested": {
        "type": "number",
        "description": (
            "Removal efficiency for sulfur dioxide (to the nearest 0.1 percent by weight) at tested rate at 100 percent load."
        ),
    },
    "so2_removal_efficiency_annual": {
        "type": "number",
        "description": (
            "Removal efficiency for sulfur dioxide (to the nearest 0.1 percent by weight) based on designed firing rate and hours in operation (listed as a percentage)."
        ),
    },
    "so2_test_date": {
        "type": "date",
        "description": (
            "Date of most recent test for sulfur dioxide removal efficiency."
        ),
    },
    "sold_units": {
        "type": "number",
        "description": (
            "Sold by-products, in tons (to the nearest 100 tons) or, for Steam, MMBtu."
        ),
    },
    "sold_to_utility_mwh": {
        "type": "number",
        "description": (
            "The amount of electric energy sold back to the utility through the net "
            "metering application."
        ),
        "unit": "MWh",
    },
    "sorbent_type_1": {
        "type": "string",
        "description": "Type of sorbent used by this sulfur dioxide control equipment.",
    },
    "sorbent_type_2": {
        "type": "string",
        "description": "Type of sorbent used by this sulfur dioxide control equipment.",
    },
    "sorbent_type_3": {
        "type": "string",
        "description": "Type of sorbent used by this sulfur dioxide control equipment.",
    },
    "sorbent_type_4": {
        "type": "string",
        "description": "Type of sorbent used by this sulfur dioxide control equipment.",
    },
    "solid_fuel_gasification": {
        "type": "boolean",
        "description": (
            "Indicates whether the generator is part of a solid fuel gasification system"
        ),
    },
    "source_url": {
        "type": "string",
        "description": "URL pointing to the original source of the data in the record.",
        "constraints": {
            "pattern": r"^https?://.+",
        },
    },
    "specifications_of_coal_ash": {
        "type": "number",
        "description": (
            "Design fuel specifications for ash when burning coal or petroleum coke "
            "(nearest 0.1 percent by weight)."
        ),
    },
    "specifications_of_coal_sulfur": {
        "type": "number",
        "description": (
            "Design fuel specifications for sulfur when burning coal or petroleum coke "
            "(nearest 0.1 percent by weight)."
        ),
    },
    "stack_flue_id_eia": {
        "type": "string",
        "description": (
            "The stack or flue identification value reported to EIA. This denotes the "
            "place where emissions from the combustion process are released into the "
            "atmosphere. Prior to 2013, this was reported as `stack_id_eia` and "
            "`flue_id_eia`."
        ),
    },
    "stack_flue_id_pudl": {
        "type": "string",
        "description": (
            "A stack and/or flue identification value created by PUDL for use as part "
            "of the primary key for the stack flue equipment and boiler association "
            "tables. For 2013 and onward, this value is equal to the value for "
            "stack_flue_id_eia. Prior to 2013, this value is equal to the value for "
            "stack_id_eia and the value for flue_id_eia separated by an underscore or "
            "just the stack_flue_eia in cases where flue_id_eia is NA."
        ),
    },
    "stack_id_eia": {
        "type": "string",
        "description": (
            "The stack identification value reported to EIA. Stacks or chimneys are "
            "the place where emissions from the combustion process are released into "
            "the atmosphere. This field was reported in conjunction with flue_id_eia "
            "until 2013 when stack_flue_id_eia took their place."
        ),
    },
    "standard": {
        "type": "string",
        "description": (
            "Whether the respondent calculates SAIDI/SAIFI, and major event days "
            "according to the IEEE or an Other standard."
        ),
        "constraints": {"enum": RELIABILITY_STANDARDS},
        # TODO: Might want to make this column more specific to outages: ex: outage calculation standard.
    },
    "standard_nox_rate": {
        "type": "number",
        "description": (
            "Numeric value for the unit of measurement specified for nitrogen oxide."
        ),
    },
    "standard_particulate_rate": {
        "type": "number",
        "description": (
            "Numeric value for the unit of measurement specified for particulate matter."
        ),
    },
    "standard_so2_rate": {
        "type": "number",
        "description": (
            "Numeric value for the unit of measurement specified for sulfur dioxide."
        ),
    },
    "standard_so2_percent_scrubbed": {
        "type": "number",
        "description": (
            "The percent of sulfur dioxide to be scrubbed specified by the most stringent sulfur dioxide regulation."
        ),
    },
    "start_point": {
        "type": "string",
        "description": "The starting point of a transmission line.",
    },
    "starting_balance": {
        "type": "number",
        "description": "Account balance at beginning of year.",
        "unit": "USD",
    },
    "startup_source_code_1": {
        "type": "string",
        "description": (
            "The code representing the first, second, third or fourth start-up and flame stabilization energy source used by the combustion unit(s) associated with this generator."
        ),
    },
    "startup_source_code_2": {
        "type": "string",
        "description": (
            "The code representing the first, second, third or fourth start-up and flame stabilization energy source used by the combustion unit(s) associated with this generator."
        ),
    },
    "startup_source_code_3": {
        "type": "string",
        "description": (
            "The code representing the first, second, third or fourth start-up and flame stabilization energy source used by the combustion unit(s) associated with this generator."
        ),
    },
    "startup_source_code_4": {
        "type": "string",
        "description": (
            "The code representing the first, second, third or fourth start-up and flame stabilization energy source used by the combustion unit(s) associated with this generator."
        ),
    },
    "state": {
        "type": "string",
        # TODO: disambiguate the column name. State means different things in
        # different tables. E.g. state of the utility's HQ address vs. state that a
        # plant is located in vs. state in which a utility provides service.
        # TODO: Figure out which enum to use here - include Canadian provinces?
        "description": "Two letter US state abbreviation.",
    },
    "state_id_fips": {
        "type": "string",
        "description": "Two digit state FIPS code.",
        "constraints": {
            "pattern": r"^\d{2}$",
        },
    },
    "state_name": {
        "type": "string",
        "description": "Full name of the state.",
    },
    "incorporation_state": {
        "type": "string",
        "description": "Two letter state code where company is incorporated.",
    },
    "steam_load_1000_lbs": {
        "type": "number",
        "description": (
            "Total steam pressure produced by a unit during the reported hour."
        ),
        "unit": "lb",
    },
    "steam_plant_type_code": {
        "type": "integer",
        "description": (
            "Code that describes types of steam plants from EIA 860. See steam_plant_types_eia table for more details."
        ),
    },
    "stoker_tech": {
        "type": "boolean",
        "description": "Indicates whether the generator uses stoker technology",
    },
    "storage_enclosure_code": {
        "type": "string",
        "description": (
            "A code representing the enclosure type that best describes where the generator is located."
        ),
    },
    "storage_technology_code_1": {
        "type": "string",
        "description": (
            "The electro-chemical storage technology used for this battery applications."
        ),
    },
    "storage_technology_code_2": {
        "type": "string",
        "description": (
            "The electro-chemical storage technology used for this battery applications."
        ),
    },
    "storage_technology_code_3": {
        "type": "string",
        "description": (
            "The electro-chemical storage technology used for this battery applications."
        ),
    },
    "storage_technology_code_4": {
        "type": "string",
        "description": (
            "The electro-chemical storage technology used for this battery applications."
        ),
    },
    "stored_excess_wind_and_solar_generation": {
        "type": "boolean",
        "description": (
            "Whether the energy storage device was used to store excess wind/solar generation during the reporting year."
        ),
    },
    "stored_offsite_units": {
        "type": "number",
        "unit": "tons or MMBtu",
        "description": (
            "Stored by-products offsite, to the nearest hundred tons or in MMBtu for steam sales."
        ),
    },
    "stored_onsite_units": {
        "type": "number",
        "unit": "tons or MMBtu",
        "description": (
            "Stored by-products onsite, to the nearest hundred tons or in MMBtu for steam sales."
        ),
    },
    "street_address": {
        "type": "string",
        # TODO: Disambiguate as this means different things in different tables.
        "description": "Physical street address.",
    },
    "subcritical_tech": {
        "type": "boolean",
        "description": "Indicates whether the generator uses subcritical technology",
    },
    "subdivision_code": {
        "type": "string",
        "description": (
            "Two-letter ISO-3166 political subdivision code (e.g. US state "
            "or Canadian province abbreviations like CA or AB)."
        ),
        "constraints": {"enum": SUBDIVISION_CODES_ISO3166},
    },
    "subdivision_name": {
        "type": "string",
        "description": (
            "Full name of political subdivision (e.g. US state or Canadian "
            "province names like California or Alberta."
        ),
    },
    "subdivision_type": {
        "type": "string",
        "description": (
            "ISO-3166 political subdivision type. E.g. state, province, outlying_area."
        ),
    },
    "subplant_id": {
        "type": "integer",
        "description": "Sub-plant ID links EPA CEMS emissions units to EIA units.",
    },
    "subsidiary_company_central_index_key": {
        "type": "string",
        "description": "Central index key (CIK) of the subsidiary company.",
    },
    "subsidiary_company_business_city": {
        "type": "string",
        "description": (
            "City where the subsidiary company's place of business is located."
        ),
    },
    "subsidiary_company_business_state": {
        "type": "string",
        "description": (
            "State where the subsidiary company's place of business is located."
        ),
    },
    "subsidiary_company_business_street_address": {
        "type": "string",
        "description": "Street address of the subsidiary company's place of business.",
    },
    "subsidiary_company_business_street_address_2": {
        "type": "string",
        "description": (
            "Second line of the street address of the subsidiary company's place of business."
        ),
    },
    "subsidiary_company_business_zip_code": {
        "type": "string",
        "description": "Zip code of the subsidiary company's place of business.",
        "constraints": {
            "pattern": r"^\d{5}$",
        },
    },
    "subsidiary_company_business_zip_code_4": {
        "type": "string",
        "description": "Zip code suffix of the subsidiary company's place of business.",
        "constraints": {
            "pattern": r"^\d{4}$",
        },
    },
    "subsidiary_company_incorporation_state": {
        "type": "string",
        "description": (
            "Two letter state code where subisidary company is incorporated."
        ),
    },
    "subsidiary_company_id_sec10k": {
        "type": "string",
        "description": (
            "PUDL-assigned ID for subsidiaries found in SEC 10-K Exhibit 21. "
            "The ID is created by concatenating the CIK of the company whose filing the subsidiary "
            "was found in, the subsidiary company's name, and location of incorporation. It is not "
            "guaranteed to be stable across different releases of PUDL and so should never be "
            "hard-coded in analyses."
        ),
    },
    "subsidiary_company_industry_name_sic": {
        "type": "string",
        "description": (
            "Text description of the subsidiary company's Standard Industrial Classification (SIC)"
        ),
    },
    "subsidiary_company_industry_id_sic": {
        "type": "string",
        "description": (
            "Four-digit Standard Industrial Classification (SIC) code identifying "
            "the subsidiary company's primary industry. SIC codes have been replaced by NAICS "
            "codes in many applications, but are still used by the SEC. See e.g. "
            "https://www.osha.gov/data/sic-manual for code definitions."
        ),
    },
    "subsidiary_company_location": {
        "type": "string",
        "description": (
            "Location of subsidiary company. This is the full US state name or country name "
            "and occasionally a two digit code that was not mapped to a full name during cleaning."
        ),
    },
    "subsidiary_company_mail_city": {
        "type": "string",
        "description": "City of the subsidiary company's mailing address.",
    },
    "subsidiary_company_mail_state": {
        "type": "string",
        "description": "State of the parent company's mailing address.",
    },
    "subsidiary_company_mail_street_address": {
        "type": "string",
        "description": "Street portion of the subsidiary company's mailing address.",
    },
    "subsidiary_company_mail_street_address_2": {
        "type": "string",
        "description": (
            "Second line of the street portion of the subsidiary company's mailing address."
        ),
    },
    "subsidiary_company_mail_zip_code": {
        "type": "string",
        "description": "Zip code of the subsidiary company's mailing address.",
        "constraints": {
            "pattern": r"^\d{5}$",
        },
    },
    "subsidiary_company_mail_zip_code_4": {
        "type": "string",
        "description": "Zip code suffix of the subsidiary company's mailing address.",
        "constraints": {
            "pattern": r"^\d{4}$",
        },
    },
    "subsidiary_company_name": {
        "type": "string",
        "description": "Name of subsidiary company.",
    },
    "subsidiary_company_phone_number": {
        "type": "string",
        "description": "Phone number of the subsidiary company.",
    },
    "subsidiary_company_taxpayer_id_irs": {
        "type": "string",
        "description": "Taxpayer ID of the subsidiary company with the IRS.",
        "constraints": {
            "pattern": r"^\d{2}-\d{7}$",
        },
    },
    "subsidiary_company_utility_id_eia": {
        "type": "integer",
        "description": "The EIA utility ID of the subsidiary company.",
    },
    "subsidiary_company_utility_name_eia": {
        "type": "string",
        "description": "The EIA reported utility name of the subsidiary company.",
    },
    "sulfur_content_pct": {
        "type": "number",
        "description": (
            "Sulfur content percentage by weight to the nearest 0.01 percent."
        ),
    },
    "summer_capacity_estimate": {
        "type": "boolean",
        "description": "Whether the summer capacity value was an estimate",
    },
    "summer_capacity_mw": {
        "type": "number",
        "description": "The net summer capacity.",
        "unit": "MW",
    },
    "summer_capacity_planned_additions_mw": {
        "type": "number",
        "description": "The total planned additions to net summer generating capacity.",
        "unit": "mw",
    },
    "summer_capacity_retirements_mw": {
        "type": "number",
        "description": "The total retirements from net summer generating capacity.",
        "unit": "mw",
    },
    "summer_capacity_unplanned_additions_mw": {
        "type": "number",
        "description": (
            "The total unplanned additions to net summer generating capacity."
        ),
        "unit": "mw",
    },
    "summer_estimated_capability_mw": {
        "type": "number",
        "description": "EIA estimated summer capacity (in MWh).",
        "unit": "MWh",
    },
    "summer_peak_demand_forecast_mw": {
        "type": "number",
        "description": (
            "The maximum forecasted hourly sumemr load (for the months of June through "
            "September)."
        ),
        "unit": "MW",
    },
    "summer_peak_demand_mw": {
        "type": "number",
        "description": (
            "The maximum hourly summer load (for the months of June through September) "
            "based on net energy for the system during the reporting year. Net energy "
            "for the system is the sum of energy an electric utility needs to satisfy "
            "their service area and includes full and partial wholesale requirements "
            "customers, and the losses experienced in delivery. The maximum hourly "
            "load is determined by the interval in which the 60-minute integrated "
            "demand is the greatest."
        ),
        "unit": "MW",
    },
    "supercritical_tech": {
        "type": "boolean",
        "description": "Indicates whether the generator uses supercritical technology",
    },
    "supplier_name": {
        "type": "string",
        "description": (
            "Company that sold the fuel to the plant or, in the case of Natural Gas, pipeline owner."
        ),
    },
    "supporting_structure_type": {
        "type": "string",
        "description": "Supporting structure of the transmission line.",
    },
    "can_switch_oil_gas": {
        "type": "boolean",
        "description": "Whether the generator can switch between oil and natural gas.",
    },
    "synchronized_transmission_grid": {
        "type": "boolean",
        "description": (
            "Indicates whether standby generators (SB status) can be synchronized to the grid."
        ),
    },
    "tariff": {
        "type": "string",
        "description": (
            "FERC Rate Schedule Number or Tariff. (Note: may be incomplete if originally reported on multiple lines.)"
        ),
    },
    "tech_class": {
        "type": "string",
        "description": (
            "Type of technology specific to EIA 861 distributed generation and net "
            f"generation tables: {TECH_CLASSES}."
        ),
        "constraints": {"enum": TECH_CLASSES},
    },
    "technology_description": {
        "type": "string",
        "description": (
            "High level description of the technology used by the generator to produce electricity."
        ),
    },
    "technology_description_plant_gen": {
        "type": "string",
        "description": (
            "High level description of the technology used by the record_id_eia_plant_gen's generator to produce electricity."
        ),
    },
    "technology_description_detail_1": {
        "type": "string",
        "description": (
            "Technology details indicate resource levels and specific technology subcategories."
        ),
    },
    "technology_description_detail_2": {
        "type": "string",
        "description": (
            "Technology details indicate resource levels and specific technology subcategories."
        ),
    },
    "technology_description_eiaaeo": {
        "type": "string",
        "description": "Generation technology reported for AEO.",
        "constraints": {
            "enum": TECH_DESCRIPTIONS_EIAAEO,
        },
    },
    "temperature_method": {
        "description": "Method for measurement of temperatures",
        "type": "string",
    },
    "temporal_agg": {
        "type": "string",
        "description": "Category of temporal aggregation in EIA bulk electricity data.",
    },
    "time_cold_shutdown_full_load_code": {
        "type": "string",
        "description": (
            "The minimum amount of time required to bring the unit to full load from shutdown."
        ),
    },
    "time_of_use_pricing": {
        "type": "boolean",
        "description": (
            "Whether the respondent has customers participating in a time-of-use "
            "pricing programs (TOU). TOU is a program in which customers pay different "
            "prices at different times of the day. On-peak prices are higher and "
            "off-peak prices are lower than a “standard” rate. Price schedule is fixed "
            "and predefined, based on season, day of week, and time of day."
        ),
    },
    "time_to_switch_gas_to_oil": {
        "type": "string",
        "description": (
            "The time required to switch the generator from running 100 percent natural gas to running 100 percent oil."
        ),
    },
    "time_to_switch_oil_to_gas": {
        "type": "string",
        "description": (
            "The time required to switch the generator from running 100 percent oil to running 100 percent natural gas."
        ),
    },
    "has_time_responsive_programs": {
        "type": "boolean",
        "description": (
            "Whether the respondent operates any time-based rate programs (e.g., "
            "real-time pricing, critical peak pricing, variable peak pricing and "
            "time-of-use rates administered through a tariff)."
        ),
    },
    "time_responsiveness_customers": {
        "type": "integer",
        "description": (
            "The number of cusomters participating in the respondent's time-based "
            "rate programs."
        ),
    },
    "timezone": {
        "type": "string",
        "description": "IANA timezone name",
        "constraints": {"enum": all_timezones},
    },
    "timezone_approx": {
        "type": "string",
        "description": (
            "IANA timezone name of the timezone which encompasses the largest portion "
            "of the population in the associated geographic area."
        ),
        "constraints": {"enum": all_timezones},
    },
    "topping_bottoming_code": {
        "type": "string",
        "description": (
            "If the generator is associated with a combined heat and power system, indicates whether the generator is part of a topping cycle or a bottoming cycle"
        ),
    },
    "total_capacity_less_1_mw": {
        "type": "number",
        "description": (
            "The total amount of capacity from generators with less than 1 MW of "
            "nameplate capacity."
        ),
        "unit": "MW",
    },
    "total_disposal_units": {
        "type": "number",
        "unit": "tons or mmbtu",
        "description": (
            "Total by-product disposal, to the nearest hundred tons or in MMBtu for steam sales."
        ),
    },
    "total_disposition_mwh": {
        "type": "number",
        "description": (
            "Sum of all disposition of electricity listed. "
            "Includes sales to ultimate customers, sales for resale, energy furnished "
            "without charge, energy consumed by respondent without charge and total "
            "energy losses."
        ),
        "unit": "MWh",
    },
    "total_energy_losses_mwh": {
        "type": "number",
        "description": (
            "The total amount of electricity lost from transmission, distribution, "
            "and/or unaccounted for. Should be expressed as a positive number."
        ),
        "unit": "MWh",
    },
    "total_fgd_equipment_cost": {
        "type": "number",
        "description": (
            "Total actual installed costs for the existing flue gas desulfurization "
            "unit or the anticipated costs to bring a planned flue gas desulfurization "
            "unit into commercial operation."
        ),
    },
    "total_fuel_cost": {
        "type": "number",
        "description": (
            "Total annual reported fuel costs for the plant part. Includes costs from all fuels."
        ),
    },
    "total_fuel_cost_eia": {
        "type": "number",
        "description": (
            "Total annual reported fuel costs for the plant part. Includes costs from all fuels."
        ),
    },
    "total_fuel_cost_ferc1": {
        "type": "number",
        "description": (
            "Total annual reported fuel costs for the plant part. Includes costs from all fuels."
        ),
    },
    "total_mmbtu": {
        "type": "number",
        "description": (
            "Total annual heat content of fuel consumed by a plant part record in the plant parts list."
        ),
    },
    "total_mmbtu_eia": {
        "type": "number",
        "description": (
            "Total annual heat content of fuel consumed by a plant part record in the plant parts list."
        ),
    },
    "total_mmbtu_ferc1": {
        "type": "number",
        "description": (
            "Total annual heat content of fuel consumed by a plant part record in the plant parts list."
        ),
    },
    "total_settlement": {
        "type": "number",
        "description": (
            "Sum of demand, energy, and other charges (USD). For power exchanges, the settlement amount for the net receipt of energy. If more energy was delivered than received, this amount is negative."
        ),
        "unit": "USD",
    },
    "total_sources_mwh": {
        "type": "number",
        "description": (
            "Sum of all sources of electricity listed. Includes net generation, "
            "purchases from electricity suppliers, net exchanges (received - "
            "delivered), net wheeled (received - delivered), transmission by others, "
            "and losses."
        ),
        "unit": "MWh",
    },
    "tower_cost": {
        "description": (
            "Actual installed cost for the existing cooling towers or the "
            "anticipated cost to bring the cooling towers into commercial "
            "operation"
        ),
        "type": "number",
        "unit": "USD",
    },
    "tower_operating_date": {
        "description": "Cooling towers actual or projected in-service date",
        "type": "date",
    },
    "tower_type_1": {
        "description": "Types of cooling towers at this plant",
        "type": "string",
    },
    "tower_type_2": {
        "description": "Types of cooling towers at this plant",
        "type": "string",
    },
    "tower_type_3": {
        "description": "Types of cooling towers at this plant",
        "type": "string",
    },
    "tower_type_4": {
        "description": "Types of cooling towers at this plant",
        "type": "string",
    },
    "tower_water_rate_100pct_gallons_per_minute": {
        "description": (
            "Maximum design rate of water flow at 100 percent load for the cooling towers"
        ),
        "type": "number",
        "unit": "gpm",
    },
    "transmission_activity": {
        "type": "boolean",
        "description": (
            "Whether a utility engaged in any transmission activities during the year."
        ),
    },
    "transmission_by_other_losses_mwh": {
        "type": "number",
        "description": (
            "The amount of energy losses associated with the wheeling of electricity "
            "provided to the respondent's system by other utilities. Transmission by "
            "others, losses should always be a negative value."
        ),
        "unit": "MWh",
    },
    "transmission_distribution_owner_id": {
        "type": "integer",
        "description": (
            "EIA-assigned code for owner of transmission/distribution system to which the plant is interconnected."
        ),
    },
    "transfers": {
        "type": "number",
        "description": "Cost of transfers into (out of) the account.",
        "unit": "USD",
    },
    "transmission_distribution_owner_name": {
        "type": "string",
        "description": (
            "Name of the owner of the transmission or distribution system to which the plant is interconnected."
        ),
    },
    "transmission_distribution_owner_state": {
        "type": "string",
        "description": (
            "State location for owner of transmission/distribution system to which the plant is interconnected."
        ),
    },
    "transmission_line_and_structures_length_miles": {
        "type": "number",
        "description": (
            "Length (in pole miles or circuit miles (if transmission lines are underground)) for lines that are agrregated with other lines / structures (whose cost are aggregated and combined with other structures)."
        ),
    },
    "transmission_line_length_miles": {
        "type": "number",
        "description": (
            "Length (in pole miles or circuit miles (if transmission lines are underground)) for lines that are stand alone structures (whose cost are reported on a stand-alone basis)."
        ),
    },
    "true_gran": {
        "type": "boolean",
        "description": (
            "Indicates whether a plant part list record is associated with the highest priority plant part for all identical records."
        ),
    },
    "turbines_inverters_hydrokinetics": {
        "type": "integer",
        "description": "Number of wind turbines, or hydrokinetic buoys.",
    },
    "turbines_num": {
        "type": "integer",
        "description": "Number of wind turbines, or hydrokinetic buoys.",
    },
    "turndown_ratio": {
        "type": "number",
        "description": "The turndown ratio for the boiler.",
    },
    "ultrasupercritical_tech": {
        "type": "boolean",
        "description": (
            "Indicates whether the generator uses ultra-supercritical technology"
        ),
    },
    "unit_id_eia": {
        "type": "string",
        "description": "EIA-assigned unit identification code.",
    },
    "unit_id_pudl": {
        "type": "integer",
        "description": (
            "Dynamically assigned PUDL unit id. WARNING: This ID is not guaranteed to be static long term as the input data and algorithm may evolve over time."
        ),
    },
    "unit_id_pudl_plant_gen": {
        "type": "integer",
        "description": (
            "Dynamically assigned PUDL unit id of the record_id_eia_plant_gen. WARNING: This ID is not guaranteed to be static long term as the input data and algorithm may evolve over time."
        ),
    },
    "unit_nox": {
        "type": "string",
        "description": (
            "Numeric value for the unit of measurement specified for nitrogen oxide."
        ),
    },
    "unit_particulate": {
        "type": "string",
        "description": (
            "Numeric value for the unit of measurement specified for particulate matter."
        ),
    },
    "unit_so2": {
        "type": "string",
        "description": (
            "Numeric value for the unit of measurement specified for sulfur dioxide."
        ),
    },
    "uprate_derate_completed_date": {
        "type": "date",
        "description": "The date when the uprate or derate was completed.",
    },
    "uprate_derate_during_year": {
        "type": "boolean",
        "description": (
            "Was an uprate or derate completed on this generator during the reporting year?"
        ),
    },
    "used_offsite_units": {
        "type": "number",
        "unit": "tons or mmbtu",
        "description": (
            "Used offsite by-products, to the nearest hundred tons or in MMBtu for steam sales."
        ),
    },
    "used_onsite_units": {
        "type": "number",
        "unit": "tons or mmbtu",
        "description": (
            "Used onsite by-products, to the nearest hundred tons or in MMBtu for steam sales."
        ),
    },
    "utility_id_eia": {
        "type": "integer",
        "description": "The EIA Utility Identification number.",
        # TODO: Disambiguate column name. In some cases this specifically refers to
        # the utility which operates a given plant or generator, but comes from the
        # same set of IDs as all the utility IDs.
        # E.g. in core_eia860__scd_ownership or core_eia860__scd_generators it would be something like:
        # "description": "EIA-assigned identification number for the company that is responsible for the day-to-day operations of the generator.",
    },
    "utility_id_ferc1": {
        "type": "integer",
        "description": (
            "PUDL-assigned utility ID, identifying a FERC1 utility. This is an auto-incremented ID and is not expected to be stable from year to year."
        ),
    },
    "utility_id_ferc1_dbf": {
        "type": "integer",
        "description": (
            "FERC-assigned respondent_id from DBF reporting years, identifying the reporting entity. Stable from year to year."
        ),
    },
    "utility_id_ferc1_xbrl": {
        "type": "string",
        "description": (
            "FERC-assigned entity_id from XBRL reporting years, identifying the reporting entity. Stable from year to year."
        ),
    },
    "utility_id_pudl": {
        "type": "integer",
        "description": (
            "A manually assigned PUDL utility ID. May not be stable over time."
        ),
    },
    "utility_name_eia": {"type": "string", "description": "The name of the utility."},
    "utility_name_ferc1": {
        "type": "string",
        "description": (
            "Name of the responding utility, as it is reported in FERC Form 1. For human readability only."
        ),
    },
    "utility_name_pudl": {
        "type": "string",
        "description": (
            "Utility name, chosen arbitrarily from the several possible utility names available in the utility matching process. Included for human readability only."
        ),
    },
    "utility_owned_capacity_mw": {
        "type": "number",
        "description": "Total non-net-metered capacity owned by the respondent.",
        "unit": "MW",
        # TODO: Make this column name more specific to non-net metered capacity.
    },
    "utility_plant_asset_type": {
        "type": "string",
        "description": (
            "Type of utility plant asset reported in the core_ferc1__yearly_utility_plant_summary_sched200 table. Assets include those leased to others, held for future use, construction work-in-progress and details of accumulated depreciation."
        ),
        "constraints": {
            "enum": UTILITY_PLANT_ASSET_TYPES_FERC1.extend(
                # Add all possible correction records to enum
                [
                    "abandonment_of_leases_correction",
                    "abandonment_of_leases_subdimension_correction",
                    "accumulated_provision_for_depreciation_amortization_and_depletion_of_plant_utility_correction",
                    "accumulated_provision_for_depreciation_amortization_and_depletion_of_plant_utility_subdimension_correction",
                    "amortization_and_depletion_of_producing_natural_gas_land_and_land_rights_utility_plant_in_service_correction",
                    "amortization_and_depletion_of_producing_natural_gas_land_and_land_rights_utility_plant_in_service_subdimension_correction",
                    "amortization_and_depletion_utility_plant_leased_to_others_correction",
                    "amortization_and_depletion_utility_plant_leased_to_others_subdimension_correction",
                    "amortization_of_other_utility_plant_utility_plant_in_service_correction",
                    "amortization_of_other_utility_plant_utility_plant_in_service_subdimension_correction",
                    "amortization_of_plant_acquisition_adjustment_correction",
                    "amortization_of_plant_acquisition_adjustment_subdimension_correction",
                    "amortization_of_underground_storage_land_and_land_rights_utility_plant_in_service_correction",
                    "amortization_of_underground_storage_land_and_land_rights_utility_plant_in_service_subdimension_correction",
                    "amortization_utility_plant_held_for_future_use_correction",
                    "amortization_utility_plant_held_for_future_use_subdimension_correction",
                    "construction_work_in_progress_correction",
                    "construction_work_in_progress_subdimension_correction",
                    "depreciation_amortization_and_depletion_utility_plant_in_service_correction",
                    "depreciation_amortization_and_depletion_utility_plant_in_service_subdimension_correction",
                    "depreciation_amortization_and_depletion_utility_plant_leased_to_others_correction",
                    "depreciation_amortization_and_depletion_utility_plant_leased_to_others_subdimension_correction",
                    "depreciation_and_amortization_utility_plant_held_for_future_use_correction",
                    "depreciation_and_amortization_utility_plant_held_for_future_use_subdimension_correction",
                    "depreciation_utility_plant_held_for_future_use_correction",
                    "depreciation_utility_plant_held_for_future_use_subdimension_correction",
                    "depreciation_utility_plant_in_service_correction",
                    "depreciation_utility_plant_in_service_subdimension_correction",
                    "depreciation_utility_plant_leased_to_others_correction",
                    "depreciation_utility_plant_leased_to_others_subdimension_correction",
                    "utility_plant_acquisition_adjustment_correction",
                    "utility_plant_acquisition_adjustment_subdimension_correction",
                    "utility_plant_and_construction_work_in_progress_correction",
                    "utility_plant_and_construction_work_in_progress_subdimension_correction",
                    "utility_plant_held_for_future_use_correction",
                    "utility_plant_held_for_future_use_subdimension_correction",
                    "utility_plant_in_service_classified_and_property_under_capital_leases_correction",
                    "utility_plant_in_service_classified_and_property_under_capital_leases_subdimension_correction",
                    "utility_plant_in_service_classified_and_unclassified_correction",
                    "utility_plant_in_service_classified_and_unclassified_subdimension_correction",
                    "utility_plant_in_service_classified_correction",
                    "utility_plant_in_service_classified_subdimension_correction",
                    "utility_plant_in_service_completed_construction_not_classified_correction",
                    "utility_plant_in_service_completed_construction_not_classified_subdimension_correction",
                    "utility_plant_in_service_experimental_plant_unclassified_correction",
                    "utility_plant_in_service_experimental_plant_unclassified_subdimension_correction",
                    "utility_plant_in_service_plant_purchased_or_sold_correction",
                    "utility_plant_in_service_plant_purchased_or_sold_subdimension_correction",
                    "utility_plant_in_service_property_under_capital_leases_correction",
                    "utility_plant_in_service_property_under_capital_leases_subdimension_correction",
                    "utility_plant_leased_to_others_correction",
                    "utility_plant_leased_to_others_subdimension_correction",
                    "utility_plant_net_correction",
                    "utility_plant_net_subdimension_correction",
                ]
            )
        },
    },
    "utility_type": {
        "type": "string",
        "description": (
            "Listing of utility plant types. Examples include Electric Utility, Gas Utility, and Other Utility."
        ),
    },
    "utility_type_other": {
        "type": "string",
        "description": (
            "Freeform description of type of utility reported in one of the other three other utility_type sections in the core_ferc1__yearly_utility_plant_summary_sched200 table. This field is reported only in the DBF reporting years (1994-2020)."
        ),
    },
    "valid_until_date": {
        "type": "date",
        "description": (
            "The record in the changelog is valid until this date. The record is valid from the report_date up until but not including the valid_until_date."
        ),
    },
    "variable_peak_pricing": {
        "type": "boolean",
        "description": (
            "Whether the respondent has customers participating in a variable peak "
            "pricing program (VPP). VPP is a program in which a form of TOU pricing "
            "allows customers to purchase their generation supply at prices set on a "
            "daily basis with varying on-peak and constant off-peak rates. Under the "
            "VPP program, the on-peak price for each weekday becomes available the "
            "previous day (typically late afternoon) and the customer is billed for "
            "actual consumption during the billing cycle at these prices."
        ),
    },
    "waste_fraction_cost": {
        "type": "number",
        "description": "Waste-heat cost as a percentage of overall fuel cost.",
    },
    "waste_fraction_mmbtu": {
        "type": "number",
        "description": (
            "Waste-heat heat content as a percentage of overall fuel heat content (MMBtu)."
        ),
    },
    "waste_heat_input_mmbtu_per_hour": {
        "type": "number",
        "unit": "MMBtu_per_hour",
        "description": (
            "Design waste-heat input rate at maximum continuous steam flow where a waste-heat boiler is a boiler that receives all or a substantial portion of its energy input from the noncumbustible exhaust gases of a separate fuel-burning process (MMBtu per hour)."
        ),
    },
    "num_water_heaters": {
        "type": "integer",
        "description": (
            "The number of grid-enabled water heaters added to the respondent's "
            "program this year - if the respondent has DSM program for grid-enabled "
            "water heaters (as defined by DOE’s Office of Energy Efficiency and "
            "Renewable Energy)."
        ),
    },
    "water_limited_capacity_mw": {
        "type": "number",
        "description": "Plant capacity in MW when limited by condenser water.",
        "unit": "MW",
    },
    "water_source": {
        "type": "string",
        "description": "Name of water source associated with the plant.",
    },
    "water_source_code": {
        "description": "Type of cooling water source",
        "type": "string",
    },
    "water_type_code": {
        "description": "Type of cooling water",
        "type": "string",
    },
    "weighted_average_life_years": {
        "type": "number",
        "description": (
            "The weighted average life of the respondent's portfolio of energy "
            "efficiency programs."
        ),
    },
    "wet_dry_bottom": {
        "type": "string",
        "unit": "MMBtu_per_hour",
        "description": (
            "Wet or Dry Bottom where Wet Bottom is defined as slag tanks that are installed at furnace throat to contain and remove molten ash from the furnace, and Dry Bottom is defined as having no slag tanks at furnace throat area, throat area is clear, and bottom ash drops through throat to bottom ash water hoppers."
        ),
    },
    "wheeled_power_delivered_mwh": {
        "type": "number",
        "description": (
            "The total amount of energy leaving the respondent's system that was "
            "transmitted through the respondent's system for delivery to other "
            "systems. If wheeling delivered is not precisely known, the value is an "
            "estimate based on the respondent's system's known percentage of losses "
            "for wheeling transactions."
        ),
        "unit": "MWh",
    },
    "wheeled_power_received_mwh": {
        "type": "number",
        "description": (
            "The total amount of energy entering the respondent's system from other "
            "systems for transmission through the respondent's system (wheeling) for "
            "delivery to other systems. Does not include energy purchased or exchanged "
            "for consumption within the respondent's system, which was wheeled to "
            "the respondent by others."
        ),
        "unit": "MWh",
    },
    "wholesale_marketing_activity": {
        "type": "boolean",
        "description": (
            "Whether a utility engages in wholesale power marketing during the year."
        ),
    },
    "wholesale_power_purchases_mwh": {
        "type": "number",
        "description": "Purchases from electricity suppliers.",
        "unit": "MWh",
    },
    "winter_capacity_estimate": {
        "type": "boolean",
        "description": "Whether the winter capacity value was an estimate",
    },
    "winter_capacity_mw": {
        "type": "number",
        "description": "The net winter capacity.",
        "unit": "MW",
    },
    "winter_estimated_capability_mw": {
        "type": "number",
        "description": "EIA estimated winter capacity (in MWh).",
        "unit": "MWh",
    },
    "winter_peak_demand_forecast_mw": {
        "type": "number",
        "description": (
            "The maximum forecasted hourly winter load (for the months of January "
            "through March)."
        ),
        "unit": "MW",
    },
    "winter_peak_demand_mw": {
        "type": "number",
        "description": (
            "The maximum hourly winter load (for the months of January through March) "
            "based on net energy for the system during the reporting year. Net energy "
            "for the system is the sum of energy an electric utility needs to satisfy "
            "their service area and includes full and partial wholesale requirements "
            "customers, and the losses experienced in delivery. The maximum hourly "
            "load is determined by the interval in which the 60-minute integrated "
            "demand is the greatest."
        ),
        "unit": "MW",
    },
    "year": {
        "type": "integer",
        "description": "Year the data was reported in, used for partitioning EPA CEMS.",
    },
    "zip_code": {
        "type": "string",
        "description": "Five digit US Zip Code.",
        "constraints": {
            "pattern": r"^\d{5}$",
        },
    },
    "zip_code_4": {
        "type": "string",
        "description": "Four digit US Zip Code suffix.",
        "constraints": {
            "pattern": r"^\d{4}$",
        },
    },
    "design_wind_speed_mph": {
        "type": "number",
        "description": (
            "Average annual wind speed that turbines at this wind site were designed for."
        ),
    },
    "obstacle_id_faa": {
        "type": "string",
        "description": (
            "The Federal Aviation Administration (FAA) obstacle number assigned to this "
            "generator. If more than one obstacle number exists, the one that best "
            "represents the turbines. References the obstacle numbers reported in the "
            "FAA's Digital Obstacle File: "
            "https://www.faa.gov/air_traffic/flight_info/aeronav/digital_products/dof/ "
            "This field was only reported from 2013 through 2015."
        ),
    },
    "predominant_turbine_manufacturer": {
        "type": "string",
        "description": (
            "Name of predominant manufacturer of turbines at this generator."
        ),
    },
    "predominant_turbine_model": {
        "type": "string",
        "description": "Predominant model number of turbines at this generator.",
    },
    "turbine_hub_height_feet": {
        "type": "number",
        "description": (
            "The hub height of turbines at this generator. If more than one value exists, the one that best represents the turbines."
        ),
        "unit": "ft",
    },
    "wind_quality_class": {
        "type": "integer",
        "description": (
            "The wind quality class for turbines at this generator. See table core_eia__codes_wind_quality_class for specifications about each class."
        ),
        "constraints": {"enum": [1, 2, 3, 4]},
    },
    "wind_speed_avg_ms": {
        "type": "number",
        "description": "Average wind speed in meters per second.",
        "unit": "ms",
    },
    "extreme_fifty_year_gust_ms": {
        "type": "number",
        "description": (
            "The extreme 50-year wind gusts at this generator in meters per hour."
        ),
        "unit": "ms",
    },
    "turbulence_intensity_a": {
        "type": "number",
        "description": (
            "The upper bounds of the turbulence intensity at the wind site (ratio of standard deviation of fluctuating wind velocity to the mean wind speed)."
        ),
    },
    "turbulence_intensity_b": {
        "type": "number",
        "description": (
            "The lower bounds of the turbulence intensity at the wind site (ratio of standard deviation of fluctuating wind velocity to the mean wind speed)."
        ),
    },
    "azimuth_angle_deg": {
        "type": "number",
        "description": (
            "Indicates the azimuth angle of the unit for fixed tilt or single-axis technologies."
        ),
        "unit": "deg",
    },
    "standard_testing_conditions_capacity_mwdc": {
        "type": "number",
        "description": (
            "The net capacity of this photovoltaic generator in direct current under standard test conditions (STC) of 1000 W/m^2 solar irradiance and 25 degrees Celsius PV module temperature. This was only reported in 2013 and 2014."
        ),
        "unit": "MW",
    },
    "net_metering_capacity_mwdc": {
        "type": "number",
        "description": (
            "The DC megawatt capacity that is part of a net metering agreement."
        ),
        "unit": "MW",
    },
    "tilt_angle_deg": {
        "type": "number",
        "description": (
            "Indicates the tilt angle of the unit for fixed tilt or single-axis technologies."
        ),
        "unit": "deg",
    },
    "uses_material_crystalline_silicon": {
        "type": "boolean",
        "description": (
            "Indicates whether any solar photovoltaic panels at this generator are made of crystalline silicon."
        ),
    },
    "uses_technology_dish_engine": {
        "type": "boolean",
        "description": (
            "Indicates whether dish engines are used at this solar generating unit."
        ),
    },
    "uses_technology_dual_axis_tracking": {
        "type": "boolean",
        "description": (
            "Indicates whether dual-axis tracking technologies are used at this solar generating unit."
        ),
    },
    "uses_technology_east_west_fixed_tilt": {
        "type": "boolean",
        "description": (
            "Indicates whether east west fixed tilt technologies are used at this solar generating unit."
        ),
    },
    "uses_technology_fixed_tilt": {
        "type": "boolean",
        "description": (
            "Indicates whether fixed tilt technologies are used at this solar generating unit."
        ),
    },
    "uses_technology_lenses_mirrors": {
        "type": "boolean",
        "description": (
            "Indicates whether lenses or mirrors are used at this solar generating unit."
        ),
    },
    "uses_technology_linear_fresnel": {
        "type": "boolean",
        "description": (
            "Indicates whether linear fresnel technologies are used at this solar generating unit."
        ),
    },
    "uses_net_metering_agreement": {
        "type": "boolean",
        "description": (
            "Indicates if the output from this generator is part of a net metering agreement."
        ),
    },
    "uses_material_other": {
        "type": "boolean",
        "description": (
            "Indicates whether any solar photovoltaic panels at this generator are made of other materials."
        ),
    },
    "uses_technology_other": {
        "type": "boolean",
        "description": (
            "Indicates whether other solar technologies are used at this solar generating unit."
        ),
    },
    "uses_technology_parabolic_trough": {
        "type": "boolean",
        "description": (
            "Indicates whether parabolic trough technologies s are used at this solar generating unit."
        ),
    },
    "uses_technology_power_tower": {
        "type": "boolean",
        "description": (
            "Indicates whether power towers are used at this solar generating unit."
        ),
    },
    "uses_technology_single_axis_tracking": {
        "type": "boolean",
        "description": (
            "Indicates whether single-axis tracking technologies are used at this solar generating unit."
        ),
    },
    "uses_material_thin_film_a_si": {
        "type": "boolean",
        "description": (
            "Indicates whether any solar photovoltaic panels at this generator are made of thin-film amorphous silicon (A-Si)."
        ),
    },
    "uses_material_thin_film_cdte": {
        "type": "boolean",
        "description": (
            "Indicates whether any solar photovoltaic panels at this generator are made of thin-film cadmium telluride (CdTe)."
        ),
    },
    "uses_material_thin_film_cigs": {
        "type": "boolean",
        "description": (
            "Indicates whether any solar photovoltaic panels at this generator are made of thin-film copper indium gallium diselenide (CIGS)."
        ),
    },
    "uses_material_thin_film_other": {
        "type": "boolean",
        "description": (
            "Indicates whether any solar photovoltaic panels at this generator are made of other thin-film material."
        ),
    },
    "uses_virtual_net_metering_agreement": {
        "type": "boolean",
        "description": (
            "Indicates if the output from this generator is part of a virtual net metering agreement."
        ),
    },
    "virtual_net_metering_capacity_mwdc": {
        "type": "number",
        "description": (
            "The DC capacity in MW that is part of a virtual net metering agreement."
        ),
        "unit": "MW",
    },
    "model_case_nrelatb": {
        "type": "string",
        "description": (
            "NREL's financial assumption cases. There are two cases which effect project financial "
            "assumptions: R&D Only Case and Market + Policies Case. R&D Only includes only projected "
            "R&D improvements while Market + Policy case includes policy and tax incentives. "
            "https://atb.nrel.gov/electricity/2024/financial_cases_&_methods"
        ),
        "constraints": {"enum": ["Market", "R&D"]},
    },
    "model_tax_credit_case_nrelatb": {
        "type": "string",
        "description": (
            "NREL's tax credit assumption cases. There are two types of tax credits: "
            "production tax credit (PTC) and investment tax credit (ITC). For more detail, see: "
            "https://atb.nrel.gov/electricity/2024/financial_cases_&_methods"
        ),
        "constraints": {"enum": ["ITC", "PTC + ITC", "PTC"]},
    },
    "projection_year": {
        "type": "integer",
        "description": "The year of the projected value.",
    },
    "cost_recovery_period_years": {
        "type": "integer",
        "description": (
            "The period over which the initial capital investment to build a plant is recovered."
        ),
    },
    "scenario_atb": {
        "type": "string",
        "description": (
            "Technology innovation scenarios. https://atb.nrel.gov/electricity/2023/definitions#scenarios"
        ),
        "constraints": {"enum": ["Advanced", "Moderate", "Conservative"]},
    },
    "is_default": {
        "type": "boolean",
        "description": "Indicator of whether the technology is default.",
    },
    "is_technology_mature": {
        "type": "boolean",
        "description": (
            "Indicator of whether the technology is mature. Technologies are defined"
            "as mature if a representative plant is operating or under construction"
            "in the United States in the Base Year."
        ),
    },
    "inflation_rate": {
        "type": "number",
        "description": (
            "Rate of inflation. All dollar values are given in 2021 USD, using the Consumer Price "
            "Index for All Urban Consumers for dollar year conversions where the source "
            "year dollars do not match 2021."
        ),
    },
    "interest_rate_during_construction_nominal": {
        "type": "number",
        "description": (
            "Also referred to as construction finance cost. Portion of all-in capital cost "
            "associated with construction period financing. It is a function of construction "
            "duration, capital fraction during construction, and interest during construction."
        ),
    },
    "interest_rate_calculated_real": {
        "type": "number",
        "description": "Calculated real interest rate.",
    },
    "interest_rate_nominal": {
        "type": "number",
        "description": "Nominal interest rate.",
    },
    "rate_of_return_on_equity_calculated_real": {
        "type": "number",
        "description": "Calculated real rate of return on equity.",
    },
    "rate_of_return_on_equity_nominal": {
        "type": "number",
        "description": "Nomial rate of return on equity.",
    },
    "tax_rate_federal_state": {
        "type": "number",
        "description": (
            "Combined federal and state tax rate. The R&D model_case_nrelatb holds tax and "
            "inflation rates constant at assumed long-term values: 21 percent federal tax rate, "
            "6 percent state tax rate (though actual state tax rates vary), and 2.5 "
            "percent inflation rate excludes effects of tax credits. The Market + Policy "
            "model_case_nrelatb applies federal tax credits and expires them as consistent with "
            "existing law and guidelines."
        ),
    },
    "capital_recovery_factor": {
        "type": "number",
        "description": (
            "Ratio of a constant annuity to the present value of receiving that annuity for a given length of time."
        ),
    },
    "debt_fraction": {
        "type": "number",
        "description": (
            "Fraction of capital financed with debt; Debt fraction is assumed financed with equity; "
            "also referred to as the leverage ratio."
        ),
    },
    "fixed_charge_rate": {
        "type": "number",
        "description": (
            "Amount of revenue per dollar of investment required that must be collected annually "
            "from customers to pay the carrying charges on that investment."
        ),
    },
    "wacc_nominal": {
        "type": "number",
        "description": (
            "Nominal weighted average cost of capital - average expected rate that is paid to finance assets."
        ),
    },
    "wacc_real": {
        "type": "number",
        "description": (
            "Real weighted average cost of capital - average expected rate that is paid to finance assets."
        ),
    },
    "table_name": {
        "type": "string",
        "description": (
            "The name of the PUDL database table where a given record originated from."
        ),
    },
    "xbrl_factoid": {
        "type": "string",  # TODO: this is bad rn... make better
        "description": (
            "The name of type of value which is a derivative of the XBRL fact name."
        ),
    },
    "rate_base_category": {
        "type": "string",
        "description": (
            "A category of asset or liability that RMI compiled to use "
            "as a shorthand for various types of utility assets. "
            "These tags were compiled manually based on the xbrl_factoid and sometimes varies "
            "based on the utility_type, plant_function or plant_status as well."
        ),
        "constraints": {
            "enum": [
                "other_plant",
                "nuclear",
                "transmission",
                "net_nuclear_fuel",
                "distribution",
                "steam",
                "experimental_plant",
                "net_working_capital",
                "general_plant",
                "regional_transmission_and_market_operation",
                "other_production",
                "other_noncurrent_liabilities",
                "hydro",
                "net_utility_plant",
                "intangible_plant",
                "other_deferred_debits_and_credits",
                "net_regulatory_assets",
                "net_ADIT",
                "asset_retirement_costs",
                "utility_plant",
                "electric_plant_leased_to_others",
                "electric_plant_held_for_future_use",
                "non_utility_plant",
                "construction_work_in_progress",
                "AROs",
                "correction",
            ]
        },
    },
    "is_disaggregated_utility_type": {
        "type": "boolean",
        "description": (
            "Indicates whether or not records with null or total values in the "
            "utility_type column were disaggregated. See documentation for process: "
            "pudl.output.ferc1.disaggregate_null_or_total_tag"
        ),
    },
    "is_disaggregated_in_rate_base": {
        "type": "boolean",
        "description": (
            "Indicates whether or not records with null values in the in_rate_base column were "
            "disaggregated. See documentation for process: pudl.output.ferc1.disaggregate_null_or_total_tag"
        ),
    },
    "is_ac_coupled": {
        "type": "boolean",
        "description": (
            "Indicates if this energy storage device is AC-coupled (means the energy storage device "
            "and the PV system are not installed on the same side of an inverter)."
        ),
    },
    "is_dc_coupled": {
        "type": "boolean",
        "description": (
            "Indicates if this energy storage device is DC-coupled (means the energy storage "
            "device and the PV system are on the same side of an inverter and the battery can "
            "still charge from the grid)."
        ),
    },
    "is_dc_coupled_tightly": {
        "type": "boolean",
        "description": (
            "Indicates if this energy storage device is DC tightly coupled (means the energy "
            "storage device and the PV system are on the same side of an inverter and the battery "
            "cannot charge from the grid)."
        ),
    },
    "is_independent": {
        "type": "boolean",
        "description": (
            "Indicates if this energy storage device is independent (not coupled with another generators)"
        ),
    },
    "is_direct_support": {
        "type": "boolean",
        "description": (
            "Indicates if this energy storage device is intended for dedicated generator "
            "firming or storing excess generation of other units."
        ),
    },
    "plant_id_eia_direct_support_1": {
        "type": "integer",
        "description": (
            "The EIA Plant ID of the primary unit whose generation this energy storage "
            "device is intended to firm or store."
        ),
    },
    "generator_id_direct_support_1": {
        "type": "string",
        "description": (
            "The EIA Generator ID of the primary unit whose generation this energy "
            "storage device is intended to firm or store."
        ),
    },
    "plant_id_eia_direct_support_2": {
        "type": "integer",
        "description": (
            "The EIA Plant ID of the secondary unit whose generation this energy storage "
            "device is intended to firm or store."
        ),
    },
    "generator_id_direct_support_2": {
        "type": "string",
        "description": (
            "The EIA Generator ID of the secondary unit whose generation this energy "
            "storage device is intended to firm or store."
        ),
    },
    "plant_id_eia_direct_support_3": {
        "type": "integer",
        "description": (
            "The EIA Plant ID of the tertiary unit whose generation this energy storage "
            "device is intended to firm or store."
        ),
    },
    "generator_id_direct_support_3": {
        "type": "string",
        "description": (
            "The EIA Generator ID of the tertiary unit whose generation this energy "
            "storage device is intended to firm or store."
        ),
    },
    "is_transmission_and_distribution_asset_support": {
        "type": "boolean",
        "description": (
            "Indicate if the energy storage system is intended to support a specific substation, "
            "transmission or distribution asset."
        ),
    },
    "uses_bifacial_panels": {
        "type": "boolean",
        "description": (
            "Indicates whether bifacial solar panels are used at this solar generating unit."
        ),
    },
    "business_city": {
        "type": "string",
        "description": "City where the company's place of business is located.",
    },
    "business_state": {
        "type": "string",
        "description": "State where the company's place of business is located.",
    },
    "business_street_address": {
        "type": "string",
        "description": "Street address of the company's place of business.",
    },
    "business_street_address_2": {
        "type": "string",
        "description": (
            "Second line of the street address of the company's place of business."
        ),
    },
    "business_zip_code": {
        "type": "string",
        "description": "Zip code of the company's place of business.",
        "constraints": {
            "pattern": r"^\d{5}$",
        },
    },
    "business_zip_code_4": {
        "type": "string",
        "description": "Zip code suffix of the company's place of business.",
        "constraints": {
            "pattern": r"^\d{4}$",
        },
    },
    "business_postal_code": {
        "type": "string",
        "description": "Non-US postal code of the company's place of business.",
    },
    "filer_count": {
        "type": "integer",
        "description": (
            "A counter indicating which observation of company data within an SEC 10-K filing header the record pertains to."
        ),
    },
    "mail_street_address": {
        "type": "string",
        "description": "Street portion of the company's mailing address.",
    },
    "mail_street_address_2": {
        "type": "string",
        "description": (
            "Second line of the street portion of the company's mailing address."
        ),
    },
    "mail_city": {
        "type": "string",
        "description": "City of the company's mailing address.",
    },
    "mail_state": {
        "type": "string",
        "description": "State of the company's mailing address.",
    },
    "mail_zip_code": {
        "type": "string",
        "description": "Zip code of the company's mailing address.",
        "constraints": {
            "pattern": r"^\d{5}$",
        },
    },
    "mail_zip_code_4": {
        "type": "string",
        "description": "Zip code suffix of the company's mailing address.",
        "constraints": {
            "pattern": r"^\d{4}$",
        },
    },
    "mail_postal_code": {
        "type": "string",
        "description": "Non-US postal code of the company's mailing address.",
    },
}
"""Field attributes by PUDL identifier (`field.name`)."""

FIELD_METADATA_BY_GROUP: dict[str, dict[str, Any]] = {
    "epacems": {
        "state": {"constraints": {"enum": EPACEMS_STATES}},
        "operating_datetime_utc": {
            "constraints": {
                "required": True,
            }
        },
        "year": {
            "constraints": {
                "required": True,
            }
        },
    },
    "eia": {
        "fuel_units": {"constraints": {"enum": sorted(FUEL_UNITS_EIA.keys())}},
    },
    "ferc1": {
        "fuel_units": {
            "constraints": {
                "enum": [
                    "mmbtu",
                    "gramsU",
                    "kg",
                    "mwhth",
                    "kgal",
                    "bbl",
                    "klbs",
                    "mcf",
                    "gal",
                    "mwdth",
                    "btu",
                    "ton",
                ]
            }
        }
    },
    "nrelatb": {
        "technology_description": {"constraints": {"enum": TECH_DESCRIPTIONS_NRELATB}}
    },
    "sec10k": {
        "fraction_owned": {
            "type": "number",
            "description": "Fraction of a subsidiary company owned by the parent.",
        },
    },
    "vcerare": {
        "latitude": {
            "description": "Latitude of the place centroid (e.g., county centroid)."
        },
        "longitude": {
            "description": "Longitude of the place centroid (e.g., county centroid)."
        },
    },
}
"""Field attributes by resource group (`resource.group`) and PUDL identifier.

If a field exists in more than one data group (e.g. both ``eia`` and ``ferc1``) and has
distinct metadata in those groups, this is the place to specify the override. Only those
elements which should be overridden need to be specified.
"""

FIELD_METADATA_BY_RESOURCE: dict[str, dict[str, Any]] = {
    "core_eia176__yearly_gas_disposition_by_consumer": {
        "operating_state": {
            "description": "State that the operator is reporting for.",
        },
        "revenue": {
            "description": "Revenue including taxes, rounded to the nearest whole dollar.",
        },
        "customer_class": {
            "description": (
                f"High level categorization of customer type: {CUSTOMER_CLASSES_EIA176}"
            ),
            "type": "string",
            "constraints": {
                "enum": CUSTOMER_CLASSES_EIA176,
            },
        },
        "revenue_class": {
            "type": "string",
            "description": f"Source of revenue: {REVENUE_CLASSES_EIA176}",
            "constraints": {"enum": REVENUE_CLASSES_EIA176},
        },
    },
    "sector_consolidated_eia": {"code": {"type": "integer"}},
    "core_ferc1__yearly_hydroelectric_plants_sched406": {
        "plant_type": {
            "type": "string",
            "constraints": {
                # This ENUM is made up of the keys from
                # pudl.transform.params.ferc1.PLANT_TYPE_CATEGORIES_HYDRO, which it
                # would be better to use directly, but we have to work out some cross
                # subpackage import dependencies
                "enum": {
                    "hydro",
                    "na_category",
                    "run_of_river_with_storage",
                    "run_of_river",
                    "storage",
                }
            },
        }
    },
    "core_ferc1__yearly_steam_plants_sched402": {
        "plant_type": {
            "type": "string",
            "constraints": {
                # This ENUM is made up of the keys from
                # pudl.transform.params.ferc1.PLANT_TYPE_CATEGORIES, which it
                # would be better to use directly, but we have to work out some cross
                # subpackage import dependencies
                "enum": {
                    "combined_cycle",
                    "combustion_turbine",
                    "geothermal",
                    "internal_combustion",
                    "na_category",
                    "nuclear",
                    "photovoltaic",
                    "solar_thermal",
                    "steam",
                    "wind",
                }
            },
        }
    },
    "core_ferc1__yearly_plant_in_service_sched204": {
        "ferc_account_label": {
            "type": "string",
            "constraints": {
                "enum": {
                    "accessory_electric_equipment_hydraulic_production",
                    "accessory_electric_equipment_nuclear_production",
                    "accessory_electric_equipment_other_production",
                    "accessory_electric_equipment_steam_production",
                    "asset_retirement_costs_for_distribution_plant_distribution_plant",
                    "asset_retirement_costs_for_general_plant_general_plant",
                    "asset_retirement_costs_for_hydraulic_production_plant_hydraulic_production",
                    "asset_retirement_costs_for_nuclear_production_plant_nuclear_production",
                    "asset_retirement_costs_for_other_production_plant_other_production",
                    "asset_retirement_costs_for_regional_transmission_and_market_operation_plant_regional_transmission_and_market_operation_plant",
                    "asset_retirement_costs_for_steam_production_plant_steam_production",
                    "asset_retirement_costs_for_transmission_plant_transmission_plant",
                    "boiler_plant_equipment_steam_production",
                    "communication_equipment_general_plant",
                    "communication_equipment_regional_transmission_and_market_operation_plant",
                    "computer_hardware_regional_transmission_and_market_operation_plant",
                    "computer_software_regional_transmission_and_market_operation_plant",
                    "distribution_plant",
                    "electric_plant_in_service",
                    "electric_plant_in_service_and_completed_construction_not_classified_electric",
                    "electric_plant_purchased",
                    "electric_plant_sold",
                    "energy_storage_equipment_distribution_plant",
                    "energy_storage_equipment_other_production",
                    "energy_storage_equipment_transmission_plant",
                    "engines_and_engine_driven_generators_steam_production",
                    "experimental_electric_plant_unclassified",
                    "franchises_and_consents",
                    "fuel_holders_products_and_accessories_other_production",
                    "general_plant",
                    "general_plant_excluding_other_tangible_property_and_asset_retirement_costs_for_general_plant",
                    "generators_other_production",
                    "hydraulic_production_plant",
                    "installations_on_customer_premises_distribution_plant",
                    "intangible_plant",
                    "laboratory_equipment_general_plant",
                    "land_and_land_rights_distribution_plant",
                    "land_and_land_rights_general_plant",
                    "land_and_land_rights_hydraulic_production",
                    "land_and_land_rights_nuclear_production",
                    "land_and_land_rights_other_production",
                    "land_and_land_rights_regional_transmission_and_market_operation_plant",
                    "land_and_land_rights_steam_production",
                    "land_and_land_rights_transmission_plant",
                    "leased_property_on_customer_premises_distribution_plant",
                    "line_transformers_distribution_plant",
                    "meters_distribution_plant",
                    "miscellaneous_equipment_general_plant",
                    "miscellaneous_intangible_plant",
                    "miscellaneous_power_plant_equipment_hydraulic_production",
                    "miscellaneous_power_plant_equipment_nuclear_production",
                    "miscellaneous_power_plant_equipment_other_production",
                    "miscellaneous_power_plant_equipment_steam_production",
                    "miscellaneous_regional_transmission_and_market_operation_plant_regional_transmission_and_market_operation_plant",
                    "nuclear_production_plant",
                    "office_furniture_and_equipment_general_plant",
                    "organization",
                    "other_production_plant",
                    "other_tangible_property_general_plant",
                    "overhead_conductors_and_devices_distribution_plant",
                    "overhead_conductors_and_devices_transmission_plant",
                    "poles_and_fixtures_transmission_plant",
                    "poles_towers_and_fixtures_distribution_plant",
                    "power_operated_equipment_general_plant",
                    "prime_movers_other_production",
                    "production_plant",
                    "reactor_plant_equipment_nuclear_production",
                    "reservoirs_dams_and_waterways_hydraulic_production",
                    "roads_and_trails_transmission_plant",
                    "roads_railroads_and_bridges_hydraulic_production",
                    "services_distribution_plant",
                    "station_equipment_distribution_plant",
                    "station_equipment_transmission_plant",
                    "steam_production_plant",
                    "stores_equipment_general_plant",
                    "street_lighting_and_signal_systems_distribution_plant",
                    "structures_and_improvements_distribution_plant",
                    "structures_and_improvements_general_plant",
                    "structures_and_improvements_hydraulic_production",
                    "structures_and_improvements_nuclear_production",
                    "structures_and_improvements_other_production",
                    "structures_and_improvements_regional_transmission_and_market_operation_plant",
                    "structures_and_improvements_steam_production",
                    "structures_and_improvements_transmission_plant",
                    "tools_shop_and_garage_equipment_general_plant",
                    "towers_and_fixtures_transmission_plant",
                    "transmission_and_market_operation_plant_regional_transmission_and_market_operation_plant",
                    "transmission_plant",
                    "transportation_equipment_general_plant",
                    "turbogenerator_units_nuclear_production",
                    "turbogenerator_units_steam_production",
                    "underground_conductors_and_devices_distribution_plant",
                    "underground_conductors_and_devices_transmission_plant",
                    "underground_conduit_distribution_plant",
                    "underground_conduit_transmission_plant",
                    "water_wheels_turbines_and_generators_hydraulic_production",
                    "distribution_plant_correction",
                    "electric_plant_in_service_and_completed_construction_not_classified_electric_correction",
                    "electric_plant_in_service_correction",
                    "general_plant_correction",
                    "general_plant_excluding_other_tangible_property_and_asset_retirement_costs_for_general_plant_correction",
                    "hydraulic_production_plant_correction",
                    "intangible_plant_correction",
                    "nuclear_production_plant_correction",
                    "other_production_plant_correction",
                    "production_plant_correction",
                    "steam_production_plant_correction",
                    "transmission_and_market_operation_plant_regional_transmission_and_market_operation_plant_correction",
                    "transmission_plant_correction",
                }
            },
        }
    },
    "core_ferc1__yearly_depreciation_summary_sched336": {
        "ferc_account_label": {
            "type": "string",
            "constraints": {
                "enum": {
                    "amortization_limited_term_electric_plant",
                    "amortization_limited_term_electric_plant_correction",
                    "amortization_limited_term_electric_plant_subdimension_correction",
                    "amortization_other_electric_plant",
                    "amortization_other_electric_plant_correction",
                    "amortization_other_electric_plant_subdimension_correction",
                    "depreciation_amortization_total",
                    "depreciation_amortization_total_correction",
                    "depreciation_amortization_total_subdimension_correction",
                    "depreciation_expense",
                    "depreciation_expense_asset_retirement",
                    "depreciation_expense_asset_retirement_correction",
                    "depreciation_expense_asset_retirement_subdimension_correction",
                    "depreciation_expense_correction",
                    "depreciation_expense_subdimension_correction",
                }
            },
        }
    },
    "core_ferc1__yearly_depreciation_changes_sched219": {
        "depreciation_type": {
            "type": "string",
            "constraints": {
                "enum": {
                    "book_cost_of_asset_retirement_costs",
                    "book_cost_of_asset_retirement_costs_correction",
                    "book_cost_of_asset_retirement_costs_subdimension_correction",
                    "book_cost_of_retired_plant",
                    "book_cost_of_retired_plant_correction",
                    "book_cost_of_retired_plant_subdimension_correction",
                    "cost_of_removal_of_plant",
                    "cost_of_removal_of_plant_correction",
                    "cost_of_removal_of_plant_subdimension_correction",
                    "depreciation_expense_excluding_adjustments",
                    "depreciation_expense_excluding_adjustments_correction",
                    "depreciation_expense_excluding_adjustments_subdimension_correction",
                    "depreciation_expense_for_asset_retirement_costs",
                    "depreciation_expense_for_asset_retirement_costs_correction",
                    "depreciation_expense_for_asset_retirement_costs_subdimension_correction",
                    "depreciation_provision",
                    "depreciation_provision_correction",
                    "depreciation_provision_subdimension_correction",
                    "ending_balance",
                    "ending_balance_correction",
                    "ending_balance_subdimension_correction",
                    "expenses_of_electric_plant_leased_to_others",
                    "expenses_of_electric_plant_leased_to_others_correction",
                    "expenses_of_electric_plant_leased_to_others_subdimension_correction",
                    "net_charges_for_retired_plant",
                    "net_charges_for_retired_plant_correction",
                    "net_charges_for_retired_plant_subdimension_correction",
                    "other_accounts",
                    "other_accounts_correction",
                    "other_accounts_subdimension_correction",
                    "other_adjustments_to_accumulated_depreciation",
                    "other_adjustments_to_accumulated_depreciation_correction",
                    "other_adjustments_to_accumulated_depreciation_subdimension_correction",
                    "other_clearing_accounts",
                    "other_clearing_accounts_correction",
                    "other_clearing_accounts_subdimension_correction",
                    "salvage_value_of_retired_plant",
                    "salvage_value_of_retired_plant_correction",
                    "salvage_value_of_retired_plant_subdimension_correction",
                    "starting_balance",
                    "starting_balance_correction",
                    "starting_balance_subdimension_correction",
                    "transportation_expenses_clearing",
                    "transportation_expenses_clearing_correction",
                    "transportation_expenses_clearing_subdimension_correction",
                }
            },
        }
    },
    "core_ferc1__yearly_depreciation_by_function_sched219": {
        "depreciation_type": {
            "type": "string",
            "constraints": {
                "enum": {
                    "accumulated_depreciation",
                    "accumulated_depreciation_correction",
                    "accumulated_depreciation_subdimension_correction",
                }
            },
        }
    },
    "core_ferc1__yearly_operating_expenses_sched320": {
        "expense_type": {
            "type": "string",
            "constraints": {
                "enum": {
                    "administrative_and_general_expenses",
                    "administrative_and_general_expenses_correction",
                    "administrative_and_general_operation_expense",
                    "administrative_and_general_operation_expense_correction",
                    "administrative_and_general_salaries",
                    "administrative_expenses_transferred_credit",
                    "advertising_expenses",
                    "allowances",
                    "ancillary_services_market_administration",
                    "capacity_market_administration",
                    "coolants_and_water",
                    "customer_account_expenses",
                    "customer_account_expenses_correction",
                    "customer_assistance_expenses",
                    "customer_installations_expenses",
                    "customer_records_and_collection_expenses",
                    "customer_service_and_information_expenses",
                    "customer_service_and_information_expenses_correction",
                    "day_ahead_and_real_time_market_administration",
                    "demonstrating_and_selling_expenses",
                    "distribution_expenses",
                    "distribution_expenses_correction",
                    "distribution_maintenance_expense_electric",
                    "distribution_maintenance_expense_electric_correction",
                    "distribution_operation_expenses_electric",
                    "distribution_operation_expenses_electric_correction",
                    "duplicate_charges_credit",
                    "electric_expenses_hydraulic_power_generation",
                    "electric_expenses_nuclear_power_generation",
                    "electric_expenses_steam_power_generation",
                    "employee_pensions_and_benefits",
                    "franchise_requirements",
                    "fuel",
                    "fuel_steam_power_generation",
                    "general_advertising_expenses",
                    "generation_expenses",
                    "generation_interconnection_studies",
                    "hydraulic_expenses",
                    "hydraulic_power_generation_maintenance_expense",
                    "hydraulic_power_generation_maintenance_expense_correction",
                    "hydraulic_power_generation_operations_expense",
                    "hydraulic_power_generation_operations_expense_correction",
                    "informational_and_instructional_advertising_expenses",
                    "injuries_and_damages",
                    "load_dispatch_monitor_and_operate_transmission_system",
                    "load_dispatch_reliability",
                    "load_dispatch_transmission_service_and_scheduling",
                    "load_dispatching",
                    "load_dispatching_transmission_expense",
                    "maintenance_of_boiler_plant_steam_power_generation",
                    "maintenance_of_communication_equipment_electric_transmission",
                    "maintenance_of_communication_equipment_regional_market_expenses",
                    "maintenance_of_computer_hardware",
                    "maintenance_of_computer_hardware_transmission",
                    "maintenance_of_computer_software",
                    "maintenance_of_computer_software_transmission",
                    "maintenance_of_electric_plant_hydraulic_power_generation",
                    "maintenance_of_electric_plant_nuclear_power_generation",
                    "maintenance_of_electric_plant_steam_power_generation",
                    "maintenance_of_energy_storage_equipment",
                    "maintenance_of_energy_storage_equipment_other_power_generation",
                    "maintenance_of_energy_storage_equipment_transmission",
                    "maintenance_of_general_plant",
                    "maintenance_of_generating_and_electric_plant",
                    "maintenance_of_line_transformers",
                    "maintenance_of_meters",
                    "maintenance_of_miscellaneous_distribution_plant",
                    "maintenance_of_miscellaneous_hydraulic_plant",
                    "maintenance_of_miscellaneous_market_operation_plant",
                    "maintenance_of_miscellaneous_nuclear_plant",
                    "maintenance_of_miscellaneous_other_power_generation_plant",
                    "maintenance_of_miscellaneous_regional_transmission_plant",
                    "maintenance_of_miscellaneous_steam_plant",
                    "maintenance_of_miscellaneous_transmission_plant",
                    "maintenance_of_overhead_lines",
                    "maintenance_of_overhead_lines_transmission",
                    "maintenance_of_reactor_plant_equipment_nuclear_power_generation",
                    "maintenance_of_reservoirs_dams_and_waterways",
                    "maintenance_of_station_equipment",
                    "maintenance_of_station_equipment_transmission",
                    "maintenance_of_street_lighting_and_signal_systems",
                    "maintenance_of_structures",
                    "maintenance_of_structures_and_improvements_regional_market_expenses",
                    "maintenance_of_structures_distribution_expense",
                    "maintenance_of_structures_hydraulic_power_generation",
                    "maintenance_of_structures_nuclear_power_generation",
                    "maintenance_of_structures_steam_power_generation",
                    "maintenance_of_structures_transmission_expense",
                    "maintenance_of_underground_lines",
                    "maintenance_of_underground_lines_transmission",
                    "maintenance_supervision_and_engineering",
                    "maintenance_supervision_and_engineering_electric_transmission_expenses",
                    "maintenance_supervision_and_engineering_hydraulic_power_generation",
                    "maintenance_supervision_and_engineering_nuclear_power_generation",
                    "maintenance_supervision_and_engineering_other_power_generation",
                    "maintenance_supervision_and_engineering_steam_power_generation",
                    "market_facilitation_monitoring_and_compliance_services",
                    "market_monitoring_and_compliance",
                    "meter_expenses",
                    "meter_reading_expenses",
                    "miscellaneous_customer_accounts_expenses",
                    "miscellaneous_customer_service_and_informational_expenses",
                    "miscellaneous_distribution_expenses",
                    "miscellaneous_general_expenses",
                    "miscellaneous_hydraulic_power_generation_expenses",
                    "miscellaneous_nuclear_power_expenses",
                    "miscellaneous_other_power_generation_expenses",
                    "miscellaneous_sales_expenses",
                    "miscellaneous_steam_power_expenses",
                    "miscellaneous_transmission_expenses",
                    "nuclear_fuel_expense",
                    "nuclear_power_generation_maintenance_expense",
                    "nuclear_power_generation_maintenance_expense_correction",
                    "nuclear_power_generation_operations_expense",
                    "nuclear_power_generation_operations_expense_correction",
                    "office_supplies_and_expenses",
                    "operation_of_energy_storage_equipment",
                    "operation_of_energy_storage_equipment_distribution",
                    "operation_of_energy_storage_equipment_transmission_expense",
                    "operation_supervision",
                    "operation_supervision_and_engineering_distribution_expense",
                    "operation_supervision_and_engineering_electric_transmission_expenses",
                    "operation_supervision_and_engineering_hydraulic_power_generation",
                    "operation_supervision_and_engineering_nuclear_power_generation",
                    "operation_supervision_and_engineering_other_power_generation",
                    "operation_supervision_and_engineering_steam_power_generation",
                    "operations_and_maintenance_expenses_electric",
                    "operations_and_maintenance_expenses_electric_correction",
                    "other_expenses_other_power_supply_expenses",
                    "other_power_generation_maintenance_expense",
                    "other_power_generation_maintenance_expense_correction",
                    "other_power_generation_operations_expense",
                    "other_power_generation_operations_expense_correction",
                    "other_power_supply_expense",
                    "other_power_supply_expense_correction",
                    "outside_services_employed",
                    "overhead_line_expense",
                    "overhead_line_expenses",
                    "power_production_expenses",
                    "power_production_expenses_correction",
                    "power_production_expenses_hydraulic_power",
                    "power_production_expenses_hydraulic_power_correction",
                    "power_production_expenses_nuclear_power",
                    "power_production_expenses_nuclear_power_correction",
                    "power_production_expenses_other_power",
                    "power_production_expenses_other_power_correction",
                    "power_production_expenses_steam_power",
                    "power_production_expenses_steam_power_correction",
                    "power_purchased_for_storage_operations",
                    "property_insurance",
                    "purchased_power",
                    "regional_market_expenses",
                    "regional_market_expenses_correction",
                    "regional_market_maintenance_expense",
                    "regional_market_maintenance_expense_correction",
                    "regional_market_operation_expense",
                    "regional_market_operation_expense_correction",
                    "regulatory_commission_expenses",
                    "reliability_planning_and_standards_development",
                    "reliability_planning_and_standards_development_services",
                    "rents_administrative_and_general_expense",
                    "rents_distribution_expense",
                    "rents_hydraulic_power_generation",
                    "rents_nuclear_power_generation",
                    "rents_other_power_generation",
                    "rents_regional_market_expenses",
                    "rents_steam_power_generation",
                    "rents_transmission_electric_expense",
                    "sales_expenses",
                    "sales_expenses_correction",
                    "scheduling_system_control_and_dispatch_services",
                    "station_expenses_distribution",
                    "station_expenses_transmission_expense",
                    "steam_expenses_nuclear_power_generation",
                    "steam_expenses_steam_power_generation",
                    "steam_from_other_sources",
                    "steam_from_other_sources_nuclear_power_generation",
                    "steam_power_generation_maintenance_expense",
                    "steam_power_generation_maintenance_expense_correction",
                    "steam_power_generation_operations_expense",
                    "steam_power_generation_operations_expense_correction",
                    "steam_transferred_credit",
                    "steam_transferred_credit_nuclear_power_generation",
                    "street_lighting_and_signal_system_expenses",
                    "supervision_customer_account_expenses",
                    "supervision_customer_service_and_information_expenses",
                    "supervision_sales_expense",
                    "system_control_and_load_dispatching_electric",
                    "transmission_expenses",
                    "transmission_expenses_correction",
                    "transmission_maintenance_expense_electric",
                    "transmission_maintenance_expense_electric_correction",
                    "transmission_of_electricity_by_others",
                    "transmission_operation_expense",
                    "transmission_operation_expense_correction",
                    "transmission_rights_market_administration",
                    "transmission_service_studies",
                    "uncollectible_accounts",
                    "underground_line_expenses",
                    "underground_line_expenses_transmission_expense",
                    "water_for_power",
                }
            },
        }
    },
    "core_ferc1__yearly_retained_earnings_sched118": {
        "earnings_type": {
            "type": "string",
            "constraints": {
                "enum": {
                    "adjustments_to_retained_earnings_credit",
                    "adjustments_to_retained_earnings_debit",
                    "appropriated_retained_earnings",
                    "appropriated_retained_earnings_amortization_reserve_federal",
                    "appropriated_retained_earnings_including_reserve_amortization",
                    "appropriated_retained_earnings_including_reserve_amortization_correction",
                    "appropriations_of_retained_earnings",
                    "balance_transferred_from_income",
                    "changes_unappropriated_undistributed_subsidiary_earnings_credits",
                    "dividends_declared_common_stock",
                    "dividends_declared_preferred_stock",
                    "dividends_received",
                    "equity_in_earnings_of_subsidiary_companies",
                    "retained_earnings",
                    "retained_earnings_correction",
                    "transfers_from_unappropriated_undistributed_subsidiary_earnings",
                    "unappropriated_retained_earnings",
                    "unappropriated_retained_earnings_correction",
                    "unappropriated_retained_earnings_previous_year",
                    "unappropriated_undistributed_subsidiary_earnings",
                    "unappropriated_undistributed_subsidiary_earnings_correction",
                    "unappropriated_undistributed_subsidiary_earnings_previous_year",
                }
            },
        }
    },
    "core_ferc1__yearly_operating_revenues_sched300": {
        "revenue_type": {
            "type": "string",
            "constraints": {
                "enum": {
                    "electric_operating_revenues",
                    "electric_operating_revenues_correction",
                    "forfeited_discounts",
                    "interdepartmental_rents",
                    "interdepartmental_sales",
                    "interdepartmental_sales_correction",
                    "large_or_industrial",
                    "large_or_industrial_correction",
                    "miscellaneous_revenue",
                    "miscellaneous_service_revenues",
                    "other_electric_revenue",
                    "other_miscellaneous_operating_revenues",
                    "other_operating_revenues",
                    "other_operating_revenues_correction",
                    "other_sales_to_public_authorities",
                    "other_sales_to_public_authorities_correction",
                    "provision_for_rate_refunds",
                    "public_street_and_highway_lighting",
                    "public_street_and_highway_lighting_correction",
                    "regional_transmission_service_revenues",
                    "rent_from_electric_property",
                    "residential_sales",
                    "residential_sales_correction",
                    "revenues_from_transmission_of_electricity_of_others",
                    "revenues_net_of_provision_for_refunds",
                    "revenues_net_of_provision_for_refunds_correction",
                    "sales_for_resale",
                    "sales_for_resale_correction",
                    "sales_of_electricity",
                    "sales_of_electricity_correction",
                    "sales_of_water_and_water_power",
                    "sales_to_railroads_and_railways",
                    "sales_to_railroads_and_railways_correction",
                    "sales_to_ultimate_consumers",
                    "sales_to_ultimate_consumers_correction",
                    "small_or_commercial",
                    "small_or_commercial_correction",
                }
            },
        }
    },
    "core_ferc1__yearly_cash_flows_sched120": {
        "amount_type": {
            "type": "string",
            "constraints": {
                "enum": {
                    "acquisition_of_other_noncurrent_assets",
                    "allowance_for_other_funds_used_during_construction_investing_activities",
                    "allowance_for_other_funds_used_during_construction_operating_activities",
                    "cash_flows_provided_from_used_in_financing_activities_correction",
                    "cash_flows_provided_from_used_in_investment_activities_correction",
                    "cash_outflows_for_plant",
                    "cash_outflows_for_plant_correction",
                    "cash_provided_by_outside_sources",
                    "cash_provided_by_outside_sources_correction",
                    "collections_on_loans",
                    "contributions_and_advances_from_associated_and_subsidiary_companies",
                    "deferred_income_taxes_net",
                    "depreciation_and_depletion",
                    "disposition_of_investments_in_and_advances_to_associated_and_subsidiary_companies",
                    "dividends_on_common_stock",
                    "dividends_on_preferred_stock",
                    "gross_additions_to_common_utility_plant_investing_activities",
                    "gross_additions_to_nonutility_plant_investing_activities",
                    "gross_additions_to_nuclear_fuel_investing_activities",
                    "gross_additions_to_utility_plant_less_nuclear_fuel_investing_activities",
                    "investment_tax_credit_adjustments_net",
                    "investments_in_and_advances_to_associated_and_subsidiary_companies",
                    "loans_made_or_purchased",
                    "net_cash_flow_from_operating_activities_correction",
                    "net_decrease_in_short_term_debt",
                    "net_income_loss",
                    "net_income_loss_correction",
                    "net_increase_decrease_in_allowances_held_for_speculation_investing_activities",
                    "net_increase_decrease_in_allowances_inventory_operating_activities",
                    "net_increase_decrease_in_inventory_investing_activities",
                    "net_increase_decrease_in_inventory_operating_activities",
                    "net_increase_decrease_in_other_regulatory_assets_operating_activities",
                    "net_increase_decrease_in_other_regulatory_liabilities_operating_activities",
                    "net_increase_decrease_in_payables_and_accrued_expenses_investing_activities",
                    "net_increase_decrease_in_payables_and_accrued_expenses_operating_activities",
                    "net_increase_decrease_in_receivables_investing_activities",
                    "net_increase_decrease_in_receivables_operating_activities",
                    "net_increase_in_short_term_debt",
                    "noncash_adjustments_to_cash_flows_from_operating_activities",
                    "other_adjustments_by_outside_sources_to_cash_flows_from_financing_activities",
                    "other_adjustments_to_cash_flows_from_financing_activities",
                    "other_adjustments_to_cash_flows_from_investment_activities",
                    "other_adjustments_to_cash_flows_from_operating_activities",
                    "other_construction_and_acquisition_of_plant_investment_activities",
                    "other_retirements_of_balances_impacting_cash_flows_from_financing_activities",
                    "payments_for_retirement_of_common_stock_financing_activities",
                    "payments_for_retirement_of_long_term_debt_financing_activities",
                    "payments_for_retirement_of_preferred_stock_financing_activities",
                    "proceeds_from_disposal_of_noncurrent_assets",
                    "proceeds_from_issuance_of_common_stock_financing_activities",
                    "proceeds_from_issuance_of_long_term_debt_financing_activities",
                    "proceeds_from_issuance_of_preferred_stock_financing_activities",
                    "proceeds_from_sales_of_investment_securities",
                    "purchase_of_investment_securities",
                    "undistributed_earnings_from_subsidiary_companies_operating_activities",
                    "net_cash_flow_from_operating_activities",
                    "cash_flows_provided_from_used_in_investment_activities",
                    "cash_flows_provided_from_used_in_financing_activities",
                    "net_increase_decrease_in_cash_and_cash_equivalents",
                    "starting_balance",
                    "ending_balance",
                    "disposition_of_investments_in_and_advances_to_associated_and_subsidiary_companies_abstract",
                    "net_increase_decrease_in_cash_and_cash_equivalents_abstract",
                    "payments_for_retirement_abstract",
                }
            },
        }
    },
    "plant_parts_eia": {
        "energy_source_code_1": {
            "constraints": {
                "enum": set(
                    CODE_METADATA["core_eia__codes_energy_sources"]["df"]["code"]
                )
            }
        },
        "prime_movers_eia": {
            "constraints": {
                "enum": set(CODE_METADATA["core_eia__codes_prime_movers"]["df"]["code"])
            }
        },
        "technology_description": {"constraints": {"enum": set(TECH_DESCRIPTIONS)}},
    },
    "core_ferc1__yearly_transmission_lines_sched422": {
        "capex_land": {
            "description": "Cost of Land and land rights for the transmission line."
        },
        "capex_other": {
            "description": "Construction and other costs for the transmission line."
        },
        "capex_total": {"description": "Total costs for the transmission line."},
        "opex_operations": {
            "description": "Operating expenses for the transmission line."
        },
        "opex_maintenance": {
            "description": "Maintenance expenses for the transmission line."
        },
        "opex_rents": {"description": "Rent expenses for the transmission line."},
        "opex_total": {"description": "Overall expenses for the transmission line."},
    },
    "out_ferc714__hourly_planning_area_demand": {
        "timezone": {"constraints": {"enum": US_TIMEZONES}},
        "report_date": {
            "constraints": {
                "required": True,
            }
        },
    },
    "core_eia930__hourly_net_generation_by_energy_source": {
        "datetime_utc": {
            "description": (
                "Timestamp at the end of the hour for which the data is reported."
            )
        },
    },
    "core_eia930__hourly_operations": {
        "datetime_utc": {
            "description": (
                "Timestamp at the end of the hour for which the data is reported."
            )
        },
    },
    "core_eia930__hourly_subregion_demand": {
        "datetime_utc": {
            "description": (
                "Timestamp at the end of the hour for which the data is reported."
            )
        },
        "demand_reported_mwh": {
            "description": (
                "Originally reported electricity demand for the balancing area subregion. Note that different BAs have different methods of calculating and allocating subregion demand."
            ),
        },
    },
    "core_eia930__hourly_interchange": {
        "datetime_utc": {
            "description": (
                "Timestamp at the end of the hour for which the data is reported."
            )
        },
    },
    "core_nrelatb__yearly_projected_cost_performance": {
        "fuel_cost_per_mwh": {
            "type": "number",
            "description": (
                "Fuel costs in USD$/MWh. NREL-derived values using heat rates."
            ),
            "unit": "USD_per_MWh",
        }
    },
    "core_sec10k__changelog_company_name": {
        "central_index_key": {
            "constraints": {
                "required": True,
            }
        },
        "name_change_date": {
            "constraints": {
                "required": True,
            }
        },
    },
    "out_sec10k__changelog_company_name": {
        "central_index_key": {
            "constraints": {
                "required": True,
            }
        },
        "name_change_date": {
            "constraints": {
                "required": True,
            }
        },
    },
    "out_ferc1__yearly_rate_base": {
        "plant_function": {
            "type": "string",
            "description": (
                "Functional role played by utility plant (steam production, nuclear production, distribution, transmission, etc.)."
            ),
            "constraints": {
                "enum": [
                    "distribution",
                    "experimental",
                    "general",
                    "hydraulic_production",
                    "intangible",
                    "nuclear_production",
                    "other_production",
                    "purchased_sold",
                    "regional_transmission_and_market_operation",
                    "steam_production",
                    "transmission",
                    "unclassified",
                ]
            },
        },
        "utility_type": {
            "type": "string",
            "description": "Listing of utility plant types.",
            "constraints": {
                "enum": ["electric", "gas", "common", "other", "other3", "other2"]
            },
        },
    },
    "out_eia__yearly_assn_plant_parts_plant_gen": {
        "generators_number": {
            "description": (
                "The number of generators associated with each ``record_id_eia``."
            )
        }
    },
    "out_eia860__yearly_ownership": {
        "utility_id_pudl": {
            "description": (
                "A manually assigned PUDL utility ID for the owner company that is responsible for the day-to-day operations of the generator, not the operator utility. May not be stable over time."
            )
        }
    },
    "out_eia930__hourly_aggregated_demand": {
        "aggregation_group": {
            "description": (
                "Label identifying a group of balancing authorities to be used in aggregating demand E.g. a region of the US or a whole interconnect."
            )
        }
    },
}


def get_pudl_dtypes(
    group: str | None = None,
    field_meta: dict[str, Any] = FIELD_METADATA,
    field_meta_by_group: dict[str, Any] = FIELD_METADATA_BY_GROUP,
    dtype_map: dict[str, Any] = FIELD_DTYPES_PANDAS,
) -> dict[str, Any]:
    """Compile a dictionary of field dtypes, applying group overrides.

    Args:
        group: The data group (e.g. ferc1, eia) to use for overriding the default
            field types. If None, no overrides are applied and the default types
            are used.
        field_meta: Field metadata dictionary which at least describes a "type".
        field_meta_by_group: Field metadata type overrides to apply based on the data
            group that the field is part of, if any.
        dtype_map: Mapping from canonical PUDL data types to some other set of data
            types. Uses pandas data types by default.

    Returns:
        A mapping of PUDL field names to their associated data types.
    """
    field_meta = deepcopy(field_meta)
    dtypes = {}
    for f in field_meta:
        if f in field_meta_by_group.get(group, []):
            field_meta[f].update(field_meta_by_group[group][f])
        dtypes[f] = dtype_map[field_meta[f]["type"]]

    return dtypes


def apply_pudl_dtypes(
    df: pd.DataFrame | gpd.GeoDataFrame,
    group: str | None = None,
    field_meta: dict[str, Any] = FIELD_METADATA,
    field_meta_by_group: dict[str, Any] = FIELD_METADATA_BY_GROUP,
    strict: bool = False,
) -> pd.DataFrame | gpd.GeoDataFrame:
    """Apply dtypes to those columns in a dataframe that have PUDL types defined.

    Note that ad-hoc column dtypes can be defined and merged with default PUDL field
    metadata before it's passed in as ``field_meta`` if you have module specific column
    types you need to apply alongside the standard PUDL field types.

    Args:
        df: The dataframe to apply types to. Not all columns need to have types
            defined in the PUDL metadata unless you pass ``strict=True``.
        group: The data group to use for overrides, if any. E.g. "eia", "ferc1".
        field_meta: A dictionary of field metadata, where each key is a field name
            and the values are dictionaries which must have a "type" element. By
            default this is pudl.metadata.fields.FIELD_METADATA.
        field_meta_by_group: A dictionary of field metadata to use as overrides,
            based on the value of `group`, if any. By default it uses the overrides
            defined in pudl.metadata.fields.FIELD_METADATA_BY_GROUP.
        strict: whether or not all columns need a corresponding field.

    Returns:
        The input dataframe, but with standard PUDL types applied.
    """
    unspecified_fields = sorted(
        set(df.columns)
        - set(field_meta.keys())
        - set(field_meta_by_group.get(group, {}).keys())
    )
    if strict and len(unspecified_fields) > 0:
        raise ValueError(f"Found unspecified fields: {unspecified_fields}")
    dtypes = get_pudl_dtypes(
        group=group,
        field_meta=field_meta,
        field_meta_by_group=field_meta_by_group,
        dtype_map=FIELD_DTYPES_PANDAS,
    )
    return df.astype({col: dtypes[col] for col in df.columns if col in dtypes})


def apply_pudl_dtypes_polars(
    lf: pl.LazyFrame,
    group: str | None = None,
    field_meta: dict[str, Any] = FIELD_METADATA,
    field_meta_by_group: dict[str, Any] = FIELD_METADATA_BY_GROUP,
    strict: bool = False,
) -> pl.LazyFrame:
    """Apply dtypes to those columns in a dataframe that have PUDL types defined.

    Note that ad-hoc column dtypes can be defined and merged with default PUDL field
    metadata before it's passed in as ``field_meta`` if you have module specific column
    types you need to apply alongside the standard PUDL field types.

    Args:
        df: The dataframe to apply types to. Not all columns need to have types
            defined in the PUDL metadata unless you pass ``strict=True``.
        group: The data group to use for overrides, if any. E.g. "eia", "ferc1".
        field_meta: A dictionary of field metadata, where each key is a field name
            and the values are dictionaries which must have a "type" element. By
            default this is pudl.metadata.fields.FIELD_METADATA.
        field_meta_by_group: A dictionary of field metadata to use as overrides,
            based on the value of `group`, if any. By default it uses the overrides
            defined in pudl.metadata.fields.FIELD_METADATA_BY_GROUP.
        strict: whether or not all columns need a corresponding field.

    Returns:
        The input dataframe, but with standard PUDL types applied.
    """
    columns = lf.collect_schema().names()
    unspecified_fields = sorted(
        set(columns)
        - set(field_meta.keys())
        - set(field_meta_by_group.get(group, {}).keys())
    )
    if strict and len(unspecified_fields) > 0:
        raise ValueError(f"Found unspecified fields: {unspecified_fields}")
    dtypes = get_pudl_dtypes(
        group=group,
        field_meta={
            key: value
            for key, value in field_meta.items()
            if value["type"] in FIELD_DTYPES_POLARS
        },
        field_meta_by_group=field_meta_by_group,
        dtype_map=FIELD_DTYPES_POLARS,
    )
    return lf.cast({key: value for key, value in dtypes.items() if key in columns})<|MERGE_RESOLUTION|>--- conflicted
+++ resolved
@@ -66,11 +66,15 @@
     },
     "operator_id_eia": {
         "type": "string",
-        "description": "The unique EIA identifier for an operator in a given state. The last two letters of the ID indicate the state.",
+        "description": (
+            "The unique EIA identifier for an operator in a given state. The last two letters of the ID indicate the state."
+        ),
     },
     "volume_mcf": {
         "type": "number",
-        "description": "Total volume of natural gas deliveries in the report state. Reference conditions for measurement are 14.73 psia and 60° Fahrenheit.",
+        "description": (
+            "Total volume of natural gas deliveries in the report state. Reference conditions for measurement are 14.73 psia and 60° Fahrenheit."
+        ),
         "unit": "Mcf",
     },
     "acid_gas_control": {
@@ -2734,15 +2738,10 @@
             "Sector for energy use figures in AEO Table 2. Similar to customer class, but with some missing and some extra values."
         ),
         "constraints": {
-<<<<<<< HEAD
             "enum": (
                 set(CUSTOMER_CLASSES) - {"direct_connection"}
-                | {"electric_power", "unspecified"}
+                | {"electric_power", "unspecified", "industrial_hydrogen_production"}
             )
-=======
-            "enum": set(CUSTOMER_CLASSES) - {"direct_connection"}
-            | {"electric_power", "unspecified", "industrial_hydrogen_production"}
->>>>>>> 76c1b00c
         },
     },
     "energy_used_for_pumping_mwh": {
@@ -8536,7 +8535,9 @@
             "description": "State that the operator is reporting for.",
         },
         "revenue": {
-            "description": "Revenue including taxes, rounded to the nearest whole dollar.",
+            "description": (
+                "Revenue including taxes, rounded to the nearest whole dollar."
+            ),
         },
         "customer_class": {
             "description": (
