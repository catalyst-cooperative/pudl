--- conflicted
+++ resolved
@@ -9033,10 +9033,6 @@
             " RTO/ISO: If the price is the result of an RTO/ISO market or the sale is made to the RTO/ISO."
         ),
     },
-<<<<<<< HEAD
-=======
-    # timezone
->>>>>>> 888b3ff9
     # point_of_delivery_balancing_authority
     # point_of_delivery_specific_location
     # class_name
