--- conflicted
+++ resolved
@@ -3,7 +3,6 @@
 from typing import Any
 
 RESOURCE_METADATA: dict[str, dict[str, Any]] = {
-<<<<<<< HEAD
     "core_sec10k__assn_exhibit_21_subsidiaries_and_filers": {
         "description": """A table matching subsidiary companies listed in Exhibit 21
 attachments to its SEC central index key when the subsidiary also files a 10k.
@@ -33,8 +32,6 @@
         "etl_group": "sec10k",
         "field_namespace": "sec",
     },
-=======
->>>>>>> 9704bf44
     "core_sec10k__assn_sec10k_filers_and_eia_utilities": {
         "description": """An association (crosswalk) table relating SEC 10-K filers and EIA utilities.
 
@@ -61,8 +58,6 @@
 unique filename, but ~1% of all filings are one company submitting the same form
 multiple times on the same day, so the filename is the only available natural primary
 key.""",
-<<<<<<< HEAD
-=======
         "schema": {
             "fields": [
                 "filename_sec10k",
@@ -91,7 +86,6 @@
 multiple times on the same day, so the filename is the only available natural primary
 key. This output table adds a link to the source URL for the filing, which is
 constructed from the filename.""",
->>>>>>> 9704bf44
         "schema": {
             "fields": [
                 "filename_sec10k",
@@ -110,38 +104,6 @@
         "sources": ["sec10k"],
         "etl_group": "sec10k",
         "field_namespace": "sec",
-<<<<<<< HEAD
-    },
-    "out_sec10k__quarterly_filings": {
-        "description": """Metadata describing SEC 10-K filings.
-
-Each SEC 10-K filing is submitted by a single company, but may contain information about
-numerous other companies. This table indicates the company submitting the filing, as
-well as some information about the overall filing. Each filing is guaranteed to have a
-unique filename, but ~1% of all filings are one company submitting the same form
-multiple times on the same day, so the filename is the only available natural primary
-key. This output table adds a link to the source URL for the filing, which is
-constructed from the filename.""",
-        "schema": {
-            "fields": [
-                "filename_sec10k",
-                "central_index_key",
-                "company_name",
-                "sec10k_type",
-                "filing_date",
-                "exhibit_21_version",
-                "report_date",
-                "source_url",
-            ],
-            "primary_key": [
-                "filename_sec10k",
-            ],
-        },
-        "sources": ["sec10k"],
-        "etl_group": "sec10k",
-        "field_namespace": "sec",
-=======
->>>>>>> 9704bf44
     },
     "core_sec10k__quarterly_exhibit_21_company_ownership": {
         "description": """Subsidiary company ownership data from the SEC 10-K Exhibit 21 attachments.
@@ -267,8 +229,6 @@
                 "name_change_date",
                 "company_name_old",
                 "company_name_new",
-<<<<<<< HEAD
-=======
             ],
         },
         "sources": ["sec10k"],
@@ -320,64 +280,6 @@
                 "mail_zip_code_4",
                 "mail_postal_code",
                 "source_url",
->>>>>>> 9704bf44
-            ],
-            "primary_key": ["filename_sec10k", "filer_count"],
-        },
-        "sources": ["sec10k"],
-        "etl_group": "sec10k",
-        "field_namespace": "sec",
-    },
-<<<<<<< HEAD
-    "out_sec10k__quarterly_company_information": {
-=======
-    "core_sec10k__parents_and_subsidiaries": {
->>>>>>> 9704bf44
-        "description": (
-            """Denormalized company and filing data extracted from SEC 10-K filings.
-
-In addition to the information provided by the
-``core_sec10k__quarterly_company_information`` table, this output table merges in the
-associated ``utility_id_eia`` (and utility name) if it is available, as well as the
-report and filing dates associated with the filing each record was extracted from, as
-well as providing a link to the source URL for the filing."""
-        ),
-        "schema": {
-            "fields": [
-                "filename_sec10k",
-                "filer_count",
-                "central_index_key",
-                "utility_id_eia",
-<<<<<<< HEAD
-                "utility_name_eia",
-                "report_date",
-                "filing_date",
-                "company_name",
-                "fiscal_year_end",
-                "taxpayer_id_irs",
-                "incorporation_state",
-                "industry_name_sic",
-                "industry_id_sic",
-                "film_number",
-                "sec10k_type",
-                "sec_act",
-                "filing_number_sec",
-                "phone_number",
-                "business_street_address",
-                "business_street_address_2",
-                "business_city",
-                "business_state",
-                "business_zip_code",
-                "business_zip_code_4",
-                "business_postal_code",
-                "mail_street_address",
-                "mail_street_address_2",
-                "mail_city",
-                "mail_state",
-                "mail_zip_code",
-                "mail_zip_code_4",
-                "mail_postal_code",
-                "source_url",
             ],
             "primary_key": ["filename_sec10k", "filer_count"],
         },
@@ -402,22 +304,31 @@
                 "subsidiary_company_name",
                 "subsidiary_company_location",
                 "subsidiary_company_id_sec10k",
-=======
-                "street_address",
-                "address_2",
-                "city",
-                "state",
-                "company_name_raw",
-                "name_change_date",
-                "company_name_old",
-                "industry_name_sic",
-                "industry_id_sic",
-                "incorporation_state",
-                "location_of_incorporation",
-                "taxpayer_id_irs",
-                "files_sec10k",
-                "parent_company_central_index_key",
->>>>>>> 9704bf44
+                "fraction_owned",
+                "report_date",
+            ],
+        },
+        "sources": ["sec10k"],
+        "etl_group": "sec10k",
+        "field_namespace": "sec",
+    },
+    "out_sec10k__parents_and_subsidiaries": {
+        "description": (
+            """Denormalized table containing SEC company ownership data
+extracted from Exhibit 21 attachments with attributes about the parent and
+subsidiary companies. Company attributes are extracted from the headers of
+the SEC 10k filing. Company information is present for subsidiary companies
+when that subsidiary in turn files a 10k. The connection between SEC filers
+and EIA utilities is conducted with probabilistic record linkage. The connection
+between Ex. 21 subsidiaries (who don't file a 10k) and EIA utilities is done with
+a fuzzy match on the company name."""
+        ),
+        "schema": {
+            "fields": [
+                "filename_sec10k",
+                "subsidiary_company_name",
+                "subsidiary_company_location",
+                "subsidiary_company_id_sec10k",
                 "fraction_owned",
                 "parent_company_central_index_key",
                 "parent_company_name",
