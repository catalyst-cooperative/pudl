--- conflicted
+++ resolved
@@ -3,16 +3,11 @@
 from typing import Any
 
 RESOURCE_METADATA: dict[str, dict[str, Any]] = {
-<<<<<<< HEAD
-    "core_sec10k__filings": {
+    "core_sec10k__quarterly_filings": {
         "description": (
             """Metadata describing all submitted SEC 10k filings.
 This metadata contains information about the filing from the SEC's EDGAR database."""
         ),
-=======
-    "core_sec10k__quarterly_filings": {
-        "description": "Metadata describing all submitted SEC 10k filings.",
->>>>>>> 18a19b73
         "schema": {
             "fields": [
                 "filename_sec10k",
@@ -31,8 +26,7 @@
         "etl_group": "pudl_models",
         "field_namespace": "sec10k",
     },
-<<<<<<< HEAD
-    "core_sec10k__exhibit_21_company_ownership": {
+    "core_sec10k__quarterly_exhibit_21_company_ownership": {
         "description": (
             """Company ownership data extracted from Exhibit 21 attachments to SEC 10k filings.
 This data is extracted from PDFs of the Exhibit 21 attachment using an information extraction
@@ -41,10 +35,6 @@
 We only completed a first iteration of modeling to extract this data
 and thus it contains errors in the parsing and structure of the data."""
         ),
-=======
-    "core_sec10k__quarterly_exhibit_21_company_ownership": {
-        "description": "Company ownership data extracted from Exhibit 21 attachments to SEC 10k filings.",
->>>>>>> 18a19b73
         "schema": {
             "fields": [
                 "filename_sec10k",
@@ -58,18 +48,13 @@
         "etl_group": "pudl_models",
         "field_namespace": "sec10k",
     },
-<<<<<<< HEAD
-    "core_sec10k__company_information": {
+    "core_sec10k__quarterly_company_information": {
         "description": (
             """Company information extracted from SEC 10K filings.
 This table contains all year-quarters of data from SEC 10K filers.
 The data is extracted from filings using a regex-based model.
 It does not contain parent to subsidiary ownership information."""
         ),
-=======
-    "core_sec10k__quarterly_company_information": {
-        "description": "Company information extracted from SEC 10k filings.",
->>>>>>> 18a19b73
         "schema": {
             "fields": [
                 "filename_sec10k",
@@ -95,7 +80,6 @@
     },
     "out_sec10k__parents_and_subsidiaries": {
         "description": (
-<<<<<<< HEAD
             """Denormalized table containing SEC 10K filer company information as well
 as the subsidiary companies reported in Exhibit 21 attachments to the 10K filing. The table
 contains ownership information about parent to subsidiary company relationships as well as
@@ -109,11 +93,6 @@
 The creation of this table was done through the support of The Mozilla Foundation.
 As we only had funding to conduct a first pass at modeling, we know this table has errors and
 are seeking additional funding to conduct another round of model improvements."""
-=======
-            "Denormalized table containing SEC 10-K company information with mapping "
-            "between subsidiary and parent companies, as well as a linkage to EIA "
-            "utilities."
->>>>>>> 18a19b73
         ),
         "schema": {
             "fields": [
