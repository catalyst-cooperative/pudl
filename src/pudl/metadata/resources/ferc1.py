--- conflicted
+++ resolved
@@ -1079,16 +1079,11 @@
         "etl_group": "outputs",
         "field_namespace": "ferc1",
     },
-<<<<<<< HEAD
     "out_ferc1__yearly_electric_plant_depreciation_functional": {
-        "description": "Denormalized table that contains FERC electric plant depreciation functional information.",
-=======
-    "denorm_electric_plant_depreciation_functional_ferc1": {
         "description": (
             "Denormalized accumulated provision for depreciation of electric utility "
             "plant (Account 108). Schedule 219 Section B: Functional plant classifications."
         ),
->>>>>>> a64b03e5
         "schema": {
             "fields": [
                 "utility_id_ferc1",
