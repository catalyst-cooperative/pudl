--- conflicted
+++ resolved
@@ -2041,13 +2041,7 @@
             xbrl_resources=xbrl_resources,
         )
 
-<<<<<<< HEAD
-    def to_yaml(
-        self, path: str = None, exclude_intermediate_resources: bool = False
-    ) -> None:
-=======
-    def to_yaml(self) -> str:
->>>>>>> 84337b20
+    def to_yaml(self, exclude_intermediate_resources: bool = False) -> None:
         """Output database, table, and column metadata to YAML file."""
         template = _get_jinja_environment().get_template("datasette-metadata.yml.jinja")
         if exclude_intermediate_resources:
