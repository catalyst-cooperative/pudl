"""Metadata data classes."""

import copy
import datetime
import json
import re
import sys
import warnings
from collections.abc import Callable, Iterable
from functools import cached_property, lru_cache
from pathlib import Path
from typing import Annotated, Any, Literal, Self, TypeVar

import jinja2
import numpy as np
import pandas as pd
import pandera as pr
import pyarrow as pa
import pydantic
import sqlalchemy as sa
from pandas._libs.missing import NAType
from pydantic import (
    AnyHttpUrl,
    BaseModel,
    ConfigDict,
    DirectoryPath,
    EmailStr,
    StrictBool,
    StrictFloat,
    StrictInt,
    StrictStr,
    StringConstraints,
    ValidationInfo,
    field_validator,
    model_validator,
)

import pudl.logging_helpers
from pudl.metadata.codes import CODE_METADATA
from pudl.metadata.constants import (
    CONSTRAINT_DTYPES,
    CONTRIBUTORS,
    FIELD_DTYPES_PANDAS,
    FIELD_DTYPES_PYARROW,
    FIELD_DTYPES_SQL,
    LICENSES,
    PERIODS,
)
from pudl.metadata.fields import (
    FIELD_METADATA,
    FIELD_METADATA_BY_GROUP,
    FIELD_METADATA_BY_RESOURCE,
)
from pudl.metadata.helpers import (
    expand_periodic_column_names,
    format_errors,
    groupby_aggregate,
    most_and_more_frequent,
    split_period,
)
from pudl.metadata.resources import FOREIGN_KEYS, RESOURCE_METADATA, eia861
from pudl.metadata.sources import SOURCES
from pudl.workspace.datastore import Datastore, ZenodoDoi
from pudl.workspace.setup import PudlPaths

logger = pudl.logging_helpers.get_logger(__name__)

# The BaseModel.schema attribute is deprecated and we are shadowing it to avoid needing
# to define an inconvenient alias for it.
warnings.filterwarnings(
    action="ignore",
    message='Field name "schema" in "Resource" shadows an attribute in parent "PudlMeta"',
    category=UserWarning,
    module="pydantic._internal._fields",
)

# ---- Helpers ---- #


def _unique(*args: Iterable) -> list:
    """Return a list of all unique values, in order of first appearance.

    Args:
        args: Iterables of values.

    Examples:
        >>> _unique([0, 2], (2, 1))
        [0, 2, 1]
        >>> _unique([{'x': 0, 'y': 1}, {'y': 1, 'x': 0}], [{'z': 2}])
        [{'x': 0, 'y': 1}, {'z': 2}]
    """
    values = []
    for parent in args:
        for child in parent:
            if child not in values:
                values.append(child)
    return values


def _format_for_sql(x: Any, identifier: bool = False) -> str:  # noqa: C901
    """Format value for use in raw SQL(ite).

    Args:
        x: Value to format.
        identifier: Whether `x` represents an identifier
            (e.g. table, column) name.

    Examples:
        >>> _format_for_sql('table_name', identifier=True)
        '"table_name"'
        >>> _format_for_sql('any string')
        "'any string'"
        >>> _format_for_sql("Single's quote")
        "'Single''s quote'"
        >>> _format_for_sql(None)
        'null'
        >>> _format_for_sql(1)
        '1'
        >>> _format_for_sql(True)
        'True'
        >>> _format_for_sql(False)
        'False'
        >>> _format_for_sql(re.compile("^[^']*$"))
        "'^[^'']*$'"
        >>> _format_for_sql(datetime.date(2020, 1, 2))
        "'2020-01-02'"
        >>> _format_for_sql(datetime.datetime(2020, 1, 2, 3, 4, 5, 6))
        "'2020-01-02 03:04:05'"
    """
    if identifier:
        if isinstance(x, str):
            # Table and column names are escaped with double quotes (")
            return f'"{x}"'
        raise ValueError("Identifier must be a string")
    if x is None:
        return "null"
    if isinstance(x, int | float):
        # NOTE: nan and (-)inf are TEXT in sqlite but numeric in postgresSQL
        return str(x)
    if x is True:
        return "TRUE"
    if x is False:
        return "FALSE"
    if isinstance(x, re.Pattern):
        x = x.pattern
    elif isinstance(x, datetime.datetime):
        # Check datetime.datetime first, since also datetime.date
        x = x.strftime("%Y-%m-%d %H:%M:%S")
    elif isinstance(x, datetime.date):
        x = x.strftime("%Y-%m-%d")
    if not isinstance(x, str):
        raise ValueError(f"Cannot format type {type(x)} for SQL")
    # Single quotes (') are escaped by doubling them ('')
    x = x.replace("'", "''")
    return f"'{x}'"


def _get_jinja_environment(template_dir: DirectoryPath = None):
    if template_dir:
        path = template_dir / "templates"
    else:
        path = Path(__file__).parent.resolve() / "templates"
    environment = jinja2.Environment(
        loader=jinja2.FileSystemLoader(path),
        autoescape=True,
    )
    return environment


# ---- Class attribute types ---- #

# NOTE: Using regex=r"^\S(.*\S)*$" to fail on whitespace is too slow
String = Annotated[
    str, StringConstraints(min_length=1, strict=True, pattern=r"^\S+(\s+\S+)*$")
]
"""Non-empty :class:`str` with no trailing or leading whitespace."""

SnakeCase = Annotated[
    str,
    StringConstraints(
        min_length=1, strict=True, pattern=r"^[a-z_][a-z0-9_]*(_[a-z0-9]+)*$"
    ),
]
"""Snake-case variable name :class:`str` (e.g. 'pudl', 'entity_eia860')."""

PositiveInt = Annotated[int, pydantic.Field(ge=0, strict=True)]
"""Positive :class:`int`."""

PositiveFloat = Annotated[float, pydantic.Field(ge=0, strict=True)]
"""Positive :class:`float`."""


T = TypeVar("T")
StrictList = Annotated[list[T], pydantic.Field(min_length=1)]


"""Non-empty :class:`list`.

Allows :class:`list`, :class:`tuple`, :class:`set`, :class:`frozenset`,
:class:`collections.deque`, or generators and casts to a :class:`list`.
"""


# ---- Class attribute validators ---- #


def _check_unique(value: list = None) -> list | None:
    """Check that input list has unique values."""
    if value:
        for i in range(len(value)):
            if value[i] in value[:i]:
                raise ValueError(f"contains duplicate {value[i]}")
    return value


def _validator(*names, fn: Callable) -> Callable:
    """Construct reusable Pydantic validator.

    Args:
        names: Names of attributes to validate.
        fn: Validation function (see :meth:`pydantic.field_validator`).

    Examples:
        >>> class Class(BaseModel):
        ...     x: list = None
        ...     _check_unique = _validator("x", fn=_check_unique)
        >>> Class(x=[0, 0])
        Traceback (most recent call last):
        ValidationError: ...
    """
    return field_validator(*names)(fn)


########################################################################################
# PUDL Metadata Classes
########################################################################################
class PudlMeta(BaseModel):
    """A base model that configures some options for PUDL metadata classes."""

    model_config = ConfigDict(
        extra="forbid",
        validate_default=True,
        validate_assignment=True,
    )


class FieldConstraints(PudlMeta):
    """Field constraints (`resource.schema.fields[...].constraints`).

    See https://specs.frictionlessdata.io/table-schema/#constraints.
    """

    required: StrictBool = False
    unique: StrictBool = False
    min_length: PositiveInt | None = None
    max_length: PositiveInt | None = None
    minimum: StrictInt | StrictFloat | datetime.date | datetime.datetime | None = None
    maximum: StrictInt | StrictFloat | datetime.date | datetime.datetime | None = None
    pattern: re.Pattern | None = None
    enum: (
        StrictList[
            String
            | StrictInt
            | StrictFloat
            | StrictBool
            | datetime.date
            | datetime.datetime
        ]
        | None
    ) = None

    _check_unique = _validator("enum", fn=_check_unique)

    @field_validator("max_length")
    @classmethod
    def _check_max_length(cls, value, info: ValidationInfo):
        minimum, maximum = info.data.get("min_length"), value
        if minimum is not None and maximum is not None:
            if type(minimum) is not type(maximum):
                raise ValueError("must be same type as min_length")
            if maximum < minimum:
                raise ValueError("must be greater or equal to min_length")
        return value

    @field_validator("maximum")
    @classmethod
    def _check_max(cls, value, info: ValidationInfo):
        minimum, maximum = info.data.get("minimum"), value
        if minimum is not None and maximum is not None:
            if type(minimum) is not type(maximum):
                raise ValueError("must be same type as minimum")
            if maximum < minimum:
                raise ValueError("must be greater or equal to minimum")
        return value

    def to_pandera_checks(self) -> list[pr.Check]:
        """Convert these constraints to pandera Column checks."""
        checks = []
        if self.min_length is not None:
            checks.append(pr.Check.str_length(min_value=self.min_length))
        if self.max_length is not None:
            checks.append(pr.Check.str_length(max_value=self.max_length))
        if self.minimum is not None:
            checks.append(pr.Check.ge(self.minimum))
        if self.maximum is not None:
            checks.append(pr.Check.le(self.maximum))
        if self.pattern is not None:
            checks.append(pr.Check.str_matches(self.pattern))
        if self.enum:
            checks.append(pr.Check.isin(self.enum))

        return checks


class FieldHarvest(PudlMeta):
    """Field harvest parameters (`resource.schema.fields[...].harvest`)."""

    # NOTE: Callables with defaults must use pydantic.Field() to not bind to self
    aggregate: Callable[[pd.Series], pd.Series] = pydantic.Field(
        default=lambda x: most_and_more_frequent(x, min_frequency=0.7)
    )
    """Computes a single value from all field values in a group."""

    tolerance: PositiveFloat = 0.0
    """Fraction of invalid groups above which result is considered invalid."""


class Encoder(PudlMeta):
    """A class that allows us to standardize reported categorical codes.

    Often the original data we are integrating uses short codes to indicate a
    categorical value, like ``ST`` in place of "steam turbine" or ``LIG`` in place of
    "lignite coal". Many of these coded fields contain non-standard codes due to
    data-entry errors. The codes have also evolved over the years.

    In order to allow easy comparison of records across all years and tables, we define
    a standard set of codes, a mapping from non-standard codes to standard codes (where
    possible), and a set of known but unfixable codes which will be ignored and replaced
    with NA values. These definitions can be found in :mod:`pudl.metadata.codes` and we
    refer to these as coding tables.

    In our metadata structures, each coding table is defined just like any other DB
    table, with the addition of an associated ``Encoder`` object defining the standard,
    fixable, and ignored codes.

    In addition, a :class:`Package` class that has been instantiated using the
    :meth:`Package.from_resource_ids` method will associate an `Encoder` object with any
    column that has a foreign key constraint referring to a coding table (This
    column-level encoder is same as the encoder associated with the referenced table).
    This `Encoder` can be used to standardize the codes found within the column.

    :class:`Field` and :class:`Resource` objects have ``encode()`` methods that will
    use the column-level encoders to recode the original values, either for a single
    column or for all coded columns within a Resource, given either a corresponding
    :class:`pandas.Series` or :class:`pandas.DataFrame` containing actual values.

    If any unrecognized values are encountered, an exception will be raised, alerting
    us that a new code has been identified, and needs to be classified as fixable or
    to be ignored.
    """

    df: pd.DataFrame
    """A table associating short codes with long descriptions and other information.

    Each coding table contains at least a ``code`` column containing the standard codes
    and a ``description`` column with a human readable explanation of what the code
    stands for. Additional metadata pertaining to the codes and their categories may
    also appear in this dataframe, which will be loaded into the PUDL DB as a static
    table. The ``code`` column is a natural primary key and must contain no duplicate
    values.
    """

    ignored_codes: list[StrictInt | str] = []
    """A list of non-standard codes which appear in the data, and will be set to NA.

    These codes may be the result of data entry errors, and we are unable to map them to
    the appropriate canonical code. They are discarded from the raw input data.
    """

    code_fixes: dict[StrictInt | String, StrictInt | String] = {}
    """A dictionary mapping non-standard codes to canonical, standardized codes.

    The intended meanings of some non-standard codes are clear, and therefore they can
    be mapped to the standardized, canonical codes with confidence. Sometimes these are
    the result of data entry errors or changes in the stanard codes over time.
    """

    name: String | None = None
    """The name of the code."""

    # Required to allow DataFrame
    model_config = ConfigDict(arbitrary_types_allowed=True)

    @field_validator("df")
    @classmethod
    def _df_is_encoding_table(cls, df: pd.DataFrame):
        """Verify that the coding table provides both codes and descriptions."""
        errors = []
        if "code" not in df.columns or "description" not in df.columns:
            errors.append(
                "Encoding tables must contain both 'code' & 'description' columns."
            )
        if len(df.code) != len(df.code.unique()):
            dupes = df[df.duplicated("code")].code.to_list()
            errors.append(f"Duplicate codes {dupes} found in coding table")
        if errors:
            raise ValueError(format_errors(*errors, pydantic=True))
        return df

    @field_validator("ignored_codes")
    @classmethod
    def _good_and_ignored_codes_are_disjoint(cls, ignored_codes, info: ValidationInfo):
        """Check that there's no overlap between good and ignored codes."""
        if "df" not in info.data:
            return ignored_codes
        errors = []
        overlap = set(info.data["df"]["code"]).intersection(ignored_codes)
        if overlap:
            errors.append(f"Overlap found between good and ignored codes: {overlap}.")
        if errors:
            raise ValueError(format_errors(*errors, pydantic=True))
        return ignored_codes

    @field_validator("code_fixes")
    @classmethod
    def _good_and_fixable_codes_are_disjoint(cls, code_fixes, info: ValidationInfo):
        """Check that there's no overlap between the good and fixable codes."""
        if "df" not in info.data:
            return code_fixes
        errors = []
        overlap = set(info.data["df"]["code"]).intersection(code_fixes)
        if overlap:
            errors.append(f"Overlap found between good and fixable codes: {overlap}")
        if errors:
            raise ValueError(format_errors(*errors, pydantic=True))
        return code_fixes

    @field_validator("code_fixes")
    @classmethod
    def _fixable_and_ignored_codes_are_disjoint(cls, code_fixes, info: ValidationInfo):
        """Check that there's no overlap between the ignored and fixable codes."""
        if "ignored_codes" not in info.data:
            return code_fixes
        errors = []
        overlap = set(code_fixes).intersection(info.data["ignored_codes"])
        if overlap:
            errors.append(f"Overlap found between fixable and ignored codes: {overlap}")
        if errors:
            raise ValueError(format_errors(*errors, pydantic=True))
        return code_fixes

    @field_validator("code_fixes")
    @classmethod
    def _check_fixed_codes_are_good_codes(cls, code_fixes, info: ValidationInfo):
        """Check that every every fixed code is also one of the good codes."""
        if "df" not in info.data:
            return code_fixes
        errors = []
        bad_codes = set(code_fixes.values()).difference(info.data["df"]["code"])
        if bad_codes:
            errors.append(
                f"Some fixed codes aren't in the list of good codes: {bad_codes}"
            )
        if errors:
            raise ValueError(format_errors(*errors, pydantic=True))
        return code_fixes

    @property
    def code_map(self) -> dict[str, str | NAType]:
        """A mapping of all known codes to their standardized values, or NA."""
        code_map = {code: code for code in self.df["code"]}
        code_map.update(self.code_fixes)
        code_map.update({code: pd.NA for code in self.ignored_codes})
        return code_map

    def encode(
        self,
        col: pd.Series,
        dtype: type | None = None,
    ) -> pd.Series:
        """Apply the stored code mapping to an input Series."""
        # Every value in the Series should appear in the map. If that's not the
        # case we want to hear about it so we don't wipe out data unknowingly.
        logger.info(f"Encoding {col.name}")
        unknown_codes = set(col.dropna()).difference(self.code_map)
        if unknown_codes:
            raise ValueError(
                f"Found unknown codes while encoding {col.name}: {unknown_codes=}"
            )
        col = col.map(self.code_map)
        if dtype:
            col = col.astype(dtype)

        return col

    @staticmethod
    def dict_from_id(x: str) -> dict:
        """Look up the encoder by coding table name in the metadata."""
        return copy.deepcopy(RESOURCE_METADATA[x]).get("encoder", None)

    @classmethod
    def from_id(cls, x: str) -> "Encoder":
        """Construct an Encoder based on `Resource.name` of a coding table."""
        return cls(**cls.dict_from_id(x))

    @classmethod
    def from_code_id(cls, x: str) -> "Encoder":
        """Construct an Encoder by looking up name of coding table in codes metadata."""
        return cls(**copy.deepcopy(CODE_METADATA[x]), name=x)

    def to_rst(
        self, top_dir: DirectoryPath, csv_subdir: DirectoryPath, is_header: StrictBool
    ) -> String:
        """Ouput dataframe to a csv for use in jinja template.

        Then output to an RST file.
        """
        self.df.to_csv(Path(top_dir) / csv_subdir / f"{self.name}.csv", index=False)
        template = _get_jinja_environment(top_dir).get_template(
            "codemetadata.rst.jinja"
        )
        rendered = template.render(
            Encoder=self,
            description=RESOURCE_METADATA[self.name]["description"],
            csv_filepath=(Path("/") / csv_subdir / f"{self.name}.csv"),
            is_header=is_header,
        )
        return rendered

    def generate_encodable_data(self: Self, size: int = 10) -> pd.Series:
        """Produce a series of data which can be encoded by this encoder.

        Selects values randomly from valid, ignored, and fixable codes.
        """
        rng = np.random.default_rng()

        return pd.Series(
            rng.choice(
                list(self.df["code"])
                + list(self.ignored_codes)
                + list(self.code_fixes),
                size=size,
            )
        )


class Field(PudlMeta):
    """Field (`resource.schema.fields[...]`).

    See https://specs.frictionlessdata.io/table-schema/#field-descriptors.

    Examples:
        >>> field = Field(name='x', type='string', description='X', constraints={'enum': ['x', 'y']})
        >>> field.to_pandas_dtype()
        CategoricalDtype(categories=['x', 'y'], ordered=False, categories_dtype=object)
        >>> field.to_sql()
        Column('x', Enum('x', 'y'), CheckConstraint(...), table=None, comment='X')
        >>> field = Field.from_id('utility_id_eia')
        >>> field.name
        'utility_id_eia'
    """

    name: SnakeCase
    # Shadows built-in type.
    type: Literal["string", "number", "integer", "boolean", "date", "datetime", "year"]
    title: String | None = None
    # Alias required to avoid shadowing Python built-in format()
    format_: Literal["default"] = pydantic.Field(alias="format", default="default")
    description: String
    unit: String | None = None
    constraints: FieldConstraints = FieldConstraints()
    harvest: FieldHarvest = FieldHarvest()
    encoder: Encoder | None = None

    @field_validator("constraints")
    @classmethod
    def _check_constraints(cls, value, info: ValidationInfo):  # noqa: C901
        if "type" not in info.data:
            return value
        dtype = info.data["type"]
        errors = []
        for key in ("min_length", "max_length", "pattern"):
            if getattr(value, key) is not None and dtype != "string":
                errors.append(f"{key} not supported by {dtype} field")
        for key in ("minimum", "maximum"):
            x = getattr(value, key)
            if x is not None:
                if dtype in ("string", "boolean"):
                    errors.append(f"{key} not supported by {dtype} field")
                elif not isinstance(x, CONSTRAINT_DTYPES[dtype]):
                    errors.append(f"{key} not {dtype}")
        if value.enum:
            for x in value.enum:
                if not isinstance(x, CONSTRAINT_DTYPES[dtype]):
                    errors.append(f"enum value {x} not {dtype}")
        if errors:
            raise ValueError(format_errors(*errors, pydantic=True))
        return value

    @field_validator("encoder")
    @classmethod
    def _check_encoder(cls, value, info: ValidationInfo):
        if "type" not in info.data or value is None:
            return value
        errors = []
        dtype = info.data["type"]
        if dtype not in ["string", "integer"]:
            errors.append(
                f"Encoding only supported for string and integer fields, found {dtype}"
            )
        if errors:
            raise ValueError(format_errors(*errors, pydantic=True))
        return value

    @staticmethod
    def dict_from_id(x: str) -> dict:
        """Construct dictionary from PUDL identifier (`Field.name`)."""
        return {"name": x, **copy.deepcopy(FIELD_METADATA[x])}

    @classmethod
    def from_id(cls, x: str) -> "Field":
        """Construct from PUDL identifier (`Field.name`)."""
        return cls(**cls.dict_from_id(x))

    def to_pandas_dtype(self, compact: bool = False) -> str | pd.CategoricalDtype:
        """Return Pandas data type.

        Args:
            compact: Whether to return a low-memory data type (32-bit integer or float).
        """
        if self.constraints.enum:
            return pd.CategoricalDtype(self.constraints.enum)
        if compact:
            if self.type == "integer":
                return "Int32"
            if self.type == "number":
                return "float32"
        return FIELD_DTYPES_PANDAS[self.type]

    def to_sql_dtype(self) -> type:  # noqa: A003
        """Return SQLAlchemy data type."""
        if self.constraints.enum and self.type == "string":
            return sa.Enum(*self.constraints.enum)
        return FIELD_DTYPES_SQL[self.type]

    def to_pyarrow_dtype(self) -> pa.lib.DataType:
        """Return PyArrow data type."""
        if self.constraints.enum and self.type == "string":
            return pa.dictionary(pa.int32(), pa.string(), ordered=False)
        return FIELD_DTYPES_PYARROW[self.type]

    def to_pyarrow(self) -> pa.Field:
        """Return a PyArrow Field appropriate to the field."""
        return pa.field(
            name=self.name,
            type=self.to_pyarrow_dtype(),
            nullable=(not self.constraints.required),
            metadata={"description": self.description},
        )

    def to_sql(  # noqa: C901
        self,
        dialect: Literal["sqlite"] = "sqlite",
        check_types: bool = True,
        check_values: bool = True,
    ) -> sa.Column:
        """Return equivalent SQL column."""
        if dialect != "sqlite":
            raise NotImplementedError(f"Dialect {dialect} is not supported")
        checks = []
        name = _format_for_sql(self.name, identifier=True)
        if check_types:
            # Required with TYPEOF since TYPEOF(NULL) = 'null'
            prefix = "" if self.constraints.required else f"{name} IS NULL OR "
            # Field type
            if self.type == "string":
                checks.append(f"{prefix}TYPEOF({name}) = 'text'")
            elif self.type in ("integer", "year"):
                checks.append(f"{prefix}TYPEOF({name}) = 'integer'")
            elif self.type == "number":
                checks.append(f"{prefix}TYPEOF({name}) = 'real'")
            elif self.type == "boolean":
                # Just IN (0, 1) accepts floats equal to 0, 1 (0.0, 1.0)
                checks.append(
                    f"{prefix}(TYPEOF({name}) = 'integer' AND {name} IN (0, 1))"
                )
            elif self.type == "date":
                checks.append(f"{name} IS DATE({name})")
            elif self.type == "datetime":
                checks.append(f"{name} IS DATETIME({name})")
        if check_values:
            # Field constraints
            if self.constraints.min_length is not None:
                checks.append(f"LENGTH({name}) >= {self.constraints.min_length}")
            if self.constraints.max_length is not None:
                checks.append(f"LENGTH({name}) <= {self.constraints.max_length}")
            if self.constraints.minimum is not None:
                minimum = _format_for_sql(self.constraints.minimum)
                checks.append(f"{name} >= {minimum}")
            if self.constraints.maximum is not None:
                maximum = _format_for_sql(self.constraints.maximum)
                checks.append(f"{name} <= {maximum}")
            if self.constraints.pattern:
                pattern = _format_for_sql(self.constraints.pattern)
                checks.append(f"{name} REGEXP {pattern}")
            if self.constraints.enum:
                enum = [_format_for_sql(x) for x in self.constraints.enum]
                checks.append(f"{name} IN ({', '.join(enum)})")
        return sa.Column(
            self.name,
            self.to_sql_dtype(),
            *[sa.CheckConstraint(check, name=hash(check)) for check in checks],
            nullable=not self.constraints.required,
            unique=self.constraints.unique,
            comment=self.description,
        )

    def encode(self, col: pd.Series, dtype: type | None = None) -> pd.Series:  # noqa: A003
        """Recode the Field if it has an associated encoder."""
        return self.encoder.encode(col, dtype=dtype) if self.encoder else col

    def to_pandera_column(self) -> pr.Column:
        """Encode this field def as a Pandera column."""
        constraints = self.constraints
        checks = constraints.to_pandera_checks()
        column_type = "category" if constraints.enum else FIELD_DTYPES_PANDAS[self.type]

        return pr.Column(
            column_type,
            checks=checks,
            nullable=not constraints.required,
            unique=constraints.unique,
        )


# ---- Classes: Resource ---- #


class ForeignKeyReference(PudlMeta):
    """Foreign key reference (`resource.schema.foreign_keys[...].reference`).

    See https://specs.frictionlessdata.io/table-schema/#foreign-keys.
    """

    resource: SnakeCase
    fields: StrictList[SnakeCase]

    _check_unique = _validator("fields", fn=_check_unique)


class ForeignKey(PudlMeta):
    """Foreign key (`resource.schema.foreign_keys[...]`).

    See https://specs.frictionlessdata.io/table-schema/#foreign-keys.
    """

    fields: StrictList[SnakeCase]
    reference: ForeignKeyReference

    _check_unique = _validator("fields", fn=_check_unique)

    @field_validator("reference")
    @classmethod
    def _check_fields_equal_length(cls, value, info: ValidationInfo):
        if "fields" in info.data and len(value.fields) != len(info.data["fields"]):
            raise ValueError("fields and reference.fields are not equal length")
        return value

    def is_simple(self) -> bool:
        """Indicate whether the FK relationship contains a single column."""
        return len(self.fields) == 1

    def to_sql(self) -> sa.ForeignKeyConstraint:
        """Return equivalent SQL Foreign Key."""
        return sa.ForeignKeyConstraint(
            self.fields,
            [f"{self.reference.resource}.{field}" for field in self.reference.fields],
        )


class Schema(PudlMeta):
    """Table schema (`resource.schema`).

    See https://specs.frictionlessdata.io/table-schema.
    """

    fields: StrictList[Field]
    missing_values: list[StrictStr] = [""]
    primary_key: list[SnakeCase] = []
    foreign_keys: list[ForeignKey] = []

    _check_unique = _validator(
        "missing_values", "primary_key", "foreign_keys", fn=_check_unique
    )

    @field_validator("fields")
    @classmethod
    def _check_field_names_unique(cls, fields: list[Field]):
        _check_unique([f.name for f in fields])
        return fields

    @field_validator("primary_key")
    @classmethod
    def _check_primary_key_in_fields(cls, pk, info: ValidationInfo):
        """Verify that all primary key elements also appear in the schema fields."""
        if pk is not None and "fields" in info.data:
            missing = []
            names = [f.name for f in info.data["fields"]]
            for name in pk:
                if name in names:
                    # Flag primary key fields as required
                    field = info.data["fields"][names.index(name)]
                    field.constraints.required = True
                else:
                    missing.append(name)
            if missing:
                raise ValueError(f"names {missing} missing from fields")
        return pk

    @model_validator(mode="after")
    def _check_foreign_key_in_fields(self: Self):
        """Verify that all foreign key elements also appear in the schema fields."""
        if self.foreign_keys:
            schema_field_names = [field.name for field in self.fields]
            for fk in self.foreign_keys:
                missing_field_names = set(fk.fields).difference(schema_field_names)
                if missing_field_names:
                    raise ValueError(
                        f"Foreign key fields {missing_field_names} not found in schema."
                    )
        return self

    def to_pandera(self: Self) -> pr.DataFrameSchema:
        """Turn PUDL Schema into Pandera schema, so dagster can understand it."""
        # 2024-02-09: pr.Check doesn't have interop with Pydantic type system
        # yet, so we encode as Callable, then cast.

        return pr.DataFrameSchema(
            {field.name: field.to_pandera_column() for field in self.fields},
            unique=self.primary_key,
        )


class License(PudlMeta):
    """Data license (`package|resource.licenses[...]`).

    See https://specs.frictionlessdata.io/data-package/#licenses.
    """

    name: String
    title: String
    path: AnyHttpUrl

    @staticmethod
    def dict_from_id(x: str) -> dict:
        """Construct dictionary from PUDL identifier."""
        return copy.deepcopy(LICENSES[x])

    @classmethod
    def from_id(cls, x: str) -> "License":
        """Construct from PUDL identifier."""
        return cls(**cls.dict_from_id(x))


class Contributor(PudlMeta):
    """Data contributor (`package.contributors[...]`).

    See https://specs.frictionlessdata.io/data-package/#contributors.
    """

    title: String
    path: AnyHttpUrl | None = None
    email: EmailStr | None = None
    role: Literal["author", "contributor", "maintainer", "publisher", "wrangler"] = (
        "contributor"
    )
    zenodo_role: Literal[
        "contact person",
        "data collector",
        "data curator",
        "data manager",
        "distributor",
        "editor",
        "hosting institution",
        "other",
        "producer",
        "project leader",
        "project member",
        "registration agency",
        "registration authority",
        "related person",
        "researcher",
        "rights holder",
        "sponsor",
        "supervisor",
        "work package leader",
    ] = "project member"
    organization: String | None = None
    orcid: String | None = None

    @staticmethod
    def dict_from_id(x: str) -> dict:
        """Construct dictionary from PUDL identifier."""
        return copy.deepcopy(CONTRIBUTORS[x])

    @classmethod
    def from_id(cls, x: str) -> "Contributor":
        """Construct from PUDL identifier."""
        return cls(**cls.dict_from_id(x))

    def __hash__(self):
        """Implements simple hash method.

        Allows use of `set()` on a list of Contributor
        """
        return hash(str(self))


class DataSource(PudlMeta):
    """A data source that has been integrated into PUDL.

    This metadata is used for:

    * Generating PUDL documentation.
    * Annotating long-term archives of the raw input data on Zenodo.
    * Defining what data partitions can be processed using PUDL.

    It can also be used to populate the "source" fields of frictionless
    data packages and data resources (`package|resource.sources[...]`).

    See https://specs.frictionlessdata.io/data-package/#sources.
    """

    name: SnakeCase
    title: String | None = None
    description: String | None = None
    field_namespace: String | None = None
    keywords: list[str] = []
    path: AnyHttpUrl | None = None
    contributors: list[Contributor] = []
    license_raw: License
    license_pudl: License
    concept_doi: ZenodoDoi | None = None
    working_partitions: dict[SnakeCase, Any] = {}
    source_file_dict: dict[SnakeCase, Any] = {}
    # agency: Agency  # needs to be defined
    email: EmailStr | None = None

    def get_resource_ids(self) -> list[str]:
        """Compile list of resource IDs associated with this data source."""
        # Temporary check to use eia861.RESOURCE_METADATA directly
        # eia861 is not currently included in the general RESOURCE_METADATA dict
        resources = RESOURCE_METADATA
        if self.name == "eia861":
            resources = eia861.RESOURCE_METADATA

        return sorted(
            name
            for name, value in resources.items()
            if value.get("etl_group") == self.name
        )

    def get_temporal_coverage(self, partitions: dict = None) -> str:
        """Return a string describing the time span covered by the data source."""
        if partitions is None:
            partitions = self.working_partitions
        if "years" in partitions:
            temporal_coverage = f"{min(partitions['years'])}-{max(partitions['years'])}"
        elif "half_years" in partitions:
            temporal_coverage = (
                f"{min(partitions['half_years'])}-{max(partitions['half_years'])}"
            )
        elif "year_quarters" in partitions:
            temporal_coverage = (
                f"{min(partitions['year_quarters'])}-{max(partitions['year_quarters'])}"
            )
        elif "year_month" in partitions:
            temporal_coverage = f"through {partitions['year_month']}"
        else:
            temporal_coverage = ""
        return temporal_coverage

    def add_datastore_metadata(self) -> None:
        """Get source file metadata from the datastore."""
        dp_desc = Datastore(
            local_cache_path=PudlPaths().data_dir,
            gcs_cache_path="gs://zenodo-cache.catalyst.coop",
        ).get_datapackage_descriptor(self.name)
        partitions = dp_desc.get_partitions()
        if "year" in partitions:
            partitions["years"] = partitions["year"]
        elif "year_month" in partitions:
            partitions["year_month"] = max(partitions["year_month"])
        self.source_file_dict["download_size"] = dp_desc.get_download_size()

    def to_rst(
        self,
        docs_dir: DirectoryPath,
        source_resources: list,
        extra_resources: list,
        output_path: str = None,
    ) -> None:
        """Output a representation of the data source in RST for documentation."""
        self.add_datastore_metadata()
        template = _get_jinja_environment(docs_dir).get_template(
            f"{self.name}_child.rst.jinja"
        )
        data_source_dir = docs_dir / "data_sources"
        download_paths = [
            path.relative_to(data_source_dir)
            for path in (
                list((data_source_dir / self.name).glob("*.pdf"))
                + list((data_source_dir / self.name).glob("*.html"))
            )
            if path.is_file()
        ]
        # If PHMSA, also include .txt files in documentation
        if self.name == "phmsagas":
            download_paths += [
                path.relative_to(data_source_dir)
                for path in (list((data_source_dir / self.name).glob("*.txt")))
                if path.is_file()
            ]
        download_paths = sorted(download_paths)
        rendered = template.render(
            source=self,
            source_resources=source_resources,
            extra_resources=extra_resources,
            download_paths=download_paths,
        )
        if output_path:
            Path(output_path).write_text(rendered)
        else:
            sys.stdout.write(rendered)

    @classmethod
    def from_field_namespace(
        cls, x: str, sources: dict[str, Any] = SOURCES
    ) -> list["DataSource"]:
        """Return list of DataSource objects by field namespace."""
        return [
            cls(**cls.dict_from_id(name, sources))
            for name, val in sources.items()
            if val.get("field_namespace") == x
        ]

    @staticmethod
    def dict_from_id(x: str, sources: dict[str, Any]) -> dict:
        """Look up the source by source name in the metadata."""
        # If ID ends with _xbrl strip end to find data source
        lookup_id = x.replace("_xbrl", "")
        return {"name": x, **copy.deepcopy(sources[lookup_id])}

    @classmethod
    def from_id(cls, x: str, sources: dict[str, Any] = SOURCES) -> "DataSource":
        """Construct Source by source name in the metadata."""
        return cls(**cls.dict_from_id(x, sources=sources))


class ResourceHarvest(PudlMeta):
    """Resource harvest parameters (`resource.harvest`)."""

    harvest: StrictBool = False
    """Whether to harvest from dataframes based on field names.

    If `False`, the dataframe with the same name is used and the process is limited to
    dropping unwanted fields.
    """

    tolerance: PositiveFloat = 0.0
    """Fraction of invalid fields above which result is considerd invalid."""


class PudlResourceDescriptor(PudlMeta):
    """The form we expect the RESOURCE_METADATA elements to take.

    This differs from :class:`Resource` and :class:`Schema`, etc., in that we represent
    many complex types (:class:`Field`, :class:`DataSource`, etc.) with string IDs that
    we then turn into instances of those types with lookups. We also use
    ``foreign_key_rules`` to generate the actual ``foreign_key`` relationships that are
    represented in a :class:`Schema`.

    This is all very useful in that we can describe the resources more concisely!

    TODO: In the future, we could convert from a :class:`PudlResourceDescriptor` to
    various standard formats, such as a Frictionless resource or a :mod:`pandera`
    schema. This would require some of the logic currently in :class:`Resource` to move
    into this class.
    """

    class PudlSchemaDescriptor(PudlMeta):
        """Container to hold the schema shape."""

        class PudlForeignKeyRules(PudlMeta):
            """Container to describe what foreign key rules look like."""

            field_id_lists: list[list[str]] = pydantic.Field(alias="fields", default=[])
            exclude_ids: list[str] = pydantic.Field(alias="exclude", default=[])

        field_ids: list[str] = pydantic.Field(alias="fields", default=[])
        primary_key_ids: list[str] = pydantic.Field(alias="primary_key", default=[])
        foreign_key_rules: PudlForeignKeyRules = PudlForeignKeyRules()

    class PudlCodeMetadata(PudlMeta):
        """Describes a bunch of codes."""

        class CodeDataFrame(pr.DataFrameModel):
            """The DF we use to represent code/label/description associations."""

            # TODO (daz) 2024-02-09: each of these | Nones are one-offs. Fix
            # the frickin data instead.
            code: pr.typing.Series[Any]
            label: pr.typing.Series[str] | None
            description: pr.typing.Series[str]
            operational_status: pr.typing.Series[str] | None

        df: pr.typing.DataFrame[CodeDataFrame] = pd.DataFrame(
            {"code": [], "label": [], "description": []}
        )
        code_fixes: dict = {}
        ignored_codes: list = []

    # TODO (daz) 2024-02-09: with a name like "title" you might imagine all
    # resources would have one...
    title: str | None = None
    description: str
    schema_: PudlSchemaDescriptor = pydantic.Field(alias="schema")
    encoder: PudlCodeMetadata | None = None
    source_ids: list[str] = pydantic.Field(alias="sources")
    etl_group_id: str = pydantic.Field(alias="etl_group")
    field_namespace_id: str = pydantic.Field(alias="field_namespace")
    create_database_schema: bool = True


class Resource(PudlMeta):
    """Tabular data resource (`package.resources[...]`).

    See https://specs.frictionlessdata.io/tabular-data-resource.

    Examples:
        A simple example illustrates the conversion to SQLAlchemy objects.

        >>> fields = [{'name': 'x', 'type': 'year', 'description': 'X'}, {'name': 'y', 'type': 'string', 'description': 'Y'}]
        >>> fkeys = [{'fields': ['x', 'y'], 'reference': {'resource': 'b', 'fields': ['x', 'y']}}]
        >>> schema = {'fields': fields, 'primary_key': ['x'], 'foreign_keys': fkeys}
        >>> resource = Resource(name='a', schema=schema, description='A')
        >>> table = resource.to_sql()
        >>> table.columns.x
        Column('x', Integer(), ForeignKey('b.x'), CheckConstraint(...), table=<a>, primary_key=True, nullable=False, comment='X')
        >>> table.columns.y
        Column('y', Text(), ForeignKey('b.y'), CheckConstraint(...), table=<a>, comment='Y')

        To illustrate harvesting operations,
        say we have a resource with two fields - a primary key (`id`) and a data field -
        which we want to harvest from two different dataframes.

        >>> from pudl.metadata.helpers import unique, as_dict
        >>> fields = [
        ...     {'name': 'id', 'type': 'integer', 'description': 'ID'},
        ...     {'name': 'x', 'type': 'integer', 'harvest': {'aggregate': unique, 'tolerance': 0.25}, 'description': 'X'}
        ... ]
        >>> resource = Resource(**{
        ...     'name': 'a',
        ...     'harvest': {'harvest': True},
        ...     'schema': {'fields': fields, 'primary_key': ['id']},
        ...     'description': 'A',
        ... })
        >>> dfs = {
        ...     'a': pd.DataFrame({'id': [1, 1, 2, 2], 'x': [1, 1, 2, 2]}),
        ...     'b': pd.DataFrame({'id': [2, 3, 3], 'x': [3, 4, 4]})
        ... }

        Skip aggregation to access all the rows concatenated from the input dataframes.
        The names of the input dataframes are used as the index.

        >>> df, _ = resource.harvest_dfs(dfs, aggregate=False)
        >>> df
            id  x
        df
        a    1  1
        a    1  1
        a    2  2
        a    2  2
        b    2  3
        b    3  4
        b    3  4

        Field names and data types are enforced.

        >>> resource.to_pandas_dtypes() == df.dtypes.apply(str).to_dict()
        True

        Alternatively, aggregate by primary key
        (the default when :attr:`harvest`. `harvest=True`)
        and report aggregation errors.

        >>> df, report = resource.harvest_dfs(dfs)
        >>> df
               x
        id
        1      1
        2   <NA>
        3      4
        >>> report['stats']
        {'all': 2, 'invalid': 1, 'tolerance': 0.0, 'actual': 0.5}
        >>> report['fields']['x']['stats']
        {'all': 3, 'invalid': 1, 'tolerance': 0.25, 'actual': 0.33...}
        >>> report['fields']['x']['errors']
        id
        2    Not unique.
        Name: x, dtype: object

        Customize the error values in the error report.

        >>> error = lambda x, e: as_dict(x)
        >>> df, report = resource.harvest_dfs(
        ...    dfs, aggregate_kwargs={'raised': False, 'error': error}
        ... )
        >>> report['fields']['x']['errors']
        id
        2    {'a': [2, 2], 'b': [3]}
        Name: x, dtype: object

        Limit harvesting to the input dataframe of the same name
        by setting :attr:`harvest`. `harvest=False`.

        >>> resource.harvest.harvest = False
        >>> df, _ = resource.harvest_dfs(dfs, aggregate_kwargs={'raised': False})
        >>> df
            id  x
        df
        a    1  1
        a    1  1
        a    2  2
        a    2  2

        Harvesting can also handle conversion to longer time periods.
        Period harvesting requires primary key fields with a `datetime` data type,
        except for `year` fields which can be integer.

        >>> fields = [{'name': 'report_year', 'type': 'year', 'description': 'Report year'}]
        >>> resource = Resource(**{
        ...     'name': 'table', 'harvest': {'harvest': True},
        ...     'schema': {'fields': fields, 'primary_key': ['report_year']},
        ...     'description': 'Table',
        ... })
        >>> df = pd.DataFrame({'report_date': ['2000-02-02', '2000-03-03']})
        >>> resource.format_df(df)
          report_year
        0  2000-01-01
        1  2000-01-01
        >>> df = pd.DataFrame({'report_year': [2000, 2000]})
        >>> resource.format_df(df)
          report_year
        0  2000-01-01
        1  2000-01-01
    """

    name: SnakeCase
    title: String | None = None
    description: String
    harvest: ResourceHarvest = ResourceHarvest()
    schema: Schema
    # Alias required to avoid shadowing Python built-in format()
    format_: String | None = pydantic.Field(alias="format", default=None)
    mediatype: String | None = None
    path: String | None = None
    dialect: dict[str, str] | None = None
    profile: String = "tabular-data-resource"
    contributors: list[Contributor] = []
    licenses: list[License] = []
    sources: list[DataSource] = []
    keywords: list[String] = []
    encoder: Encoder | None = None
    field_namespace: (
        Literal[
            "eia",
            "eiaaeo",
            "eia_bulk_elec",
            "epacems",
            "ferc1",
            "ferc714",
            "glue",
            "gridpathratoolkit",
            "ppe",
            "pudl",
            "nrelatb",
            "vcerare",
<<<<<<< HEAD
            "phmsagas",
=======
            "sec10k",
>>>>>>> 966dff4e
        ]
        | None
    ) = None
    etl_group: (
        Literal[
            "eia860",
            "eia861",
            "eia861_disabled",
            "eia923",
            "eia930",
            "eiaaeo",
            "entity_eia",
            "epacems",
            "ferc1",
            "ferc1_disabled",
            "ferc714",
            "glue",
            "gridpathratoolkit",
            "outputs",
            "static_ferc1",
            "static_eia",
            "static_eia_disabled",
            "eia_bulk_elec",
            "state_demand",
            "static_pudl",
            "service_territories",
            "nrelatb",
            "vcerare",
<<<<<<< HEAD
            "phmsagas",
=======
            "pudl_models",
>>>>>>> 966dff4e
        ]
        | None
    ) = None
    create_database_schema: bool = True

    _check_unique = _validator(
        "contributors", "keywords", "licenses", "sources", fn=_check_unique
    )

    @property
    def sphinx_ref_name(self):
        """Get legal Sphinx ref name.

        Sphinx throws an error when creating a cross ref target for
        a resource that has a preceding underscore. It is
        also possible for resources to have identical names
        when the preceeding underscore is removed. This function
        adds a preceeding 'i' to cross ref targets for resources
        with preceeding underscores. The 'i' will not be rendered
        in the docs, only in the .rst files the hyperlinks.
        """
        if self.name.startswith("_"):
            return f"i{self.name}"
        return self.name

    @field_validator("schema")
    @classmethod
    def _check_harvest_primary_key(cls, value, info: ValidationInfo):
        if info.data["harvest"].harvest and not value.primary_key:
            raise ValueError("Harvesting requires a primary key")
        return value

    @staticmethod
    def dict_from_id(resource_id: str) -> dict:
        """Construct dictionary from PUDL identifier (`resource.name`)."""
        descriptor = PudlResourceDescriptor.model_validate(
            RESOURCE_METADATA[resource_id]
        )
        return Resource.dict_from_resource_descriptor(resource_id, descriptor)

    @staticmethod
    def dict_from_resource_descriptor(  # noqa: C901
        resource_id: str, descriptor: PudlResourceDescriptor
    ) -> dict:
        """Get a Resource-shaped dict from a PudlResourceDescriptor.

        * `schema.fields`

          * Field names are expanded (:meth:`Field.from_id`).
          * Field attributes are replaced with any specific to the
            `resource.group` and `field.name`.

        * `sources`: Source ids are expanded (:meth:`Source.from_id`).
        * `licenses`: License ids are expanded (:meth:`License.from_id`).
        * `contributors`: Contributor ids are fetched by source ids,
          then expanded (:meth:`Contributor.from_id`).
        * `keywords`: Keywords are fetched by source ids.
        * `schema.foreign_keys`: Foreign keys are fetched by resource name.
        """
        obj = descriptor.model_dump(by_alias=True)
        obj["name"] = resource_id
        schema = obj["schema"]
        # Expand fields
        if "fields" in schema:
            fields = []
            for name in schema["fields"]:
                # Lookup field by name
                value = Field.dict_from_id(name)
                # Update with any custom group-level metadata
                namespace = obj.get("field_namespace")
                if name in FIELD_METADATA_BY_GROUP.get(namespace, {}):
                    value = {**value, **FIELD_METADATA_BY_GROUP[namespace][name]}
                # Update with any custom resource-level metadata
                if name in FIELD_METADATA_BY_RESOURCE.get(resource_id, {}):
                    value = {**value, **FIELD_METADATA_BY_RESOURCE[resource_id][name]}
                fields.append(value)
            schema["fields"] = fields
        # Expand sources
        sources = obj.get("sources", [])
        obj["sources"] = [
            DataSource.from_id(value) for value in sources if value in SOURCES
        ]
        # Expand licenses (assign CC-BY-4.0 by default)
        licenses = obj.get("licenses", ["cc-by-4.0"])
        obj["licenses"] = [License.dict_from_id(value) for value in licenses]
        # Lookup and insert contributors
        if "contributors" in schema:
            raise ValueError("Resource metadata contains explicit contributors")
        contributors = []
        for source in sources:
            if source in SOURCES:
                contributors.extend(DataSource.from_id(source).contributors)
        obj["contributors"] = set(contributors)
        # Lookup and insert keywords
        if "keywords" in schema:
            raise ValueError("Resource metadata contains explicit keywords")
        keywords = []
        for source in sources:
            if source in SOURCES:
                keywords.extend(DataSource.from_id(source).keywords)
        obj["keywords"] = sorted(set(keywords))
        # Insert foreign keys
        schema["foreign_keys"] = FOREIGN_KEYS.get(resource_id, [])
        # Delete foreign key rules
        if "foreign_key_rules" in schema:
            del schema["foreign_key_rules"]

        # Add encoders to columns as appropriate, based on FKs.
        # Foreign key relationships determine the set of codes to use
        for fk in obj["schema"]["foreign_keys"]:
            # Only referenced tables with an associated encoder indicate
            # that the column we're looking at should have an encoder
            # attached to it. All of these FK relationships must have simple
            # single-column keys.
            encoder = Encoder.dict_from_id(fk["reference"]["resource"])
            if len(fk["fields"]) != 1 and encoder:
                raise ValueError(
                    "Encoder for table with a composite primary key: "
                    f"{fk['reference']['resource']}"
                )
            if len(fk["fields"]) == 1 and encoder:
                # fk["fields"] is a one element list, get the one element:
                field = fk["fields"][0]
                for f in obj["schema"]["fields"]:
                    if f["name"] == field:
                        f["encoder"] = encoder
                        break

        return obj

    @classmethod
    def from_id(cls, x: str) -> "Resource":
        """Construct from PUDL identifier (`resource.name`)."""
        return cls(**cls.dict_from_id(x))

    def get_field(self, name: str) -> Field:
        """Return field with the given name if it's part of the Resources."""
        names = [field.name for field in self.schema.fields]
        if name not in names:
            raise KeyError(f"The field {name} is not part of the {self.name} schema.")
        return self.schema.fields[names.index(name)]

    def get_field_names(self) -> list[str]:
        """Return a list of all the field names in the resource schema."""
        return [field.name for field in self.schema.fields]

    def to_sql(
        self,
        metadata: sa.MetaData = None,
        check_types: bool = True,
        check_values: bool = True,
    ) -> sa.Table:
        """Return equivalent SQL Table."""
        if metadata is None:
            metadata = sa.MetaData()
        columns = [
            f.to_sql(
                check_types=check_types,
                check_values=check_values,
            )
            for f in self.schema.fields
        ]
        constraints = []
        if self.schema.primary_key:
            constraints.append(sa.PrimaryKeyConstraint(*self.schema.primary_key))
        for key in self.schema.foreign_keys:
            constraints.append(key.to_sql())
        return sa.Table(self.name, metadata, *columns, *constraints)

    def to_pyarrow(self) -> pa.Schema:
        """Construct a PyArrow schema for the resource."""
        fields = [field.to_pyarrow() for field in self.schema.fields]
        metadata = {"description": self.description}
        if self.schema.primary_key is not None:
            metadata |= {"primary_key": ",".join(self.schema.primary_key)}
        return pa.schema(fields=fields, metadata=metadata)

    def to_pandas_dtypes(self, **kwargs: Any) -> dict[str, str | pd.CategoricalDtype]:
        """Return Pandas data type of each field by field name.

        Args:
            kwargs: Arguments to :meth:`Field.to_pandas_dtype`.
        """
        return {f.name: f.to_pandas_dtype(**kwargs) for f in self.schema.fields}

    def match_primary_key(self, names: Iterable[str]) -> dict[str, str] | None:
        """Match primary key fields to input field names.

        An exact match is required unless :attr:`harvest` .`harvest=True`,
        in which case periodic names may also match a basename with a smaller period.

        Args:
            names: Field names.

        Raises:
            ValueError: Field names are not unique.
            ValueError: Multiple field names match primary key field.

        Returns:
            The name matching each primary key field (if any) as a :class:`dict`,
            or `None` if not all primary key fields have a match.

        Examples:
            >>> fields = [{'name': 'x_year', 'type': 'year', 'description': 'Year'}]
            >>> schema = {'fields': fields, 'primary_key': ['x_year']}
            >>> resource = Resource(name='r', schema=schema, description='R')

            By default, when :attr:`harvest` .`harvest=False`,
            exact matches are required.

            >>> resource.harvest.harvest
            False
            >>> resource.match_primary_key(['x_month']) is None
            True
            >>> resource.match_primary_key(['x_year', 'x_month'])
            {'x_year': 'x_year'}

            When :attr:`harvest` .`harvest=True`,
            in the absence of an exact match,
            periodic names may also match a basename with a smaller period.

            >>> resource.harvest.harvest = True
            >>> resource.match_primary_key(['x_year', 'x_month'])
            {'x_year': 'x_year'}
            >>> resource.match_primary_key(['x_month'])
            {'x_month': 'x_year'}
            >>> resource.match_primary_key(['x_month', 'x_date'])
            Traceback (most recent call last):
            ValueError: ... {'x_month', 'x_date'} match primary key field 'x_year'
        """
        if len(names) != len(set(names)):
            raise ValueError("Field names are not unique")
        keys = self.schema.primary_key or []
        if self.harvest.harvest:
            remaining = set(names)
            matches = {}
            for key in keys:
                match = None
                if key in remaining:
                    # Use exact match if present
                    match = key
                elif split_period(key)[1]:
                    # Try periodic alternatives
                    periods = expand_periodic_column_names([key])
                    matching = remaining.intersection(periods)
                    if len(matching) > 1:
                        raise ValueError(
                            f"Multiple field names {matching} "
                            f"match primary key field '{key}'"
                        )
                    if len(matching) == 1:
                        match = list(matching)[0]
                if match:
                    matches[match] = key
                    remaining.remove(match)
        else:
            matches = {key: key for key in keys if key in names}
        return matches if len(matches) == len(keys) else None

    def format_df(self, df: pd.DataFrame | None = None, **kwargs: Any) -> pd.DataFrame:
        """Format a dataframe according to the resources's table schema.

        * DataFrame columns not in the schema are dropped.
        * Any columns missing from the DataFrame are added with the right dtype, but
          will be empty.
        * All columns are cast to their specified pandas dtypes.
        * Primary key columns must be present and non-null.
        * Periodic primary key fields are snapped to the start of the desired period.
        * If the primary key fields could not be matched to columns in `df`
          (:meth:`match_primary_key`) or if `df=None`, an empty dataframe is returned.

        Args:
            df: Dataframe to format.
            kwargs: Arguments to :meth:`Field.to_pandas_dtypes`.

        Returns:
            Dataframe with column names and data types matching the resource fields.
        """
        dtypes = self.to_pandas_dtypes(**kwargs)
        if df is None:
            return pd.DataFrame({n: pd.Series(dtype=d) for n, d in dtypes.items()})
        matches = self.match_primary_key(df.columns)
        if matches is None:
            # Primary key present but no matches were found
            return self.format_df()
        df = df.copy()
        # Rename periodic key columns (if any) to the requested period
        df = df.rename(columns=matches)
        # Cast integer year fields to datetime
        for field in self.schema.fields:
            if (
                field.type == "year"
                and field.name in df
                and pd.api.types.is_integer_dtype(df[field.name])
            ):
                df[field.name] = pd.to_datetime(df[field.name], format="%Y")
            if isinstance(dtypes[field.name], pd.CategoricalDtype):
                uncategorized = [
                    value
                    for value in df[field.name].dropna().unique()
                    if value not in dtypes[field.name].categories
                ]
                if uncategorized:
                    logger.warning(
                        f"Values in {field.name} column are not included in "
                        "categorical values in field enum constraint "
                        f"and will be converted to nulls ({uncategorized})."
                    )
        df = (
            # Reorder columns and insert missing columns
            df.reindex(columns=dtypes.keys(), copy=False)
            # Coerce columns to correct data type
            .astype(dtypes, copy=False)
        )
        # Convert periodic key columns to the requested period
        for df_key, key in matches.items():
            _, period = split_period(key)
            if period and df_key != key:
                df[key] = PERIODS[period](df[key])
        return df

    def enforce_schema(self, df: pd.DataFrame) -> pd.DataFrame:
        """Drop columns not in the DB schema and enforce specified types."""
        expected_cols = pd.Index(self.get_field_names())
        missing_cols = list(expected_cols.difference(df.columns))
        if missing_cols:
            raise ValueError(
                f"{self.name}: Missing columns found when enforcing table "
                f"schema: {missing_cols}"
            )

        # Log warning if columns in dataframe are getting dropped in write
        dropped_columns = list(df.columns.difference(expected_cols))
        if dropped_columns:
            logger.info(
                "The following columns are getting dropped when the table is written:"
                f"{dropped_columns}. This is often the intended behavior. If you want "
                "to keep any of these columns, add them to the metadata.resources "
                "fields and update alembic."
            )

        df = self.format_df(df)
        pk = self.schema.primary_key
        if pk and not (dupes := df[df.duplicated(subset=pk)]).empty:
            raise ValueError(
                f"{self.name} {len(dupes)}/{len(df)} duplicate primary keys ({pk=}) when enforcing schema."
            )
        if pk and not (nulls := df[df[pk].isna().any(axis=1)]).empty:
            raise ValueError(
                f"{self.name} Null values found in primary key columns.\n{nulls}"
            )
        return df

    def aggregate_df(
        self, df: pd.DataFrame, raised: bool = False, error: Callable = None
    ) -> tuple[pd.DataFrame, dict]:
        """Aggregate dataframe by primary key.

        The dataframe is grouped by primary key fields
        and aggregated with the aggregate function of each field
        (:attr:`schema_`. `fields[*].harvest.aggregate`).

        The report is formatted as follows:

        * `valid` (bool): Whether resouce is valid.
        * `stats` (dict): Error statistics for resource fields.
        * `fields` (dict):

          * `<field_name>` (str)

            * `valid` (bool): Whether field is valid.
            * `stats` (dict): Error statistics for field groups.
            * `errors` (:class:`pandas.Series`): Error values indexed by primary key.

          * ...

        Each `stats` (dict) contains the following:

        * `all` (int): Number of entities (field or field group).
        * `invalid` (int): Invalid number of entities.
        * `tolerance` (float): Fraction of invalid entities below which
          parent entity is considered valid.
        * `actual` (float): Actual fraction of invalid entities.

        Args:
            df: Dataframe to aggregate. It is assumed to have column names and
              data types matching the resource fields.
            raised: Whether aggregation errors are raised or
               replaced with :obj:`np.nan` and returned in an error report.
            error: A function with signature `f(x, e) -> Any`,
              where `x` are the original field values as a :class:`pandas.Series`
              and `e` is the original error.
              If provided, the returned value is reported instead of `e`.

        Raises:
            ValueError: A primary key is required for aggregating.

        Returns:
            The aggregated dataframe indexed by primary key fields,
            and an aggregation report (descripted above)
            that includes all aggregation errors and whether the result
            meets the resource's and fields' tolerance.
        """
        if not self.schema.primary_key:
            raise ValueError("A primary key is required for aggregating")
        aggfuncs = {
            f.name: f.harvest.aggregate
            for f in self.schema.fields
            if f.name not in self.schema.primary_key
        }
        df, report = groupby_aggregate(
            df,
            by=self.schema.primary_key,
            aggfuncs=aggfuncs,
            raised=raised,
            error=error,
        )
        report = self._build_aggregation_report(df, report)
        return df, report

    def _build_aggregation_report(self, df: pd.DataFrame, errors: dict) -> dict:
        """Build report from aggregation errors.

        Args:
            df: Harvested dataframe (see :meth:`harvest_dfs`).
            errors: Aggregation errors (see :func:`groupby_aggregate`).

        Returns:
            Aggregation report, as described in :meth:`aggregate_df`.
        """
        nrows, ncols = df.reset_index().shape
        freports = {}
        for field in self.schema.fields:
            nerrors = errors[field.name].size if field.name in errors else 0
            stats = {
                "all": nrows,
                "invalid": nerrors,
                "tolerance": field.harvest.tolerance,
                "actual": nerrors / nrows if nrows else 0,
            }
            freports[field.name] = {
                "valid": stats["actual"] <= stats["tolerance"],
                "stats": stats,
                "errors": errors.get(field.name, None),
            }
        nerrors = sum(not f["valid"] for f in freports.values())
        stats = {
            "all": ncols,
            "invalid": nerrors,
            "tolerance": self.harvest.tolerance,
            "actual": nerrors / ncols,
        }
        return {
            "valid": stats["actual"] <= stats["tolerance"],
            "stats": stats,
            "fields": freports,
        }

    def harvest_dfs(
        self,
        dfs: dict[str, pd.DataFrame],
        aggregate: bool = None,
        aggregate_kwargs: dict[str, Any] = {},
        format_kwargs: dict[str, Any] = {},
    ) -> tuple[pd.DataFrame, dict]:
        """Harvest from named dataframes.

        For standard resources (:attr:`harvest`. `harvest=False`), the columns
        matching all primary key fields and any data fields are extracted from
        the input dataframe of the same name.

        For harvested resources (:attr:`harvest`. `harvest=True`), the columns
        matching all primary key fields and any data fields are extracted from
        each compatible input dataframe, and concatenated into a single
        dataframe.  Periodic key fields (e.g. 'report_month') are matched to any
        column of the same name with an equal or smaller period (e.g.
        'report_day') and snapped to the start of the desired period.

        If `aggregate=False`, rows are indexed by the name of the input dataframe.
        If `aggregate=True`, rows are indexed by primary key fields.

        Args:
            dfs: Dataframes to harvest.
            aggregate: Whether to aggregate the harvested rows by their primary key.
                By default, this is `True` if `self.harvest.harvest=True` and
                `False` otherwise.
            aggregate_kwargs: Optional arguments to :meth:`aggregate_df`.
            format_kwargs: Optional arguments to :meth:`format_df`.

        Returns:
            A dataframe harvested from the dataframes, with column names and
            data types matching the resource fields, alongside an aggregation
            report.
        """
        if aggregate is None:
            aggregate = self.harvest.harvest
        if self.harvest.harvest:
            # Harvest resource from all inputs where all primary key fields are present
            samples = {}
            for name, df in dfs.items():
                samples[name] = self.format_df(df, **format_kwargs)
                # Pass input names to aggregate via the index
                samples[name].index = pd.Index([name] * len(samples[name]), name="df")
            df = pd.concat(samples.values())
        elif self.name in dfs:
            # Subset resource from input of same name
            df = self.format_df(dfs[self.name], **format_kwargs)
            # Pass input names to aggregate via the index
            df.index = pd.Index([self.name] * df.shape[0], name="df")
        else:
            return self.format_df(df=None, **format_kwargs), {}
        if aggregate:
            return self.aggregate_df(df, **aggregate_kwargs)
        return df, {}

    def to_rst(self, docs_dir: DirectoryPath, path: str) -> None:
        """Output to an RST file."""
        template = _get_jinja_environment(docs_dir).get_template("resource.rst.jinja")
        rendered = template.render(resource=self)
        Path(path).write_text(rendered)

    def encode(self, df: pd.DataFrame) -> pd.DataFrame:
        """Standardize coded columns using the foreign column they refer to."""
        for field in self.schema.fields:
            if field.encoder and field.name in df.columns:
                logger.info(f"Recoding {self.name}.{field.name}")
                df[field.name] = field.encoder.encode(
                    col=df[field.name], dtype=field.to_pandas_dtype()
                )
        return df


# ---- Package ---- #


class Package(PudlMeta):
    """Tabular data package.

    See https://specs.frictionlessdata.io/data-package.

    Examples:
        Foreign keys between resources are checked for completeness and consistency.

        >>> fields = [{'name': 'x', 'type': 'year', 'description': 'X'}, {'name': 'y', 'type': 'string', 'description': 'Y'}]
        >>> fkey = {'fields': ['x', 'y'], 'reference': {'resource': 'b', 'fields': ['x', 'y']}}
        >>> schema = {'fields': fields, 'primary_key': ['x'], 'foreign_keys': [fkey]}
        >>> a = Resource(name='a', schema=schema, description='A')
        >>> b = Resource(name='b', schema=Schema(fields=fields, primary_key=['x']), description='B')
        >>> Package(name='ab', resources=[a, b])
        Traceback (most recent call last):
        ValidationError: ...
        >>> b.schema.primary_key = ['x', 'y']
        >>> package = Package(name='ab', resources=[a, b])

        SQL Alchemy can sort tables, based on foreign keys,
        in the order in which they need to be loaded into a database.

        >>> metadata = package.to_sql()
        >>> [table.name for table in metadata.sorted_tables]
        ['b', 'a']
    """

    name: String
    title: String | None = None
    description: String | None = None
    keywords: list[String] = []
    homepage: AnyHttpUrl = AnyHttpUrl("https://catalyst.coop/pudl")
    created: datetime.datetime = datetime.datetime.now(datetime.UTC)
    contributors: list[Contributor] = []
    sources: list[DataSource] = []
    licenses: list[License] = []
    resources: StrictList[Resource]
    profile: String = "tabular-data-package"
    model_config = ConfigDict(validate_assignment=False)

    @field_validator("resources")
    @classmethod
    def _check_foreign_keys(cls, resources: list[Resource]):
        rnames = [resource.name for resource in resources]
        errors = []
        for resource in resources:
            for foreign_key in resource.schema.foreign_keys:
                rname = foreign_key.reference.resource
                tag = f"[{resource.name} -> {rname}]"
                if rname not in rnames:
                    errors.append(f"{tag}: Reference not found")
                    continue
                reference = resources[rnames.index(rname)]
                if not reference.schema.primary_key:
                    errors.append(f"{tag}: Reference missing primary key")
                    continue
                missing = [
                    x
                    for x in foreign_key.reference.fields
                    if x not in reference.schema.primary_key
                ]
                if missing:
                    errors.append(f"{tag}: Reference primary key missing {missing}")
        if errors:
            raise ValueError(
                format_errors(*errors, title="Foreign keys", pydantic=True)
            )
        return resources

    @model_validator(mode="after")
    def _populate_from_resources(self: Self):
        """Populate Package attributes from similar deduplicated Resource attributes.

        Resources and Packages share some descriptive attributes. When building a
        Package out of a collection of Resources, we want the Package to reflect the
        union of all the analogous values found in the Resources, but we don't want
        any duplicates. We may also get values directly from the Package inputs.
        """
        for key in ("keywords", "contributors", "sources", "licenses"):
            package_value = getattr(self, key)
            resource_values = [getattr(resource, key) for resource in self.resources]
            deduped_values = _unique(package_value, *resource_values)
            setattr(self, key, deduped_values)
        return self

    @classmethod
    @lru_cache
    def from_resource_ids(
        cls,
        resource_ids: tuple[str] = tuple(sorted(RESOURCE_METADATA)),
        resolve_foreign_keys: bool = False,
        excluded_etl_groups: tuple[str] = (),
    ) -> "Package":
        """Construct a collection of Resources from PUDL identifiers (`resource.name`).

        Identify any fields that have foreign key relationships referencing the
        coding tables defined in :mod:`pudl.metadata.codes` and if so, associate the
        coding table's encoder with those columns for later use cleaning them up.

        The result is cached, since we so often need to generate the metdata for
        the full collection of PUDL tables.

        Args:
            resource_ids: Resource PUDL identifiers (`resource.name`). Needs to
                be a Tuple so that the set of identifiers is hashable, allowing
                return value caching through lru_cache.
            resolve_foreign_keys: Whether to add resources as needed based on
                foreign keys.
            excluded_etl_groups: Collection of ETL groups used to filter resources
                out of Package.
        """
        resources = [Resource.dict_from_id(x) for x in resource_ids]
        if resolve_foreign_keys:
            # Add missing resources based on foreign keys
            names = list(resource_ids)
            i = 0
            while i < len(resources):
                for resource in resources[i:]:
                    for key in resource["schema"].get("foreign_keys", []):
                        name = key.get("reference", {}).get("resource")
                        if name and name not in names:
                            names.append(name)
                i = len(resources)
                if len(names) > i:
                    resources += [Resource.dict_from_id(x) for x in names[i:]]

        if excluded_etl_groups:
            resources = [
                resource
                for resource in resources
                if resource["etl_group"] not in excluded_etl_groups
            ]

        return cls(name="pudl", resources=resources)

    @staticmethod
    def get_etl_group_tables(
        etl_group: str,
    ) -> tuple[str]:
        """Get a sorted tuple of table names for an etl_group.

        Args:
            etl_group: the etl_group key.

        Returns:
            A sorted tuple of table names for the etl_group.
        """
        resource_ids = tuple(
            sorted(
                (k for k, v in RESOURCE_METADATA.items() if v["etl_group"] == etl_group)
            )
        )
        if not resource_ids:
            raise ValueError(f"There are no resources for ETL group: {etl_group}.")

        return resource_ids

    def get_resource(self, name: str) -> Resource:
        """Return the resource with the given name if it is in the Package."""
        names = [resource.name for resource in self.resources]
        return self.resources[names.index(name)]

    def to_rst(self, docs_dir: DirectoryPath, path: str) -> None:
        """Output to an RST file."""
        template = _get_jinja_environment(docs_dir).get_template("package.rst.jinja")
        rendered = template.render(package=self)
        if path:
            Path(path).write_text(rendered)
        else:
            sys.stdout.write(rendered)

    def to_sql(
        self,
        check_types: bool = True,
        check_values: bool = True,
    ) -> sa.MetaData:
        """Return equivalent SQL MetaData."""
        metadata = sa.MetaData(
            naming_convention={
                "ix": "ix_%(column_0_label)s",
                "uq": "uq_%(table_name)s_%(column_0_name)s",
                "ck": "ck_%(table_name)s_`%(constraint_name)s`",
                "fk": "fk_%(table_name)s_%(column_0_name)s_%(referred_table_name)s",
                "pk": "pk_%(table_name)s",
            }
        )
        for resource in self.resources:
            if resource.create_database_schema:
                _ = resource.to_sql(
                    metadata,
                    check_types=check_types,
                    check_values=check_values,
                )
        return metadata

    def get_sorted_resources(self) -> StrictList[Resource]:
        """Get a list of sorted Resources.

        Currently Resources are listed in reverse alphabetical order based
        on their name which results in the following order to promote output
        tables to users and push intermediate tables to the bottom of the
        docs: output, core, intermediate.
        In the future we might want to have more fine grain control over how
        Resources are sorted.

        Returns:
            A sorted list of resources.
        """
        resources = self.resources

        def sort_resource_names(resource: Resource):
            pattern = re.compile(r"^(_out_|out_|core_)")

            matches = pattern.findall(resource.name)
            prefix = matches[0] if matches else ""

            prefix_order = {"out_": 1, "core_": 2, "_out_": 3}
            return prefix_order.get(prefix, float("inf"))

        return sorted(resources, key=sort_resource_names, reverse=False)

    @cached_property
    def encoders(self) -> dict[SnakeCase, Encoder]:
        """Compile a mapping of field names to their encoders, if they exist.

        This dictionary will be used many times, so it makes sense to build it once
        when the Package is instantiated so it can be reused.
        """
        encoded_fields = [
            field
            for res in self.resources
            for field in res.schema.fields
            if field.encoder
        ]
        encoders: dict[SnakeCase, Encoder] = {}
        for field in encoded_fields:
            if field.name not in encoders:
                encoders[field.name] = field.encoder
            else:
                # We have a field which shows up in multiple tables, and we want to
                # verify that the encoders are the same across all of them.
                pd.testing.assert_frame_equal(encoders[field.name].df, field.encoder.df)
                assert encoders[field.name].code_fixes == field.encoder.code_fixes
                assert encoders[field.name].ignored_codes == field.encoder.ignored_codes
        return encoders

    def encode(self, df: pd.DataFrame) -> pd.DataFrame:
        """Clean up all coded columns in a dataframe based on PUDL coding tables.

        Returns:
            A modified copy of the input dataframe.
        """
        encoded_df = df.copy()
        for col in encoded_df.columns:
            if col in self.encoders:
                encoded_df[col] = self.encoders[col].encode(
                    encoded_df[col], dtype=Field.from_id(col).to_pandas_dtype()
                )
        return encoded_df


PUDL_PACKAGE = Package.from_resource_ids()
"""Define a gobal PUDL package object for use across the entire codebase.

This needs to happen after the definition of the Package class above, and it is used in
some of the class definitions below, but having it defined in the middle of this module
is kind of obscure, so it is imported in the __init__.py for this subpackage and then
imported in other modules from that more prominent location.
"""


class CodeMetadata(PudlMeta):
    """A list of Encoders for standardizing and documenting categorical codes.

    Used to export static coding metadata to PUDL documentation automatically
    """

    encoder_list: list[Encoder] = []

    @classmethod
    def from_code_ids(cls, code_ids: Iterable[str]) -> "CodeMetadata":
        """Construct a list of encoders from code dictionaries.

        Args:
            code_ids: A list of Code PUDL identifiers, keys to entries in the
                CODE_METADATA dictionary.
        """
        encoder_list = []
        for name in code_ids:
            if name in CODE_METADATA:
                encoder_list.append(Encoder.from_code_id(name))
        return cls(encoder_list=encoder_list)

    def to_rst(
        self, top_dir: DirectoryPath, csv_subdir: DirectoryPath, rst_path: str
    ) -> None:
        """Iterate through encoders and output to an RST file."""
        with Path(rst_path).open("w") as f:
            for idx, encoder in enumerate(self.encoder_list):
                header = idx == 0
                rendered = encoder.to_rst(
                    top_dir=top_dir, csv_subdir=csv_subdir, is_header=header
                )
                f.write(rendered)


class DatasetteMetadata(PudlMeta):
    """A collection of Data Sources and Resources for metadata export.

    Used to create metadata YAML file to accompany Datasette.
    """

    data_sources: list[DataSource]
    resources: list[Resource] = PUDL_PACKAGE.resources
    xbrl_resources: dict[str, list[Resource]] = {}
    label_columns: dict[str, str] = {
        "core_eia__entity_plants": "plant_name_eia",
        "core_pudl__assn_ferc1_pudl_plants": "plant_name_ferc1",
        "core_pudl__entity_plants_pudl": "plant_name_pudl",
        "core_eia__entity_utilities": "utility_name_eia",
        "core_pudl__assn_ferc1_pudl_utilities": "utility_name_ferc1",
        "core_pudl__entity_utilities_pudl": "utility_name_pudl",
    }

    @classmethod
    def from_data_source_ids(
        cls,
        output_path: Path,
        data_source_ids: list[str] = [
            "pudl",
            "eia860",
            "eia860m",
            "eia861",
            "eia923",
            "ferc1",
            "ferc2",
            "ferc6",
            "ferc60",
            "ferc714",
        ],
        xbrl_ids: list[str] = [
            "ferc1_xbrl",
            "ferc2_xbrl",
            "ferc6_xbrl",
            "ferc60_xbrl",
            "ferc714_xbrl",
        ],
    ) -> "DatasetteMetadata":
        """Construct a dictionary of DataSources from data source names.

        Create dictionary of first and last year or year-month for each source.

        Args:
            output_path: PUDL_OUTPUT path.
            data_source_ids: ids of data sources currently included in Datasette
            xbrl_ids: ids of data converted XBRL data to be included in Datasette
        """
        # Compile a list of DataSource objects for use in the template
        data_sources = [DataSource.from_id(ds_id) for ds_id in data_source_ids]

        # Instantiate all possible resources in a Package:
        resources = PUDL_PACKAGE.resources

        # Get XBRL based resources
        xbrl_resources = {}
        for xbrl_id in xbrl_ids:
            # Read JSON Package descriptor from file
            with Path.open(Path(output_path) / f"{xbrl_id}_datapackage.json") as f:
                descriptor = json.load(f)

            # Use descriptor to create Package object
            xbrl_package = Package(**descriptor)

            # Add list of resources to dict
            xbrl_resources[xbrl_id] = xbrl_package.resources

        return cls(
            data_sources=data_sources,
            resources=resources,
            xbrl_resources=xbrl_resources,
        )

    def to_yaml(self) -> str:
        """Output database, table, and column metadata to YAML file."""
        template = _get_jinja_environment().get_template("datasette-metadata.yml.jinja")

        rendered = template.render(
            license=LICENSES["cc-by-4.0"],
            data_sources=self.data_sources,
            resources=self.resources,
            xbrl_resources=self.xbrl_resources,
            label_columns=self.label_columns,
        )
        return rendered<|MERGE_RESOLUTION|>--- conflicted
+++ resolved
@@ -1286,11 +1286,8 @@
             "pudl",
             "nrelatb",
             "vcerare",
-<<<<<<< HEAD
             "phmsagas",
-=======
             "sec10k",
->>>>>>> 966dff4e
         ]
         | None
     ) = None
@@ -1319,11 +1316,8 @@
             "service_territories",
             "nrelatb",
             "vcerare",
-<<<<<<< HEAD
             "phmsagas",
-=======
             "pudl_models",
->>>>>>> 966dff4e
         ]
         | None
     ) = None
