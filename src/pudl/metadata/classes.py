"""Metadata data classes."""

import copy
import datetime
import json
import re
import sys
import warnings
from collections.abc import Callable, Iterable
from functools import cached_property, lru_cache
from hashlib import sha1
from pathlib import Path
from typing import Annotated, Any, Literal, Self, TypeVar

import frictionless
import jinja2
import numpy as np
import pandas as pd
import pandera.pandas as pr
import pyarrow as pa
import pydantic
import sqlalchemy as sa
from pandas._libs.missing import NAType
from pydantic import (
    AnyHttpUrl,
    BaseModel,
    ConfigDict,
    DirectoryPath,
    EmailStr,
    StrictBool,
    StrictFloat,
    StrictInt,
    StrictStr,
    StringConstraints,
    ValidationInfo,
    field_validator,
    model_validator,
)

import pudl.logging_helpers
from pudl.metadata import descriptions
from pudl.metadata.codes import CODE_METADATA
from pudl.metadata.constants import (
    CONSTRAINT_DTYPES,
    CONTRIBUTORS,
    FIELD_DTYPES_PANDAS,
    FIELD_DTYPES_PYARROW,
    FIELD_DTYPES_SQL,
    LICENSES,
    PERIODS,
)
from pudl.metadata.fields import (
    FIELD_METADATA,
    FIELD_METADATA_BY_GROUP,
    FIELD_METADATA_BY_RESOURCE,
)
from pudl.metadata.helpers import (
    expand_periodic_column_names,
    format_errors,
    groupby_aggregate,
    most_and_more_frequent,
    split_period,
)
from pudl.metadata.resources import FOREIGN_KEYS, RESOURCE_METADATA
from pudl.metadata.sources import SOURCES
from pudl.workspace.datastore import Datastore, ZenodoDoi
from pudl.workspace.setup import PudlPaths

logger = pudl.logging_helpers.get_logger(__name__)

# The BaseModel.schema attribute is deprecated and we are shadowing it to avoid needing
# to define an inconvenient alias for it.
warnings.filterwarnings(
    action="ignore",
    message='Field name "schema" in "Resource" shadows an attribute in parent "PudlMeta"',
    category=UserWarning,
    module="pydantic._internal._fields",
)

# ---- Helpers ---- #


def _unique(*args: Iterable) -> list:
    """Return a list of all unique values, in order of first appearance.

    Args:
        args: Iterables of values.

    Examples:
        >>> _unique([0, 2], (2, 1))
        [0, 2, 1]
        >>> _unique([{'x': 0, 'y': 1}, {'y': 1, 'x': 0}], [{'z': 2}])
        [{'x': 0, 'y': 1}, {'z': 2}]
    """
    values = []
    for parent in args:
        for child in parent:
            if child not in values:
                values.append(child)
    return values


def _format_for_sql(x: Any, identifier: bool = False) -> str:  # noqa: C901
    """Format value for use in raw SQL(ite).

    Args:
        x: Value to format.
        identifier: Whether `x` represents an identifier
            (e.g. table, column) name.

    Examples:
        >>> _format_for_sql('table_name', identifier=True)
        '"table_name"'
        >>> _format_for_sql('any string')
        "'any string'"
        >>> _format_for_sql("Single's quote")
        "'Single''s quote'"
        >>> _format_for_sql(None)
        'null'
        >>> _format_for_sql(1)
        '1'
        >>> _format_for_sql(True)
        'True'
        >>> _format_for_sql(False)
        'False'
        >>> _format_for_sql(re.compile("^[^']*$"))
        "'^[^'']*$'"
        >>> _format_for_sql(datetime.date(2020, 1, 2))
        "'2020-01-02'"
        >>> _format_for_sql(datetime.datetime(2020, 1, 2, 3, 4, 5, 6))
        "'2020-01-02 03:04:05'"
    """
    if identifier:
        if isinstance(x, str):
            # Table and column names are escaped with double quotes (")
            return f'"{x}"'
        raise ValueError("Identifier must be a string")
    if x is None:
        return "null"
    if isinstance(x, int | float):
        # NOTE: nan and (-)inf are TEXT in sqlite but numeric in postgresSQL
        return str(x)
    if x is True:
        return "TRUE"
    if x is False:
        return "FALSE"
    if isinstance(x, re.Pattern):
        x = x.pattern
    elif isinstance(x, datetime.datetime):
        # Check datetime.datetime first, since also datetime.date
        x = x.strftime("%Y-%m-%d %H:%M:%S")
    elif isinstance(x, datetime.date):
        x = x.strftime("%Y-%m-%d")
    if not isinstance(x, str):
        raise ValueError(f"Cannot format type {type(x)} for SQL")
    # Single quotes (') are escaped by doubling them ('')
    x = x.replace("'", "''")
    return f"'{x}'"


def _get_jinja_environment(template_dir: DirectoryPath = None):
    if template_dir:
        path = template_dir / "templates"
    else:
        path = Path(__file__).parent.resolve() / "templates"
    environment = jinja2.Environment(
        loader=jinja2.FileSystemLoader(path),
        autoescape=True,
    )
    return environment


# ---- Class attribute types ---- #

# NOTE: Using regex=r"^\S(.*\S)*$" to fail on whitespace is too slow
String = Annotated[
    str, StringConstraints(min_length=1, strict=True, pattern=r"^\S+(\s+\S+)*$")
]
"""Non-empty :class:`str` with no trailing or leading whitespace."""

SnakeCase = Annotated[
    str,
    StringConstraints(
        min_length=1, strict=True, pattern=r"^[a-z_][a-z0-9_]*(_[a-z0-9]+)*$"
    ),
]
"""Snake-case variable name :class:`str` (e.g. 'pudl', 'entity_eia860')."""

PositiveInt = Annotated[int, pydantic.Field(ge=0, strict=True)]
"""Positive :class:`int`."""

PositiveFloat = Annotated[float, pydantic.Field(ge=0, strict=True)]
"""Positive :class:`float`."""


T = TypeVar("T")
StrictList = Annotated[list[T], pydantic.Field(min_length=1)]


"""Non-empty :class:`list`.

Allows :class:`list`, :class:`tuple`, :class:`set`, :class:`frozenset`,
:class:`collections.deque`, or generators and casts to a :class:`list`.
"""


# ---- Class attribute validators ---- #


def _check_unique(value: list = None) -> list | None:
    """Check that input list has unique values."""
    if value:
        for i in range(len(value)):
            if value[i] in value[:i]:
                raise ValueError(f"contains duplicate {value[i]}")
    return value


def _validator(*names, fn: Callable) -> Callable:
    """Construct reusable Pydantic validator.

    Args:
        names: Names of attributes to validate.
        fn: Validation function (see :meth:`pydantic.field_validator`).

    Examples:
        >>> class Class(BaseModel):
        ...     x: list = None
        ...     _check_unique = _validator("x", fn=_check_unique)
        >>> Class(x=[0, 0])
        Traceback (most recent call last):
        ValidationError: ...
    """
    return field_validator(*names)(fn)


########################################################################################
# PUDL Metadata Classes
########################################################################################
class PudlMeta(BaseModel):
    """A base model that configures some options for PUDL metadata classes."""

    model_config = ConfigDict(
        extra="forbid",
        validate_default=True,
        validate_assignment=True,
    )


class FieldConstraints(PudlMeta):
    """Field constraints (`resource.schema.fields[...].constraints`).

    See https://specs.frictionlessdata.io/table-schema/#constraints.
    """

    required: StrictBool = False
    unique: StrictBool = False
    min_length: PositiveInt | None = None
    max_length: PositiveInt | None = None
    minimum: StrictInt | StrictFloat | datetime.date | datetime.datetime | None = None
    maximum: StrictInt | StrictFloat | datetime.date | datetime.datetime | None = None
    pattern: re.Pattern | None = None
    enum: (
        StrictList[
            String
            | StrictInt
            | StrictFloat
            | StrictBool
            | datetime.date
            | datetime.datetime
        ]
        | None
    ) = None

    _check_unique = _validator("enum", fn=_check_unique)

    @field_validator("max_length")
    @classmethod
    def _check_max_length(cls, value, info: ValidationInfo):
        minimum, maximum = info.data.get("min_length"), value
        if minimum is not None and maximum is not None:
            if type(minimum) is not type(maximum):
                raise ValueError("must be same type as min_length")
            if maximum < minimum:
                raise ValueError("must be greater or equal to min_length")
        return value

    @field_validator("maximum")
    @classmethod
    def _check_max(cls, value, info: ValidationInfo):
        minimum, maximum = info.data.get("minimum"), value
        if minimum is not None and maximum is not None:
            if type(minimum) is not type(maximum):
                raise ValueError("must be same type as minimum")
            if maximum < minimum:
                raise ValueError("must be greater or equal to minimum")
        return value

    def to_pandera_checks(self) -> list[pr.Check]:
        """Convert these constraints to pandera Column checks."""
        checks = []
        if self.min_length is not None:
            checks.append(pr.Check.str_length(min_value=self.min_length))
        if self.max_length is not None:
            checks.append(pr.Check.str_length(max_value=self.max_length))
        if self.minimum is not None:
            checks.append(pr.Check.ge(self.minimum))
        if self.maximum is not None:
            checks.append(pr.Check.le(self.maximum))
        if self.pattern is not None:
            checks.append(pr.Check.str_matches(self.pattern))
        if self.enum:
            checks.append(pr.Check.isin(self.enum))

        return checks


class FieldHarvest(PudlMeta):
    """Field harvest parameters (`resource.schema.fields[...].harvest`)."""

    # NOTE: Callables with defaults must use pydantic.Field() to not bind to self
    aggregate: Callable[[pd.Series], pd.Series] = pydantic.Field(
        default=lambda x: most_and_more_frequent(x, min_frequency=0.7)
    )
    """Computes a single value from all field values in a group."""

    tolerance: PositiveFloat = 0.0
    """Fraction of invalid groups above which result is considered invalid."""


class Encoder(PudlMeta):
    """A class that allows us to standardize reported categorical codes.

    Often the original data we are integrating uses short codes to indicate a
    categorical value, like ``ST`` in place of "steam turbine" or ``LIG`` in place of
    "lignite coal". Many of these coded fields contain non-standard codes due to
    data-entry errors. The codes have also evolved over the years.

    In order to allow easy comparison of records across all years and tables, we define
    a standard set of codes, a mapping from non-standard codes to standard codes (where
    possible), and a set of known but unfixable codes which will be ignored and replaced
    with NA values. These definitions can be found in :mod:`pudl.metadata.codes` and we
    refer to these as coding tables.

    In our metadata structures, each coding table is defined just like any other DB
    table, with the addition of an associated ``Encoder`` object defining the standard,
    fixable, and ignored codes.

    In addition, a :class:`Package` class that has been instantiated using the
    :meth:`Package.from_resource_ids` method will associate an `Encoder` object with any
    column that has a foreign key constraint referring to a coding table (This
    column-level encoder is same as the encoder associated with the referenced table).
    This `Encoder` can be used to standardize the codes found within the column.

    :class:`Field` and :class:`Resource` objects have ``encode()`` methods that will
    use the column-level encoders to recode the original values, either for a single
    column or for all coded columns within a Resource, given either a corresponding
    :class:`pandas.Series` or :class:`pandas.DataFrame` containing actual values.

    If any unrecognized values are encountered, an exception will be raised, alerting
    us that a new code has been identified, and needs to be classified as fixable or
    to be ignored.
    """

    df: pd.DataFrame
    """A table associating short codes with long descriptions and other information.

    Each coding table contains at least a ``code`` column containing the standard codes
    and a ``description`` column with a human readable explanation of what the code
    stands for. Additional metadata pertaining to the codes and their categories may
    also appear in this dataframe, which will be loaded into the PUDL DB as a static
    table. The ``code`` column is a natural primary key and must contain no duplicate
    values.
    """

    ignored_codes: list[StrictInt | str] = []
    """A list of non-standard codes which appear in the data, and will be set to NA.

    These codes may be the result of data entry errors, and we are unable to map them to
    the appropriate canonical code. They are discarded from the raw input data.
    """

    code_fixes: dict[StrictInt | String, StrictInt | String] = {}
    """A dictionary mapping non-standard codes to canonical, standardized codes.

    The intended meanings of some non-standard codes are clear, and therefore they can
    be mapped to the standardized, canonical codes with confidence. Sometimes these are
    the result of data entry errors or changes in the standard codes over time.
    """

    name: String | None = None
    """The name of the code."""

    # Required to allow DataFrame
    model_config = ConfigDict(arbitrary_types_allowed=True)

    @field_validator("df")
    @classmethod
    def _df_is_encoding_table(cls, df: pd.DataFrame):
        """Verify that the coding table provides both codes and descriptions."""
        errors = []
        if "code" not in df.columns or "description" not in df.columns:
            errors.append(
                "Encoding tables must contain both 'code' & 'description' columns."
            )
        if len(df.code) != len(df.code.unique()):
            dupes = df[df.duplicated("code")].code.to_list()
            errors.append(f"Duplicate codes {dupes} found in coding table")
        if errors:
            raise ValueError(format_errors(*errors, pydantic=True))
        return df

    @field_validator("ignored_codes")
    @classmethod
    def _good_and_ignored_codes_are_disjoint(cls, ignored_codes, info: ValidationInfo):
        """Check that there's no overlap between good and ignored codes."""
        if "df" not in info.data:
            return ignored_codes
        errors = []
        overlap = set(info.data["df"]["code"]).intersection(ignored_codes)
        if overlap:
            errors.append(f"Overlap found between good and ignored codes: {overlap}.")
        if errors:
            raise ValueError(format_errors(*errors, pydantic=True))
        return ignored_codes

    @field_validator("code_fixes")
    @classmethod
    def _good_and_fixable_codes_are_disjoint(cls, code_fixes, info: ValidationInfo):
        """Check that there's no overlap between the good and fixable codes."""
        if "df" not in info.data:
            return code_fixes
        errors = []
        overlap = set(info.data["df"]["code"]).intersection(code_fixes)
        if overlap:
            errors.append(f"Overlap found between good and fixable codes: {overlap}")
        if errors:
            raise ValueError(format_errors(*errors, pydantic=True))
        return code_fixes

    @field_validator("code_fixes")
    @classmethod
    def _fixable_and_ignored_codes_are_disjoint(cls, code_fixes, info: ValidationInfo):
        """Check that there's no overlap between the ignored and fixable codes."""
        if "ignored_codes" not in info.data:
            return code_fixes
        errors = []
        overlap = set(code_fixes).intersection(info.data["ignored_codes"])
        if overlap:
            errors.append(f"Overlap found between fixable and ignored codes: {overlap}")
        if errors:
            raise ValueError(format_errors(*errors, pydantic=True))
        return code_fixes

    @field_validator("code_fixes")
    @classmethod
    def _check_fixed_codes_are_good_codes(cls, code_fixes, info: ValidationInfo):
        """Check that every every fixed code is also one of the good codes."""
        if "df" not in info.data:
            return code_fixes
        errors = []
        bad_codes = set(code_fixes.values()).difference(info.data["df"]["code"])
        if bad_codes:
            errors.append(
                f"Some fixed codes aren't in the list of good codes: {bad_codes}"
            )
        if errors:
            raise ValueError(format_errors(*errors, pydantic=True))
        return code_fixes

    @property
    def code_map(self) -> dict[str, str | NAType]:
        """A mapping of all known codes to their standardized values, or NA."""
        code_map = {code: code for code in self.df["code"]}
        code_map.update(self.code_fixes)
        code_map.update(dict.fromkeys(self.ignored_codes, pd.NA))
        return code_map

    def encode(
        self,
        col: pd.Series,
        dtype: type | None = None,
    ) -> pd.Series:
        """Apply the stored code mapping to an input Series."""
        # Every value in the Series should appear in the map. If that's not the
        # case we want to hear about it so we don't wipe out data unknowingly.
        logger.info(f"Encoding {col.name}")
        unknown_codes = set(col.dropna()).difference(self.code_map)
        if unknown_codes:
            raise ValueError(
                f"Found unknown codes while encoding {col.name}: {unknown_codes=}"
            )
        col = col.map(self.code_map)
        if dtype:
            col = col.astype(dtype)

        return col

    @staticmethod
    def dict_from_id(x: str) -> dict:
        """Look up the encoder by coding table name in the metadata."""
        return copy.deepcopy(RESOURCE_METADATA[x]).get("encoder", None)

    @classmethod
    def from_id(cls, x: str) -> "Encoder":
        """Construct an Encoder based on `Resource.name` of a coding table."""
        return cls(**cls.dict_from_id(x))

    @classmethod
    def from_code_id(cls, x: str) -> "Encoder":
        """Construct an Encoder by looking up name of coding table in codes metadata."""
        return cls(**copy.deepcopy(CODE_METADATA[x]), name=x)

    def to_rst(
        self, top_dir: DirectoryPath, csv_subdir: DirectoryPath, is_header: StrictBool
    ) -> String:
        """Output dataframe to a csv for use in jinja template.

        Then output to an RST file.
        """
        self.df.to_csv(Path(top_dir) / csv_subdir / f"{self.name}.csv", index=False)
        template = _get_jinja_environment(top_dir).get_template(
            "codemetadata.rst.jinja"
        )
        rendered = template.render(
            Encoder=self,
            description=RESOURCE_METADATA[self.name]["description"],
            csv_filepath=(Path("/") / csv_subdir / f"{self.name}.csv"),
            is_header=is_header,
        )
        return rendered

    def generate_encodable_data(self: Self, size: int = 10) -> pd.Series:
        """Produce a series of data which can be encoded by this encoder.

        Selects values randomly from valid, ignored, and fixable codes.
        """
        rng = np.random.default_rng()

        return pd.Series(
            rng.choice(
                list(self.df["code"])
                + list(self.ignored_codes)
                + list(self.code_fixes),
                size=size,
            )
        )


class Field(PudlMeta):
    """Field (`resource.schema.fields[...]`).

    See https://specs.frictionlessdata.io/table-schema/#field-descriptors.

    Examples:
        >>> field = Field(name='x', type='string', description='X', constraints={'enum': ['x', 'y']})
        >>> field.to_pandas_dtype()
        CategoricalDtype(categories=['x', 'y'], ordered=False, categories_dtype=object)
        >>> field.to_sql()
        Column('x', Enum('x', 'y'), CheckConstraint(...), table=None, comment='X')
        >>> field = Field.from_id('utility_id_eia')
        >>> field.name
        'utility_id_eia'
    """

    name: SnakeCase
    # Shadows built-in type.
    type: Literal["string", "number", "integer", "boolean", "date", "datetime", "year"]
    title: String | None = None
    # Alias required to avoid shadowing Python built-in format()
    format_: Literal["default"] = pydantic.Field(alias="format", default="default")
    description: String
    unit: String | None = None
    constraints: FieldConstraints = FieldConstraints()
    harvest: FieldHarvest = FieldHarvest()
    encoder: Encoder | None = None

    @field_validator("constraints")
    @classmethod
    def _check_constraints(cls, value, info: ValidationInfo):  # noqa: C901
        if "type" not in info.data:
            return value
        dtype = info.data["type"]
        errors = []
        for key in ("min_length", "max_length", "pattern"):
            if getattr(value, key) is not None and dtype != "string":
                errors.append(f"{key} not supported by {dtype} field")
        for key in ("minimum", "maximum"):
            x = getattr(value, key)
            if x is not None:
                if dtype in ("string", "boolean"):
                    errors.append(f"{key} not supported by {dtype} field")
                elif not isinstance(x, CONSTRAINT_DTYPES[dtype]):
                    errors.append(f"{key} not {dtype}")
        if value.enum:
            for x in value.enum:
                if not isinstance(x, CONSTRAINT_DTYPES[dtype]):
                    errors.append(f"enum value {x} not {dtype}")
        if errors:
            raise ValueError(format_errors(*errors, pydantic=True))
        return value

    @field_validator("encoder")
    @classmethod
    def _check_encoder(cls, value, info: ValidationInfo):
        if "type" not in info.data or value is None:
            return value
        errors = []
        dtype = info.data["type"]
        if dtype not in ["string", "integer"]:
            errors.append(
                f"Encoding only supported for string and integer fields, found {dtype}"
            )
        if errors:
            raise ValueError(format_errors(*errors, pydantic=True))
        return value

    @staticmethod
    def dict_from_id(x: str) -> dict:
        """Construct dictionary from PUDL identifier (`Field.name`)."""
        return {"name": x, **copy.deepcopy(FIELD_METADATA[x])}

    @classmethod
    def from_id(cls, x: str) -> "Field":
        """Construct from PUDL identifier (`Field.name`)."""
        return cls(**cls.dict_from_id(x))

    def to_pandas_dtype(self, compact: bool = False) -> str | pd.CategoricalDtype:
        """Return Pandas data type.

        Args:
            compact: Whether to return a low-memory data type (32-bit integer or float).
        """
        if self.constraints.enum:
            return pd.CategoricalDtype(self.constraints.enum)
        if compact:
            if self.type == "integer":
                return "Int32"
            if self.type == "number":
                return "float32"
        return FIELD_DTYPES_PANDAS[self.type]

    def to_sql_dtype(self) -> type:  # noqa: A003
        """Return SQLAlchemy data type."""
        if self.constraints.enum and self.type == "string":
            return sa.Enum(*self.constraints.enum)
        return FIELD_DTYPES_SQL[self.type]

    def to_pyarrow_dtype(self) -> pa.lib.DataType:
        """Return PyArrow data type."""
        if self.constraints.enum and self.type == "string":
            return pa.dictionary(pa.int32(), pa.string(), ordered=False)
        return FIELD_DTYPES_PYARROW[self.type]

    def to_pyarrow(self) -> pa.Field:
        """Return a PyArrow Field appropriate to the field."""
        return pa.field(
            name=self.name,
            type=self.to_pyarrow_dtype(),
            nullable=(not self.constraints.required),
            metadata={"description": self.description},
        )

    def to_sql(  # noqa: C901
        self,
        dialect: Literal["sqlite"] = "sqlite",
        check_types: bool = True,
        check_values: bool = True,
    ) -> sa.Column:
        """Return equivalent SQL column."""
        if dialect != "sqlite":
            raise NotImplementedError(f"Dialect {dialect} is not supported")
        checks = []
        name = _format_for_sql(self.name, identifier=True)
        if check_types:
            # Required with TYPEOF since TYPEOF(NULL) = 'null'
            prefix = "" if self.constraints.required else f"{name} IS NULL OR "
            # Field type
            if self.type == "string":
                checks.append(f"{prefix}TYPEOF({name}) = 'text'")
            elif self.type in ("integer", "year"):
                checks.append(f"{prefix}TYPEOF({name}) = 'integer'")
            elif self.type == "number":
                checks.append(f"{prefix}TYPEOF({name}) = 'real'")
            elif self.type == "boolean":
                # Just IN (0, 1) accepts floats equal to 0, 1 (0.0, 1.0)
                checks.append(
                    f"{prefix}(TYPEOF({name}) = 'integer' AND {name} IN (0, 1))"
                )
            elif self.type == "date":
                checks.append(f"{name} IS DATE({name})")
            elif self.type == "datetime":
                checks.append(f"{name} IS DATETIME({name})")
        if check_values:
            # Field constraints
            if self.constraints.min_length is not None:
                checks.append(f"LENGTH({name}) >= {self.constraints.min_length}")
            if self.constraints.max_length is not None:
                checks.append(f"LENGTH({name}) <= {self.constraints.max_length}")
            if self.constraints.minimum is not None:
                minimum = _format_for_sql(self.constraints.minimum)
                checks.append(f"{name} >= {minimum}")
            if self.constraints.maximum is not None:
                maximum = _format_for_sql(self.constraints.maximum)
                checks.append(f"{name} <= {maximum}")
            if self.constraints.pattern:
                pattern = _format_for_sql(self.constraints.pattern)
                # Need to escape colons in regex to avoid this issue:
                # https://github.com/sqlalchemy/sqlalchemy/discussions/12498
                checks.append(f"{name} REGEXP {pattern.replace(':', r'\:')}")
            if self.constraints.enum:
                enum = [_format_for_sql(x) for x in self.constraints.enum]
                checks.append(f"{name} IN ({', '.join(enum)})")
        return sa.Column(
            self.name,
            self.to_sql_dtype(),
            *[
                sa.CheckConstraint(
                    check,
                    name=sha1(check.encode("utf-8")).hexdigest()[:8],  # noqa: S324
                )
                for check in checks
            ],
            nullable=not self.constraints.required,
            unique=self.constraints.unique,
            comment=self.description,
        )

    def encode(self, col: pd.Series, dtype: type | None = None) -> pd.Series:  # noqa: A003
        """Recode the Field if it has an associated encoder."""
        return self.encoder.encode(col, dtype=dtype) if self.encoder else col

    def to_pandera_column(self) -> pr.Column:
        """Encode this field def as a Pandera column."""
        constraints = self.constraints
        checks = constraints.to_pandera_checks()
        column_type = "category" if constraints.enum else FIELD_DTYPES_PANDAS[self.type]

        return pr.Column(
            column_type,
            checks=checks,
            nullable=not constraints.required,
            unique=constraints.unique,
        )


# ---- Classes: Resource ---- #


class ForeignKeyReference(PudlMeta):
    """Foreign key reference (`resource.schema.foreign_keys[...].reference`).

    See https://specs.frictionlessdata.io/table-schema/#foreign-keys.
    """

    resource: SnakeCase
    fields: StrictList[SnakeCase]

    _check_unique = _validator("fields", fn=_check_unique)


class ForeignKey(PudlMeta):
    """Foreign key (`resource.schema.foreign_keys[...]`).

    See https://specs.frictionlessdata.io/table-schema/#foreign-keys.
    """

    fields: StrictList[SnakeCase]
    reference: ForeignKeyReference

    _check_unique = _validator("fields", fn=_check_unique)

    @field_validator("reference")
    @classmethod
    def _check_fields_equal_length(cls, value, info: ValidationInfo):
        if "fields" in info.data and len(value.fields) != len(info.data["fields"]):
            raise ValueError("fields and reference.fields are not equal length")
        return value

    def is_simple(self) -> bool:
        """Indicate whether the FK relationship contains a single column."""
        return len(self.fields) == 1

    def to_sql(self) -> sa.ForeignKeyConstraint:
        """Return equivalent SQL Foreign Key."""
        return sa.ForeignKeyConstraint(
            self.fields,
            [f"{self.reference.resource}.{field}" for field in self.reference.fields],
        )


class Schema(PudlMeta):
    """Table schema (`resource.schema`).

    See https://specs.frictionlessdata.io/table-schema.
    """

    fields: StrictList[Field]
    missing_values: list[StrictStr] = [""]
    primary_key: list[SnakeCase] = []
    foreign_keys: list[ForeignKey] = []

    _check_unique = _validator(
        "missing_values", "primary_key", "foreign_keys", fn=_check_unique
    )

    @field_validator("fields")
    @classmethod
    def _check_field_names_unique(cls, fields: list[Field]):
        _check_unique([f.name for f in fields])
        return fields

    @field_validator("primary_key")
    @classmethod
    def _check_primary_key_in_fields(cls, pk, info: ValidationInfo):
        """Verify that all primary key elements also appear in the schema fields."""
        if pk is not None and "fields" in info.data:
            missing = []
            names = [f.name for f in info.data["fields"]]
            for name in pk:
                if name in names:
                    # Flag primary key fields as required
                    field = info.data["fields"][names.index(name)]
                    field.constraints.required = True
                else:
                    missing.append(name)
            if missing:
                raise ValueError(f"names {missing} missing from fields")
        return pk

    @model_validator(mode="after")
    def _check_foreign_key_in_fields(self: Self):
        """Verify that all foreign key elements also appear in the schema fields."""
        if self.foreign_keys:
            schema_field_names = [field.name for field in self.fields]
            for fk in self.foreign_keys:
                missing_field_names = set(fk.fields).difference(schema_field_names)
                if missing_field_names:
                    raise ValueError(
                        f"Foreign key fields {missing_field_names} not found in schema."
                    )
        return self

    def to_pandera(self: Self) -> pr.DataFrameSchema:
        """Turn PUDL Schema into Pandera schema, so dagster can understand it."""
        # 2024-02-09: pr.Check doesn't have interop with Pydantic type system
        # yet, so we encode as Callable, then cast.

        return pr.DataFrameSchema(
            {field.name: field.to_pandera_column() for field in self.fields},
            unique=self.primary_key,
        )


class License(PudlMeta):
    """Data license (`package|resource.licenses[...]`).

    See https://specs.frictionlessdata.io/data-package/#licenses.
    """

    name: String
    title: String
    path: AnyHttpUrl

    @staticmethod
    def dict_from_id(x: str) -> dict:
        """Construct dictionary from PUDL identifier."""
        return copy.deepcopy(LICENSES[x])

    @classmethod
    def from_id(cls, x: str) -> "License":
        """Construct from PUDL identifier."""
        return cls(**cls.dict_from_id(x))


class Contributor(PudlMeta):
    """Data contributor (`package.contributors[...]`).

    See https://specs.frictionlessdata.io/data-package/#contributors.
    """

    title: String
    path: AnyHttpUrl | None = None
    email: EmailStr | None = None
    role: Literal["author", "contributor", "maintainer", "publisher", "wrangler"] = (
        "contributor"
    )
    zenodo_role: Literal[
        "contact person",
        "data collector",
        "data curator",
        "data manager",
        "distributor",
        "editor",
        "hosting institution",
        "other",
        "producer",
        "project leader",
        "project member",
        "registration agency",
        "registration authority",
        "related person",
        "researcher",
        "rights holder",
        "sponsor",
        "supervisor",
        "work package leader",
    ] = "project member"
    organization: String | None = None
    orcid: String | None = None

    @staticmethod
    def dict_from_id(x: str) -> dict:
        """Construct dictionary from PUDL identifier."""
        return copy.deepcopy(CONTRIBUTORS[x])

    @classmethod
    def from_id(cls, x: str) -> "Contributor":
        """Construct from PUDL identifier."""
        return cls(**cls.dict_from_id(x))

    def __hash__(self):
        """Implements simple hash method.

        Allows use of `set()` on a list of Contributor
        """
        return hash(str(self))


class DataSource(PudlMeta):
    """A data source that has been integrated into PUDL.

    This metadata is used for:

    * Generating PUDL documentation.
    * Annotating long-term archives of the raw input data on Zenodo.
    * Defining what data partitions can be processed using PUDL.

    It can also be used to populate the "source" fields of frictionless
    data packages and data resources (`package|resource.sources[...]`).

    See https://specs.frictionlessdata.io/data-package/#sources.
    """

    name: SnakeCase
    title: String | None = None
    description: String | None = None
    field_namespace: String | None = None
    keywords: list[str] = []
    path: AnyHttpUrl | None = None
    contributors: list[Contributor] = []
    license_raw: License
    license_pudl: License
    concept_doi: ZenodoDoi | None = None
    working_partitions: dict[SnakeCase, Any] = {}
    source_file_dict: dict[SnakeCase, Any] = {}
    # agency: Agency  # needs to be defined
    email: EmailStr | None = None

    def get_resource_ids(self) -> list[str]:
        """Compile list of resource IDs associated with this data source."""
        resources = RESOURCE_METADATA

        return sorted(
            name
            for name, value in resources.items()
            if value.get("etl_group") == self.name
        )

    def get_temporal_coverage(self, partitions: dict = None) -> str:
        """Return a string describing the time span covered by the data source."""
        if partitions is None:
            partitions = self.working_partitions
        if "years" in partitions:
            temporal_coverage = f"{min(partitions['years'])}-{max(partitions['years'])}"
        elif "half_years" in partitions:
            temporal_coverage = (
                f"{min(partitions['half_years'])}-{max(partitions['half_years'])}"
            )
        elif "year_quarters" in partitions:
            temporal_coverage = (
                f"{min(partitions['year_quarters'])}-{max(partitions['year_quarters'])}"
            )
        elif "year_month" in partitions:
            temporal_coverage = f"through {partitions['year_month']}"
        else:
            temporal_coverage = ""
        return temporal_coverage

    def add_datastore_metadata(self) -> None:
        """Get source file metadata from the datastore."""
        dp_desc = Datastore(
            local_cache_path=PudlPaths().data_dir,
            gcs_cache_path="gs://zenodo-cache.catalyst.coop",
        ).get_datapackage_descriptor(self.name)
        partitions = dp_desc.get_partitions()
        if "year" in partitions:
            partitions["years"] = partitions["year"]
        elif "year_month" in partitions:
            partitions["year_month"] = max(partitions["year_month"])
        self.source_file_dict["download_size"] = dp_desc.get_download_size()

    def to_rst(
        self,
        docs_dir: DirectoryPath,
        source_resources: list,
        extra_resources: list,
        output_path: str = None,
    ) -> None:
        """Output a representation of the data source in RST for documentation."""
        self.add_datastore_metadata()
        template = _get_jinja_environment(docs_dir).get_template(
            f"{self.name}_child.rst.jinja"
        )
        data_source_dir = docs_dir / "data_sources"
        download_paths = [
            path.relative_to(data_source_dir)
            for path in (
                list((data_source_dir / self.name).glob("*.pdf"))
                + list((data_source_dir / self.name).glob("*.html"))
            )
            if path.is_file()
        ]
        # If PHMSA, also include .txt files in documentation
        if self.name == "phmsagas":
            download_paths += [
                path.relative_to(data_source_dir)
                for path in (list((data_source_dir / self.name).glob("*.txt")))
                if path.is_file()
            ]
        download_paths = sorted(download_paths)
        rendered = template.render(
            source=self,
            source_resources=source_resources,
            extra_resources=extra_resources,
            download_paths=download_paths,
        )
        if output_path:
            Path(output_path).write_text(rendered)
        else:
            sys.stdout.write(rendered)

    @classmethod
    def from_field_namespace(
        cls, x: str, sources: dict[str, Any] = SOURCES
    ) -> list["DataSource"]:
        """Return list of DataSource objects by field namespace."""
        return [
            cls(**cls.dict_from_id(name, sources))
            for name, val in sources.items()
            if val.get("field_namespace") == x
        ]

    @staticmethod
    def dict_from_id(x: str, sources: dict[str, Any]) -> dict:
        """Look up the source by source name in the metadata."""
        # If ID ends with _xbrl strip end to find data source
        lookup_id = x.replace("_xbrl", "")
        return {"name": x, **copy.deepcopy(sources[lookup_id])}

    @classmethod
    def from_id(cls, x: str, sources: dict[str, Any] = SOURCES) -> "DataSource":
        """Construct Source by source name in the metadata."""
        return cls(**cls.dict_from_id(x, sources=sources))


class ResourceHarvest(PudlMeta):
    """Resource harvest parameters (`resource.harvest`)."""

    harvest: StrictBool = False
    """Whether to harvest from dataframes based on field names.

    If `False`, the dataframe with the same name is used and the process is limited to
    dropping unwanted fields.
    """

    tolerance: PositiveFloat = 0.0
    """Fraction of invalid fields above which result is considered invalid."""


class PudlResourceDescriptor(PudlMeta):
    """The form we expect the RESOURCE_METADATA elements to take.

    This differs from :class:`Resource` and :class:`Schema`, etc., in that we represent
    many complex types (:class:`Field`, :class:`DataSource`, etc.) with string IDs that
    we then turn into instances of those types with lookups. We also use
    ``foreign_key_rules`` to generate the actual ``foreign_key`` relationships that are
    represented in a :class:`Schema`.

    This is all very useful in that we can describe the resources more concisely!

    TODO: In the future, we could convert from a :class:`PudlResourceDescriptor` to
    various standard formats, such as a Frictionless resource or a :mod:`pandera`
    schema. This would require some of the logic currently in :class:`Resource` to move
    into this class.
    """

    class PudlSchemaDescriptor(PudlMeta):
        """Container to hold the schema shape."""

        class PudlForeignKeyRules(PudlMeta):
            """Container to describe what foreign key rules look like."""

            field_id_lists: list[list[str]] = pydantic.Field(alias="fields", default=[])
            exclude_ids: list[str] = pydantic.Field(alias="exclude", default=[])

        field_ids: list[str] = pydantic.Field(alias="fields", default=[])
        primary_key_ids: list[str] = pydantic.Field(alias="primary_key", default=[])
        foreign_key_rules: PudlForeignKeyRules = PudlForeignKeyRules()

    class PudlCodeMetadata(PudlMeta):
        """Describes a bunch of codes."""

        class CodeDataFrame(pr.DataFrameModel):
            """The DF we use to represent code/label/description associations."""

            # TODO (daz) 2024-02-09: each of these | Nones are one-offs. Fix
            # the frickin data instead.
            code: pr.typing.Series[Any]
            label: pr.typing.Series[str] | None
            description: pr.typing.Series[str]
            operational_status: pr.typing.Series[str] | None

        df: pr.typing.DataFrame[CodeDataFrame] = pd.DataFrame(
            {"code": [], "label": [], "description": []}
        )
        code_fixes: dict = {}
        ignored_codes: list = []

    class PudlDescriptionComponents(PudlMeta):
        """Container to hold description configuration information.

        All of these parameters have reasonable defaults for most resources if left unset.
        You must specify :attr:`PudlResourceDescriptor.description` as a dictionary, but you do not have to put anything in it so long as the resource id follows the standard pattern.
        """

        table_type_code: (
            Literal["assn", "codes", "entity", "scd", "timeseries"] | None
        ) = None
        """Indicates the type of asset stored in this resource.
        If None or otherwise left unset, will be filled in with a default type parsed from the resource id string."""
        timeseries_resolution_code: (
            Literal[
                "quarterly",
                "yearly",
                "monthly",
                "hourly",
            ]
            | None
        ) = None
        """If this resource has :attr:`~PudlResourceDescriptor.PudlDescriptionComponents.table_type_code` timeseries, indicates the temporal resolution, otherwise None.
        If :attr:`~PudlResourceDescriptor.PudlDescriptionComponents.table_type_code` is timeseries and this value is None or otherwise left unset, will be filled in with a default resolution parsed from the resource id string."""
        layer_code: Literal["raw", "_core", "core", "out", "test"] | None = None
        """Indicates the degree of processing applied to the data in this resource.
        If None or otherwise left unset, will be filled in with a default layer parsed from the resource id string."""
        source_code: str | None = None
        """Indicates the source we wish to display for this resource; distinct from :attr:`PudlResourceDescriptor.source_ids` because here we want the majority source (or grouped source if truly mixed) and not a complete list of all sources used for this resource.
        If set, should be a known data source shortcode like "eia923" or one of the grouped shortcodes from :data:`~pudl.metadata.descriptions.source_descriptions`.
        If None or otherwise left unset, will be filled in with a default source parsed from the resource id string."""
        usage_warnings: list[str | dict] | None = None
        """List of string keys (for common warnings; see :mod:`warnings`) and dicts (for custom warnings) stating necessary precautions for using this resource.

        Usage Warnings are a way for us to quickly and skim-ably tell users about analysis hazards when using a particular table.
        It has two goals:

        1. help users quickly reach a point of success in their use of our data, and
        2. reduce the incidence of repeated questions and bug-like reports due to these inescapable hazards.

        Reserve this field for severe and/or frequent problems an unfamiliar user may encounter, and list lighter or edge-case problems in :attr:`~PudlResourceDescriptor.PudlDescriptionComponents.additional_details_text`.

        The list can contain two kinds of entries:

        * a string, which should match one of the keys in :data:`~pudl.metadata.warnings.USAGE_WARNINGS`
        * a dict, which should contain two keys:

          * "type" - a short code for the warning, which doesn't need to be unique and will only appear in preview & debugging tooling, not to users
          * "description" - the one-to-two-sentence summary of a warning used only on this particular resource

        The system will automatically detect and include the following warnings based on the resource id string and schema information (see :meth:`~pudl.metadata.descriptions.ResourceDescriptionBuilder._assemble_usage_warnings`):

        * multiple_inputs
        * ferc_is_hard

        Any items provided here will be listed before the automatically detected warnings.

        If None or otherwise left unset, will be filled in with auto warnings only. If no auto warnings apply, hides the Usage Warnings section entirely."""
        additional_summary_text: str | None = None
        """A brief (~one-line) description of the contents of this resource.
        If None or otherwise left unset, will be left blank.

        If filled, should support whichever of the following scenarios is most appropriate for this resource:

        * the :attr:`~PudlResourceDescriptor.PudlDescriptionComponents.table_type_code` is set or can be automatically detected: this value should complete the sentence corresponding to :data:`~pudl.metadata.descriptions.table_type_fragments` for this resource's :attr:`~PudlResourceDescriptor.PudlDescriptionComponents.table_type_code`
        * the :attr:`~PudlResourceDescriptor.PudlDescriptionComponents.table_type_code` is None/unset *and* the resource is not named according to a standard table type listed in :data:`~pudl.metadata.descriptions.table_type_fragments`: this value should be a complete sentence summarizing the contents of this resource at a similar level of detail.
        """
        additional_layer_text: str | None = None
        """Unusual details about this resource's level of processing that don't fall into the normal definition of raw/core/_core/out/etc.
        If None or otherwise left unset, will be left blank.
        This should only be set in truly obscure situations. If set, should be a complete sentence."""
        additional_source_text: str | None = None
        """A brief refinement on the source data for this table, such as indicating the Schedule or other section number.
        If None or otherwise left unset, will be left blank.
        If set, should make sense when displayed directly after the title of a datasource (see :data:`~pudl.metadata.descriptions.source_descriptions`); parentheticals work best here."""
        additional_primary_key_text: str | None = None
        """For resources with no primary key, a brief summary of what each row contains, and perhaps why a primary key doesn't make sense for this table.
        If None or otherwise left unset, will be left blank.
<<<<<<< HEAD
        This should only be set if the resource has no natural primary key. If set, should be a complete sentence or two."""
=======
        If set, should be a complete sentence or two.

        This is generally not set when there is a primary key for the table.
        If a primary key is available, :attr:`~PudlResourceDescriptor.PudlDescriptionComponents.additional_primary_key_text` will appear after the comma-delimited list of primary key columns."""
>>>>>>> 0c55c448
        additional_details_text: str | None = None
        """All other information about this resource's construction and intended use, including guidelines and recommendations for best results.
        If None or otherwise left unset, will be left blank; hides the Additional Details section entirely.

        Q3 2025 Migration Mode variance: if :attr:`PudlResourceDescriptor.description` is a string, it gets moved here so you can see the old description content in the Additional Details section of the preview.

        May also include more-detailed explanations of listed usage warnings."""  # TODO: drop migration mode variance after migration is complete

    # TODO (daz) 2024-02-09: with a name like "title" you might imagine all
    # resources would have one...
    title: str | None = None
    # TODO: the str type is legacy support and should be removed once we get all the metadata migrated
    description: PudlDescriptionComponents | str
    schema_: PudlSchemaDescriptor = pydantic.Field(alias="schema")
    encoder: PudlCodeMetadata | None = None
    source_ids: list[str] = pydantic.Field(alias="sources")
    etl_group_id: str = pydantic.Field(alias="etl_group")
    field_namespace_id: str = pydantic.Field(alias="field_namespace")
    create_database_schema: bool = True


class Resource(PudlMeta):
    """Tabular data resource (`package.resources[...]`).

    See https://specs.frictionlessdata.io/tabular-data-resource.

    Examples:
        A simple example illustrates the conversion to SQLAlchemy objects.

        >>> fields = [{'name': 'x', 'type': 'year', 'description': 'X'}, {'name': 'y', 'type': 'string', 'description': 'Y'}]
        >>> fkeys = [{'fields': ['x', 'y'], 'reference': {'resource': 'b', 'fields': ['x', 'y']}}]
        >>> schema = {'fields': fields, 'primary_key': ['x'], 'foreign_keys': fkeys}
        >>> resource = Resource(name='a', schema=schema, description='A')
        >>> table = resource.to_sql()
        >>> table.columns.x
        Column('x', Integer(), ForeignKey('b.x'), CheckConstraint(...), table=<a>, primary_key=True, nullable=False, comment='X')
        >>> table.columns.y
        Column('y', Text(), ForeignKey('b.y'), CheckConstraint(...), table=<a>, comment='Y')

        To illustrate harvesting operations,
        say we have a resource with two fields - a primary key (`id`) and a data field -
        which we want to harvest from two different dataframes.

        >>> from pudl.metadata.helpers import unique, as_dict
        >>> fields = [
        ...     {'name': 'id', 'type': 'integer', 'description': 'ID'},
        ...     {'name': 'x', 'type': 'integer', 'harvest': {'aggregate': unique, 'tolerance': 0.25}, 'description': 'X'}
        ... ]
        >>> resource = Resource(**{
        ...     'name': 'a',
        ...     'harvest': {'harvest': True},
        ...     'schema': {'fields': fields, 'primary_key': ['id']},
        ...     'description': 'A',
        ... })
        >>> dfs = {
        ...     'a': pd.DataFrame({'id': [1, 1, 2, 2], 'x': [1, 1, 2, 2]}),
        ...     'b': pd.DataFrame({'id': [2, 3, 3], 'x': [3, 4, 4]})
        ... }

        Skip aggregation to access all the rows concatenated from the input dataframes.
        The names of the input dataframes are used as the index.

        >>> df, _ = resource.harvest_dfs(dfs, aggregate=False)
        >>> df
            id  x
        df
        a    1  1
        a    1  1
        a    2  2
        a    2  2
        b    2  3
        b    3  4
        b    3  4

        Field names and data types are enforced.

        >>> resource.to_pandas_dtypes() == df.dtypes.apply(str).to_dict()
        True

        Alternatively, aggregate by primary key
        (the default when :attr:`harvest`. `harvest=True`)
        and report aggregation errors.

        >>> df, report = resource.harvest_dfs(dfs)
        >>> df
               x
        id
        1      1
        2   <NA>
        3      4
        >>> report['stats']
        {'all': 2, 'invalid': 1, 'tolerance': 0.0, 'actual': 0.5}
        >>> report['fields']['x']['stats']
        {'all': 3, 'invalid': 1, 'tolerance': 0.25, 'actual': 0.33...}
        >>> report['fields']['x']['errors']
        id
        2    Not unique.
        Name: x, dtype: object

        Customize the error values in the error report.

        >>> error = lambda x, e: as_dict(x)
        >>> df, report = resource.harvest_dfs(
        ...    dfs, aggregate_kwargs={'raised': False, 'error': error}
        ... )
        >>> report['fields']['x']['errors']
        id
        2    {'a': [2, 2], 'b': [3]}
        Name: x, dtype: object

        Limit harvesting to the input dataframe of the same name
        by setting :attr:`harvest`. `harvest=False`.

        >>> resource.harvest.harvest = False
        >>> df, _ = resource.harvest_dfs(dfs, aggregate_kwargs={'raised': False})
        >>> df
            id  x
        df
        a    1  1
        a    1  1
        a    2  2
        a    2  2

        Harvesting can also handle conversion to longer time periods.
        Period harvesting requires primary key fields with a `datetime` data type,
        except for `year` fields which can be integer.

        >>> fields = [{'name': 'report_year', 'type': 'year', 'description': 'Report year'}]
        >>> resource = Resource(**{
        ...     'name': 'table', 'harvest': {'harvest': True},
        ...     'schema': {'fields': fields, 'primary_key': ['report_year']},
        ...     'description': 'Table',
        ... })
        >>> df = pd.DataFrame({'report_date': ['2000-02-02', '2000-03-03']})
        >>> resource.format_df(df)
          report_year
        0  2000-01-01
        1  2000-01-01
        >>> df = pd.DataFrame({'report_year': [2000, 2000]})
        >>> resource.format_df(df)
          report_year
        0  2000-01-01
        1  2000-01-01
    """

    name: SnakeCase
    title: String | None = None
    description: String
    harvest: ResourceHarvest = ResourceHarvest()
    schema: Schema
    # Alias required to avoid shadowing Python built-in format()
    format_: String | None = pydantic.Field(alias="format", default=None)
    mediatype: String | None = None
    path: String | None = None
    dialect: dict[str, str] | None = None
    profile: String = "tabular-data-resource"
    contributors: list[Contributor] = []
    licenses: list[License] = []
    sources: list[DataSource] = []
    keywords: list[String] = []
    encoder: Encoder | None = None
    field_namespace: (
        Literal[
            "eia",
            "eiaaeo",
            "eiaapi",
            "epacems",
            "ferc1",
            "ferc714",
            "glue",
            "gridpathratoolkit",
            "ppe",
            "pudl",
            "nrelatb",
            "vcerare",
            "sec",
        ]
        | None
    ) = None
    etl_group: (
        Literal[
            "eia860",
            "eia861",
            "eia861_disabled",
            "eia923",
            "eia930",
            "eiaaeo",
            "entity_eia",
            "epacems",
            "ferc1",
            "ferc1_disabled",
            "ferc714",
            "glue",
            "gridpathratoolkit",
            "outputs",
            "static_ferc1",
            "static_eia",
            "static_eia_disabled",
            "eiaapi",
            "state_demand",
            "static_pudl",
            "service_territories",
            "nrelatb",
            "vcerare",
            "sec10k",
        ]
        | None
    ) = None
    create_database_schema: bool = True

    _check_unique = _validator(
        "contributors", "keywords", "licenses", "sources", fn=_check_unique
    )

    @property
    def sphinx_ref_name(self):
        """Get legal Sphinx ref name.

        Sphinx throws an error when creating a cross ref target for
        a resource that has a preceding underscore. It is
        also possible for resources to have identical names
        when the preceding underscore is removed. This function
        adds a preceding 'i' to cross ref targets for resources
        with preceding underscores. The 'i' will not be rendered
        in the docs, only in the .rst files the hyperlinks.
        """
        if self.name.startswith("_"):
            return f"i{self.name}"
        return self.name

    @field_validator("schema")
    @classmethod
    def _check_harvest_primary_key(cls, value, info: ValidationInfo):
        if info.data["harvest"].harvest and not value.primary_key:
            raise ValueError("Harvesting requires a primary key")
        return value

    @staticmethod
    def dict_from_id(resource_id: str) -> dict:
        """Construct dictionary from PUDL identifier (`resource.name`)."""
        descriptor = PudlResourceDescriptor.model_validate(
            RESOURCE_METADATA[resource_id]
        )
        return Resource.dict_from_resource_descriptor(resource_id, descriptor)

    @staticmethod
    def dict_from_resource_descriptor(  # noqa: C901
        resource_id: str,
        descriptor: PudlResourceDescriptor,
    ) -> dict:
        """Get a Resource-shaped dict from a PudlResourceDescriptor.

        * `schema.fields`

          * Field names are expanded (:meth:`Field.from_id`).
          * Field attributes are replaced with any specific to the
            `resource.group` and `field.name`.

        * `sources`: Source ids are expanded (:meth:`Source.from_id`).
        * `licenses`: License ids are expanded (:meth:`License.from_id`).
        * `contributors`: Contributor ids are fetched by source ids,
          then expanded (:meth:`Contributor.from_id`).
        * `keywords`: Keywords are fetched by source ids.
        * `schema.foreign_keys`: Foreign keys are fetched by resource name.
        * `description`: Full description text block is rendered from its component parts.
        """
        obj = descriptor.model_dump(by_alias=True)
        obj["name"] = resource_id
        schema = obj["schema"]
        # Expand fields
        if "fields" in schema:
            fields = []
            for name in schema["fields"]:
                # Lookup field by name
                value = Field.dict_from_id(name)
                # Update with any custom group-level metadata
                namespace = obj.get("field_namespace")
                if name in FIELD_METADATA_BY_GROUP.get(namespace, {}):
                    value = {**value, **FIELD_METADATA_BY_GROUP[namespace][name]}
                # Update with any custom resource-level metadata
                if name in FIELD_METADATA_BY_RESOURCE.get(resource_id, {}):
                    value = {**value, **FIELD_METADATA_BY_RESOURCE[resource_id][name]}
                fields.append(value)
            schema["fields"] = fields
        # Expand sources
        sources = obj.get("sources", [])
        obj["sources"] = [
            DataSource.from_id(value) for value in sources if value in SOURCES
        ]
        # Expand licenses (assign CC-BY-4.0 by default)
        licenses = obj.get("licenses", ["cc-by-4.0"])
        obj["licenses"] = [License.dict_from_id(value) for value in licenses]
        # Lookup and insert contributors
        if "contributors" in schema:
            raise ValueError("Resource metadata contains explicit contributors")
        contributors = []
        for source in sources:
            if source in SOURCES:
                contributors.extend(DataSource.from_id(source).contributors)
        obj["contributors"] = set(contributors)
        # Lookup and insert keywords
        if "keywords" in schema:
            raise ValueError("Resource metadata contains explicit keywords")
        keywords = []
        for source in sources:
            if source in SOURCES:
                keywords.extend(DataSource.from_id(source).keywords)
        obj["keywords"] = sorted(set(keywords))
        # Insert foreign keys
        schema["foreign_keys"] = FOREIGN_KEYS.get(resource_id, [])
        # Delete foreign key rules
        if "foreign_key_rules" in schema:
            del schema["foreign_key_rules"]

        # overwrite description components with rendered text block
        obj["description"] = descriptions.ResourceDescriptionBuilder(
            resource_id,
            obj,
        ).build(_get_jinja_environment())

        # Add encoders to columns as appropriate, based on FKs.
        # Foreign key relationships determine the set of codes to use
        for fk in obj["schema"]["foreign_keys"]:
            # Only referenced tables with an associated encoder indicate
            # that the column we're looking at should have an encoder
            # attached to it. All of these FK relationships must have simple
            # single-column keys.
            encoder = Encoder.dict_from_id(fk["reference"]["resource"])
            if len(fk["fields"]) != 1 and encoder:
                raise ValueError(
                    "Encoder for table with a composite primary key: "
                    f"{fk['reference']['resource']}"
                )
            if len(fk["fields"]) == 1 and encoder:
                # fk["fields"] is a one element list, get the one element:
                field = fk["fields"][0]
                for f in obj["schema"]["fields"]:
                    if f["name"] == field:
                        f["encoder"] = encoder
                        break

        return obj

    @classmethod
    def from_id(cls, x: str) -> "Resource":
        """Construct from PUDL identifier (`resource.name`)."""
        return cls(**cls.dict_from_id(x))

    def get_field(self, name: str) -> Field:
        """Return field with the given name if it's part of the Resources."""
        names = [field.name for field in self.schema.fields]
        if name not in names:
            raise KeyError(f"The field {name} is not part of the {self.name} schema.")
        return self.schema.fields[names.index(name)]

    def get_field_names(self) -> list[str]:
        """Return a list of all the field names in the resource schema."""
        return [field.name for field in self.schema.fields]

    def to_sql(
        self,
        metadata: sa.MetaData = None,
        check_types: bool = True,
        check_values: bool = True,
    ) -> sa.Table:
        """Return equivalent SQL Table."""
        if metadata is None:
            metadata = sa.MetaData()
        columns = [
            f.to_sql(
                check_types=check_types,
                check_values=check_values,
            )
            for f in self.schema.fields
        ]
        constraints = []
        if self.schema.primary_key:
            constraints.append(sa.PrimaryKeyConstraint(*self.schema.primary_key))
        for key in self.schema.foreign_keys:
            constraints.append(key.to_sql())
        return sa.Table(self.name, metadata, *columns, *constraints)

    def to_frictionless(self) -> frictionless.Resource:
        """Convert to a Frictionless Resource."""
        schema = frictionless.Schema(
            fields=[
                frictionless.Field(name=f.name, description=f.description)
                for f in self.schema.fields
            ],
            primary_key=self.schema.primary_key,
        )
        return frictionless.Resource(
            name=self.name,
            description=self.description,
            schema=schema,
            path=f"{self.name}.parquet",
        )

    def to_pyarrow(self) -> pa.Schema:
        """Construct a PyArrow schema for the resource."""
        fields = [field.to_pyarrow() for field in self.schema.fields]
        metadata = {"description": self.description}
        if self.schema.primary_key is not None:
            metadata |= {"primary_key": ",".join(self.schema.primary_key)}
        return pa.schema(fields=fields, metadata=metadata)

    def to_pandas_dtypes(self, **kwargs: Any) -> dict[str, str | pd.CategoricalDtype]:
        """Return Pandas data type of each field by field name.

        Args:
            kwargs: Arguments to :meth:`Field.to_pandas_dtype`.
        """
        return {f.name: f.to_pandas_dtype(**kwargs) for f in self.schema.fields}

    def match_primary_key(self, names: Iterable[str]) -> dict[str, str] | None:
        """Match primary key fields to input field names.

        An exact match is required unless :attr:`harvest` .`harvest=True`,
        in which case periodic names may also match a basename with a smaller period.

        Args:
            names: Field names.

        Raises:
            ValueError: Field names are not unique.
            ValueError: Multiple field names match primary key field.

        Returns:
            The name matching each primary key field (if any) as a :class:`dict`,
            or `None` if not all primary key fields have a match.

        Examples:
            >>> fields = [{'name': 'x_year', 'type': 'year', 'description': 'Year'}]
            >>> schema = {'fields': fields, 'primary_key': ['x_year']}
            >>> resource = Resource(name='r', schema=schema, description='R')

            By default, when :attr:`harvest` .`harvest=False`,
            exact matches are required.

            >>> resource.harvest.harvest
            False
            >>> resource.match_primary_key(['x_month']) is None
            True
            >>> resource.match_primary_key(['x_year', 'x_month'])
            {'x_year': 'x_year'}

            When :attr:`harvest` .`harvest=True`,
            in the absence of an exact match,
            periodic names may also match a basename with a smaller period.

            >>> resource.harvest.harvest = True
            >>> resource.match_primary_key(['x_year', 'x_month'])
            {'x_year': 'x_year'}
            >>> resource.match_primary_key(['x_month'])
            {'x_month': 'x_year'}
            >>> resource.match_primary_key(['x_month', 'x_date'])
            Traceback (most recent call last):
            ValueError: ... {'x_month', 'x_date'} match primary key field 'x_year'
        """
        if len(names) != len(set(names)):
            raise ValueError("Field names are not unique")
        keys = self.schema.primary_key or []
        if self.harvest.harvest:
            remaining = set(names)
            matches = {}
            for key in keys:
                match = None
                if key in remaining:
                    # Use exact match if present
                    match = key
                elif split_period(key)[1]:
                    # Try periodic alternatives
                    periods = expand_periodic_column_names([key])
                    matching = remaining.intersection(periods)
                    if len(matching) > 1:
                        raise ValueError(
                            f"Multiple field names {matching} "
                            f"match primary key field '{key}'"
                        )
                    if len(matching) == 1:
                        match = list(matching)[0]
                if match:
                    matches[match] = key
                    remaining.remove(match)
        else:
            matches = {key: key for key in keys if key in names}
        return matches if len(matches) == len(keys) else None

    def format_df(self, df: pd.DataFrame | None = None, **kwargs: Any) -> pd.DataFrame:
        """Format a dataframe according to the resources's table schema.

        * DataFrame columns not in the schema are dropped.
        * Any columns missing from the DataFrame are added with the right dtype, but
          will be empty.
        * All columns are cast to their specified pandas dtypes.
        * Primary key columns must be present and non-null.
        * Periodic primary key fields are snapped to the start of the desired period.
        * If the primary key fields could not be matched to columns in `df`
          (:meth:`match_primary_key`) or if `df=None`, an empty dataframe is returned.

        Args:
            df: Dataframe to format.
            kwargs: Arguments to :meth:`Field.to_pandas_dtypes`.

        Returns:
            Dataframe with column names and data types matching the resource fields.
        """
        dtypes = self.to_pandas_dtypes(**kwargs)
        if df is None:
            return pd.DataFrame({n: pd.Series(dtype=d) for n, d in dtypes.items()})
        matches = self.match_primary_key(df.columns)
        if matches is None:
            # Primary key present but no matches were found
            return self.format_df()
        df = df.copy()
        # Rename periodic key columns (if any) to the requested period
        df = df.rename(columns=matches)
        # Cast integer year fields to datetime
        for field in self.schema.fields:
            if (
                field.type == "year"
                and field.name in df
                and pd.api.types.is_integer_dtype(df[field.name])
            ):
                df[field.name] = pd.to_datetime(df[field.name], format="%Y")
            if isinstance(dtypes[field.name], pd.CategoricalDtype):
                uncategorized = [
                    value
                    for value in df[field.name].dropna().unique()
                    if value not in dtypes[field.name].categories
                ]
                if uncategorized:
                    logger.warning(
                        f"Values in {field.name} column are not included in "
                        "categorical values in field enum constraint "
                        f"and will be converted to nulls ({uncategorized})."
                    )
        df = (
            # Reorder columns and insert missing columns
            df.reindex(columns=dtypes.keys(), copy=False)
            # Coerce columns to correct data type
            .astype(dtypes, copy=False)
        )
        # Convert periodic key columns to the requested period
        for df_key, key in matches.items():
            _, period = split_period(key)
            if period and df_key != key:
                df[key] = PERIODS[period](df[key])
        return df

    def enforce_schema(self, df: pd.DataFrame) -> pd.DataFrame:
        """Drop columns not in the DB schema and enforce specified types."""
        expected_cols = pd.Index(self.get_field_names())
        missing_cols = list(expected_cols.difference(df.columns))
        if missing_cols:
            raise ValueError(
                f"{self.name}: Missing columns found when enforcing table "
                f"schema: {missing_cols}"
            )

        # Log warning if columns in dataframe are getting dropped in write
        dropped_columns = list(df.columns.difference(expected_cols))
        if dropped_columns:
            logger.info(
                "The following columns are getting dropped when the table is written:"
                f"{dropped_columns}. This is often the intended behavior. If you want "
                "to keep any of these columns, add them to the metadata.resources "
                "fields and update alembic."
            )

        df = self.format_df(df)
        pk = self.schema.primary_key
        if pk and not (dupes := df[df.duplicated(subset=pk)]).empty:
            raise ValueError(
                f"{self.name} {len(dupes)}/{len(df)} duplicate primary keys ({pk=}) when enforcing schema:\n{dupes.head()}{'\n...' if len(dupes) > 5 else ''}"
            )
        if pk and not (nulls := df[df[pk].isna().any(axis=1)]).empty:
            raise ValueError(
                f"{self.name} Null values found in primary key columns.\n{nulls}"
            )
        return df

    def aggregate_df(
        self, df: pd.DataFrame, raised: bool = False, error: Callable = None
    ) -> tuple[pd.DataFrame, dict]:
        """Aggregate dataframe by primary key.

        The dataframe is grouped by primary key fields
        and aggregated with the aggregate function of each field
        (:attr:`schema_`. `fields[*].harvest.aggregate`).

        The report is formatted as follows:

        * `valid` (bool): Whether resource is valid.
        * `stats` (dict): Error statistics for resource fields.
        * `fields` (dict):

          * `<field_name>` (str)

            * `valid` (bool): Whether field is valid.
            * `stats` (dict): Error statistics for field groups.
            * `errors` (:class:`pandas.Series`): Error values indexed by primary key.

          * ...

        Each `stats` (dict) contains the following:

        * `all` (int): Number of entities (field or field group).
        * `invalid` (int): Invalid number of entities.
        * `tolerance` (float): Fraction of invalid entities below which
          parent entity is considered valid.
        * `actual` (float): Actual fraction of invalid entities.

        Args:
            df: Dataframe to aggregate. It is assumed to have column names and
              data types matching the resource fields.
            raised: Whether aggregation errors are raised or
               replaced with :obj:`np.nan` and returned in an error report.
            error: A function with signature `f(x, e) -> Any`,
              where `x` are the original field values as a :class:`pandas.Series`
              and `e` is the original error.
              If provided, the returned value is reported instead of `e`.

        Raises:
            ValueError: A primary key is required for aggregating.

        Returns:
            The aggregated dataframe indexed by primary key fields,
            and an aggregation report (descripted above)
            that includes all aggregation errors and whether the result
            meets the resource's and fields' tolerance.
        """
        if not self.schema.primary_key:
            raise ValueError("A primary key is required for aggregating")
        aggfuncs = {
            f.name: f.harvest.aggregate
            for f in self.schema.fields
            if f.name not in self.schema.primary_key
        }
        df, report = groupby_aggregate(
            df,
            by=self.schema.primary_key,
            aggfuncs=aggfuncs,
            raised=raised,
            error=error,
        )
        report = self._build_aggregation_report(df, report)
        return df, report

    def _build_aggregation_report(self, df: pd.DataFrame, errors: dict) -> dict:
        """Build report from aggregation errors.

        Args:
            df: Harvested dataframe (see :meth:`harvest_dfs`).
            errors: Aggregation errors (see :func:`groupby_aggregate`).

        Returns:
            Aggregation report, as described in :meth:`aggregate_df`.
        """
        nrows, ncols = df.reset_index().shape
        freports = {}
        for field in self.schema.fields:
            nerrors = errors[field.name].size if field.name in errors else 0
            stats = {
                "all": nrows,
                "invalid": nerrors,
                "tolerance": field.harvest.tolerance,
                "actual": nerrors / nrows if nrows else 0,
            }
            freports[field.name] = {
                "valid": stats["actual"] <= stats["tolerance"],
                "stats": stats,
                "errors": errors.get(field.name, None),
            }
        nerrors = sum(not f["valid"] for f in freports.values())
        stats = {
            "all": ncols,
            "invalid": nerrors,
            "tolerance": self.harvest.tolerance,
            "actual": nerrors / ncols,
        }
        return {
            "valid": stats["actual"] <= stats["tolerance"],
            "stats": stats,
            "fields": freports,
        }

    def harvest_dfs(
        self,
        dfs: dict[str, pd.DataFrame],
        aggregate: bool = None,
        aggregate_kwargs: dict[str, Any] = {},
        format_kwargs: dict[str, Any] = {},
    ) -> tuple[pd.DataFrame, dict]:
        """Harvest from named dataframes.

        For standard resources (:attr:`harvest`. `harvest=False`), the columns
        matching all primary key fields and any data fields are extracted from
        the input dataframe of the same name.

        For harvested resources (:attr:`harvest`. `harvest=True`), the columns
        matching all primary key fields and any data fields are extracted from
        each compatible input dataframe, and concatenated into a single
        dataframe.  Periodic key fields (e.g. 'report_month') are matched to any
        column of the same name with an equal or smaller period (e.g.
        'report_day') and snapped to the start of the desired period.

        If `aggregate=False`, rows are indexed by the name of the input dataframe.
        If `aggregate=True`, rows are indexed by primary key fields.

        Args:
            dfs: Dataframes to harvest.
            aggregate: Whether to aggregate the harvested rows by their primary key.
                By default, this is `True` if `self.harvest.harvest=True` and
                `False` otherwise.
            aggregate_kwargs: Optional arguments to :meth:`aggregate_df`.
            format_kwargs: Optional arguments to :meth:`format_df`.

        Returns:
            A dataframe harvested from the dataframes, with column names and
            data types matching the resource fields, alongside an aggregation
            report.
        """
        if aggregate is None:
            aggregate = self.harvest.harvest
        if self.harvest.harvest:
            # Harvest resource from all inputs where all primary key fields are present
            samples = {}
            for name, df in dfs.items():
                samples[name] = self.format_df(df, **format_kwargs)
                # Pass input names to aggregate via the index
                samples[name].index = pd.Index([name] * len(samples[name]), name="df")
            df = pd.concat(samples.values())
        elif self.name in dfs:
            # Subset resource from input of same name
            df = self.format_df(dfs[self.name], **format_kwargs)
            # Pass input names to aggregate via the index
            df.index = pd.Index([self.name] * df.shape[0], name="df")
        else:
            return self.format_df(df=None, **format_kwargs), {}
        if aggregate:
            return self.aggregate_df(df, **aggregate_kwargs)
        return df, {}

    def to_rst(self, docs_dir: DirectoryPath, path: str) -> None:
        """Output to an RST file."""
        template = _get_jinja_environment(docs_dir).get_template("resource.rst.jinja")
        rendered = template.render(resource=self)
        Path(path).write_text(rendered)

    def encode(self, df: pd.DataFrame) -> pd.DataFrame:
        """Standardize coded columns using the foreign column they refer to."""
        for field in self.schema.fields:
            if field.encoder and field.name in df.columns:
                logger.info(f"Recoding {self.name}.{field.name}")
                df[field.name] = field.encoder.encode(
                    col=df[field.name], dtype=field.to_pandas_dtype()
                )
        return df


# ---- Package ---- #


class Package(PudlMeta):
    """Tabular data package.

    See https://specs.frictionlessdata.io/data-package.

    Examples:
        Foreign keys between resources are checked for completeness and consistency.

        >>> fields = [{'name': 'x', 'type': 'year', 'description': 'X'}, {'name': 'y', 'type': 'string', 'description': 'Y'}]
        >>> fkey = {'fields': ['x', 'y'], 'reference': {'resource': 'b', 'fields': ['x', 'y']}}
        >>> schema = {'fields': fields, 'primary_key': ['x'], 'foreign_keys': [fkey]}
        >>> a = Resource(name='a', schema=schema, description='A')
        >>> b = Resource(name='b', schema=Schema(fields=fields, primary_key=['x']), description='B')
        >>> Package(name='ab', resources=[a, b])
        Traceback (most recent call last):
        ValidationError: ...
        >>> b.schema.primary_key = ['x', 'y']
        >>> package = Package(name='ab', resources=[a, b])

        SQL Alchemy can sort tables, based on foreign keys,
        in the order in which they need to be loaded into a database.

        >>> metadata = package.to_sql()
        >>> [table.name for table in metadata.sorted_tables]
        ['b', 'a']
    """

    name: String
    title: String | None = None
    description: String | None = None
    keywords: list[String] = []
    homepage: AnyHttpUrl = AnyHttpUrl("https://catalyst.coop/pudl")
    created: datetime.datetime = datetime.datetime.now(datetime.UTC)
    contributors: list[Contributor] = []
    sources: list[DataSource] = []
    licenses: list[License] = []
    resources: StrictList[Resource]
    profile: String = "tabular-data-package"
    model_config = ConfigDict(validate_assignment=False)

    @field_validator("resources")
    @classmethod
    def _check_foreign_keys(cls, resources: list[Resource]):
        rnames = [resource.name for resource in resources]
        errors = []
        for resource in resources:
            for foreign_key in resource.schema.foreign_keys:
                rname = foreign_key.reference.resource
                tag = f"[{resource.name} -> {rname}]"
                if rname not in rnames:
                    errors.append(f"{tag}: Reference not found")
                    continue
                reference = resources[rnames.index(rname)]
                if not reference.schema.primary_key:
                    errors.append(f"{tag}: Reference missing primary key")
                    continue
                missing = [
                    x
                    for x in foreign_key.reference.fields
                    if x not in reference.schema.primary_key
                ]
                if missing:
                    errors.append(f"{tag}: Reference primary key missing {missing}")
        if errors:
            raise ValueError(
                format_errors(*errors, title="Foreign keys", pydantic=True)
            )
        return resources

    @model_validator(mode="after")
    def _populate_from_resources(self: Self):
        """Populate Package attributes from similar deduplicated Resource attributes.

        Resources and Packages share some descriptive attributes. When building a
        Package out of a collection of Resources, we want the Package to reflect the
        union of all the analogous values found in the Resources, but we don't want
        any duplicates. We may also get values directly from the Package inputs.
        """
        for key in ("keywords", "contributors", "sources", "licenses"):
            package_value = getattr(self, key)
            resource_values = [getattr(resource, key) for resource in self.resources]
            deduped_values = _unique(package_value, *resource_values)
            setattr(self, key, deduped_values)
        return self

    @classmethod
    @lru_cache
    def from_resource_ids(
        cls,
        resource_ids: tuple[str] = tuple(sorted(RESOURCE_METADATA)),
        resolve_foreign_keys: bool = False,
        excluded_etl_groups: tuple[str] = (),
    ) -> "Package":
        """Construct a collection of Resources from PUDL identifiers (`resource.name`).

        Identify any fields that have foreign key relationships referencing the
        coding tables defined in :mod:`pudl.metadata.codes` and if so, associate the
        coding table's encoder with those columns for later use cleaning them up.

        The result is cached, since we so often need to generate the metadata for
        the full collection of PUDL tables.

        Args:
            resource_ids: Resource PUDL identifiers (`resource.name`). Needs to
                be a Tuple so that the set of identifiers is hashable, allowing
                return value caching through lru_cache.
            resolve_foreign_keys: Whether to add resources as needed based on
                foreign keys.
            excluded_etl_groups: Collection of ETL groups used to filter resources
                out of Package.
        """
        resources = [Resource.dict_from_id(x) for x in resource_ids]
        if resolve_foreign_keys:
            # Add missing resources based on foreign keys
            names = list(resource_ids)
            i = 0
            while i < len(resources):
                for resource in resources[i:]:
                    for key in resource["schema"].get("foreign_keys", []):
                        name = key.get("reference", {}).get("resource")
                        if name and name not in names:
                            names.append(name)
                i = len(resources)
                if len(names) > i:
                    resources += [Resource.dict_from_id(x) for x in names[i:]]

        if excluded_etl_groups:
            resources = [
                resource
                for resource in resources
                if resource["etl_group"] not in excluded_etl_groups
            ]

        return cls(name="pudl", resources=resources)

    @staticmethod
    def get_etl_group_tables(
        etl_group: str,
    ) -> tuple[str]:
        """Get a sorted tuple of table names for an etl_group.

        Args:
            etl_group: the etl_group key.

        Returns:
            A sorted tuple of table names for the etl_group.
        """
        resource_ids = tuple(
            sorted(
                (k for k, v in RESOURCE_METADATA.items() if v["etl_group"] == etl_group)
            )
        )
        if not resource_ids:
            raise ValueError(f"There are no resources for ETL group: {etl_group}.")

        return resource_ids

    def get_resource(self, name: str) -> Resource:
        """Return the resource with the given name if it is in the Package."""
        names = [resource.name for resource in self.resources]
        return self.resources[names.index(name)]

    def to_rst(self, docs_dir: DirectoryPath, path: str) -> None:
        """Output to an RST file."""
        template = _get_jinja_environment(docs_dir).get_template("package.rst.jinja")
        rendered = template.render(package=self)
        if path:
            Path(path).write_text(rendered)
        else:
            sys.stdout.write(rendered)

    def to_sql(
        self,
        check_types: bool = True,
        check_values: bool = True,
    ) -> sa.MetaData:
        """Return equivalent SQL MetaData."""
        metadata = sa.MetaData(
            naming_convention={
                "ix": "ix_%(column_0_label)s",
                "uq": "uq_%(table_name)s_%(column_0_name)s",
                "ck": "ck_%(table_name)s_%(constraint_name)s",
                "fk": "fk_%(table_name)s_%(column_0_name)s_%(referred_table_name)s",
                "pk": "pk_%(table_name)s",
            }
        )
        for resource in self.resources:
            if resource.create_database_schema:
                _ = resource.to_sql(
                    metadata,
                    check_types=check_types,
                    check_values=check_values,
                )
        return metadata

    def get_sorted_resources(self) -> StrictList[Resource]:
        """Get a list of sorted Resources.

        Currently Resources are listed in reverse alphabetical order based
        on their name which results in the following order to promote output
        tables to users and push intermediate tables to the bottom of the
        docs: output, core, intermediate.
        In the future we might want to have more fine grain control over how
        Resources are sorted.

        Returns:
            A sorted list of resources.
        """
        resources = self.resources

        def sort_resource_names(resource: Resource):
            pattern = re.compile(r"^(_out_|out_|core_)")

            matches = pattern.findall(resource.name)
            prefix = matches[0] if matches else ""

            prefix_order = {"out_": 1, "core_": 2, "_out_": 3}
            return prefix_order.get(prefix, float("inf"))

        return sorted(resources, key=sort_resource_names, reverse=False)

    @cached_property
    def encoders(self) -> dict[SnakeCase, Encoder]:
        """Compile a mapping of field names to their encoders, if they exist.

        This dictionary will be used many times, so it makes sense to build it once
        when the Package is instantiated so it can be reused.
        """
        encoded_fields = [
            field
            for res in self.resources
            for field in res.schema.fields
            if field.encoder
        ]
        encoders: dict[SnakeCase, Encoder] = {}
        for field in encoded_fields:
            if field.name not in encoders:
                encoders[field.name] = field.encoder
            else:
                # We have a field which shows up in multiple tables, and we want to
                # verify that the encoders are the same across all of them.
                pd.testing.assert_frame_equal(encoders[field.name].df, field.encoder.df)
                assert encoders[field.name].code_fixes == field.encoder.code_fixes
                assert encoders[field.name].ignored_codes == field.encoder.ignored_codes
        return encoders

    def encode(self, df: pd.DataFrame) -> pd.DataFrame:
        """Clean up all coded columns in a dataframe based on PUDL coding tables.

        Returns:
            A modified copy of the input dataframe.
        """
        encoded_df = df.copy()
        for col in encoded_df.columns:
            if col in self.encoders:
                encoded_df[col] = self.encoders[col].encode(
                    encoded_df[col], dtype=Field.from_id(col).to_pandas_dtype()
                )
        return encoded_df

    def to_frictionless(self) -> frictionless.Package:
        """Convert to a Frictionless Datapackage."""
        resources = [r.to_frictionless() for r in self.resources]
        package = frictionless.Package(name=self.name, resources=resources)
        return package


PUDL_PACKAGE = Package.from_resource_ids()
"""Define a global PUDL package object for use across the entire codebase.

This needs to happen after the definition of the Package class above, and it is used in
some of the class definitions below, but having it defined in the middle of this module
is kind of obscure, so it is imported in the __init__.py for this subpackage and then
imported in other modules from that more prominent location.
"""


class CodeMetadata(PudlMeta):
    """A list of Encoders for standardizing and documenting categorical codes.

    Used to export static coding metadata to PUDL documentation automatically
    """

    encoder_list: list[Encoder] = []

    @classmethod
    def from_code_ids(cls, code_ids: Iterable[str]) -> "CodeMetadata":
        """Construct a list of encoders from code dictionaries.

        Args:
            code_ids: A list of Code PUDL identifiers, keys to entries in the
                CODE_METADATA dictionary.
        """
        encoder_list = []
        for name in code_ids:
            if name in CODE_METADATA:
                encoder_list.append(Encoder.from_code_id(name))
        return cls(encoder_list=encoder_list)

    def to_rst(
        self, top_dir: DirectoryPath, csv_subdir: DirectoryPath, rst_path: str
    ) -> None:
        """Iterate through encoders and output to an RST file."""
        with Path(rst_path).open("w") as f:
            for idx, encoder in enumerate(self.encoder_list):
                header = idx == 0
                rendered = encoder.to_rst(
                    top_dir=top_dir, csv_subdir=csv_subdir, is_header=header
                )
                f.write(rendered)


class DatasetteMetadata(PudlMeta):
    """A collection of Data Sources and Resources for metadata export.

    Used to create metadata YAML file to accompany Datasette.
    """

    data_sources: list[DataSource]
    resources: list[Resource] = PUDL_PACKAGE.resources
    xbrl_resources: dict[str, list[Resource]] = {}
    label_columns: dict[str, str] = {
        "core_eia__entity_plants": "plant_name_eia",
        "core_pudl__assn_ferc1_pudl_plants": "plant_name_ferc1",
        "core_pudl__entity_plants_pudl": "plant_name_pudl",
        "core_eia__entity_utilities": "utility_name_eia",
        "core_pudl__assn_ferc1_pudl_utilities": "utility_name_ferc1",
        "core_pudl__entity_utilities_pudl": "utility_name_pudl",
    }

    @classmethod
    def from_data_source_ids(
        cls,
        output_path: Path,
        data_source_ids: list[str] = [
            "pudl",
            "eia860",
            "eia860m",
            "eia861",
            "eia923",
            "ferc1",
            "ferc2",
            "ferc6",
            "ferc60",
            "ferc714",
        ],
        xbrl_ids: list[str] = [
            "ferc1_xbrl",
            "ferc2_xbrl",
            "ferc6_xbrl",
            "ferc60_xbrl",
            "ferc714_xbrl",
        ],
    ) -> "DatasetteMetadata":
        """Construct a dictionary of DataSources from data source names.

        Create dictionary of first and last year or year-month for each source.

        Args:
            output_path: PUDL_OUTPUT path.
            data_source_ids: ids of data sources currently included in Datasette
            xbrl_ids: ids of data converted XBRL data to be included in Datasette
        """
        # Compile a list of DataSource objects for use in the template
        data_sources = [DataSource.from_id(ds_id) for ds_id in data_source_ids]

        # Instantiate all possible resources in a Package:
        resources = PUDL_PACKAGE.resources

        # Get XBRL based resources
        xbrl_resources = {}
        for xbrl_id in xbrl_ids:
            # Read JSON Package descriptor from file
            with Path.open(Path(output_path) / f"{xbrl_id}_datapackage.json") as f:
                descriptor = json.load(f)

            # Use descriptor to create Package object
            xbrl_package = Package(**descriptor)

            # Add list of resources to dict
            xbrl_resources[xbrl_id] = xbrl_package.resources

        return cls(
            data_sources=data_sources,
            resources=resources,
            xbrl_resources=xbrl_resources,
        )

    def to_yaml(self) -> str:
        """Output database, table, and column metadata to YAML file."""
        template = _get_jinja_environment().get_template("datasette-metadata.yml.jinja")

        rendered = template.render(
            license=LICENSES["cc-by-4.0"],
            data_sources=self.data_sources,
            resources=self.resources,
            xbrl_resources=self.xbrl_resources,
            label_columns=self.label_columns,
        )
        return rendered<|MERGE_RESOLUTION|>--- conflicted
+++ resolved
@@ -1204,14 +1204,10 @@
         additional_primary_key_text: str | None = None
         """For resources with no primary key, a brief summary of what each row contains, and perhaps why a primary key doesn't make sense for this table.
         If None or otherwise left unset, will be left blank.
-<<<<<<< HEAD
-        This should only be set if the resource has no natural primary key. If set, should be a complete sentence or two."""
-=======
         If set, should be a complete sentence or two.
 
         This is generally not set when there is a primary key for the table.
         If a primary key is available, :attr:`~PudlResourceDescriptor.PudlDescriptionComponents.additional_primary_key_text` will appear after the comma-delimited list of primary key columns."""
->>>>>>> 0c55c448
         additional_details_text: str | None = None
         """All other information about this resource's construction and intended use, including guidelines and recommendations for best results.
         If None or otherwise left unset, will be left blank; hides the Additional Details section entirely.
