"""Metadata and operational constants."""

from typing import Any

import pandas as pd

from pudl.metadata.constants import CONTRIBUTORS, KEYWORDS, LICENSES

SOURCES: dict[str, Any] = {
    "censusdp1tract": {
        "title": "Census DP1 -- Profile of General Demographic Characteristics",
        "path": "https://www.census.gov/geographies/mapping-files/2010/geo/tiger-data.html",
        "description": (
            "US Census Demographic Profile 1 (DP1) County and Tract GeoDatabase."
        ),
        "working_partitions": {},  # Census DP1 is monolithic.
        "keywords": sorted(
            {
                "censusdp1tract",
                "census",
            }
        ),
        "license_raw": LICENSES["us-govt"],
        "license_pudl": LICENSES["cc-by-4.0"],
        "contributors": [CONTRIBUTORS["catalyst-cooperative"]],
    },
    "eia176": {
        "title": "EIA Form 176 -- Annual Report of Natural and Supplemental Gas Supply and Disposition",
        "path": "https://www.eia.gov/naturalgas/ngqs/",
        "description": (
            "The EIA Form 176, also known as the Annual Report of Natural and "
            "Supplemental Gas Supply and Disposition, describes the origins, suppliers, "
            "and disposition of natural gas on a yearly and state by state basis."
        ),
        "source_file_dict": {
            "respondents": (
                "Interstate natural gas pipeline companies; intrastate natural gas "
                "pipeline companies; natural gas distribution companies; underground "
                "natural gas storage (UNG) operators; synthetic natural gas plant "
                "operators; field, well, or processing plant operators that deliver "
                "natural gas directly to consumers (including their own industrial "
                "facilities) other than for lease or plant use or processing; "
                "field, well, or processing plant operators that transport gas to, "
                "across, or from a State border through field or gathering facilities; "
                "liquefied natural gas (LNG) storage operators."
            ),
            "source_format": "Comma Separated Value (.csv)",
        },
        "field_namespace": "eia",
        "working_partitions": {"years": sorted(set(range(1997, 2023)))},
        "contributors": [CONTRIBUTORS["catalyst-cooperative"]],
        "keywords": sorted(
            set(
                [
                    "eia176",
                    "form 176",
                    "natural gas",
                ]
                + KEYWORDS["eia"]
                + KEYWORDS["us_govt"]
            )
        ),
        "license_raw": LICENSES["us-govt"],
        "license_pudl": LICENSES["cc-by-4.0"],
    },
    "eia191": {
        "title": "EIA Form 191 -- Monthly Underground Natural Gas Storage Report",
        "path": "https://www.eia.gov/naturalgas/ngqs/",
        "description": (
            "The EIA Form 191, also known as the Monthly Underground Natural Gas "
            "Storage Report, describes the working and base gas in reservoirs, "
            "injections, withdrawals, and location of reservoirs by field monthly."
        ),
        "source_file_dict": {
            "respondents": (
                "All companies that operate underground natural gas storage fields in "
                "the United States."
            ),
            "source_format": "JSON",
        },
        "field_namespace": "eia",
        "working_partitions": {"years": sorted(set(range(2014, 2024)))},
        "contributors": [CONTRIBUTORS["catalyst-cooperative"]],
        "keywords": sorted(
            set(
                [
                    "eia191",
                    "form 191",
                    "natural gas",
                ]
                + KEYWORDS["eia"]
                + KEYWORDS["us_govt"]
            )
        ),
        "license_raw": LICENSES["us-govt"],
        "license_pudl": LICENSES["cc-by-4.0"],
    },
    "eia757a": {
        "title": "EIA Form 757A -- Natural Gas Processing Plant Survey",
        "path": "https://www.eia.gov/naturalgas/ngqs/",
        "description": (
            "The EIA Form 757A, also known as the Natural Gas Processing Plant Survey "
            "Schedule A provides detailed plant-level information on the capacity, "
            "status, operations and connecting infrastructure of natural gas processing "
            "plants. The form is completed tri-anually."
        ),
        "source_file_dict": {
            "respondents": ("Natural gas processing plants."),
            "source_format": "JSON",
        },
        "field_namespace": "eia",
        "working_partitions": {"years": sorted({2012, 2014, 2017})},
        "contributors": [CONTRIBUTORS["catalyst-cooperative"]],
        "keywords": sorted(
            set(
                [
                    "eia757",
                    "eia757a",
                    "form 757",
                    "form 757 schedule a",
                    "natural gas",
                ]
                + KEYWORDS["eia"]
                + KEYWORDS["us_govt"]
            )
        ),
        "license_raw": LICENSES["us-govt"],
        "license_pudl": LICENSES["cc-by-4.0"],
    },
    "eia860": {
        "title": "EIA Form 860 -- Annual Electric Generator Report",
        "path": "https://www.eia.gov/electricity/data/eia860",
        "description": (
            "US Energy Information Administration (EIA) Form 860 data for "
            "electric power plants with 1 megawatt or greater combined nameplate "
            "capacity."
        ),
        "source_file_dict": {
            "respondents": "Utilities",
            "records_liberated": "~1 million",
            "source_format": "Microsoft Excel (.xls/.xlsx)",
        },
        "field_namespace": "eia",
        "contributors": [
            CONTRIBUTORS["catalyst-cooperative"],
        ],
        "working_partitions": {
            "years": sorted(set(range(2001, 2024))),
        },
        "keywords": sorted(
            set(
                [
                    "eia860",
                    "form 860",
                    "ownership",
                    "annual",
                    "yearly",
                ]
                + KEYWORDS["eia"]
                + KEYWORDS["us_govt"]
                + KEYWORDS["electricity"]
                + KEYWORDS["fuels"]
                + KEYWORDS["plants"]
                + KEYWORDS["environment"]
            )
        ),
        "license_raw": LICENSES["us-govt"],
        "license_pudl": LICENSES["cc-by-4.0"],
    },
    "eia860m": {
        "title": "EIA Form 860M -- Monthly Update to the Annual Electric Generator Report",
        "path": "https://www.eia.gov/electricity/data/eia860m",
        "description": (
            "US Energy Information Administration (EIA) Form 860 M data for "
            "electric power plants with 1 megawatt or greater combined nameplate "
            "capacity. Preliminary Monthly Electric Generator Inventory (based on "
            "Form EIA-860M as a supplement to Form EIA-860)"
        ),
        "field_namespace": "eia",
        "contributors": [],
        "working_partitions": {
            "year_months": [
                str(q).lower()
                for q in pd.period_range(start="2015-07", end="2024-06", freq="M")
            ],
        },
        "keywords": sorted(
            set(
                [
                    "eia860m",
                    "form 860m",
                    "monthly",
                ]
                + KEYWORDS["eia"]
                + KEYWORDS["us_govt"]
                + KEYWORDS["electricity"]
                + KEYWORDS["fuels"]
                + KEYWORDS["plants"]
                + KEYWORDS["environment"]
            )
        ),
        "license_raw": LICENSES["us-govt"],
        "license_pudl": LICENSES["cc-by-4.0"],
    },
    "eia861": {
        "title": "EIA Form 861 -- Annual Electric Power Industry Report",
        "path": "https://www.eia.gov/electricity/data/eia861",
        "description": (
            "EIA Form 861 Annual Electric Power Industry Report, detailed "
            "data files."
        ),
        "field_namespace": "eia",
        "working_partitions": {
            "years": sorted(set(range(2001, 2023))),
        },
        "contributors": [],
        "keywords": sorted(
            set(
                [
                    "eia861",
                    "form 861",
                    "balancing authority",
                    "advanced metering infrastructure",
                    "customer class",
                    "green pricing",
                    "energy efficiency",
                    "demand side management",
                    "demand response",
                    "net metering",
                    "business model",
                    "service territory",
                    "annual",
                    "yearly",
                ]
                + KEYWORDS["eia"]
                + KEYWORDS["us_govt"]
                + KEYWORDS["electricity"]
            )
        ),
        "license_raw": LICENSES["us-govt"],
        "license_pudl": LICENSES["cc-by-4.0"],
    },
    "eia923": {
        "title": "EIA Form 923 -- Power Plant Operations Report",
        "path": "https://www.eia.gov/electricity/data/eia923",
        "description": (
            "The EIA Form 923 collects detailed monthly and annual electric "
            "power data on electricity generation, fuel consumption, fossil fuel "
            "stocks, and receipts at the power plant and prime mover level."
        ),
        "source_file_dict": {
            "respondents": (
                "Electric, CHP plants, and sometimes fuel transfer termianls with "
                "either 1MW+ or the ability to receive and deliver power to the grid."
            ),
            "records_liberated": "~5 million",
            "source_format": "Microsoft Excel (.xls/.xlsx)",
        },
        "field_namespace": "eia",
        "working_partitions": {
            "years": sorted(set(range(2001, 2025))),
        },
        "contributors": [
            CONTRIBUTORS["catalyst-cooperative"],
        ],
        "keywords": sorted(
            set(
                [
                    "eia923",
                    "form 923",
                    "monthly",
                ]
                + KEYWORDS["eia"]
                + KEYWORDS["us_govt"]
                + KEYWORDS["electricity"]
                + KEYWORDS["fuels"]
                + KEYWORDS["plants"]
                + KEYWORDS["environment"]
            )
        ),
        "license_raw": LICENSES["us-govt"],
        "license_pudl": LICENSES["cc-by-4.0"],
    },
    "eia930": {
        "title": "EIA Form 930 -- Hourly and Daily Balancing Authority Operations Report",
        "path": "https://www.eia.gov/electricity/gridmonitor/",
        "description": (
            "The EIA Form 930 provides hourly demand and generation statistics by "
            "balancing area (or sub-balancing area in the case of some larger areas). "
            "These statistics include a breakdown by energy source (coal, gas, hydro, "
            "wind, solar, etc.) as well as interchange between the balancing areas, "
            "including international exchanges with Canada and Mexico."
        ),
        "source_file_dict": {
            "respondents": (
                "All entities in the contiguous United States that are listed in the "
                "North American Electric Reliability Corporation’s (NERC) Compliance "
                "Registry as a balancing authority."
            ),
            "source_format": "Comma separated values (CSV)",
        },
        "field_namespace": "eia",
        "working_partitions": {
            "half_years": [
                f"{year}half{half}" for year in range(2015, 2025) for half in [1, 2]
            ][1:]  # Begins in H2 of 2015 and currently ends in H2 of 2024
        },
        "contributors": [
            CONTRIBUTORS["catalyst-cooperative"],
        ],
        "keywords": sorted(
            set(
                [
                    "eia930",
                    "form 930",
                    "hourly",
                    "interchange",
                    "grid operations",
                    "balancing authorities",
                    "net generation",
                ]
                + KEYWORDS["eia"]
                + KEYWORDS["us_govt"]
                + KEYWORDS["electricity"]
            )
        ),
        "license_raw": LICENSES["us-govt"],
        "license_pudl": LICENSES["cc-by-4.0"],
    },
    "eiaaeo": {
        "title": "EIA Annual Energy Outlook (AEO)",
        "path": "https://www.eia.gov/outlooks/aeo/",
        "description": (
            "The EIA Annual Energy Outlook provides projections of future fuel prices, "
            "energy supply and consumption, and carbon dioxide emissions by sector and "
            "region."
        ),
        "source_file_dict": {
            "source_format": "JSON",
        },
        "field_namespace": "eia",
        "working_partitions": {
            "years": [2023],
        },
        "contributors": [
            CONTRIBUTORS["catalyst-cooperative"],
        ],
        "keywords": sorted(
            set(
                [
                    "eia aeo",
                    "annual energy outlook",
                    "nems",
                    "fuel projections",
                    "energy supply",
                    "energy consumption",
                ]
                + KEYWORDS["eia"]
                + KEYWORDS["us_govt"]
                + KEYWORDS["electricity"]
            )
        ),
        "license_raw": LICENSES["us-govt"],
        "license_pudl": LICENSES["cc-by-4.0"],
    },
    "eia_bulk_elec": {
        "title": "EIA Bulk Electricity API Data",
        "path": "https://www.eia.gov/opendata/bulkfiles.php",
        "description": (
            "Aggregate national, state, and plant-level electricity generation "
            "statistics, including fuel quality and consumption, for grid-connected "
            "plants with nameplate capacity of 1 megawatt or greater."
            "\n"
            "At present, PUDL integrates only a few specific data series related to "
            "fuel receipts and costs figures."
        ),
        "source_file_dict": {
            "respondents": (
                "Electric, CHP plants, and sometimes fuel transfer termianls with "
                "either 1MW+ or the ability to receive and deliver power to the grid."
            ),
            "source_format": "JSON",
        },
        "field_namespace": "eia",
        "working_partitions": {},
        "contributors": [
            CONTRIBUTORS["catalyst-cooperative"],
        ],
        "keywords": sorted(
            set(
                KEYWORDS["eia"]
                + KEYWORDS["us_govt"]
                + KEYWORDS["electricity"]
                + KEYWORDS["environment"]
            )
        ),
        "license_raw": LICENSES["us-govt"],
        "license_pudl": LICENSES["cc-by-4.0"],
    },
    "eiawater": {
        "title": "EIA Thermoelectric Cooling Water",
        "path": "https://www.eia.gov/electricity/data/water",
        "description": (
            "Monthly cooling water usage by generator and boiler. Data "
            "collected in conjunction with the EIA-860 and EIA-923."
        ),
        "keywords": sorted(
            set(KEYWORDS["eia"] + KEYWORDS["us_govt"] + KEYWORDS["eia_water"])
        ),
        "license_raw": LICENSES["us-govt"],
        "license_pudl": LICENSES["cc-by-4.0"],
    },
    "epacems": {
        "title": "EPA Hourly Continuous Emission Monitoring System (CEMS)",
        "path": "https://campd.epa.gov/",
        "description": (
            "US EPA hourly Continuous Emissions Monitoring System (CEMS) data."
            "Hourly CO2, SO2, NOx emissions and gross load."
        ),
        "source_file_dict": {
            "respondents": "Coal and high-sulfur fueled plants over 25MW",
            "records_liberated": "~1 billion",
            "source_format": "Comma Separated Value (.csv)",
        },
        "field_namespace": "epacems",
        "working_partitions": {
            "year_quarters": [
                str(q).lower()
                for q in pd.period_range(start="1995q1", end="2024q2", freq="Q")
            ]
        },
        "contributors": [
            CONTRIBUTORS["catalyst-cooperative"],
        ],
        "keywords": sorted(
            set(
                [
                    "continuous emissions monitoring system",
                    "cems",
                    "air markets program data",
                    "ampd",
                    "hourly",
                ]
                + KEYWORDS["epa"]
                + KEYWORDS["us_govt"]
                + KEYWORDS["electricity"]
                + KEYWORDS["environment"]
            )
        ),
        "license_raw": LICENSES["us-govt"],
        "license_pudl": LICENSES["cc-by-4.0"],
    },
    "epacamd_eia": {
        "title": "EPA CAMD to EIA Power Sector Data Crosswalk",
        "path": "https://github.com/USEPA/camd-eia-crosswalk",
        "description": (
            "A file created collaboratively by EPA and EIA that connects EPA CAMD "
            "smokestacks (units) with corresponding EIA plant part ids reported in "
            "EIA Forms 860 and 923 (plant_id_eia, boiler_id, generator_id). This "
            "one-to-many connection is necessary because pollutants from various plant "
            "parts are collecitvely emitted and measured from one point-source."
        ),
        "source_file_dict": {
            "records_liberated": "~7000",
            "source_format": "Comma Separated Value (.csv)",
        },
        "field_namespace": "glue",
        "working_partitions": {},
        "contributors": [
            CONTRIBUTORS["catalyst-cooperative"],
        ],
        "keywords": sorted(
            set(
                [
                    "continuous emissions monitoring system",
                    "cems",
                    "air markets program data",
                    "ampd",
                    "hourly",
                    "eia",
                    "crosswalk",
                ]
                + KEYWORDS["epa"]
                + KEYWORDS["us_govt"]
                + KEYWORDS["electricity"]
                + KEYWORDS["environment"]
                + KEYWORDS["eia"]
                + KEYWORDS["plants"]
            )
        ),
        "license_raw": LICENSES["us-govt"],
        "license_pudl": LICENSES["cc-by-4.0"],
    },
    "ferc1": {
        "title": "FERC Form 1 -- Annual Report of Major Electric Utilities",
        "path": "https://www.ferc.gov/industries-data/electric/general-information/electric-industry-forms/form-1-electric-utility-annual",
        "description": (
            "The Federal Energy Regulatory Commission (FERC) Form 1 is a "
            "comprehensive financial and operating report submitted annually for "
            "electric rate regulation, market oversight analysis, and financial audits "
            "by Major electric utilities, licensees and others."
        ),
        "source_file_dict": {
            "respondents": "Major electric utilities and licenses.",
            "records_liberated": "~13.2 million (116 raw tables), ~307,000 (7 clean tables)",
            "source_format": "XBRL (.XBRL) and Visual FoxPro Database (.DBC/.DBF)",
        },
        "field_namespace": "ferc1",
        "working_partitions": {
            "years": sorted(set(range(1994, 2024))),
        },
        "contributors": [
            CONTRIBUTORS["catalyst-cooperative"],
        ],
        "keywords": sorted(
            set(
                [
                    "form 1",
                    "ferc1",
                ]
                + KEYWORDS["ferc"]
                + KEYWORDS["us_govt"]
                + KEYWORDS["finance"]
                + KEYWORDS["electricity"]
                + KEYWORDS["plants"]
                + KEYWORDS["fuels"]
            )
        ),
        "license_raw": LICENSES["us-govt"],
        "license_pudl": LICENSES["cc-by-4.0"],
    },
    "ferc2": {
        "title": "FERC Form 2 -- Annual Report of Major Natural Gas Companies",
        "path": "https://www.ferc.gov/industries-data/natural-gas/industry-forms/form-2-2a-3-q-gas-historical-vfp-data",
        "description": (
            "The Federal Energy Regulatory Commission (FERC) Form 2 is a "
            "comprehensive financial and operating report submitted for natural gas "
            "pipelines rate regulation and financial audits."
        ),
        "field_namespace": "ferc2",
        "working_partitions": {
            # Years 1991-1995 use strange formats that need to be investigated further.
            # Years 1996-1999 come in split archives and full archives and we are going
            # to be using the aggregated archives (part=None).
            "years": sorted(set(range(1996, 2024))),
        },
        "contributors": [
            CONTRIBUTORS["catalyst-cooperative"],
        ],
        "keywords": sorted(
            set(
                [
                    "form 2",
                    "ferc2",
                ]
                + KEYWORDS["ferc"]
                + KEYWORDS["finance"]
            )
        ),
        "license_raw": LICENSES["us-govt"],
        "license_pudl": LICENSES["cc-by-4.0"],
    },
    "ferc6": {
        "title": "FERC Form 6 -- Annual Report of Oil Pipeline Companies",
        "path": "https://www.ferc.gov/industries-data/electric/general-information/electric-industry-forms/form-66-q-overview-orders",
        "description": (
            "The Federal Energy Regulatory Commission (FERC) Form 6 is a "
            "comprehensive financial and operating report submitted for oil "
            "pipelines rate regulation and financial audits."
        ),
        "field_namespace": "ferc6",
        "working_partitions": {
            # Years 2000-2020 are backed by DBF format.
            # Years 2021-present are backed by XBRL.
            "years": sorted(set(range(2000, 2024))),
        },
        "contributors": [
            CONTRIBUTORS["catalyst-cooperative"],
        ],
        "keywords": sorted(
            set(
                [
                    "form 6",
                    "ferc6",
                ]
                + KEYWORDS["ferc"]
                + KEYWORDS["finance"]
            )
        ),
        "license_raw": LICENSES["us-govt"],
        "license_pudl": LICENSES["cc-by-4.0"],
    },
    "ferc60": {
        "title": "FERC Form 60 -- Annual Report of Centralized Service Companies",
        "path": "https://www.ferc.gov/ferc-online/ferc-online/filing-forms/service-companies-filing-forms/form-60-annual-report",
        "description": (
            "The Federal Energy Regulatory Commission (FERC) Form 60 is a "
            "comprehensive financial and operating report submitted for centralized "
            "service companies."
        ),
        "field_namespace": "ferc60",
        "working_partitions": {
            "years": sorted(set(range(2006, 2024))),
        },
        "contributors": [
            CONTRIBUTORS["catalyst-cooperative"],
        ],
        "keywords": sorted(
            set(
                [
                    "form 60",
                    "ferc60",
                ]
                + KEYWORDS["ferc"]
                + KEYWORDS["finance"]
            )
        ),
        "license_raw": LICENSES["us-govt"],
        "license_pudl": LICENSES["cc-by-4.0"],
    },
    "ferc714": {
        "title": "FERC Form 714 -- Annual Electric Balancing Authority Area and Planning Area Report",
        "path": "https://www.ferc.gov/industries-data/electric/general-information/electric-industry-forms/form-no-714-annual-electric",
        "description": (
            "Electric transmitting utilities operating balancing authority "
            "areas and planning areas with annual peak demand over 200MW are required "
            "to file Form 714 with the Federal Energy Regulatory Commission (FERC), "
            "reporting balancing authority area generation, actual and scheduled "
            "inter-balancing authority area power transfers, and net energy for load, "
            "summer-winter generation peaks and system lambda."
        ),
        "field_namespace": "ferc714",
        "working_partitions": {
            # 2021 and later data is in XBRL.
            # 2006-2020 data is in monolithic CSV files, so any year means all years.
            "years": sorted(set(range(2006, 2024))),
        },
        "contributors": [
            CONTRIBUTORS["catalyst-cooperative"],
        ],
        "keywords": sorted(
            set(
                [
                    "form 714",
                    "ferc714",
                ]
                + KEYWORDS["ferc"]
                + KEYWORDS["us_govt"]
                + KEYWORDS["electricity"]
            )
        ),
        "license_raw": LICENSES["us-govt"],
        "license_pudl": LICENSES["cc-by-4.0"],
    },
    "ferceqr": {
        "title": "FERC Form 920 -- Electric Quarterly Report (EQR)",
        "path": "https://www.ferc.gov/industries-data/electric/power-sales-and-markets/electric-quarterly-reports-eqr",
        "description": (
            "The EQR contains Seller-provided data summarizing contractual terms and "
            "conditions in agreements for all jurisdictional services, including "
            "cost-based sales, market-based rate sales, and transmission service, "
            "as well as transaction information for short-term and long-term "
            "market-based power sales and cost-based power sales."
        ),
        "keywords": sorted(
            set(
                [
                    "ferceqr",
                    "electric quarterly report",
                ]
                + KEYWORDS["ferc"]
                + KEYWORDS["us_govt"]
                + KEYWORDS["electricity"]
            )
        ),
        "license_raw": LICENSES["us-govt"],
        "license_pudl": LICENSES["cc-by-4.0"],
    },
    "gridpathratoolkit": {
        "title": "GridPath Resource Adequacy Toolkit Data",
        "path": "https://gridlab.org/gridpathratoolkit/",
        "description": (
            "Hourly renewable generation profiles compiled for the Western United "
            "States as part of the GridPath Resource Adequacy Toolkit. Profiles are "
            "stated as a capacity factor (a fraction of nameplate capacity). There are "
            "3 different levels of processing or aggregation provided, all at hourly "
            "resolution: Individual plant (wind) or generator (solar) output, "
            "capacity-weighted averages of wind and solar output aggregated to the "
            "level of balancing authority territories (or transmission zones for "
            "larger balancing authorities), and that same aggregated output but with "
            "some problematic individual generator profiles modified such that they "
            "match the overall production curve of the balancing authority they are "
            "within. This data also contains some daily weather data from several "
            "sites across the western US and tables describing the way in which "
            "individual wind and solar projects were aggregated up to the level of "
            "balancing authority or transmission zone."
        ),
        "keywords": sorted(
            {
                "solar",
                "wind",
                "time series",
                "energy",
                "electricity",
                "generation",
                "weather",
                "capacity factor",
                "hourly",
                "united states",
                "usa",
                "resource adequacy",
                "gridpath",
            }
        ),
        "license_raw": LICENSES["cc-by-4.0"],
        "license_pudl": LICENSES["cc-by-4.0"],
        "working_partitions": {
            "parts": [
                "aggregated_extended_solar_capacity",
                "aggregated_extended_wind_capacity",
                # "aggregated_solar_capacity",
                # "aggregated_wind_capacity",
                "daily_weather",
                # "original_solar_capacity",
                # "original_wind_capacity",
                "solar_capacity_aggregations",
                "wind_capacity_aggregations",
            ]
        },
        "contributors": [
            CONTRIBUTORS["elaine-hart"],
        ],
    },
    "mshamines": {
        "title": "Mine Safety and Health Administration (MSHA) Mines",
        "path": "https://arlweb.msha.gov/OpenGovernmentData/OGIMSHA.asp",
        "description": (
            "The Mine dataset lists all Coal and Metal/Non-Metal mines under MSHA's "
            "jurisdiction. It includes such information as the current status of each "
            "mine (Active, Abandoned, NonProducing, etc.), the current owner and "
            "operating company, commodity codes and physical attributes of the mine."
        ),
        "keywords": sorted(set(KEYWORDS["msha"] + KEYWORDS["us_govt"])),
        "license_raw": LICENSES["us-govt"],
        "license_pudl": LICENSES["cc-by-4.0"],
    },
    "nrelatb": {
        "title": "NREL Annual Technology Baseline (ATB) for Electricity",
        "path": "https://atb.nrel.gov/",
        "description": (
            "The NREL Annual Technology Baseline (ATB) for Electricity publishes "
            "annual projections of operational and capital expenditures (by technology "
            "and vintage), as well as operating characteristics (by technology)."
        ),
        "source_file_dict": {
            "source_format": "Parquet",
        },
        "working_partitions": {
            "years": list(
                range(2021, 2025)
            ),  # see issue #3576 for why 2019 and 2020 are not working
        },
        "contributors": [
            CONTRIBUTORS["catalyst-cooperative"],
        ],
        "keywords": sorted(
            set(
                [
                    "nrel atb",
                    "annual technology baseline",
                    "opex",
                    "capex",
                    "technology",
                ]
                + KEYWORDS["eia"]
                + KEYWORDS["us_govt"]
                + KEYWORDS["electricity"]
            )
        ),
        "license_raw": LICENSES["cc-by-4.0"],
        "license_pudl": LICENSES["cc-by-4.0"],
    },
    "phmsagas": {
        "title": "Pipelines and Hazardous Materials Safety Administration (PHMSA) Annual Natural Gas Report",
        "path": "https://www.phmsa.dot.gov/data-and-statistics/pipeline/gas-distribution-gas-gathering-gas-transmission-hazardous-liquids",
        "description": (
            "Annual reports submitted to PHMSA from gas distribution, gas gathering, "
            "gas transmission, liquefied natural gas, and underground gas storage "
            "system operators. Annual reports include information such as total "
            "pipeline mileage, facilities, commodities transported, miles by material, "
            "and installation dates."
        ),
        "field_namespace": "phmsagas",
        "working_partitions": {
            # 1970 - 1989 are all in one CSV in multiple tabs with multi-column headers
            # and will need to be more extensively processed, not currently integrated.
            "years": sorted(set(range(1990, 2023))),
        },
        "keywords": sorted(set(KEYWORDS["phmsa"] + KEYWORDS["us_govt"])),
        "license_raw": LICENSES["us-govt"],
        "license_pudl": LICENSES["cc-by-4.0"],
    },
    "pudl": {
        "title": "The Public Utility Data Liberation (PUDL) Project",
        "path": "https://catalyst.coop/pudl",
        "description": (
            "PUDL is a data processing pipeline created by Catalyst Cooperative that "
            "cleans, integrates, and standardizes some of the most widely used public "
            "energy datasets in the US. The data serve researchers, activists, "
            "journalists, and policy makers that might not have the technical expertise "
            "to access it in its raw form, the time to clean and prepare the data for "
            "bulk analysis, or the means to purchase it from existing commercial "
            "providers."
        ),
        "contributors": [
            CONTRIBUTORS["catalyst-cooperative"],
        ],
        "field_namespace": "pudl",
        "keywords": ["us", "electricity", "open data", "open source"],
        "license_raw": LICENSES["cc-by-4.0"],
        "license_pudl": LICENSES["cc-by-4.0"],
        "email": "pudl@catalyst.coop",
    },
    "sec10k": {
        "title": "Securities and Exchange Commission form 10-K",
        "path": "https://www.sec.gov/files/form10-k.pdf",
        "description": (
            "10-K offers a detailed picture of a company’s business, the risks it"
            "faces, and the operating and financial results for the fiscal year."
        ),
        "field_namespace": "sec",
        "working_partitions": {
            "years": sorted(set(range(1994, 2023))),
        },
        "keywords": sorted(
            set(KEYWORDS["sec"] + KEYWORDS["us_govt"] + KEYWORDS["finance"])
        ),
        "license_raw": LICENSES["us-govt"],
        "license_pudl": LICENSES["cc-by-4.0"],
    },
    "vceregen": {
        "title": "Vibrant Clean Energy Renewable Generation Profiles",
        "path": "https://vibrantcleanenergy.com/products/datasets/",
        "description": (
<<<<<<< HEAD
            "Hourly, county-level renewable generation profiles in the continental "
            "United States. Compiled by Vibrant Clean Energy based on outputs from the "
            "NOAA HRRR weather model. Profiles are stated as a capacity factor (a "
            "fraction of nameplate capacity) and exist for onshore wind, offshore "
            "wind, and fixed-tilt solar generation types."
=======
            "This dataset was produced by Vibrant Clean Energy, and is licensed to "
            "the public under the Creative Commons Attribution 4.0 International "
            "license (CC-BY-4.0). The data consists of hourly, county-level renewable "
            "generation profiles in the continental United States and was compiled "
            "based on outputs from the NOAA HRRR weather model. Profiles are stated "
            "as a capacity factor (a fraction of nameplate capacity) and exist for "
            "onshore wind, offshore wind, and fixed-tilt solar generation types."
>>>>>>> b05ee89c
        ),
        "source_file_dict": {
            "sorce_format": "Comma Separated Value (.csv)",
        },
        "keywords": sorted(
            {
                "solar",
                "wind",
                "time series",
                "energy",
                "electricity",
                "generation",
                "weather",
                "capacity factor",
                "hourly",
                "united states",
                "usa",
                "resource adequacy",
                "gridpath",
                "vibrant clean energy",
                "county",
            }
        ),
        "license_raw": LICENSES["cc-by-4.0"],
        "license_pudl": LICENSES["cc-by-4.0"],
        "working_partitions": {"years": sorted(set(range(2019, 2024)))},
<<<<<<< HEAD
=======
        "contributors": [CONTRIBUTORS["vibrant-clean-energy"]],
>>>>>>> b05ee89c
    },
}
"""Data source attributes by PUDL identifier."""<|MERGE_RESOLUTION|>--- conflicted
+++ resolved
@@ -842,13 +842,6 @@
         "title": "Vibrant Clean Energy Renewable Generation Profiles",
         "path": "https://vibrantcleanenergy.com/products/datasets/",
         "description": (
-<<<<<<< HEAD
-            "Hourly, county-level renewable generation profiles in the continental "
-            "United States. Compiled by Vibrant Clean Energy based on outputs from the "
-            "NOAA HRRR weather model. Profiles are stated as a capacity factor (a "
-            "fraction of nameplate capacity) and exist for onshore wind, offshore "
-            "wind, and fixed-tilt solar generation types."
-=======
             "This dataset was produced by Vibrant Clean Energy, and is licensed to "
             "the public under the Creative Commons Attribution 4.0 International "
             "license (CC-BY-4.0). The data consists of hourly, county-level renewable "
@@ -856,7 +849,6 @@
             "based on outputs from the NOAA HRRR weather model. Profiles are stated "
             "as a capacity factor (a fraction of nameplate capacity) and exist for "
             "onshore wind, offshore wind, and fixed-tilt solar generation types."
->>>>>>> b05ee89c
         ),
         "source_file_dict": {
             "sorce_format": "Comma Separated Value (.csv)",
@@ -883,10 +875,7 @@
         "license_raw": LICENSES["cc-by-4.0"],
         "license_pudl": LICENSES["cc-by-4.0"],
         "working_partitions": {"years": sorted(set(range(2019, 2024)))},
-<<<<<<< HEAD
-=======
         "contributors": [CONTRIBUTORS["vibrant-clean-energy"]],
->>>>>>> b05ee89c
     },
 }
 """Data source attributes by PUDL identifier."""