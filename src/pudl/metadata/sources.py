"""Metadata and operational constants."""

from typing import Any

import pandas as pd

from pudl.metadata.constants import CONTRIBUTORS, KEYWORDS, LICENSES

SOURCES: dict[str, Any] = {
    "censusdp1tract": {
        "title": "Census DP1 -- Profile of General Demographic Characteristics",
        "label": "Census DP1",
        "path": "https://www.census.gov/geographies/mapping-files/2010/geo/tiger-data.html",
        "description": (
            "US Census Demographic Profile 1 (DP1) County and Tract GeoDatabase."
        ),
        "working_partitions": {},  # Census DP1 is monolithic.
        "keywords": sorted(
            {
                "censusdp1tract",
                "census",
            }
        ),
        "license_raw": LICENSES["us-govt"],
        "license_pudl": LICENSES["cc-by-4.0"],
        "contributors": [CONTRIBUTORS["catalyst-cooperative"]],
    },
    "censuspep": {
        "title": "Population Estimates Program's (PEP) Federal Information Processing Series (FIPS) Codes",
        "label": "Census PEP",
        "path": "https://www.census.gov/geographies/reference-files/2023/demo/popest/2023-fips.html",
        "description": (
            "Reference files for Federal Information Processing Series (FIPS) Geographic Codes. "
            "These FIPS Codes are a subset of a broader Population Estimates dataset."
        ),
        "working_partitions": {"years": [2023, 2015, 2009]},
        "keywords": sorted(
            {"fips", "census", "county", "state", "geography", "geocodes"}
        ),
        "license_raw": LICENSES["us-govt"],
        "license_pudl": LICENSES["cc-by-4.0"],
        "contributors": [CONTRIBUTORS["catalyst-cooperative"]],
    },
    "eia176": {
        "title": "EIA Form 176 -- Annual Report of Natural and Supplemental Gas Supply and Disposition",
        "label": "EIA Form 176",
        "path": "https://www.eia.gov/naturalgas/ngqs/",
        "description": (
            "The EIA Form 176, also known as the Annual Report of Natural and "
            "Supplemental Gas Supply and Disposition, describes the origins, suppliers, "
            "and disposition of natural gas on a yearly and state by state basis."
        ),
        "source_file_dict": {
            "respondents": (
                "Interstate natural gas pipeline companies; intrastate natural gas "
                "pipeline companies; natural gas distribution companies; underground "
                "natural gas storage (UNG) operators; synthetic natural gas plant "
                "operators; field, well, or processing plant operators that deliver "
                "natural gas directly to consumers (including their own industrial "
                "facilities) other than for lease or plant use or processing; "
                "field, well, or processing plant operators that transport gas to, "
                "across, or from a State border through field or gathering facilities; "
                "liquefied natural gas (LNG) storage operators."
            ),
            "source_format": "Comma Separated Value (.csv)",
        },
        "field_namespace": "eia",
        "working_partitions": {"years": sorted(set(range(1997, 2024)))},
        "contributors": [CONTRIBUTORS["catalyst-cooperative"]],
        "keywords": sorted(
            set(
                [
                    "eia176",
                    "form 176",
                    "natural gas",
                ]
                + KEYWORDS["eia"]
                + KEYWORDS["us_govt"]
            )
        ),
        "license_raw": LICENSES["us-govt"],
        "license_pudl": LICENSES["cc-by-4.0"],
    },
    "eia191": {
        "title": "EIA Form 191 -- Monthly Underground Natural Gas Storage Report",
        "label": "EIA Form 191",
        "path": "https://www.eia.gov/naturalgas/ngqs/",
        "description": (
            "The EIA Form 191, also known as the Monthly Underground Natural Gas "
            "Storage Report, describes the working and base gas in reservoirs, "
            "injections, withdrawals, and location of reservoirs by field monthly."
        ),
        "source_file_dict": {
            "respondents": (
                "All companies that operate underground natural gas storage fields in "
                "the United States."
            ),
            "source_format": "JSON",
        },
        "field_namespace": "eia",
        "working_partitions": {"years": sorted(set(range(2014, 2024)))},
        "contributors": [CONTRIBUTORS["catalyst-cooperative"]],
        "keywords": sorted(
            set(
                [
                    "eia191",
                    "form 191",
                    "natural gas",
                ]
                + KEYWORDS["eia"]
                + KEYWORDS["us_govt"]
            )
        ),
        "license_raw": LICENSES["us-govt"],
        "license_pudl": LICENSES["cc-by-4.0"],
    },
    "eia757a": {
        "title": "EIA Form 757A -- Natural Gas Processing Plant Survey",
        "label": "EIA Form 757A",
        "path": "https://www.eia.gov/naturalgas/ngqs/",
        "description": (
            "The EIA Form 757A, also known as the Natural Gas Processing Plant Survey "
            "Schedule A provides detailed plant-level information on the capacity, "
            "status, operations and connecting infrastructure of natural gas processing "
            "plants. The form is completed tri-anually."
        ),
        "source_file_dict": {
            "respondents": ("Natural gas processing plants."),
            "source_format": "JSON",
        },
        "field_namespace": "eia",
        "working_partitions": {"years": sorted({2012, 2014, 2017})},
        "contributors": [CONTRIBUTORS["catalyst-cooperative"]],
        "keywords": sorted(
            set(
                [
                    "eia757",
                    "eia757a",
                    "form 757",
                    "form 757 schedule a",
                    "natural gas",
                ]
                + KEYWORDS["eia"]
                + KEYWORDS["us_govt"]
            )
        ),
        "license_raw": LICENSES["us-govt"],
        "license_pudl": LICENSES["cc-by-4.0"],
    },
    "eia860": {
        "title": "EIA Form 860 -- Annual Electric Generator Report",
        "label": "EIA Form 860",
        "path": "https://www.eia.gov/electricity/data/eia860",
        "description": (
            "US Energy Information Administration (EIA) Form 860 data for "
            "electric power plants with 1 megawatt or greater combined nameplate "
            "capacity."
        ),
        "source_file_dict": {
            "respondents": "Utilities",
            "records_liberated": "~1 million",
            "source_format": "Microsoft Excel (.xls/.xlsx)",
        },
        "field_namespace": "eia",
        "contributors": [
            CONTRIBUTORS["catalyst-cooperative"],
        ],
        "working_partitions": {
            "years": sorted(set(range(2001, 2024))),
        },
        "keywords": sorted(
            set(
                [
                    "eia860",
                    "form 860",
                    "ownership",
                    "annual",
                    "yearly",
                ]
                + KEYWORDS["eia"]
                + KEYWORDS["us_govt"]
                + KEYWORDS["electricity"]
                + KEYWORDS["fuels"]
                + KEYWORDS["plants"]
                + KEYWORDS["environment"]
            )
        ),
        "license_raw": LICENSES["us-govt"],
        "license_pudl": LICENSES["cc-by-4.0"],
    },
    "eia860m": {
        "title": "EIA Form 860M -- Monthly Update to the Annual Electric Generator Report",
        "label": "EIA Form 860M",
        "path": "https://www.eia.gov/electricity/data/eia860m",
        "description": (
            "US Energy Information Administration (EIA) Form 860 M data for "
            "electric power plants with 1 megawatt or greater combined nameplate "
            "capacity. Preliminary Monthly Electric Generator Inventory (based on "
            "Form EIA-860M as a supplement to Form EIA-860)"
        ),
        "field_namespace": "eia",
        "contributors": [],
        "working_partitions": {
            "year_months": [
                str(q).lower()
                for q in pd.period_range(start="2015-07", end="2024-12", freq="M")
            ],
        },
        "keywords": sorted(
            set(
                [
                    "eia860m",
                    "form 860m",
                    "monthly",
                ]
                + KEYWORDS["eia"]
                + KEYWORDS["us_govt"]
                + KEYWORDS["electricity"]
                + KEYWORDS["fuels"]
                + KEYWORDS["plants"]
                + KEYWORDS["environment"]
            )
        ),
        "license_raw": LICENSES["us-govt"],
        "license_pudl": LICENSES["cc-by-4.0"],
    },
    "eia861": {
        "title": "EIA Form 861 -- Annual Electric Power Industry Report",
        "label": "EIA Form 861",
        "path": "https://www.eia.gov/electricity/data/eia861",
        "description": (
            "EIA Form 861 Annual Electric Power Industry Report, detailed data files."
        ),
        "field_namespace": "eia",
        "working_partitions": {
            "years": sorted(set(range(2001, 2024))),
        },
        "contributors": [],
        "keywords": sorted(
            set(
                [
                    "eia861",
                    "form 861",
                    "balancing authority",
                    "advanced metering infrastructure",
                    "customer class",
                    "green pricing",
                    "energy efficiency",
                    "demand side management",
                    "demand response",
                    "net metering",
                    "business model",
                    "service territory",
                    "annual",
                    "yearly",
                ]
                + KEYWORDS["eia"]
                + KEYWORDS["us_govt"]
                + KEYWORDS["electricity"]
            )
        ),
        "license_raw": LICENSES["us-govt"],
        "license_pudl": LICENSES["cc-by-4.0"],
    },
    "eia923": {
        "title": "EIA Form 923 -- Power Plant Operations Report",
        "label": "EIA Form 923",
        "path": "https://www.eia.gov/electricity/data/eia923",
        "description": (
            "The EIA Form 923 collects detailed monthly and annual electric "
            "power data on electricity generation, fuel consumption, fossil fuel "
            "stocks, and receipts at the power plant and prime mover level."
        ),
        "source_file_dict": {
            "respondents": (
                "Electric, CHP plants, and sometimes fuel transfer termianls with "
                "either 1MW+ or the ability to receive and deliver power to the grid."
            ),
            "records_liberated": "~5 million",
            "source_format": "Microsoft Excel (.xls/.xlsx)",
        },
        "field_namespace": "eia",
        "working_partitions": {
            "years": sorted(set(range(2001, 2025))),
        },
        "contributors": [
            CONTRIBUTORS["catalyst-cooperative"],
        ],
        "keywords": sorted(
            set(
                [
                    "eia923",
                    "form 923",
                    "monthly",
                ]
                + KEYWORDS["eia"]
                + KEYWORDS["us_govt"]
                + KEYWORDS["electricity"]
                + KEYWORDS["fuels"]
                + KEYWORDS["plants"]
                + KEYWORDS["environment"]
            )
        ),
        "license_raw": LICENSES["us-govt"],
        "license_pudl": LICENSES["cc-by-4.0"],
    },
    "eia930": {
        "title": "EIA Form 930 -- Hourly and Daily Balancing Authority Operations Report",
        "label": "EIA Form 930",
        "path": "https://www.eia.gov/electricity/gridmonitor/",
        "description": (
            "The EIA Form 930 provides hourly demand and generation statistics by "
            "balancing area (or sub-balancing area in the case of some larger areas). "
            "These statistics include a breakdown by energy source (coal, gas, hydro, "
            "wind, solar, etc.) as well as interchange between the balancing areas, "
            "including international exchanges with Canada and Mexico."
        ),
        "source_file_dict": {
            "respondents": (
                "All entities in the contiguous United States that are listed in the "
                "North American Electric Reliability Corporation’s (NERC) Compliance "
                "Registry as a balancing authority."
            ),
            "source_format": "Comma separated values (CSV)",
        },
        "field_namespace": "eia",
        "working_partitions": {
            "half_years": [
                f"{year}half{half}" for year in range(2015, 2026) for half in [1, 2]
            ][1:-1]  # Begins in H2 of 2015 and currently ends in H1 of 2025
        },
        "contributors": [
            CONTRIBUTORS["catalyst-cooperative"],
        ],
        "keywords": sorted(
            set(
                [
                    "eia930",
                    "form 930",
                    "hourly",
                    "interchange",
                    "grid operations",
                    "balancing authorities",
                    "net generation",
                ]
                + KEYWORDS["eia"]
                + KEYWORDS["us_govt"]
                + KEYWORDS["electricity"]
            )
        ),
        "license_raw": LICENSES["us-govt"],
        "license_pudl": LICENSES["cc-by-4.0"],
    },
    "eiaaeo": {
        "title": "EIA Annual Energy Outlook (AEO)",
        "label": "EIA AEO",
        "path": "https://www.eia.gov/outlooks/aeo/",
        "description": (
            "The EIA Annual Energy Outlook provides projections of future fuel prices, "
            "energy supply and consumption, and carbon dioxide emissions by sector and "
            "region."
        ),
        "source_file_dict": {
            "source_format": "JSON",
        },
        "field_namespace": "eia",
        "working_partitions": {
            "years": [2023],
        },
        "contributors": [
            CONTRIBUTORS["catalyst-cooperative"],
        ],
        "keywords": sorted(
            set(
                [
                    "eia aeo",
                    "annual energy outlook",
                    "nems",
                    "fuel projections",
                    "energy supply",
                    "energy consumption",
                ]
                + KEYWORDS["eia"]
                + KEYWORDS["us_govt"]
                + KEYWORDS["electricity"]
            )
        ),
        "license_raw": LICENSES["us-govt"],
        "license_pudl": LICENSES["cc-by-4.0"],
    },
    "eia_bulk_elec": {
        "title": "EIA Bulk Electricity API Data",
        "label": "EIA Bulk",
        "path": "https://www.eia.gov/opendata/bulkfiles.php",
        "description": (
            "Aggregate national, state, and plant-level electricity generation "
            "statistics, including fuel quality and consumption, for grid-connected "
            "plants with nameplate capacity of 1 megawatt or greater."
            "\n"
            "At present, PUDL integrates only a few specific data series related to "
            "fuel receipts and costs figures."
        ),
        "source_file_dict": {
            "respondents": (
                "Electric, CHP plants, and sometimes fuel transfer termianls with "
                "either 1MW+ or the ability to receive and deliver power to the grid."
            ),
            "source_format": "JSON",
        },
        "field_namespace": "eia",
        "working_partitions": {},
        "contributors": [
            CONTRIBUTORS["catalyst-cooperative"],
        ],
        "keywords": sorted(
            set(
                KEYWORDS["eia"]
                + KEYWORDS["us_govt"]
                + KEYWORDS["electricity"]
                + KEYWORDS["environment"]
            )
        ),
        "license_raw": LICENSES["us-govt"],
        "license_pudl": LICENSES["cc-by-4.0"],
    },
    "eiawater": {
        "title": "EIA Thermoelectric Cooling Water",
        "label": "EIA Water",
        "path": "https://www.eia.gov/electricity/data/water",
        "description": (
            "Monthly cooling water usage by generator and boiler. Data "
            "collected in conjunction with the EIA-860 and EIA-923."
        ),
        "keywords": sorted(
            set(KEYWORDS["eia"] + KEYWORDS["us_govt"] + KEYWORDS["eia_water"])
        ),
        "license_raw": LICENSES["us-govt"],
        "license_pudl": LICENSES["cc-by-4.0"],
    },
    "epacems": {
        "title": "EPA Hourly Continuous Emission Monitoring System (CEMS)",
        "label": "EPA CEMS",
        "path": "https://campd.epa.gov/",
        "description": (
            "US EPA hourly Continuous Emissions Monitoring System (CEMS) data."
            "Hourly CO2, SO2, NOx emissions and gross load."
        ),
        "source_file_dict": {
            "respondents": "Coal and high-sulfur fueled plants over 25MW",
            "records_liberated": "~1 billion",
            "source_format": "Comma Separated Value (.csv)",
        },
        "field_namespace": "epacems",
        "working_partitions": {
            "year_quarters": [
                str(q).lower()
                for q in pd.period_range(start="1995q1", end="2024q4", freq="Q")
            ]
        },
        "contributors": [
            CONTRIBUTORS["catalyst-cooperative"],
        ],
        "keywords": sorted(
            set(
                [
                    "continuous emissions monitoring system",
                    "cems",
                    "air markets program data",
                    "ampd",
                    "hourly",
                ]
                + KEYWORDS["epa"]
                + KEYWORDS["us_govt"]
                + KEYWORDS["electricity"]
                + KEYWORDS["environment"]
            )
        ),
        "license_raw": LICENSES["us-govt"],
        "license_pudl": LICENSES["cc-by-4.0"],
    },
    "epacamd_eia": {
        "title": "EPA CAMD to EIA Power Sector Data Crosswalk",
        "label": "EPA CAMD-EIA Crosswalk",
        "path": "https://github.com/USEPA/camd-eia-crosswalk",
        "description": (
            "A file created collaboratively by EPA and EIA that connects EPA CAMD "
            "smokestacks (units) with corresponding EIA plant part ids reported in "
            "EIA Forms 860 and 923 (plant_id_eia, boiler_id, generator_id). This "
            "one-to-many connection is necessary because pollutants from various plant "
            "parts are collecitvely emitted and measured from one point-source."
        ),
        "source_file_dict": {
            "records_liberated": "~7000",
            "source_format": "Comma Separated Value (.csv)",
        },
        "field_namespace": "glue",
        "working_partitions": {"year": sorted(set(range(2018, 2024)))},
        "contributors": [
            CONTRIBUTORS["catalyst-cooperative"],
        ],
        "keywords": sorted(
            set(
                [
                    "continuous emissions monitoring system",
                    "cems",
                    "air markets program data",
                    "ampd",
                    "hourly",
                    "eia",
                    "crosswalk",
                ]
                + KEYWORDS["epa"]
                + KEYWORDS["us_govt"]
                + KEYWORDS["electricity"]
                + KEYWORDS["environment"]
                + KEYWORDS["eia"]
                + KEYWORDS["plants"]
            )
        ),
        "license_raw": LICENSES["us-govt"],
        "license_pudl": LICENSES["cc-by-4.0"],
    },
    "ferc1": {
        "title": "FERC Form 1 -- Annual Report of Major Electric Utilities",
        "label": "FERC Form 1",
        "path": "https://www.ferc.gov/industries-data/electric/general-information/electric-industry-forms/form-1-electric-utility-annual",
        "description": (
            "The Federal Energy Regulatory Commission (FERC) Form 1 is a "
            "comprehensive financial and operating report submitted annually for "
            "electric rate regulation, market oversight analysis, and financial audits "
            "by Major electric utilities, licensees and others."
        ),
        "source_file_dict": {
            "respondents": "Major electric utilities and licenses.",
            "records_liberated": "~13.2 million (116 raw tables), ~307,000 (7 clean tables)",
            "source_format": "XBRL (.XBRL) and Visual FoxPro Database (.DBC/.DBF)",
        },
        "field_namespace": "ferc1",
        "working_partitions": {
            "years": sorted(set(range(1994, 2024))),
        },
        "contributors": [
            CONTRIBUTORS["catalyst-cooperative"],
        ],
        "keywords": sorted(
            set(
                [
                    "form 1",
                    "ferc1",
                ]
                + KEYWORDS["ferc"]
                + KEYWORDS["us_govt"]
                + KEYWORDS["finance"]
                + KEYWORDS["electricity"]
                + KEYWORDS["plants"]
                + KEYWORDS["fuels"]
            )
        ),
        "license_raw": LICENSES["us-govt"],
        "license_pudl": LICENSES["cc-by-4.0"],
    },
    "ferc2": {
        "title": "FERC Form 2 -- Annual Report of Major Natural Gas Companies",
        "label": "FERC Form 2",
        "path": "https://www.ferc.gov/industries-data/natural-gas/industry-forms/form-2-2a-3-q-gas-historical-vfp-data",
        "description": (
            "The Federal Energy Regulatory Commission (FERC) Form 2 is a "
            "comprehensive financial and operating report submitted for natural gas "
            "pipelines rate regulation and financial audits."
        ),
        "field_namespace": "ferc2",
        "working_partitions": {
            # Years 1991-1995 use strange formats that need to be investigated further.
            # Years 1996-1999 come in split archives and full archives and we are going
            # to be using the aggregated archives (part=None).
            "years": sorted(set(range(1996, 2024))),
        },
        "contributors": [
            CONTRIBUTORS["catalyst-cooperative"],
        ],
        "keywords": sorted(
            set(
                [
                    "form 2",
                    "ferc2",
                ]
                + KEYWORDS["ferc"]
                + KEYWORDS["finance"]
            )
        ),
        "license_raw": LICENSES["us-govt"],
        "license_pudl": LICENSES["cc-by-4.0"],
    },
    "ferc6": {
        "title": "FERC Form 6 -- Annual Report of Oil Pipeline Companies",
        "label": "FERC Form 6",
        "path": "https://www.ferc.gov/industries-data/electric/general-information/electric-industry-forms/form-66-q-overview-orders",
        "description": (
            "The Federal Energy Regulatory Commission (FERC) Form 6 is a "
            "comprehensive financial and operating report submitted for oil "
            "pipelines rate regulation and financial audits."
        ),
        "field_namespace": "ferc6",
        "working_partitions": {
            # Years 2000-2020 are backed by DBF format.
            # Years 2021-present are backed by XBRL.
            "years": sorted(set(range(2000, 2024))),
        },
        "contributors": [
            CONTRIBUTORS["catalyst-cooperative"],
        ],
        "keywords": sorted(
            set(
                [
                    "form 6",
                    "ferc6",
                ]
                + KEYWORDS["ferc"]
                + KEYWORDS["finance"]
            )
        ),
        "license_raw": LICENSES["us-govt"],
        "license_pudl": LICENSES["cc-by-4.0"],
    },
    "ferc60": {
        "title": "FERC Form 60 -- Annual Report of Centralized Service Companies",
        "label": "FERC Form 60",
        "path": "https://www.ferc.gov/ferc-online/ferc-online/filing-forms/service-companies-filing-forms/form-60-annual-report",
        "description": (
            "The Federal Energy Regulatory Commission (FERC) Form 60 is a "
            "comprehensive financial and operating report submitted for centralized "
            "service companies."
        ),
        "field_namespace": "ferc60",
        "working_partitions": {
            "years": sorted(set(range(2006, 2024))),
        },
        "contributors": [
            CONTRIBUTORS["catalyst-cooperative"],
        ],
        "keywords": sorted(
            set(
                [
                    "form 60",
                    "ferc60",
                ]
                + KEYWORDS["ferc"]
                + KEYWORDS["finance"]
            )
        ),
        "license_raw": LICENSES["us-govt"],
        "license_pudl": LICENSES["cc-by-4.0"],
    },
    "ferc714": {
        "title": "FERC Form 714 -- Annual Electric Balancing Authority Area and Planning Area Report",
        "label": "FERC Form 714",
        "path": "https://www.ferc.gov/industries-data/electric/general-information/electric-industry-forms/form-no-714-annual-electric",
        "description": (
            "Electric transmitting utilities operating balancing authority "
            "areas and planning areas with annual peak demand over 200MW are required "
            "to file Form 714 with the Federal Energy Regulatory Commission (FERC), "
            "reporting balancing authority area generation, actual and scheduled "
            "inter-balancing authority area power transfers, and net energy for load, "
            "summer-winter generation peaks and system lambda."
        ),
        "field_namespace": "ferc714",
        "working_partitions": {
            # 2021 and later data is in XBRL.
            # 2006-2020 data is in monolithic CSV files, so any year means all years.
            "years": sorted(set(range(2006, 2024))),
        },
        "contributors": [
            CONTRIBUTORS["catalyst-cooperative"],
        ],
        "keywords": sorted(
            set(
                [
                    "form 714",
                    "ferc714",
                ]
                + KEYWORDS["ferc"]
                + KEYWORDS["us_govt"]
                + KEYWORDS["electricity"]
            )
        ),
        "license_raw": LICENSES["us-govt"],
        "license_pudl": LICENSES["cc-by-4.0"],
    },
    "ferceqr": {
        "title": "FERC Form 920 -- Electric Quarterly Report (EQR)",
        "label": "FERC Form 920",
        "path": "https://www.ferc.gov/industries-data/electric/power-sales-and-markets/electric-quarterly-reports-eqr",
        "description": (
            "The EQR contains Seller-provided data summarizing contractual terms and "
            "conditions in agreements for all jurisdictional services, including "
            "cost-based sales, market-based rate sales, and transmission service, "
            "as well as transaction information for short-term and long-term "
            "market-based power sales and cost-based power sales."
        ),
        "keywords": sorted(
            set(
                [
                    "ferceqr",
                    "electric quarterly report",
                ]
                + KEYWORDS["ferc"]
                + KEYWORDS["us_govt"]
                + KEYWORDS["electricity"]
            )
        ),
        "license_raw": LICENSES["us-govt"],
        "license_pudl": LICENSES["cc-by-4.0"],
    },
    "gridpathratoolkit": {
        "title": "GridPath Resource Adequacy Toolkit Data",
        "label": "GridPath RA Toolkit",
        "path": "https://gridlab.org/gridpathratoolkit/",
        "description": (
            "Hourly renewable generation profiles compiled for the Western United "
            "States as part of the GridPath Resource Adequacy Toolkit. Profiles are "
            "stated as a capacity factor (a fraction of nameplate capacity). There are "
            "3 different levels of processing or aggregation provided, all at hourly "
            "resolution: Individual plant (wind) or generator (solar) output, "
            "capacity-weighted averages of wind and solar output aggregated to the "
            "level of balancing authority territories (or transmission zones for "
            "larger balancing authorities), and that same aggregated output but with "
            "some problematic individual generator profiles modified such that they "
            "match the overall production curve of the balancing authority they are "
            "within. This data also contains some daily weather data from several "
            "sites across the western US and tables describing the way in which "
            "individual wind and solar projects were aggregated up to the level of "
            "balancing authority or transmission zone."
        ),
        "keywords": sorted(
            {
                "solar",
                "wind",
                "time series",
                "energy",
                "electricity",
                "generation",
                "weather",
                "capacity factor",
                "hourly",
                "united states",
                "usa",
                "resource adequacy",
                "gridpath",
            }
        ),
        "license_raw": LICENSES["cc-by-4.0"],
        "license_pudl": LICENSES["cc-by-4.0"],
        "working_partitions": {
            "parts": [
                "aggregated_extended_solar_capacity",
                "aggregated_extended_wind_capacity",
                # "aggregated_solar_capacity",
                # "aggregated_wind_capacity",
                "daily_weather",
                # "original_solar_capacity",
                # "original_wind_capacity",
                "solar_capacity_aggregations",
                "wind_capacity_aggregations",
            ]
        },
        "contributors": [
            CONTRIBUTORS["elaine-hart"],
        ],
    },
    "mshamines": {
        "title": "Mine Safety and Health Administration (MSHA) Mines",
        "label": "MSHA Mines",
        "path": "https://arlweb.msha.gov/OpenGovernmentData/OGIMSHA.asp",
        "description": (
            "The Mine dataset lists all Coal and Metal/Non-Metal mines under MSHA's "
            "jurisdiction. It includes such information as the current status of each "
            "mine (Active, Abandoned, NonProducing, etc.), the current owner and "
            "operating company, commodity codes and physical attributes of the mine."
        ),
        "keywords": sorted(set(KEYWORDS["msha"] + KEYWORDS["us_govt"])),
        "license_raw": LICENSES["us-govt"],
        "license_pudl": LICENSES["cc-by-4.0"],
    },
    "nrelatb": {
        "title": "NREL Annual Technology Baseline (ATB) for Electricity",
        "label": "NREL ATB",
        "path": "https://atb.nrel.gov/",
        "description": (
            "The NREL Annual Technology Baseline (ATB) for Electricity publishes "
            "annual projections of operational and capital expenditures (by technology "
            "and vintage), as well as operating characteristics (by technology)."
        ),
        "source_file_dict": {
            "source_format": "Parquet",
        },
        "working_partitions": {
            "years": list(
                range(2021, 2025)
            ),  # see issue #3576 for why 2019 and 2020 are not working
        },
        "contributors": [
            CONTRIBUTORS["catalyst-cooperative"],
        ],
        "keywords": sorted(
            set(
                [
                    "nrel atb",
                    "annual technology baseline",
                    "opex",
                    "capex",
                    "technology",
                ]
                + KEYWORDS["eia"]
                + KEYWORDS["us_govt"]
                + KEYWORDS["electricity"]
            )
        ),
        "license_raw": LICENSES["cc-by-4.0"],
        "license_pudl": LICENSES["cc-by-4.0"],
    },
    "phmsagas": {
        "title": "Pipelines and Hazardous Materials Safety Administration (PHMSA) Annual Natural Gas Report",
        "label": "PHMSA Gas",
        "path": "https://www.phmsa.dot.gov/data-and-statistics/pipeline/gas-distribution-gas-gathering-gas-transmission-hazardous-liquids",
        "description": (
            "Annual reports submitted to PHMSA from gas distribution, gas gathering, "
            "gas transmission, liquefied natural gas, and underground gas storage "
            "system operators. Annual reports include information such as total "
            "pipeline mileage, facilities, commodities transported, miles by material, "
            "and installation dates."
        ),
        "field_namespace": "phmsagas",
        "working_partitions": {
            # 1970 - 1989 are all in one CSV in multiple tabs with multi-column headers
            # and will need to be more extensively processed, not currently integrated.
            "years": sorted(set(range(1990, 2023))),
        },
        "keywords": sorted(set(KEYWORDS["phmsa"] + KEYWORDS["us_govt"])),
        "license_raw": LICENSES["us-govt"],
        "license_pudl": LICENSES["cc-by-4.0"],
    },
    "pudl": {
        "title": "The Public Utility Data Liberation (PUDL) Project",
        "label": "PUDL",
        "path": "https://catalyst.coop/pudl",
        "description": (
            "PUDL is a data processing pipeline created by Catalyst Cooperative that "
            "cleans, integrates, and standardizes some of the most widely used public "
            "energy datasets in the US. The data serve researchers, activists, "
            "journalists, and policy makers that might not have the technical expertise "
            "to access it in its raw form, the time to clean and prepare the data for "
            "bulk analysis, or the means to purchase it from existing commercial "
            "providers."
        ),
        "contributors": [
            CONTRIBUTORS["catalyst-cooperative"],
        ],
        "field_namespace": "pudl",
        "keywords": ["us", "electricity", "open data", "open source"],
        "license_raw": LICENSES["cc-by-4.0"],
        "license_pudl": LICENSES["cc-by-4.0"],
        "email": "pudl@catalyst.coop",
    },
    "sec10k": {
<<<<<<< HEAD
        "title": "Securities and Exchange Commission form 10-K",
        "label": "SEC 10-K",
        "path": "https://www.sec.gov/files/form10-k.pdf",
=======
        "title": "U.S. Securities and Exchange Commission Form 10-K",
        "path": "https://www.sec.gov/search-filings/edgar-application-programming-interfaces",
>>>>>>> 9685a42a
        "description": (
            """The SEC Form 10-K is an annual report required by the U.S. Securities and
Exchange Commission (SEC), that gives a comprehensive summary of a company's financial
performance.

The full contents of the SEC 10-K are available through the SEC's EDGAR
database. PUDL integrates only some of the 10-K metadata and data extracted from the
unstructured Exhibit 21 attachement, which describes the ownershp relationships between
the parent company and its subsidiaries. This data is used to create a linkage between
EIA utilities and SEC reporting companies, to better understand the relationships
between utlities and their affiliates, and the resulting economic and political impacts.

This data was originally downloaded from the SEC and processed using a machine learning
pipeline found here: https://github.com/catalyst-cooperative/mozilla-sec-eia"""
        ),
        "field_namespace": "sec",
        "working_partitions": {
            "tables": [
                "raw_sec10k__quarterly_filings",
                "raw_sec10k__quarterly_company_information",
                "raw_sec10k__parents_and_subsidiaries",
                "raw_sec10k__exhibit_21_company_ownership",
            ],
            "years": sorted(range(1993, 2024)),
        },
        "keywords": sorted(
            set(KEYWORDS["sec"] + KEYWORDS["us_govt"] + KEYWORDS["finance"])
        ),
        "license_raw": LICENSES["us-govt"],
        "license_pudl": LICENSES["cc-by-4.0"],
    },
    "vcerare": {
        "title": "Vibrant Clean Energy Resource Adequacy Renewable Energy (RARE) Power Dataset",
        "label": "VCE RARE",
        "path": "https://vibrantcleanenergy.com/products/datasets/",
        "description": (
            "This dataset was produced by Vibrant Clean Energy and is licensed to "
            "the public under the Creative Commons Attribution 4.0 International "
            "license (CC-BY-4.0). The data consists of hourly, county-level renewable "
            "generation profiles in the continental United States and was compiled "
            "based on outputs from the NOAA HRRR weather model. Profiles are stated "
            "as a capacity factor (a percentage of nameplate capacity) and exist for "
            "onshore wind, offshore wind, and fixed-tilt solar generation types."
        ),
        "source_file_dict": {
            "sorce_format": "Comma Separated Value (.csv)",
        },
        "keywords": sorted(
            {
                "solar",
                "wind",
                "time series",
                "energy",
                "electricity",
                "generation",
                "weather",
                "capacity factor",
                "hourly",
                "united states",
                "usa",
                "resource adequacy",
                "gridpath",
                "vibrant clean energy",
                "county",
            }
        ),
        "license_raw": LICENSES["cc-by-4.0"],
        "license_pudl": LICENSES["cc-by-4.0"],
        "working_partitions": {"years": sorted(set(range(2019, 2024)))},
        "contributors": [CONTRIBUTORS["vibrant-clean-energy"]],
    },
}
"""Data source attributes by PUDL identifier."""<|MERGE_RESOLUTION|>--- conflicted
+++ resolved
@@ -862,14 +862,9 @@
         "email": "pudl@catalyst.coop",
     },
     "sec10k": {
-<<<<<<< HEAD
-        "title": "Securities and Exchange Commission form 10-K",
+        "title": "U.S. Securities and Exchange Commission Form 10-K",
         "label": "SEC 10-K",
-        "path": "https://www.sec.gov/files/form10-k.pdf",
-=======
-        "title": "U.S. Securities and Exchange Commission Form 10-K",
         "path": "https://www.sec.gov/search-filings/edgar-application-programming-interfaces",
->>>>>>> 9685a42a
         "description": (
             """The SEC Form 10-K is an annual report required by the U.S. Securities and
 Exchange Commission (SEC), that gives a comprehensive summary of a company's financial
