"""Standard usage warnings to reference in dynamic table descriptions."""

USAGE_WARNINGS = {
    "multiple_inputs": "Contains information from multiple raw inputs.",
    "derived_values": "Contains columns derived from inputs and not originally present in sources.",
    "imputed_values": "Contains rows where missing values were imputed.",
    "estimated_values": "Contains estimated values.",  # TODO: what do we mean here
    "incomplete_id_coverage": "Not all IDs are present.",  # TODO: do we want to set a coverage threshold and only apply this when we don't meet it?
    "incomplete_value_coverage": "?",  # TODO: do we mean high rates of missingness? do we want to set a threshold?
    "low_coverage": "Table has known low coverage - either geographic or temporal or otherwise.",
    "redacted_values": "Some values have been redacted.",  # eg 88888
    "mixed_aggregations": "Some entries contain aggregates that do not match the table type.",  # eg 99999
    "month_as_date": "Date column arbitrarily uses the first of the month.",
    "no_leap_year": "Date column disregards leap years to comply with Actual/365 (Fixed) standard.",
    "irregular_years": "Some years use a slightly different data definition.",
    "known_discrepancies": "Contains known calculation discrepancies.",
    "free_text": "Contains columns which may appear categorical, but are actually free text.",
    "early_release": "May contain early release data.",
    "aggregation_hazard": "Some columns contain subtotals; use caution when choosing columns to aggregate.",
    "scale_hazard": "Extremely large table; do not attempt to open with Excel.",  # TODO: set a threshold
    "outliers": "Outliers present.",
    "missing_years": "Some years are missing from the data record.",
<<<<<<< HEAD
    "ferc_is_hard": "FERC data is notoriously difficult to extract cleanly - often contains free-form strings, non-labeled total rows and lack of IDs.",
    "discontinued_data": "The data is no longer being collected or reported in this way.",
=======
    "ferc_is_hard": (
        "FERC data is notoriously difficult to extract cleanly, and often contains free-form strings, "
        "non-labeled total rows and lack of IDs. See "
        "`Notable Irregularities <https://catalystcoop-pudl.readthedocs.io/en/latest/data_sources/ferc1.html#notable-irregularities>`_ "
        "for details."
    ),
>>>>>>> 5342e07f
    "experimental_wip": "This table is experimental and/or a work in progress and may change in the future.",
}<|MERGE_RESOLUTION|>--- conflicted
+++ resolved
@@ -20,16 +20,12 @@
     "scale_hazard": "Extremely large table; do not attempt to open with Excel.",  # TODO: set a threshold
     "outliers": "Outliers present.",
     "missing_years": "Some years are missing from the data record.",
-<<<<<<< HEAD
-    "ferc_is_hard": "FERC data is notoriously difficult to extract cleanly - often contains free-form strings, non-labeled total rows and lack of IDs.",
-    "discontinued_data": "The data is no longer being collected or reported in this way.",
-=======
     "ferc_is_hard": (
         "FERC data is notoriously difficult to extract cleanly, and often contains free-form strings, "
         "non-labeled total rows and lack of IDs. See "
         "`Notable Irregularities <https://catalystcoop-pudl.readthedocs.io/en/latest/data_sources/ferc1.html#notable-irregularities>`_ "
         "for details."
     ),
->>>>>>> 5342e07f
+    "discontinued_data": "The data is no longer being collected or reported in this way.",
     "experimental_wip": "This table is experimental and/or a work in progress and may change in the future.",
 }