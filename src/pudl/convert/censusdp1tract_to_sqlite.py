"""Convert the US Census DP1 ESRI GeoDatabase into an SQLite Database.

This is a thin wrapper around the GDAL ogr2ogr command line tool. We use it
to convert the Census DP1 data which is distributed as an ESRI GeoDB into an
SQLite DB. The module provides ogr2ogr with the Census DP 1 data from the
PUDL datastore, and directs it to be output into the user's SQLite directory
alongside our other SQLite Databases (ferc1.sqlite and pudl.sqlite)

Note that the ogr2ogr command line utility must be available on the user's
system for this to work. This tool is part of the ``pudl-dev`` conda
environment, but if you are using PUDL outside of the conda environment, you
will need to install ogr2ogr separately. On Debian Linux based systems such
as Ubuntu it can be installed with ``sudo apt-get install gdal-bin`` (which
is what we do in our CI setup and Docker images.)
"""

import os
import subprocess  # nosec: B404
from pathlib import Path
from tempfile import TemporaryDirectory

from dagster import Field, asset

import pudl
from pudl.workspace.datastore import Datastore
from pudl.workspace.setup import PudlPaths

logger = pudl.logging_helpers.get_logger(__name__)


@asset(
    config_schema={
        "clobber": Field(
            bool, description="Clobber existing Census database.", default_value=True
        ),
        "year": Field(
            int,
            description="Year of Census data to extract (currently must be 2010).",
            default_value=2010,
        ),
    },
    required_resource_keys={"datastore"},
)
def censusdp1tract_to_sqlite(context):
    """Use GDAL's ogr2ogr utility to convert the Census DP1 GeoDB to an SQLite DB.

    The Census DP1 GeoDB is read from the datastore, where it is stored as a
    zipped archive. This archive is unzipped into a temporary directory so
    that ogr2ogr can operate on the ESRI GeoDB, and convert it to SQLite. The
    resulting SQLite DB file is put in the PUDL output directory alongside the
    ferc1 and pudl SQLite databases.

    Returns:
        None
    """
    ds = context.resources.datastore
    if ds is None:
        ds = Datastore()
    # If we're in a conda environment, use the version of ogr2ogr that has been
    # installed by conda. Otherwise, try and use a system installed version
    # at /usr/bin/ogr2ogr  This allows us to avoid simply running whatever
    # program happens to be in the user's path and named ogr2ogr. This is a
    # fragile solution that will not work on all platforms, but should cover
    # conda environments, Docker, and continuous integration on GitHub.
    ogr2ogr = Path(os.environ.get("CONDA_PREFIX", "/usr")) / "bin/ogr2ogr"
<<<<<<< HEAD
=======
    assert ogr2ogr.exists()
>>>>>>> 47144554
    # Extract the sippzed GeoDB archive from the Datastore into a temporary
    # directory so that ogr2ogr can operate on it. Output the resulting SQLite
    # database into the user's PUDL workspace. We do not need to keep the
    # unzipped GeoDB around after this conversion. Using a temporary directory
    # makes the cleanup automatic.
    with TemporaryDirectory() as tmpdir:
        # Use datastore to grab the Census DP1 zipfile
        tmpdir_path = Path(tmpdir)
        assert tmpdir_path.is_dir()
        zip_ref = ds.get_zipfile_resource(
            "censusdp1tract", year=context.op_config["year"]
        )
        extract_root = tmpdir_path / Path(zip_ref.filelist[0].filename)
        out_dir = PudlPaths().output_dir
        assert out_dir.is_dir()
        out_path = PudlPaths().output_dir / "censusdp1tract.sqlite"

        if out_path.exists():
            if context.op_config["clobber"]:
                out_path.unlink()
            else:
                raise SystemExit(
                    "The Census DB already exists, and we don't want to clobber it.\n"
                    f"Move {out_path} aside or set clobber=True and try again."
                )

        logger.info(f"Extracting the Census DP1 GeoDB to {out_path}")
        zip_ref.extractall(tmpdir_path)
        logger.info(f"extract_root = {extract_root}")
<<<<<<< HEAD
=======
        assert extract_root.is_dir()
>>>>>>> 47144554
        logger.info(f"out_path = {out_path}")
        subprocess.run(
            [ogr2ogr, str(out_path), str(extract_root)],  # noqa: S603
            check=True,
            capture_output=True,
        )
    return out_path<|MERGE_RESOLUTION|>--- conflicted
+++ resolved
@@ -63,10 +63,7 @@
     # fragile solution that will not work on all platforms, but should cover
     # conda environments, Docker, and continuous integration on GitHub.
     ogr2ogr = Path(os.environ.get("CONDA_PREFIX", "/usr")) / "bin/ogr2ogr"
-<<<<<<< HEAD
-=======
-    assert ogr2ogr.exists()
->>>>>>> 47144554
+    assert ogr2ogr.is_file()
     # Extract the sippzed GeoDB archive from the Datastore into a temporary
     # directory so that ogr2ogr can operate on it. Output the resulting SQLite
     # database into the user's PUDL workspace. We do not need to keep the
@@ -96,10 +93,7 @@
         logger.info(f"Extracting the Census DP1 GeoDB to {out_path}")
         zip_ref.extractall(tmpdir_path)
         logger.info(f"extract_root = {extract_root}")
-<<<<<<< HEAD
-=======
         assert extract_root.is_dir()
->>>>>>> 47144554
         logger.info(f"out_path = {out_path}")
         subprocess.run(
             [ogr2ogr, str(out_path), str(extract_root)],  # noqa: S603
