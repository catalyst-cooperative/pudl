--- conflicted
+++ resolved
@@ -16,11 +16,7 @@
 import yaml
 
 import pudl
-<<<<<<< HEAD
-=======
-from pudl import constants as pc
 from pudl.workspace.datastore import Datastore
->>>>>>> dd90d2b1
 
 # Create a logger to output any messages we might have...
 logger = logging.getLogger(__name__)
@@ -88,16 +84,11 @@
         years=script_settings['ferc1_to_sqlite_years'],
         refyear=script_settings['ferc1_to_sqlite_refyear'],
         pudl_settings=pudl_settings,
-<<<<<<< HEAD
         bad_cols=script_settings.get('ferc1_to_sqlite_bad_cols', ()),
-        clobber=args.clobber)
-=======
-        bad_cols=bad_cols,
         clobber=args.clobber,
         datastore=Datastore(
             local_cache_path=(Path(pudl_in) / "data"),
             sandbox=args.sandbox))
->>>>>>> dd90d2b1
 
 
 if __name__ == '__main__':
