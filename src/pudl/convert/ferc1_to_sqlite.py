--- conflicted
+++ resolved
@@ -57,7 +57,6 @@
         help="Use the Zenodo sandbox rather than production",
     )
     parser.add_argument(
-<<<<<<< HEAD
         "-b",
         "--batch-size",
         default=50,
@@ -71,8 +70,7 @@
         type=int,
         help="Specify number of worker processes for parsing XBRL filings.",
     )
-
-=======
+    parser.add_argument(
         "--gcs-cache-path",
         type=str,
         help="Load datastore resources from Google Cloud Storage. Should be gs://bucket[/path_prefix]",
@@ -88,7 +86,6 @@
         help="Set logging level (DEBUG, INFO, WARNING, ERROR, or CRITICAL).",
         default="INFO",
     )
->>>>>>> a6fedfe3
     arguments = parser.parse_args(argv[1:])
     return arguments
 
@@ -98,20 +95,8 @@
     args = parse_command_line(sys.argv)
 
     # Display logged output from the PUDL package:
-<<<<<<< HEAD
-    args = parse_command_line(sys.argv)
     configure_root_logger(args.logfile)
 
-=======
-    pudl_logger = logging.getLogger("pudl")
-    log_format = "%(asctime)s [%(levelname)8s] %(name)s:%(lineno)s %(message)s"
-    coloredlogs.install(fmt=log_format, level=args.loglevel, logger=pudl_logger)
-
-    if args.logfile:
-        file_logger = logging.FileHandler(args.logfile)
-        file_logger.setFormatter(logging.Formatter(log_format))
-        pudl_logger.addHandler(file_logger)
->>>>>>> a6fedfe3
     with pathlib.Path(args.settings_file).open() as f:
         script_settings = yaml.safe_load(f)
 
