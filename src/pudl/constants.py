"""
A warehouse for constant values required to initilize the PUDL Database.

This constants module stores and organizes a bunch of constant values which are
used throughout PUDL to populate static lists within the data packages or for
data cleaning purposes.
"""

import importlib.resources

import pandas as pd
import sqlalchemy as sa

######################################################################
# Constants used within the init.py module.
######################################################################
prime_movers = [
    'steam_turbine',
    'gas_turbine',
    'hydro',
    'internal_combustion',
    'solar_pv',
    'wind_turbine'
]
"""list: A list of the types of prime movers"""

rto_iso = {
    'CAISO': 'California ISO',
    'ERCOT': 'Electric Reliability Council of Texas',
    'MISO': 'Midcontinent ISO',
    'ISO-NE': 'ISO New England',
    'NYISO': 'New York ISO',
    'PJM': 'PJM Interconnection',
    'SPP': 'Southwest Power Pool'
}
"""dict: A dictionary containing ISO/RTO abbreviations (keys) and names (values)
"""

us_states = {
    'AK': 'Alaska',
    'AL': 'Alabama',
    'AR': 'Arkansas',
    'AS': 'American Samoa',
    'AZ': 'Arizona',
    'CA': 'California',
    'CO': 'Colorado',
    'CT': 'Connecticut',
    'DC': 'District of Columbia',
    'DE': 'Delaware',
    'FL': 'Florida',
    'GA': 'Georgia',
    'GU': 'Guam',
    'HI': 'Hawaii',
    'IA': 'Iowa',
    'ID': 'Idaho',
    'IL': 'Illinois',
    'IN': 'Indiana',
    'KS': 'Kansas',
    'KY': 'Kentucky',
    'LA': 'Louisiana',
    'MA': 'Massachusetts',
    'MD': 'Maryland',
    'ME': 'Maine',
    'MI': 'Michigan',
    'MN': 'Minnesota',
    'MO': 'Missouri',
    'MP': 'Northern Mariana Islands',
    'MS': 'Mississippi',
    'MT': 'Montana',
    'NA': 'National',
    'NC': 'North Carolina',
    'ND': 'North Dakota',
    'NE': 'Nebraska',
    'NH': 'New Hampshire',
    'NJ': 'New Jersey',
    'NM': 'New Mexico',
    'NV': 'Nevada',
    'NY': 'New York',
    'OH': 'Ohio',
    'OK': 'Oklahoma',
    'OR': 'Oregon',
    'PA': 'Pennsylvania',
    'PR': 'Puerto Rico',
    'RI': 'Rhode Island',
    'SC': 'South Carolina',
    'SD': 'South Dakota',
    'TN': 'Tennessee',
    'TX': 'Texas',
    'UT': 'Utah',
    'VA': 'Virginia',
    'VI': 'Virgin Islands',
    'VT': 'Vermont',
    'WA': 'Washington',
    'WI': 'Wisconsin',
    'WV': 'West Virginia',
    'WY': 'Wyoming'
}
"""dict: A dictionary containing US state abbreviations (keys) and names
    (values)
"""
canada_prov_terr = {
    'AB': 'Alberta',
    'BC': 'British Columbia',
    'CN': 'Canada',
    'MB': 'Manitoba',
    'NB': 'New Brunswick',
    'NS': 'Nova Scotia',
    'NL': 'Newfoundland and Labrador',
    'NT': 'Northwest Territories',
    'NU': 'Nunavut',
    'ON': 'Ontario',
    'PE': 'Prince Edwards Island',
    'QC': 'Quebec',
    'SK': 'Saskatchewan',
    'YT': 'Yukon Territory',
}
"""dict: A dictionary containing Canadian provinces' and territories'
    abbreviations (keys) and names (values)
"""

cems_states = {k: v for k, v in us_states.items() if v not in
               {'Alaska',
                'American Samoa',
                'Guam',
                'Hawaii',
                'Northern Mariana Islands',
                'National',
                'Puerto Rico',
                'Virgin Islands'}
               }
"""dict: A dictionary containing US state abbreviations (keys) and names
    (values) that are present in the CEMS dataset
"""

# This is imperfect for states that have split timezones. See:
# https://en.wikipedia.org/wiki/List_of_time_offsets_by_U.S._state_and_territory
# For states that are split, I went with where there seem to be more people
# List of timezones in pytz.common_timezones
# Canada: https://en.wikipedia.org/wiki/Time_in_Canada#IANA_time_zone_database
state_tz_approx = {
    "AK": "US/Alaska",            # Alaska; Not in CEMS
    "AL": "US/Central",           # Alabama
    "AR": "US/Central",           # Arkansas
    "AS": "Pacific/Pago_Pago",    # American Samoa; Not in CEMS
    "AZ": "US/Arizona",           # Arizona
    "CA": "US/Pacific",           # California
    "CO": "US/Mountain",          # Colorado
    "CT": "US/Eastern",           # Connecticut
    "DC": "US/Eastern",           # District of Columbia
    "DE": "US/Eastern",           # Delaware
    "FL": "US/Eastern",           # Florida (split state)
    "GA": "US/Eastern",           # Georgia
    "GU": "Pacific/Guam",         # Guam; Not in CEMS
    "HI": "US/Hawaii",            # Hawaii; Not in CEMS
    "IA": "US/Central",           # Iowa
    "ID": "US/Mountain",          # Idaho (split state)
    "IL": "US/Central",           # Illinois
    "IN": "US/Eastern",           # Indiana (split state)
    "KS": "US/Central",           # Kansas (split state)
    "KY": "US/Eastern",           # Kentucky (split state)
    "LA": "US/Central",           # Louisiana
    "MA": "US/Eastern",           # Massachusetts
    "MD": "US/Eastern",           # Maryland
    "ME": "US/Eastern",           # Maine
    "MI": "America/Detroit",      # Michigan (split state)
    "MN": "US/Central",           # Minnesota
    "MO": "US/Central",           # Missouri
    "MP": "Pacific/Saipan",       # Northern Mariana Islands; Not in CEMS
    "MS": "US/Central",           # Mississippi
    "MT": "US/Mountain",          # Montana
    "NC": "US/Eastern",           # North Carolina
    "ND": "US/Central",           # North Dakota (split state)
    "NE": "US/Central",           # Nebraska (split state)
    "NH": "US/Eastern",           # New Hampshire
    "NJ": "US/Eastern",           # New Jersey
    "NM": "US/Mountain",          # New Mexico
    "NV": "US/Pacific",           # Nevada
    "NY": "US/Eastern",           # New York
    "OH": "US/Eastern",           # Ohio
    "OK": "US/Central",           # Oklahoma
    "OR": "US/Pacific",           # Oregon (split state)
    "PA": "US/Eastern",           # Pennsylvania
    "PR": "America/Puerto_Rico",  # Puerto Rico; Not in CEMS
    "RI": "US/Eastern",           # Rhode Island
    "SC": "US/Eastern",           # South Carolina
    "SD": "US/Central",           # South Dakota (split state)
    "TN": "US/Central",           # Tennessee
    "TX": "US/Central",           # Texas
    "UT": "US/Mountain",          # Utah
    "VA": "US/Eastern",           # Virginia
    "VI": "America/Puerto_Rico",  # Virgin Islands; Not in CEMS
    "VT": "US/Eastern",           # Vermont
    "WA": "US/Pacific",           # Washington
    "WI": "US/Central",           # Wisconsin
    "WV": "US/Eastern",           # West Virginia
    "WY": "US/Mountain",          # Wyoming
    # Canada (none of these are in CEMS)
    "AB": "America/Edmonton",     # Alberta
    "BC": "America/Vancouver",    # British Columbia (split province)
    "MB": "America/Winnipeg",     # Manitoba
    "NB": "America/Moncton",      # New Brunswick
    "NS": "America/Halifax",      # Nova Scotia
    "NL": "America/St_Johns",     # Newfoundland and Labrador  (split province)
    "NT": "America/Yellowknife",  # Northwest Territories (split province)
    "NU": "America/Iqaluit",      # Nunavut (split province)
    "ON": "America/Toronto",      # Ontario (split province)
    "PE": "America/Halifax",      # Prince Edwards Island
    "QC": "America/Montreal",     # Quebec (split province)
    "SK": "America/Regina",       # Saskatchewan  (split province)
    "YT": "America/Whitehorse",   # Yukon Territory
}
"""dict: A dictionary containing US and Canadian state/territory abbreviations
    (keys) and timezones (values)
"""

# Construct a dictionary mapping a canonical fuel name to a list of strings
# which are used to represent that fuel in the FERC Form 1 Reporting. Case is
# ignored, as all fuel strings can be converted to a lower case in the data
# set.
# Previous categories of ferc1_biomass_strings and ferc1_stream_strings have
# been deleted and their contents redistributed to ferc1_waste_strings and
# ferc1_other_strings

ferc1_coal_strings = [
    'coal', 'coal-subbit', 'lignite', 'coal(sb)', 'coal (sb)', 'coal-lignite',
    'coke', 'coa', 'lignite/coal', 'coal - subbit', 'coal-subb', 'coal-sub',
    'coal-lig', 'coal-sub bit', 'coals', 'ciak', 'petcoke', 'coal.oil',
    'coal/gas', 'bit coal', 'coal-unit #3', 'coal-subbitum', 'coal tons',
    'coal mcf', 'coal unit #3', 'pet. coke', 'coal-u3', 'coal&coke', 'tons'
]
"""
list: A list of strings which are used to represent coal fuel in FERC Form 1
    reporting.
"""

ferc1_oil_strings = [
    'oil', '#6 oil', '#2 oil', 'fuel oil', 'jet', 'no. 2 oil', 'no.2 oil',
    'no.6& used', 'used oil', 'oil-2', 'oil (#2)', 'diesel oil',
    'residual oil', '# 2 oil', 'resid. oil', 'tall oil', 'oil/gas',
    'no.6 oil', 'oil-fuel', 'oil-diesel', 'oil / gas', 'oil bbls', 'oil bls',
    'no. 6 oil', '#1 kerosene', 'diesel', 'no. 2 oils', 'blend oil',
    '#2oil diesel', '#2 oil-diesel', '# 2  oil', 'light oil', 'heavy oil',
    'gas.oil', '#2', '2', '6', 'bbl', 'no 2 oil', 'no 6 oil', '#1 oil', '#6',
    'oil-kero', 'oil bbl', 'biofuel', 'no 2', 'kero', '#1 fuel oil',
    'no. 2  oil', 'blended oil', 'no 2. oil', '# 6 oil', 'nno. 2 oil',
    '#2 fuel', 'oill', 'oils', 'gas/oil', 'no.2 oil gas', '#2 fuel oil',
    'oli', 'oil (#6)', 'oil/diesel', '2 oil', '#6 hvy oil', 'jet fuel',
    'diesel/compos', 'oil-8', 'oil {6}', 'oil-unit #1', 'bbl.', 'oil.',
    'oil #6', 'oil (6)', 'oil(#2)', 'oil-unit1&2', 'oil-6', '#2 fue oil',
    'dielel oil', 'dielsel oil', '#6 & used', 'barrels', 'oil un 1 & 2',
    'jet oil', 'oil-u1&2', 'oiul', 'pil', 'oil - 2', '#6 & used', 'oial'
]
"""
list: A list of strings which are used to represent oil fuel in FERC Form 1
    reporting.
"""

ferc1_gas_strings = [
    'gas', 'gass', 'methane', 'natural gas', 'blast gas', 'gas mcf',
    'propane', 'prop', 'natural  gas', 'nat.gas', 'nat gas',
    'nat. gas', 'natl gas', 'ga', 'gas`', 'syngas', 'ng', 'mcf',
    'blast gaa', 'nat  gas', 'gac', 'syngass', 'prop.', 'natural', 'coal.gas',
    'n. gas', 'lp gas', 'natuaral gas', 'coke gas', 'gas #2016', 'propane**',
    '* propane', 'propane **', 'gas expander', 'gas ct', '# 6 gas', '#6 gas',
    'coke oven gas'
]
"""
list: A list of strings which are used to represent gas fuel in FERC Form 1
    reporting.
"""

ferc1_solar_strings = []

ferc1_wind_strings = []

ferc1_hydro_strings = []

ferc1_nuke_strings = [
    'nuclear', 'grams of uran', 'grams of', 'grams of  ura',
    'grams', 'nucleur', 'nulear', 'nucl', 'nucleart', 'nucelar',
    'gr.uranium', 'grams of urm', 'nuclear (9)', 'nulcear', 'nuc',
    'gr. uranium', 'nuclear mw da', 'grams of ura'
]
"""
list: A list of strings which are used to represent nuclear fuel in FERC Form
    1 reporting.
"""

ferc1_waste_strings = [
    'tires', 'tire', 'refuse', 'switchgrass', 'wood waste', 'woodchips',
    'biomass', 'wood', 'wood chips', 'rdf', 'tires/refuse', 'tire refuse',
    'waste oil', 'waste', 'woodships', 'tire chips'
]
"""
list: A list of strings which are used to represent waste fuel in FERC Form 1
    reporting.
"""

ferc1_other_strings = [
    'steam', 'purch steam', 'all', 'tdf', 'n/a', 'purch. steam', 'other',
    'composite', 'composit', 'mbtus', 'total', 'avg', 'avg.', 'blo',
    'all fuel', 'comb.', 'alt. fuels', 'na', 'comb', '/#=2\x80â\x91?',
    'kã\xadgv¸\x9d?', "mbtu's", 'gas, oil', 'rrm', '3\x9c', 'average',
    'furfural', '0', 'watson bng', 'toal', 'bng', '# 6 & used', 'combined',
    'blo bls', 'compsite', '*', 'compos.', 'gas / oil', 'mw days', 'g', 'c',
    'lime', 'all fuels', 'at right', '20', '1', 'comp oil/gas', 'all fuels to',
    'the right are', 'c omposite', 'all fuels are', 'total pr crk',
    'all fuels =', 'total pc', 'comp', 'alternative', 'alt. fuel', 'bio fuel',
    'total prairie', ''
]
"""list: A list of strings which are used to represent other fuels in FERC Form
    1 reporting.
"""

# There are also a bunch of other weird and hard to categorize strings
# that I don't know what to do with... hopefully they constitute only a
# small fraction of the overall generation.

ferc1_fuel_strings = {"coal": ferc1_coal_strings,
                      "oil": ferc1_oil_strings,
                      "gas": ferc1_gas_strings,
                      "solar": ferc1_solar_strings,
                      "wind": ferc1_wind_strings,
                      "hydro": ferc1_hydro_strings,
                      "nuclear": ferc1_nuke_strings,
                      "waste": ferc1_waste_strings,
                      "other": ferc1_other_strings
                      }
"""dict: A dictionary linking fuel types (keys) to lists of various strings
    representing that fuel (values)
"""
# Similarly, dictionary for cleaning up fuel unit strings
ferc1_ton_strings = ['toms', 'taons', 'tones', 'col-tons', 'toncoaleq', 'coal',
                     'tons coal eq', 'coal-tons', 'ton', 'tons', 'tons coal',
                     'coal-ton', 'tires-tons', 'coal tons -2 ',
                     'coal tons 200', 'ton-2000', 'coal tons -2', 'coal tons',
                     'coal-tone', 'tire-ton', 'tire-tons', 'ton coal eqv']
"""list: A list of fuel unit strings for tons."""

ferc1_mcf_strings = \
    ['mcf', "mcf's", 'mcfs', 'mcf.', 'gas mcf', '"gas" mcf', 'gas-mcf',
     'mfc', 'mct', ' mcf', 'msfs', 'mlf', 'mscf', 'mci', 'mcl', 'mcg',
     'm.cu.ft.', 'kcf', '(mcf)', 'mcf *(4)', 'mcf00', 'm.cu.ft..']
"""list: A list of fuel unit strings for thousand cubic feet."""

ferc1_bbl_strings = \
    ['barrel', 'bbls', 'bbl', 'barrels', 'bbrl', 'bbl.', 'bbls.',
     'oil 42 gal', 'oil-barrels', 'barrrels', 'bbl-42 gal',
     'oil-barrel', 'bb.', 'barrells', 'bar', 'bbld', 'oil- barrel',
     'barrels    .', 'bbl .', 'barels', 'barrell', 'berrels', 'bb',
     'bbl.s', 'oil-bbl', 'bls', 'bbl:', 'barrles', 'blb', 'propane-bbl',
     'barriel', 'berriel', 'barrile', '(bbl.)', 'barrel *(4)', '(4) barrel',
     'bbf', 'blb.', '(bbl)', 'bb1', 'bbsl', 'barrrel', 'barrels 100%',
     'bsrrels', "bbl's", '*barrels', 'oil - barrels', 'oil 42 gal ba', 'bll',
     'boiler barrel', 'gas barrel', '"boiler" barr', '"gas" barrel',
     '"boiler"barre', '"boiler barre', 'barrels .']
"""list: A list of fuel unit strings for barrels."""

ferc1_gal_strings = ['gallons', 'gal.', 'gals', 'gals.', 'gallon', 'gal',
                     'galllons']
"""list: A list of fuel unit strings for gallons."""

ferc1_1kgal_strings = ['oil(1000 gal)', 'oil(1000)', 'oil (1000)', 'oil(1000',
                       'oil(1000ga)']
"""list: A list of fuel unit strings for thousand gallons."""

ferc1_gramsU_strings = [  # noqa: N816 (U-ranium is capitalized...)
    'gram', 'grams', 'gm u', 'grams u235', 'grams u-235', 'grams of uran',
    'grams: u-235', 'grams:u-235', 'grams:u235', 'grams u308', 'grams: u235',
    'grams of', 'grams - n/a', 'gms uran', 's e uo2 grams', 'gms uranium',
    'grams of urm', 'gms. of uran', 'grams (100%)', 'grams v-235',
    'se uo2 grams'
]
"""list: A list of fuel unit strings for grams."""

ferc1_kgU_strings = [  # noqa: N816 (U-ranium is capitalized...)
    'kg of uranium', 'kg uranium', 'kilg. u-235', 'kg u-235', 'kilograms-u23',
    'kg', 'kilograms u-2', 'kilograms', 'kg of', 'kg-u-235', 'kilgrams',
    'kilogr. u235', 'uranium kg', 'kg uranium25', 'kilogr. u-235',
    'kg uranium 25', 'kilgr. u-235', 'kguranium 25', 'kg-u235'
]
"""list: A list of fuel unit strings for thousand grams."""

ferc1_mmbtu_strings = ['mmbtu', 'mmbtus', 'mbtus', '(mmbtu)',
                       "mmbtu's", 'nuclear-mmbtu', 'nuclear-mmbt']
"""list: A list of fuel unit strings for million British Thermal Units."""

ferc1_mwdth_strings = \
    ['mwd therman', 'mw days-therm', 'mwd thrml', 'mwd thermal',
     'mwd/mtu', 'mw days', 'mwdth', 'mwd', 'mw day', 'dth', 'mwdaysthermal',
     'mw day therml', 'mw days thrml', 'nuclear mwd', 'mmwd', 'mw day/therml'
     'mw days/therm', 'mw days (th', 'ermal)']
"""list: A list of fuel unit strings for megawatt days thermal."""

ferc1_mwhth_strings = ['mwh them', 'mwh threm', 'nwh therm', 'mwhth',
                       'mwh therm', 'mwh', 'mwh therms.', 'mwh term.uts',
                       'mwh thermal', 'mwh thermals', 'mw hr therm',
                       'mwh therma', 'mwh therm.uts']
"""list: A list of fuel unit strings for megawatt hours thermal."""

ferc1_fuel_unit_strings = {'ton': ferc1_ton_strings,
                           'mcf': ferc1_mcf_strings,
                           'bbl': ferc1_bbl_strings,
                           'gal': ferc1_gal_strings,
                           '1kgal': ferc1_1kgal_strings,
                           'gramsU': ferc1_gramsU_strings,
                           'kgU': ferc1_kgU_strings,
                           'mmbtu': ferc1_mmbtu_strings,
                           'mwdth': ferc1_mwdth_strings,
                           'mwhth': ferc1_mwhth_strings
                           }
"""
dict: A dictionary linking fuel units (keys) to lists of various strings
    representing those fuel units (values)
"""

# Categorizing the strings from the FERC Form 1 Plant Kind (plant_kind) field
# into lists. There are many strings that weren't categorized,
# Solar and Solar Project were not classified as these do not indicate if they
# are solar thermal or photovoltaic. Variants on Steam (e.g. "steam 72" and
# "steam and gas") were classified based on additional research of the plants
# on the Internet.

ferc1_plant_kind_steam_turbine = [
    'coal', 'steam', 'steam units 1 2 3', 'steam units 4 5',
    'steam fossil', 'steam turbine', 'steam a', 'steam 100',
    'steam units 1 2 3', 'steams', 'steam 1', 'steam retired 2013', 'stream',
    'steam units 1,2,3', 'steam units 4&5', 'steam units 4&6',
    'steam conventional', 'unit total-steam', 'unit total steam',
    '*resp. share steam', 'resp. share steam', 'steam (see note 1,',
    'steam (see note 3)', 'mpc 50%share steam', '40% share steam'
    'steam (2)', 'steam (3)', 'steam (4)', 'steam (5)', 'steam (6)',
    'steam (7)', 'steam (8)', 'steam units 1 and 2', 'steam units 3 and 4',
    'steam (note 1)', 'steam (retired)', 'steam (leased)', 'coal-fired steam',
    'oil-fired steam', 'steam/fossil', 'steam (a,b)', 'steam (a)', 'stean',
    'steam-internal comb', 'steam (see notes)', 'steam units 4 & 6',
    'resp share stm note3' 'mpc50% share steam', 'mpc40%share steam',
    'steam - 64%', 'steam - 100%', 'steam (1) & (2)', 'resp share st note3',
    'mpc 50% shares steam', 'steam-64%', 'steam-100%', 'steam (see note 1)',
    'mpc 50% share steam', 'steam units 1, 2, 3', 'steam units 4, 5',
    'steam (2)', 'steam (1)', 'steam 4, 5', 'steam - 72%', 'steam (incl i.c.)',
    'steam- 72%', 'steam;retired - 2013', "respondent's sh.-st.",
    "respondent's sh-st", '40% share steam', 'resp share stm note3',
    'mpc50% share steam', 'resp share st note 3', '\x02steam (1)',
]
"""
list: A list of strings from FERC Form 1 for the steam turbine plant kind.
"""

ferc1_plant_kind_combustion_turbine = [
    'combustion turbine', 'gt', 'gas turbine',
    'gas turbine # 1', 'gas turbine', 'gas turbine (note 1)',
    'gas turbines', 'simple cycle', 'combustion turbine',
    'comb.turb.peak.units', 'gas turbine', 'combustion turbine',
    'com turbine peaking', 'gas turbine peaking', 'comb turb peaking',
    'combustine turbine', 'comb. turine', 'conbustion turbine',
    'combustine turbine', 'gas turbine (leased)', 'combustion tubine',
    'gas turb', 'gas turbine peaker', 'gtg/gas', 'simple cycle turbine',
    'gas-turbine', 'gas turbine-simple', 'gas turbine - note 1',
    'gas turbine #1', 'simple cycle', 'gasturbine', 'combustionturbine',
    'gas turbine (2)', 'comb turb peak units', 'jet engine',
    'jet powered turbine', '*gas turbine', 'gas turb.(see note5)',
    'gas turb. (see note', 'combutsion turbine', 'combustion turbin',
    'gas turbine-unit 2', 'gas - turbine', 'comb turbine peaking',
    'gas expander turbine', 'jet turbine', 'gas turbin (lease',
    'gas turbine (leased', 'gas turbine/int. cm', 'comb.turb-gas oper.',
    'comb.turb.gas/oil op', 'comb.turb.oil oper.', 'jet', 'comb. turbine (a)',
    'gas turb.(see notes)', 'gas turb(see notes)', 'comb. turb-gas oper',
    'comb.turb.oil oper', 'gas turbin (leasd)', 'gas turbne/int comb',
    'gas turbine (note1)', 'combution turbin', '* gas turbine',
    'add to gas turbine', 'gas turbine (a)', 'gas turbinint comb',
    'gas turbine (note 3)', 'resp share gas note3', 'gas trubine',
    '*gas turbine(note3)', 'gas turbine note 3,6', 'gas turbine note 4,6',
    'gas turbine peakload', 'combusition turbine', 'gas turbine (lease)',
    'comb. turb-gas oper.', 'combution turbine', 'combusion turbine',
    'comb. turb. oil oper', 'combustion burbine', 'combustion and gas',
    'comb. turb.', 'gas turbine (lease', 'gas turbine (leasd)',
    'gas turbine/int comb', '*gas turbine(note 3)', 'gas turbine (see nos',
    'i.c.e./gas turbine', 'gas turbine/intcomb', 'cumbustion turbine',
    'gas turb, int. comb.', 'gas turb, diesel', 'gas turb, int. comb',
    'i.c.e/gas turbine', 'diesel turbine', 'comubstion turbine',
    'i.c.e. /gas turbine', 'i.c.e/ gas turbine', 'i.c.e./gas tubine',
]
"""list: A list of strings from FERC Form 1 for the combustion turbine plant
    kind.
"""

ferc1_plant_kind_combined_cycle = [
    'Combined cycle', 'combined cycle', 'combined', 'gas & steam turbine',
    'gas turb. & heat rec', 'combined cycle', 'com. cyc', 'com. cycle',
    'gas turb-combined cy', 'combined cycle ctg', 'combined cycle - 40%',
    'com cycle gas turb', 'combined cycle oper', 'gas turb/comb. cyc',
    'combine cycle', 'cc', 'comb. cycle', 'gas turb-combined cy',
    'steam and cc', 'steam cc', 'gas steam', 'ctg steam gas',
    'steam comb cycle', 'gas/steam comb. cycl', 'steam (comb. cycle)'
    'gas turbine/steam', 'steam & gas turbine', 'gas trb & heat rec',
    'steam & combined ce', 'st/gas turb comb cyc', 'gas tur & comb cycl',
    'combined cycle (a,b)', 'gas turbine/ steam', 'steam/gas turb.',
    'steam & comb cycle', 'gas/steam comb cycle', 'comb cycle (a,b)', 'igcc',
    'steam/gas turbine', 'gas turbine / steam', 'gas tur & comb cyc',
    'comb cyc (a) (b)', 'comb cycle', 'comb cyc', 'combined turbine',
    'combine cycle oper', 'comb cycle/steam tur', 'cc / gas turb',
    'steam (comb. cycle)', 'steam & cc', 'gas turbine/steam',
    'gas turb/cumbus cycl', 'gas turb/comb cycle', 'gasturb/comb cycle',
    'gas turb/cumb. cyc', 'igcc/gas turbine', 'gas / steam', 'ctg/steam-gas',
    'ctg/steam -gas'
]
"""
list: A list of strings from FERC Form 1 for the combined cycle plant kind.
"""

ferc1_plant_kind_nuke = [
    'nuclear', 'nuclear (3)', 'steam(nuclear)', 'nuclear(see note4)'
    'nuclear steam', 'nuclear turbine', 'nuclear - steam',
    'nuclear (a)(b)(c)', 'nuclear (b)(c)', '* nuclear', 'nuclear (b) (c)',
    'nuclear (see notes)', 'steam (nuclear)', '* nuclear (note 2)',
    'nuclear (note 2)', 'nuclear (see note 2)', 'nuclear(see note4)',
    'nuclear steam', 'nuclear(see notes)', 'nuclear-steam',
    'nuclear (see note 3)'
]
"""list: A list of strings from FERC Form 1 for the nuclear plant kind."""

ferc1_plant_kind_geothermal = [
    'steam - geothermal', 'steam_geothermal', 'geothermal'
]
"""list: A list of strings from FERC Form 1 for the geothermal plant kind."""

ferc_1_plant_kind_internal_combustion = [
    'ic', 'internal combustion', 'internal comb.', 'internl combustion'
    'diesel turbine', 'int combust (note 1)', 'int. combust (note1)',
    'int.combustine', 'comb. cyc', 'internal comb', 'diesel', 'diesel engine',
    'internal combustion', 'int combust - note 1', 'int. combust - note1',
    'internal comb recip', 'reciprocating engine', 'comb. turbine',
    'internal combust.', 'int. combustion (1)', '*int combustion (1)',
    "*internal combust'n", 'internal', 'internal comb.', 'steam internal comb',
    'combustion', 'int. combustion', 'int combust (note1)', 'int. combustine',
    'internl combustion', '*int. combustion (1)'
]
"""
list: A list of strings from FERC Form 1 for the internal combustion plant
    kind.
"""

ferc1_plant_kind_wind = [
    'wind', 'wind energy', 'wind turbine', 'wind - turbine', 'wind generation'
]
"""list: A list of strings from FERC Form 1 for the wind plant kind."""

ferc1_plant_kind_photovoltaic = [
    'solar photovoltaic', 'photovoltaic', 'solar', 'solar project'
]
"""list: A list of strings from FERC Form 1 for the photovoltaic plant kind."""

ferc1_plant_kind_solar_thermal = ['solar thermal']
"""
list: A list of strings from FERC Form 1 for the solar thermal plant kind.
"""

# Making a dictionary of lists from the lists of plant_fuel strings to create
# a dictionary of plant fuel lists.

ferc1_plant_kind_strings = {
    'steam': ferc1_plant_kind_steam_turbine,
    'combustion_turbine': ferc1_plant_kind_combustion_turbine,
    'combined_cycle': ferc1_plant_kind_combined_cycle,
    'nuclear': ferc1_plant_kind_nuke,
    'geothermal': ferc1_plant_kind_geothermal,
    'internal_combustion': ferc_1_plant_kind_internal_combustion,
    'wind': ferc1_plant_kind_wind,
    'photovoltaic': ferc1_plant_kind_photovoltaic,
    'solar_thermal': ferc1_plant_kind_solar_thermal
}
"""
dict: A dictionary of plant kinds (keys) and associated lists of plant_fuel
    strings (values).
"""

# This is an alternative set of strings for simplifying the plant kind field
# from Uday & Laura at CPI. For the moment we have reverted to using our own
# categorizations which are more detailed, but these are preserved here for
# comparison and testing, if need be.
cpi_diesel_strings = ['DIESEL', 'Diesel Engine', 'Diesel Turbine', ]
"""
list: A list of strings for fuel type diesel compiled by Climate Policy
    Initiative.
"""
cpi_geothermal_strings = ['Steam - Geothermal', ]
"""
list: A list of strings for fuel type geothermal compiled by Climate Policy
    Initiative.
"""
cpi_natural_gas_strings = [
    'Combined Cycle', 'Combustion Turbine', 'GT',
    'GAS TURBINE', 'Comb. Turbine', 'Gas Turbine #1', 'Combine Cycle Oper',
    'Combustion', 'Combined', 'Gas Turbine/Steam', 'Gas Turbine Peaker',
    'Gas Turbine - Note 1', 'Resp Share Gas Note3', 'Gas Turbines',
    'Simple Cycle', 'Gas / Steam', 'GasTurbine', 'Combine Cycle',
    'CTG/Steam-Gas', 'GTG/Gas', 'CTG/Steam -Gas', 'Steam/Gas Turbine',
    'CombustionTurbine', 'Gas Turbine-Simple', 'STEAM & GAS TURBINE',
    'Gas & Steam Turbine', 'Gas', 'Gas Turbine (2)', 'COMBUSTION AND GAS',
    'Com Turbine Peaking', 'Gas Turbine Peaking', 'Comb Turb Peaking',
    'JET ENGINE', 'Comb. Cyc', 'Com. Cyc', 'Com. Cycle',
    'GAS TURB-COMBINED CY', 'Gas Turb', 'Combined Cycle - 40%',
    'IGCC/Gas Turbine', 'CC', 'Combined Cycle Oper', 'Simple Cycle Turbine',
    'Steam and CC', 'Com Cycle Gas Turb', 'I.C.E/  Gas Turbine',
    'Combined Cycle CTG', 'GAS-TURBINE', 'Gas Expander Turbine',
    'Gas Turbine (Leased)', 'Gas Turbine # 1', 'Gas Turbine (Note 1)',
    'COMBUSTINE TURBINE', 'Gas Turb, Int. Comb.', 'Combined Turbine',
    'Comb Turb Peak Units', 'Combustion Tubine', 'Comb. Cycle',
    'COMB.TURB.PEAK.UNITS', 'Steam  and  CC', 'I.C.E. /Gas Turbine',
    'Conbustion Turbine', 'Gas Turbine/Int Comb', 'Steam & CC',
    'GAS TURB. & HEAT REC', 'Gas Turb/Comb. Cyc', 'Comb. Turine',
]
"""list: A list of strings for fuel type gas compiled by Climate Policy
    Initiative.
"""
cpi_nuclear_strings = ['Nuclear', 'Nuclear (3)', ]
"""list: A list of strings for fuel type nuclear compiled by Climate Policy
    Initiative.
"""
cpi_other_strings = [
    'IC', 'Internal Combustion', 'Int Combust - Note 1',
    'Resp. Share - Note 2', 'Int. Combust - Note1', 'Resp. Share - Note 4',
    'Resp Share - Note 5', 'Resp. Share - Note 7', 'Internal Comb Recip',
    'Reciprocating Engine', 'Internal Comb', 'Resp. Share - Note 8',
    'Resp. Share - Note 9', 'Resp Share - Note 11', 'Resp. Share - Note 6',
    'INT.COMBUSTINE', 'Steam (Incl I.C.)', 'Other', 'Int Combust (Note 1)',
    'Resp. Share (Note 2)', 'Int. Combust (Note1)', 'Resp. Share (Note 8)',
    'Resp. Share (Note 9)', 'Resp Share (Note 11)', 'Resp. Share (Note 4)',
    'Resp. Share (Note 6)', 'Plant retired- 2013', 'Retired - 2013',
]
"""list: A list of strings for fuel type other compiled by Climate Policy
    Initiative.
"""
cpi_steam_strings = [
    'Steam', 'Steam Units 1, 2, 3', 'Resp Share St Note 3',
    'Steam Turbine', 'Steam-Internal Comb', 'IGCC', 'Steam- 72%', 'Steam (1)',
    'Steam (1)', 'Steam Units 1,2,3', 'Steam/Fossil', 'Steams', 'Steam - 72%',
    'Steam - 100%', 'Stream', 'Steam Units 4, 5', 'Steam - 64%', 'Common',
    'Steam (A)', 'Coal', 'Steam;Retired - 2013', 'Steam Units 4 & 6',
]
"""list: A list of strings for fuel type steam compiled by Climate Policy
    Initiative.
"""
cpi_wind_strings = ['Wind', 'Wind Turbine', 'Wind - Turbine', 'Wind Energy', ]
"""list: A list of strings for fuel type wind compiled by Climate Policy
    Initiative.
"""
cpi_solar_strings = [
    'Solar Photovoltaic', 'Solar Thermal', 'SOLAR PROJECT', 'Solar',
    'Photovoltaic',
]
"""list: A list of strings for fuel type photovoltaic compiled by Climate
Policy Initiative.
"""
cpi_plant_kind_strings = {
    'natural_gas': cpi_natural_gas_strings,
    'diesel': cpi_diesel_strings,
    'geothermal': cpi_geothermal_strings,
    'nuclear': cpi_nuclear_strings,
    'steam': cpi_steam_strings,
    'wind': cpi_wind_strings,
    'solar': cpi_solar_strings,
    'other': cpi_other_strings,
}
"""dict: A dictionary linking fuel types (keys) to lists of strings associated
    by Climate Policy Institute with those fuel types (values).
"""
# Categorizing the strings from the FERC Form 1 Type of Plant Construction
# (construction_type) field into lists.
# There are many strings that weren't categorized, including crosses between
# conventional and outdoor, PV, wind, combined cycle, and internal combustion.
# The lists are broken out into the two types specified in Form 1:
# conventional and outdoor. These lists are inclusive so that variants of
# conventional (e.g. "conventional full") and outdoor (e.g. "outdoor full"
# and "outdoor hrsg") are included.

ferc1_const_type_outdoor = [
    'outdoor', 'outdoor boiler', 'full outdoor', 'outdoor boiler',
    'outdoor boilers', 'outboilers', 'fuel outdoor', 'full outdoor',
    'outdoors', 'outdoor', 'boiler outdoor& full', 'boiler outdoor&full',
    'outdoor boiler& full', 'full -outdoor', 'outdoor steam',
    'outdoor boiler', 'ob', 'outdoor automatic', 'outdoor repower',
    'full outdoor boiler', 'fo', 'outdoor boiler & ful', 'full-outdoor',
    'fuel outdoor', 'outoor', 'outdoor', 'outdoor  boiler&full',
    'boiler outdoor &full', 'outdoor boiler &full', 'boiler outdoor & ful',
    'outdoor-boiler', 'outdoor - boiler', 'outdoor const.',
    '4 outdoor boilers', '3 outdoor boilers', 'full outdoor', 'full outdoors',
    'full oudoors', 'outdoor (auto oper)', 'outside boiler',
    'outdoor boiler&full', 'outdoor hrsg', 'outdoor hrsg',
    'outdoor-steel encl.', 'boiler-outdr & full',
    'con.& full outdoor', 'partial outdoor', 'outdoor (auto. oper)',
    'outdoor (auto.oper)', 'outdoor construction', '1 outdoor boiler',
    '2 outdoor boilers', 'outdoor enclosure', '2 outoor boilers',
    'boiler outdr.& full', 'boiler outdr. & full', 'ful outdoor',
    'outdoor-steel enclos', 'outdoor (auto oper.)', 'con. & full outdoor',
    'outdore', 'boiler & full outdor', 'full & outdr boilers',
    'outodoor (auto oper)', 'outdoor steel encl.', 'full outoor',
    'boiler & outdoor ful', 'otdr. blr. & f. otdr', 'f.otdr & otdr.blr.',
    'oudoor (auto oper)', 'outdoor constructin', 'f. otdr. & otdr. blr',

]
"""list: A list of strings from FERC Form 1 associated with the outdoor
    construction type.
"""

ferc1_const_type_semioutdoor = [
    'more than 50% outdoo', 'more than 50% outdos', 'over 50% outdoor',
    'over 50% outdoors', 'semi-outdoor', 'semi - outdoor', 'semi outdoor',
    'semi-enclosed', 'semi-outdoor boiler', 'semi outdoor boiler',
    'semi- outdoor', 'semi - outdoors', 'semi -outdoor'
    'conven & semi-outdr', 'conv & semi-outdoor', 'conv & semi- outdoor',
    'convent. semi-outdr', 'conv. semi outdoor', 'conv(u1)/semiod(u2)',
    'conv u1/semi-od u2', 'conv-one blr-semi-od', 'convent semioutdoor',
    'conv. u1/semi-od u2', 'conv - 1 blr semi od', 'conv. ui/semi-od u2',
    'conv-1 blr semi-od', 'conven. semi-outdoor', 'conv semi-outdoor',
    'u1-conv./u2-semi-od', 'u1-conv./u2-semi -od', 'convent. semi-outdoo',
    'u1-conv. / u2-semi', 'conven & semi-outdr', 'semi -outdoor',
    'outdr & conventnl', 'conven. full outdoor', 'conv. & outdoor blr',
    'conv. & outdoor blr.', 'conv. & outdoor boil', 'conv. & outdr boiler',
    'conv. & out. boiler', 'convntl,outdoor blr', 'outdoor & conv.',
    '2 conv., 1 out. boil', 'outdoor/conventional', 'conv. boiler outdoor',
    'conv-one boiler-outd', 'conventional outdoor', 'conventional outdor',
    'conv. outdoor boiler', 'conv.outdoor boiler', 'conventional outdr.',
    'conven,outdoorboiler', 'conven full outdoor', 'conven,full outdoor',
    '1 out boil, 2 conv', 'conv. & full outdoor', 'conv. & outdr. boilr',
    'conv outdoor boiler', 'convention. outdoor', 'conv. sem. outdoor',
    'convntl, outdoor blr', 'conv & outdoor boil', 'conv & outdoor boil.',
    'outdoor & conv', 'conv. broiler outdor', '1 out boilr, 2 conv',
    'conv.& outdoor boil.', 'conven,outdr.boiler', 'conven,outdr boiler',
    'outdoor & conventil', '1 out boilr 2 conv', 'conv & outdr. boilr',
    'conven, full outdoor', 'conven full outdr.', 'conven, full outdr.',
    'conv/outdoor boiler', "convnt'l outdr boilr", '1 out boil 2 conv',
    'conv full outdoor', 'conven, outdr boiler', 'conventional/outdoor',
    'conv&outdoor boiler', 'outdoor & convention', 'conv & outdoor boilr',
    'conv & full outdoor', 'convntl. outdoor blr', 'conv - ob',
    "1conv'l/2odboilers", "2conv'l/1odboiler", 'conv-ob', 'conv.-ob',
    '1 conv/ 2odboilers', '2 conv /1 odboilers', 'conv- ob', 'conv -ob',
    'con sem outdoor', 'cnvntl, outdr, boilr', 'less than 50% outdoo',
    'under 50% outdoor', 'under 50% outdoors', '1cnvntnl/2odboilers',
    '2cnvntnl1/1odboiler', 'con & ob', 'combination (b)', 'indoor & outdoor',
    'conven. blr. & full', 'conv. & otdr. blr.', 'combination',
    'indoor and outdoor', 'conven boiler & full', "2conv'l/10dboiler",
    '4 indor/outdr boiler', '4 indr/outdr boilerr', '4 indr/outdr boiler',
    'indoor & outdoof',
]
"""list: A list of strings from FERC Form 1 associated with the semi - outdoor
    construction type, or a mix of conventional and outdoor construction.
"""

ferc1_const_type_conventional = [
    'conventional', 'conventional', 'conventional boiler', 'conv-b',
    'conventionall', 'convention', 'conventional', 'coventional',
    'conven full boiler', 'c0nventional', 'conventtional', 'convential'
    'underground', 'conventional bulb', 'conventrional',
    '*conventional', 'convential', 'convetional', 'conventioanl',
    'conventioinal', 'conventaional', 'indoor construction', 'convenional',
    'conventional steam', 'conventinal', 'convntional', 'conventionl',
    'conventionsl', 'conventiional', 'convntl steam plants', 'indoor const.',
    'full indoor', 'indoor', 'indoor automatic', 'indoor boiler',
    '(peak load) indoor', 'conventionl,indoor', 'conventionl, indoor',
    'conventional, indoor', 'comb. cycle indoor', '3 indoor boiler',
    '2 indoor boilers', '1 indoor boiler', '2 indoor boiler',
    '3 indoor boilers', 'fully contained', 'conv - b', 'conventional/boiler',
    'cnventional', 'comb. cycle indooor', 'sonventional',
]
"""list: A list of strings from FERC Form 1 associated with the conventional
    construction type.
"""

# Making a dictionary of lists from the lists of construction_type strings to
# create a dictionary of construction type lists.

ferc1_const_type_strings = {
    'outdoor': ferc1_const_type_outdoor,
    'semioutdoor': ferc1_const_type_semioutdoor,
    'conventional': ferc1_const_type_conventional,
}
"""dict: A dictionary of construction types (keys) and lists of construction
    type strings associated with each type (values) from FERC Form 1.
"""

ferc1_power_purchase_type = {
    'RQ': 'requirement',
    'LF': 'long_firm',
    'IF': 'intermediate_firm',
    'SF': 'short_firm',
    'LU': 'long_unit',
    'IU': 'intermediate_unit',
    'EX': 'electricity_exchange',
    'OS': 'other_service',
    'AD': 'adjustment'
}
"""dict: A dictionary of abbreviations (keys) and types (values) for power
    purchase agreements from FERC Form 1.
"""

# Dictionary mapping DBF files (w/o .DBF file extension) to DB table names
ferc1_dbf2tbl = {
    'F1_1': 'f1_respondent_id',
    'F1_2': 'f1_acb_epda',
    'F1_3': 'f1_accumdepr_prvsn',
    'F1_4': 'f1_accumdfrrdtaxcr',
    'F1_5': 'f1_adit_190_detail',
    'F1_6': 'f1_adit_190_notes',
    'F1_7': 'f1_adit_amrt_prop',
    'F1_8': 'f1_adit_other',
    'F1_9': 'f1_adit_other_prop',
    'F1_10': 'f1_allowances',
    'F1_11': 'f1_bal_sheet_cr',
    'F1_12': 'f1_capital_stock',
    'F1_13': 'f1_cash_flow',
    'F1_14': 'f1_cmmn_utlty_p_e',
    'F1_15': 'f1_comp_balance_db',
    'F1_16': 'f1_construction',
    'F1_17': 'f1_control_respdnt',
    'F1_18': 'f1_co_directors',
    'F1_19': 'f1_cptl_stk_expns',
    'F1_20': 'f1_csscslc_pcsircs',
    'F1_21': 'f1_dacs_epda',
    'F1_22': 'f1_dscnt_cptl_stk',
    'F1_23': 'f1_edcfu_epda',
    'F1_24': 'f1_elctrc_erg_acct',
    'F1_25': 'f1_elctrc_oper_rev',
    'F1_26': 'f1_elc_oper_rev_nb',
    'F1_27': 'f1_elc_op_mnt_expn',
    'F1_28': 'f1_electric',
    'F1_29': 'f1_envrnmntl_expns',
    'F1_30': 'f1_envrnmntl_fclty',
    'F1_31': 'f1_fuel',
    'F1_32': 'f1_general_info',
    'F1_33': 'f1_gnrt_plant',
    'F1_34': 'f1_important_chg',
    'F1_35': 'f1_incm_stmnt_2',
    'F1_36': 'f1_income_stmnt',
    'F1_37': 'f1_miscgen_expnelc',
    'F1_38': 'f1_misc_dfrrd_dr',
    'F1_39': 'f1_mthly_peak_otpt',
    'F1_40': 'f1_mtrl_spply',
    'F1_41': 'f1_nbr_elc_deptemp',
    'F1_42': 'f1_nonutility_prop',
    'F1_43': 'f1_note_fin_stmnt',  # 37% of DB
    'F1_44': 'f1_nuclear_fuel',
    'F1_45': 'f1_officers_co',
    'F1_46': 'f1_othr_dfrrd_cr',
    'F1_47': 'f1_othr_pd_in_cptl',
    'F1_48': 'f1_othr_reg_assets',
    'F1_49': 'f1_othr_reg_liab',
    'F1_50': 'f1_overhead',
    'F1_51': 'f1_pccidica',
    'F1_52': 'f1_plant_in_srvce',
    'F1_53': 'f1_pumped_storage',
    'F1_54': 'f1_purchased_pwr',
    'F1_55': 'f1_reconrpt_netinc',
    'F1_56': 'f1_reg_comm_expn',
    'F1_57': 'f1_respdnt_control',
    'F1_58': 'f1_retained_erng',
    'F1_59': 'f1_r_d_demo_actvty',
    'F1_60': 'f1_sales_by_sched',
    'F1_61': 'f1_sale_for_resale',
    'F1_62': 'f1_sbsdry_totals',
    'F1_63': 'f1_schedules_list',
    'F1_64': 'f1_security_holder',
    'F1_65': 'f1_slry_wg_dstrbtn',
    'F1_66': 'f1_substations',
    'F1_67': 'f1_taxacc_ppchrgyr',
    'F1_68': 'f1_unrcvrd_cost',
    'F1_69': 'f1_utltyplnt_smmry',
    'F1_70': 'f1_work',
    'F1_71': 'f1_xmssn_adds',
    'F1_72': 'f1_xmssn_elc_bothr',
    'F1_73': 'f1_xmssn_elc_fothr',
    'F1_74': 'f1_xmssn_line',
    'F1_75': 'f1_xtraordnry_loss',
    'F1_76': 'f1_codes_val',
    'F1_77': 'f1_sched_lit_tbl',
    'F1_78': 'f1_audit_log',
    'F1_79': 'f1_col_lit_tbl',
    'F1_80': 'f1_load_file_names',
    'F1_81': 'f1_privilege',
    'F1_82': 'f1_sys_error_log',
    'F1_83': 'f1_unique_num_val',
    'F1_84': 'f1_row_lit_tbl',
    'F1_85': 'f1_footnote_data',
    'F1_86': 'f1_hydro',
    'F1_87': 'f1_footnote_tbl',  # 52% of DB
    'F1_88': 'f1_ident_attsttn',
    'F1_89': 'f1_steam',
    'F1_90': 'f1_leased',
    'F1_91': 'f1_sbsdry_detail',
    'F1_92': 'f1_plant',
    'F1_93': 'f1_long_term_debt',
    'F1_106_2009': 'f1_106_2009',
    'F1_106A_2009': 'f1_106a_2009',
    'F1_106B_2009': 'f1_106b_2009',
    'F1_208_ELC_DEP': 'f1_208_elc_dep',
    'F1_231_TRN_STDYCST': 'f1_231_trn_stdycst',
    'F1_324_ELC_EXPNS': 'f1_324_elc_expns',
    'F1_325_ELC_CUST': 'f1_325_elc_cust',
    'F1_331_TRANSISO': 'f1_331_transiso',
    'F1_338_DEP_DEPL': 'f1_338_dep_depl',
    'F1_397_ISORTO_STL': 'f1_397_isorto_stl',
    'F1_398_ANCL_PS': 'f1_398_ancl_ps',
    'F1_399_MTH_PEAK': 'f1_399_mth_peak',
    'F1_400_SYS_PEAK': 'f1_400_sys_peak',
    'F1_400A_ISO_PEAK': 'f1_400a_iso_peak',
    'F1_429_TRANS_AFF': 'f1_429_trans_aff',
    'F1_ALLOWANCES_NOX': 'f1_allowances_nox',
    'F1_CMPINC_HEDGE_A': 'f1_cmpinc_hedge_a',
    'F1_CMPINC_HEDGE': 'f1_cmpinc_hedge',
    'F1_EMAIL': 'f1_email',
    'F1_RG_TRN_SRV_REV': 'f1_rg_trn_srv_rev',
    'F1_S0_CHECKS': 'f1_s0_checks',
    'F1_S0_FILING_LOG': 'f1_s0_filing_log',
    'F1_SECURITY': 'f1_security'
    # 'F1_PINS': 'f1_pins',  # private data, not publicized.
    # 'F1_FREEZE': 'f1_freeze', # private data, not publicized
}
"""dict: A dictionary mapping FERC Form 1 DBF files(w / o .DBF file extension)
   (keys) to database table names (values).
"""

ferc1_huge_tables = {
    'f1_footnote_tbl',
    'f1_footnote_data',
    'f1_note_fin_stmnt',
}
"""set: A set containing large FERC Form 1 tables.
"""

# Invert the map above so we can go either way as needed
ferc1_tbl2dbf = {v: k for k, v in ferc1_dbf2tbl.items()}

"""dict: A dictionary mapping database table names (keys) to FERC Form 1 DBF
    files(w / o .DBF file extension) (values).
"""

# This dictionary maps the strings which are used to denote field types in the
# DBF objects to the corresponding generic SQLAlchemy Column types:
# These definitions come from a combination of the dbfread example program
# dbf2sqlite and this DBF file format documentation page:
# http://www.dbase.com/KnowledgeBase/int/db7_file_fmt.htm
# Un-mapped types left as 'XXX' which should obviously make an error...
dbf_typemap = {
    'C': sa.String,
    'D': sa.Date,
    'F': sa.Float,
    'I': sa.Integer,
    'L': sa.Boolean,
    'M': sa.Text,  # 10 digit .DBT block number, stored as a string...
    'N': sa.Float,
    'T': sa.DateTime,
    '0': sa.Integer,  # based on dbf2sqlite mapping
    'B': 'XXX',  # .DBT block number, binary string
    '@': 'XXX',  # Timestamp... Date = Julian Day, Time is in milliseconds?
    '+': 'XXX',  # Autoincrement (e.g. for IDs)
    'O': 'XXX',  # Double, 8 bytes
    'G': 'XXX',  # OLE 10 digit/byte number of a .DBT block, stored as string
}
"""dict: A dictionary mapping field types in the DBF objects (keys) to the
    corresponding generic SQLAlchemy Column types.
"""

# This is the set of tables which have been successfully integrated into PUDL:
ferc1_pudl_tables = (
    'fuel_ferc1',  # Plant-level data, linked to plants_steam_ferc1
    'plants_steam_ferc1',  # Plant-level data
    'plants_small_ferc1',  # Plant-level data
    'plants_hydro_ferc1',  # Plant-level data
    'plants_pumped_storage_ferc1',  # Plant-level data
    'purchased_power_ferc1',  # Inter-utility electricity transactions
    'plant_in_service_ferc1',  # Row-mapped plant accounting data.
    # 'accumulated_depreciation_ferc1'  # Requires row-mapping to be useful.
)
"""tuple: A tuple containing the FERC Form 1 tables that can be successfully
    integrated into PUDL.
"""


table_map_ferc1_pudl = {
    'fuel_ferc1': 'f1_fuel',
    'plants_steam_ferc1': 'f1_steam',
    'plants_small_ferc1': 'f1_gnrt_plant',
    'plants_hydro_ferc1': 'f1_hydro',
    'plants_pumped_storage_ferc1': 'f1_pumped_storage',
    'plant_in_service_ferc1': 'f1_plant_in_srvce',
    'purchased_power_ferc1': 'f1_purchased_pwr',
    # 'accumulated_depreciation_ferc1': 'f1_accumdepr_prvsn'
}
"""dict: A dictionary mapping PUDL table names (keys) to the corresponding FERC
    Form 1 DBF table names.
"""

# This is the list of EIA923 tables that can be successfully pulled into PUDL
eia923_pudl_tables = ('generation_fuel_eia923',
                      'boiler_fuel_eia923',
                      'generation_eia923',
                      'coalmine_eia923',
                      'fuel_receipts_costs_eia923')
"""tuple: A tuple containing the EIA923 tables that can be successfully
    integrated into PUDL.
"""

epaipm_pudl_tables = (
    'transmission_single_epaipm',
    'transmission_joint_epaipm',
    'load_curves_epaipm',
    'plant_region_map_epaipm',
)
"""tuple: A tuple containing the EPA IPM tables that can be successfully
    integrated into PUDL.
"""

# List of entity tables
entity_tables = ['utilities_entity_eia',
                 'plants_entity_eia',
                 'generators_entity_eia',
                 'boilers_entity_eia',
                 'regions_entity_epaipm', ]
"""list: A list of PUDL entity tables.
"""

xlsx_maps_pkg = 'pudl.package_data.meta.xlsx_maps'
"""string: The location of the xlsx maps within the PUDL package data."""

##############################################################################
# EIA 923 Spreadsheet Metadata
##############################################################################
# patterns for matching columns to months:
month_dict_eia923 = {1: '_january$',
                     2: '_february$',
                     3: '_march$',
                     4: '_april$',
                     5: '_may$',
                     6: '_june$',
                     7: '_july$',
                     8: '_august$',
                     9: '_september$',
                     10: '_october$',
                     11: '_november$',
                     12: '_december$'}
"""dict: A dictionary mapping column numbers (keys) to months (values)."""

##############################################################################
# EIA 860 Spreadsheet Metadata
##############################################################################

# This is the list of EIA860 tables that can be successfully pulled into PUDL
eia860_pudl_tables = (
    'boiler_generator_assn_eia860',
    'utilities_eia860',
    'plants_eia860',
    'generators_eia860',
    'ownership_eia860'
)
"""tuple: A tuple enumerating EIA 860 tables for which PUDL's ETL works."""


# The set of FERC Form 1 tables that have the same composite primary keys: [
# respondent_id, report_year, report_prd, row_number, spplmnt_num ].
# TODO: THIS ONLY PERTAINS TO 2015 AND MAY NEED TO BE ADJUSTED BY YEAR...
ferc1_data_tables = (
    'f1_acb_epda', 'f1_accumdepr_prvsn', 'f1_accumdfrrdtaxcr',
    'f1_adit_190_detail', 'f1_adit_190_notes', 'f1_adit_amrt_prop',
    'f1_adit_other', 'f1_adit_other_prop', 'f1_allowances', 'f1_bal_sheet_cr',
    'f1_capital_stock', 'f1_cash_flow', 'f1_cmmn_utlty_p_e',
    'f1_comp_balance_db', 'f1_construction', 'f1_control_respdnt',
    'f1_co_directors', 'f1_cptl_stk_expns', 'f1_csscslc_pcsircs',
    'f1_dacs_epda', 'f1_dscnt_cptl_stk', 'f1_edcfu_epda', 'f1_elctrc_erg_acct',
    'f1_elctrc_oper_rev', 'f1_elc_oper_rev_nb', 'f1_elc_op_mnt_expn',
    'f1_electric', 'f1_envrnmntl_expns', 'f1_envrnmntl_fclty', 'f1_fuel',
    'f1_general_info', 'f1_gnrt_plant', 'f1_important_chg', 'f1_incm_stmnt_2',
    'f1_income_stmnt', 'f1_miscgen_expnelc', 'f1_misc_dfrrd_dr',
    'f1_mthly_peak_otpt', 'f1_mtrl_spply', 'f1_nbr_elc_deptemp',
    'f1_nonutility_prop', 'f1_note_fin_stmnt', 'f1_nuclear_fuel',
    'f1_officers_co', 'f1_othr_dfrrd_cr', 'f1_othr_pd_in_cptl',
    'f1_othr_reg_assets', 'f1_othr_reg_liab', 'f1_overhead', 'f1_pccidica',
    'f1_plant_in_srvce', 'f1_pumped_storage', 'f1_purchased_pwr',
    'f1_reconrpt_netinc', 'f1_reg_comm_expn', 'f1_respdnt_control',
    'f1_retained_erng', 'f1_r_d_demo_actvty', 'f1_sales_by_sched',
    'f1_sale_for_resale', 'f1_sbsdry_totals', 'f1_schedules_list',
    'f1_security_holder', 'f1_slry_wg_dstrbtn', 'f1_substations',
    'f1_taxacc_ppchrgyr', 'f1_unrcvrd_cost', 'f1_utltyplnt_smmry', 'f1_work',
    'f1_xmssn_adds', 'f1_xmssn_elc_bothr', 'f1_xmssn_elc_fothr',
    'f1_xmssn_line', 'f1_xtraordnry_loss',
    'f1_hydro', 'f1_steam', 'f1_leased', 'f1_sbsdry_detail',
    'f1_plant', 'f1_long_term_debt', 'f1_106_2009', 'f1_106a_2009',
    'f1_106b_2009', 'f1_208_elc_dep', 'f1_231_trn_stdycst', 'f1_324_elc_expns',
    'f1_325_elc_cust', 'f1_331_transiso', 'f1_338_dep_depl',
    'f1_397_isorto_stl', 'f1_398_ancl_ps', 'f1_399_mth_peak',
    'f1_400_sys_peak', 'f1_400a_iso_peak', 'f1_429_trans_aff',
    'f1_allowances_nox', 'f1_cmpinc_hedge_a', 'f1_cmpinc_hedge',
    'f1_rg_trn_srv_rev')
"""tuple: A tuple containing the FERC Form 1 tables that have the same composite
    primary keys: [respondent_id, report_year, report_prd, row_number,
    spplmnt_num].
"""
# Line numbers, and corresponding FERC account number
# from FERC Form 1 pages 204-207, Electric Plant in Service.
# Descriptions from: https://www.law.cornell.edu/cfr/text/18/part-101
ferc_electric_plant_accounts = pd.DataFrame.from_records([
    # 1. Intangible Plant
    (2, '301', 'Intangible: Organization'),
    (3, '302', 'Intangible: Franchises and consents'),
    (4, '303', 'Intangible: Miscellaneous intangible plant'),
    (5, 'subtotal_intangible', 'Subtotal: Intangible Plant'),
    # 2. Production Plant
    #  A. steam production
    (8, '310', 'Steam production: Land and land rights'),
    (9, '311', 'Steam production: Structures and improvements'),
    (10, '312', 'Steam production: Boiler plant equipment'),
    (11, '313', 'Steam production: Engines and engine-driven generators'),
    (12, '314', 'Steam production: Turbogenerator units'),
    (13, '315', 'Steam production: Accessory electric equipment'),
    (14, '316', 'Steam production: Miscellaneous power plant equipment'),
    (15, '317', 'Steam production: Asset retirement costs for steam production\
                                   plant'),
    (16, 'subtotal_steam_production', 'Subtotal: Steam Production Plant'),
    #  B. nuclear production
    (18, '320', 'Nuclear production: Land and land rights (Major only)'),
    (19, '321', 'Nuclear production: Structures and improvements (Major\
                                     only)'),
    (20, '322', 'Nuclear production: Reactor plant equipment (Major only)'),
    (21, '323', 'Nuclear production: Turbogenerator units (Major only)'),
    (22, '324', 'Nuclear production: Accessory electric equipment (Major\
                                     only)'),
    (23, '325', 'Nuclear production: Miscellaneous power plant equipment\
                                     (Major only)'),
    (24, '326', 'Nuclear production: Asset retirement costs for nuclear\
                                     production plant (Major only)'),
    (25, 'subtotal_nuclear_produciton', 'Subtotal: Nuclear Production Plant'),
    #  C. hydraulic production
    (27, '330', 'Hydraulic production: Land and land rights'),
    (28, '331', 'Hydraulic production: Structures and improvements'),
    (29, '332', 'Hydraulic production: Reservoirs, dams, and waterways'),
    (30, '333', 'Hydraulic production: Water wheels, turbines and generators'),
    (31, '334', 'Hydraulic production: Accessory electric equipment'),
    (32, '335', 'Hydraulic production: Miscellaneous power plant equipment'),
    (33, '336', 'Hydraulic production: Roads, railroads and bridges'),
    (34, '337', 'Hydraulic production: Asset retirement costs for hydraulic\
                                       production plant'),
    (35, 'subtotal_hydraulic_production', 'Subtotal: Hydraulic Production\
                                                     Plant'),
    #  D. other production
    (37, '340', 'Other production: Land and land rights'),
    (38, '341', 'Other production: Structures and improvements'),
    (39, '342', 'Other production: Fuel holders, producers, and accessories'),
    (40, '343', 'Other production: Prime movers'),
    (41, '344', 'Other production: Generators'),
    (42, '345', 'Other production: Accessory electric equipment'),
    (43, '346', 'Other production: Miscellaneous power plant equipment'),
    (44, '347', 'Other production: Asset retirement costs for other production\
                                   plant'),
    (None, '348', 'Other production: Energy Storage Equipment'),
    (45, 'subtotal_other_production', 'Subtotal: Other Production Plant'),
    (46, 'subtotal_production', 'Subtotal: Production Plant'),
    # 3. Transmission Plant,
    (48, '350', 'Transmission: Land and land rights'),
    (None, '351', 'Transmission: Energy Storage Equipment'),
    (49, '352', 'Transmission: Structures and improvements'),
    (50, '353', 'Transmission: Station equipment'),
    (51, '354', 'Transmission: Towers and fixtures'),
    (52, '355', 'Transmission: Poles and fixtures'),
    (53, '356', 'Transmission: Overhead conductors and devices'),
    (54, '357', 'Transmission: Underground conduit'),
    (55, '358', 'Transmission: Underground conductors and devices'),
    (56, '359', 'Transmission: Roads and trails'),
    (57, '359.1', 'Transmission: Asset retirement costs for transmission\
                                 plant'),
    (58, 'subtotal_transmission', 'Subtotal: Transmission Plant'),
    # 4. Distribution Plant
    (60, '360', 'Distribution: Land and land rights'),
    (61, '361', 'Distribution: Structures and improvements'),
    (62, '362', 'Distribution: Station equipment'),
    (63, '363', 'Distribution: Storage battery equipment'),
    (64, '364', 'Distribution: Poles, towers and fixtures'),
    (65, '365', 'Distribution: Overhead conductors and devices'),
    (66, '366', 'Distribution: Underground conduit'),
    (67, '367', 'Distribution: Underground conductors and devices'),
    (68, '368', 'Distribution: Line transformers'),
    (69, '369', 'Distribution: Services'),
    (70, '370', 'Distribution: Meters'),
    (71, '371', 'Distribution: Installations on customers\' premises'),
    (72, '372', 'Distribution: Leased property on customers\' premises'),
    (73, '373', 'Distribution: Street lighting and signal systems'),
    (74, '374', 'Distribution: Asset retirement costs for distribution plant'),
    (75, 'subtotal_distribution', 'Subtotal: Distribution Plant'),
    # 5. Regional Transmission and Market Operation Plant
    (77, '380', 'Regional transmission: Land and land rights'),
    (78, '381', 'Regional transmission: Structures and improvements'),
    (79, '382', 'Regional transmission: Computer hardware'),
    (80, '383', 'Regional transmission: Computer software'),
    (81, '384', 'Regional transmission: Communication Equipment'),
    (82, '385', 'Regional transmission: Miscellaneous Regional Transmission\
                                        and Market Operation Plant'),
    (83, '386', 'Regional transmission: Asset Retirement Costs for Regional\
                                        Transmission and Market Operation\
                                        Plant'),
    (84, 'subtotal_regional_transmission', 'Subtotal: Transmission and Market\
                                                      Operation Plant'),
    (None, '387', 'Regional transmission: [Reserved]'),
    # 6. General Plant
    (86, '389', 'General: Land and land rights'),
    (87, '390', 'General: Structures and improvements'),
    (88, '391', 'General: Office furniture and equipment'),
    (89, '392', 'General: Transportation equipment'),
    (90, '393', 'General: Stores equipment'),
    (91, '394', 'General: Tools, shop and garage equipment'),
    (92, '395', 'General: Laboratory equipment'),
    (93, '396', 'General: Power operated equipment'),
    (94, '397', 'General: Communication equipment'),
    (95, '398', 'General: Miscellaneous equipment'),
    (96, 'subtotal_general', 'Subtotal: General Plant'),
    (97, '399', 'General: Other tangible property'),
    (98, '399.1', 'General: Asset retirement costs for general plant'),
    (99, 'total_general', 'TOTAL General Plant'),
    (100, '101_and_106', 'Electric plant in service (Major only)'),
    (101, '102_purchased', 'Electric plant purchased'),
    (102, '102_sold', 'Electric plant sold'),
    (103, '103', 'Experimental plant unclassified'),
    (104, 'total_electric_plant', 'TOTAL Electric Plant in Service')],
    columns=['row_number', 'ferc_account_id', 'ferc_account_description'])
"""list: A list of tuples containing row numbers, FERC account IDs, and FERC
    account descriptions from FERC Form 1 pages 204 - 207, Electric Plant in
    Service.
"""

# Line numbers, and corresponding FERC account number
# from FERC Form 1 page 219, ACCUMULATED PROVISION FOR DEPRECIATION
# OF ELECTRIC UTILITY PLANT (Account 108).

ferc_accumulated_depreciation = pd.DataFrame.from_records([

    # Section A. Balances and Changes During Year
    (1, 'balance_beginning_of_year', 'Balance Beginning of Year'),
    (3, 'depreciation_expense', '(403) Depreciation Expense'),
    (4, 'depreciation_expense_asset_retirement', \
     '(403.1) Depreciation Expense for Asset Retirement Costs'),
    (5, 'expense_electric_plant_leased_to_others', \
     '(413) Exp. of Elec. Plt. Leas. to Others'),
    (6, 'transportation_expenses_clearing',\
     'Transportation Expenses-Clearing'),
    (7, 'other_clearing_accounts', 'Other Clearing Accounts'),
    (8, 'other_accounts_specified',\
     'Other Accounts (Specify, details in footnote):'),
    # blank: might also be other charges like line 17.
    (9, 'other_charges', 'Other Charges:'),
    (10, 'total_depreciation_provision_for_year',\
     'TOTAL Deprec. Prov for Year (Enter Total of lines 3 thru 9)'),
    (11, 'net_charges_for_plant_retired', 'Net Charges for Plant Retired:'),
    (12, 'book_cost_of_plant_retired', 'Book Cost of Plant Retired'),
    (13, 'cost_of_removal', 'Cost of Removal'),
    (14, 'salvage_credit', 'Salvage (Credit)'),
    (15, 'total_net_charges_for_plant_retired',\
     'TOTAL Net Chrgs. for Plant Ret. (Enter Total of lines 12 thru 14)'),
    (16, 'other_debit_or_credit_items',\
     'Other Debit or Cr. Items (Describe, details in footnote):'),
    # blank: can be "Other Charges", e.g. in 2012 for PSCo.
    (17, 'other_charges_2', 'Other Charges 2'),
    (18, 'book_cost_or_asset_retirement_costs_retired',\
     'Book Cost or Asset Retirement Costs Retired'),
    (19, 'balance_end_of_year', \
     'Balance End of Year (Enter Totals of lines 1, 10, 15, 16, and 18)'),
    # Section B. Balances at End of Year According to Functional Classification
    (20, 'steam_production_end_of_year', 'Steam Production'),
    (21, 'nuclear_production_end_of_year', 'Nuclear Production'),
    (22, 'hydraulic_production_end_of_year',\
     'Hydraulic Production-Conventional'),
    (23, 'pumped_storage_end_of_year', 'Hydraulic Production-Pumped Storage'),
    (24, 'other_production', 'Other Production'),
    (25, 'transmission', 'Transmission'),
    (26, 'distribution', 'Distribution'),
    (27, 'regional_transmission_and_market_operation',
     'Regional Transmission and Market Operation'),
    (28, 'general', 'General'),
    (29, 'total', 'TOTAL (Enter Total of lines 20 thru 28)')],

    columns=['row_number', 'line_id', 'ferc_account_description'])
"""list: A list of tuples containing row numbers, FERC account IDs, and FERC
    account descriptions from FERC Form 1 page 219, Accumulated Provision for
    Depreciation of electric utility plant(Account 108).
"""
######################################################################
# Constants from EIA From 923 used within init.py module
######################################################################

# From Page 7 of EIA Form 923, Census Region a US state is located in
census_region = {
    'NEW': 'New England',
    'MAT': 'Middle Atlantic',
    'SAT': 'South Atlantic',
    'ESC': 'East South Central',
    'WSC': 'West South Central',
    'ENC': 'East North Central',
    'WNC': 'West North Central',
    'MTN': 'Mountain',
    'PACC': 'Pacific Contiguous (OR, WA, CA)',
    'PACN': 'Pacific Non-Contiguous (AK, HI)',
}
"""dict: A dictionary mapping Census Region abbreviations (keys) to Census
    Region names (values).
"""

# From Page 7 of EIA Form923
# Static list of NERC (North American Electric Reliability Corporation)
# regions, used for where plant is located
nerc_region = {
    'NPCC': 'Northeast Power Coordinating Council',
    'ASCC': 'Alaska Systems Coordinating Council',
    'HICC': 'Hawaiian Islands Coordinating Council',
    'MRO': 'Midwest Reliability Organization',
    'SERC': 'SERC Reliability Corporation',
    'RFC': 'Reliability First Corporation',
    'SPP': 'Southwest Power Pool',
    'TRE': 'Texas Regional Entity',
    'FRCC': 'Florida Reliability Coordinating Council',
    'WECC': 'Western Electricity Coordinating Council'
}
"""dict: A dictionary mapping NERC Region abbreviations (keys) to NERC
    Region names (values).
"""

# From Page 7 of EIA Form 923 EIA’s internal consolidated NAICS sectors.
# For internal purposes, EIA consolidates NAICS categories into seven groups.
sector_eia = {
    # traditional regulated electric utilities
    '1': 'Electric Utility',

    # Independent power producers which are not cogenerators
    '2': 'NAICS-22 Non-Cogen',

    # Independent power producers which are cogenerators, but whose
    # primary business purpose is the sale of electricity to the public
    '3': 'NAICS-22 Cogen',

    # Commercial non-cogeneration facilities that produce electric power,
    # are connected to the gird, and can sell power to the public
    '4': 'Commercial NAICS Non-Cogen',

    # Commercial cogeneration facilities that produce electric power, are
    # connected to the grid, and can sell power to the public
    '5': 'Commercial NAICS Cogen',

    # Industrial non-cogeneration facilities that produce electric power, are
    # connected to the gird, and can sell power to the public
    '6': 'Industrial NAICS Non-Cogen',

    # Industrial cogeneration facilities that produce electric power, are
    # connected to the gird, and can sell power to the public
    '7': 'Industrial NAICS Cogen'
}
"""dict: A dictionary mapping EIA numeric codes (keys) to EIA’s internal
    consolidated NAICS sectors (values).
"""

# EIA 923: EIA Type of prime mover:
prime_movers_eia923 = {
    'BA': 'Energy Storage, Battery',
    'BT': 'Turbines Used in a Binary Cycle. Including those used for geothermal applications',
    'CA': 'Combined-Cycle -- Steam Part',
    'CE': 'Energy Storage, Compressed Air',
    'CP': 'Energy Storage, Concentrated Solar Power',
    'CS': 'Combined-Cycle Single-Shaft Combustion Turbine and Steam Turbine share of single',
    'CT': 'Combined-Cycle Combustion Turbine Part',
    'ES': 'Energy Storage, Other (Specify on Schedule 9, Comments)',
    'FC': 'Fuel Cell',
    'FW': 'Energy Storage, Flywheel',
    'GT': 'Combustion (Gas) Turbine. Including Jet Engine design',
    'HA': 'Hydrokinetic, Axial Flow Turbine',
    'HB': 'Hydrokinetic, Wave Buoy',
    'HK': 'Hydrokinetic, Other',
    'HY': 'Hydraulic Turbine. Including turbines associated with delivery of water by pipeline.',
    'IC': 'Internal Combustion (diesel, piston, reciprocating) Engine',
    'PS': 'Energy Storage, Reversible Hydraulic Turbine (Pumped Storage)',
    'OT': 'Other',
    'ST': 'Steam Turbine. Including Nuclear, Geothermal, and Solar Steam (does not include Combined Cycle).',
    'PV': 'Photovoltaic',
    'WT': 'Wind Turbine, Onshore',
    'WS': 'Wind Turbine, Offshore'
}
"""dict: A dictionary mapping EIA 923 prime mover codes (keys) and prime mover
    names / descriptions (values).
"""

# EIA 923: The fuel code reported to EIA.Two or three letter alphanumeric:
fuel_type_eia923 = {
    'AB': 'Agricultural By-Products',
    'ANT': 'Anthracite Coal',
    'BFG': 'Blast Furnace Gas',
    'BIT': 'Bituminous Coal',
    'BLQ': 'Black Liquor',
    'CBL': 'Coal, Blended',
    'DFO': 'Distillate Fuel Oil. Including diesel, No. 1, No. 2, and No. 4 fuel oils.',
    'GEO': 'Geothermal',
    'JF': 'Jet Fuel',
    'KER': 'Kerosene',
    'LFG': 'Landfill Gas',
    'LIG': 'Lignite Coal',
    'MSB': 'Biogenic Municipal Solid Waste',
    'MSN': 'Non-biogenic Municipal Solid Waste',
    'MSW': 'Municipal Solid Waste',
    'MWH': 'Electricity used for energy storage',
    'NG': 'Natural Gas',
    'NUC': 'Nuclear. Including Uranium, Plutonium, and Thorium.',
    'OBG': 'Other Biomass Gas. Including digester gas, methane, and other biomass gases.',
    'OBL': 'Other Biomass Liquids',
    'OBS': 'Other Biomass Solids',
    'OG': 'Other Gas',
    'OTH': 'Other Fuel',
    'PC': 'Petroleum Coke',
    'PG': 'Gaseous Propane',
    'PUR': 'Purchased Steam',
    'RC': 'Refined Coal',
    'RFO': 'Residual Fuel Oil. Including No. 5 & 6 fuel oils and bunker C fuel oil.',
    'SC': 'Coal-based Synfuel. Including briquettes, pellets, or extrusions, which are formed by binding materials or processes that recycle materials.',
    'SGC': 'Coal-Derived Synthesis Gas',
    'SGP': 'Synthesis Gas from Petroleum Coke',
    'SLW': 'Sludge Waste',
    'SUB': 'Subbituminous Coal',
    'SUN': 'Solar',
    'TDF': 'Tire-derived Fuels',
    'WAT': 'Water at a Conventional Hydroelectric Turbine and water used in Wave Buoy Hydrokinetic Technology, current Hydrokinetic Technology, Tidal Hydrokinetic Technology, and Pumping Energy for Reversible (Pumped Storage) Hydroelectric Turbines.',
    'WC': 'Waste/Other Coal. Including anthracite culm, bituminous gob, fine coal, lignite waste, waste coal.',
    'WDL': 'Wood Waste Liquids, excluding Black Liquor. Including red liquor, sludge wood, spent sulfite liquor, and other wood-based liquids.',
    'WDS': 'Wood/Wood Waste Solids. Including paper pellets, railroad ties, utility polies, wood chips, bark, and other wood waste solids.',
    'WH': 'Waste Heat not directly attributed to a fuel source',
    'WND': 'Wind',
    'WO': 'Waste/Other Oil. Including crude oil, liquid butane, liquid propane, naphtha, oil waste, re-refined moto oil, sludge oil, tar oil, or other petroleum-based liquid wastes.'
}
"""dict: A dictionary mapping EIA 923 fuel type codes (keys) and fuel type
    names / descriptions (values).
"""

# Fuel type strings for EIA 923 generator fuel table

fuel_type_eia923_gen_fuel_coal_strings = [
    'ant', 'bit', 'cbl', 'lig', 'pc', 'rc', 'sc', 'sub', 'wc', ]
"""list: The list of EIA 923 Generation Fuel strings associated with coal fuel.
"""

fuel_type_eia923_gen_fuel_oil_strings = [
    'dfo', 'rfo', 'wo', 'jf', 'ker', ]
"""list: The list of EIA 923 Generation Fuel strings associated with oil fuel.
"""

fuel_type_eia923_gen_fuel_gas_strings = [
    'bfg', 'lfg', 'ng', 'og', 'obg', 'pg', 'sgc', 'sgp', ]
"""list: The list of EIA 923 Generation Fuel strings associated with gas fuel.
"""

fuel_type_eia923_gen_fuel_solar_strings = ['sun', ]
"""list: The list of EIA 923 Generation Fuel strings associated with solar
    power.
"""

fuel_type_eia923_gen_fuel_wind_strings = ['wnd', ]
"""list: The list of EIA 923 Generation Fuel strings associated with wind
    power.
"""
fuel_type_eia923_gen_fuel_hydro_strings = ['wat', ]
"""list: The list of EIA 923 Generation Fuel strings associated with hydro
    power.
"""
fuel_type_eia923_gen_fuel_nuclear_strings = ['nuc', ]
"""list: The list of EIA 923 Generation Fuel strings associated with nuclear
    power.
"""
fuel_type_eia923_gen_fuel_waste_strings = [
    'ab', 'blq', 'msb', 'msn', 'msw', 'obl', 'obs', 'slw', 'tdf', 'wdl', 'wds']
"""list: The list of EIA 923 Generation Fuel strings associated with solid waste
    fuel.
"""
fuel_type_eia923_gen_fuel_other_strings = ['geo', 'mwh', 'oth', 'pur', 'wh', ]
"""list: The list of EIA 923 Generation Fuel strings associated with geothermal
    power.
"""


fuel_type_eia923_gen_fuel_simple_map = {
    'coal': fuel_type_eia923_gen_fuel_coal_strings,
    'oil': fuel_type_eia923_gen_fuel_oil_strings,
    'gas': fuel_type_eia923_gen_fuel_gas_strings,
    'solar': fuel_type_eia923_gen_fuel_solar_strings,
    'wind': fuel_type_eia923_gen_fuel_wind_strings,
    'hydro': fuel_type_eia923_gen_fuel_hydro_strings,
    'nuclear': fuel_type_eia923_gen_fuel_nuclear_strings,
    'waste': fuel_type_eia923_gen_fuel_waste_strings,
    'other': fuel_type_eia923_gen_fuel_other_strings,
}
"""dict: A dictionary mapping EIA 923 Generation Fuel fuel types (keys) to lists
    of strings associated with that fuel type (values).
"""

# Fuel type strings for EIA 923 boiler fuel table

fuel_type_eia923_boiler_fuel_coal_strings = [
    'ant', 'bit', 'lig', 'pc', 'rc', 'sc', 'sub', 'wc', ]
"""list: A list of strings from EIA 923 Boiler Fuel associated with fuel type
    coal.
"""

fuel_type_eia923_boiler_fuel_oil_strings = ['dfo', 'rfo', 'wo', 'jf', 'ker', ]
"""list: A list of strings from EIA 923 Boiler Fuel associated with fuel type
    oil.
"""
fuel_type_eia923_boiler_fuel_gas_strings = [
    'bfg', 'lfg', 'ng', 'og', 'obg', 'pg', 'sgc', 'sgp', ]
"""list: A list of strings from EIA 923 Boiler Fuel associated with fuel type
    gas.
"""
fuel_type_eia923_boiler_fuel_waste_strings = [
    'ab', 'blq', 'msb', 'msn', 'obl', 'obs', 'slw', 'tdf', 'wdl', 'wds', ]
"""list: A list of strings from EIA 923 Boiler Fuel associated with fuel type
    waste.
"""
fuel_type_eia923_boiler_fuel_other_strings = ['oth', 'pur', 'wh', ]
"""list: A list of strings from EIA 923 Boiler Fuel associated with fuel type
    other.
"""

fuel_type_eia923_boiler_fuel_simple_map = {
    'coal': fuel_type_eia923_boiler_fuel_coal_strings,
    'oil': fuel_type_eia923_boiler_fuel_oil_strings,
    'gas': fuel_type_eia923_boiler_fuel_gas_strings,
    'waste': fuel_type_eia923_boiler_fuel_waste_strings,
    'other': fuel_type_eia923_boiler_fuel_other_strings,
}
"""dict: A dictionary mapping EIA 923 Boiler Fuel fuel types (keys) to lists
    of strings associated with that fuel type (values).
"""

# PUDL consolidation of EIA923 AER fuel type strings into same categories as
# 'energy_source_eia923' plus additional renewable and nuclear categories.
# These classifications are not currently used, as the EIA fuel type and energy
# source designations provide more detailed information.

aer_coal_strings = ['col', 'woc', 'pc']
"""list: A list of EIA 923 AER fuel type strings associated with coal.
"""

aer_gas_strings = ['mlg', 'ng', 'oog']
"""list: A list of EIA 923 AER fuel type strings associated with gas.
"""

aer_oil_strings = ['dfo', 'rfo', 'woo']
"""list: A list of EIA 923 AER fuel type strings associated with oil.
"""

aer_solar_strings = ['sun']
"""list: A list of EIA 923 AER fuel type strings associated with solar power.
"""

aer_wind_strings = ['wnd']
"""list: A list of EIA 923 AER fuel type strings associated with wind power.
"""

aer_hydro_strings = ['hps', 'hyc']
"""list: A list of EIA 923 AER fuel type strings associated with hydro power.
"""

aer_nuclear_strings = ['nuc']
"""list:  A list of EIA 923 AER fuel type strings associated with nuclear power.
"""

aer_waste_strings = ['www']
"""list: A list of EIA 923 AER fuel type strings associated with waste.
"""

aer_other_strings = ['geo', 'orw', 'oth']
"""list: A list of EIA 923 AER fuel type strings associated with other fuel.
"""

aer_fuel_type_strings = {
    'coal': aer_coal_strings,
    'gas': aer_gas_strings,
    'oil': aer_oil_strings,
    'solar': aer_solar_strings,
    'wind': aer_wind_strings,
    'hydro': aer_hydro_strings,
    'nuclear': aer_nuclear_strings,
    'waste': aer_waste_strings,
    'other': aer_other_strings
}
"""dict: A dictionary mapping EIA 923 AER fuel types (keys) to lists
    of strings associated with that fuel type (values).
"""


# EIA 923: A partial aggregation of the reported fuel type codes into
# larger categories used by EIA in, for example,
# the Annual Energy Review (AER).Two or three letter alphanumeric.
# See the Fuel Code table (Table 5), below:
fuel_type_aer_eia923 = {
    'SUN': 'Solar PV and thermal',
    'COL': 'Coal',
    'DFO': 'Distillate Petroleum',
    'GEO': 'Geothermal',
    'HPS': 'Hydroelectric Pumped Storage',
    'HYC': 'Hydroelectric Conventional',
    'MLG': 'Biogenic Municipal Solid Waste and Landfill Gas',
    'NG': 'Natural Gas',
    'NUC': 'Nuclear',
    'OOG': 'Other Gases',
    'ORW': 'Other Renewables',
    'OTH': 'Other (including nonbiogenic MSW)',
    'PC': 'Petroleum Coke',
    'RFO': 'Residual Petroleum',
    'WND': 'Wind',
    'WOC': 'Waste Coal',
    'WOO': 'Waste Oil',
    'WWW': 'Wood and Wood Waste'
}
"""dict: A dictionary mapping EIA 923 AER fuel types (keys) to lists
    of strings associated with that fuel type (values).
"""

fuel_type_eia860_coal_strings = ['ant', 'bit', 'cbl', 'lig', 'pc', 'rc', 'sc',
                                 'sub', 'wc', 'coal', 'petroleum coke', 'col',
                                 'woc']
"""list: A list of strings from EIA 860 associated with fuel type coal.
"""

fuel_type_eia860_oil_strings = ['dfo', 'jf', 'ker', 'rfo', 'wo', 'woo',
                                'petroleum']
"""list: A list of strings from EIA 860 associated with fuel type oil.
"""

fuel_type_eia860_gas_strings = ['bfg', 'lfg', 'mlg', 'ng', 'obg', 'og', 'pg',
                                'sgc', 'sgp', 'natural gas', 'other gas',
                                'oog', 'sg']
"""list: A list of strings from EIA 860 associated with fuel type gas.
"""

fuel_type_eia860_solar_strings = ['sun', 'solar']
"""list: A list of strings from EIA 860 associated with solar power.
"""

fuel_type_eia860_wind_strings = ['wnd', 'wind', 'wt']
"""list: A list of strings from EIA 860 associated with wind power.
"""

fuel_type_eia860_hydro_strings = ['wat', 'hyc', 'hps', 'hydro']
"""list: A list of strings from EIA 860 associated with hydro power.
"""

fuel_type_eia860_nuclear_strings = ['nuc', 'nuclear']
"""list:  A list of strings from EIA 860 associated with nuclear power.
"""

fuel_type_eia860_waste_strings = ['ab', 'blq', 'bm', 'msb', 'msn', 'obl',
                                  'obs', 'slw', 'tdf', 'wdl', 'wds', 'biomass',
                                  'msw', 'www']
"""list: A list of strings from EIA 860 associated with fuel type waste.
"""

fuel_type_eia860_other_strings = ['mwh', 'oth', 'pur', 'wh', 'geo', 'none',
                                  'orw', 'other']
"""list:  A list of strings from EIA 860 associated with fuel type other.
"""

fuel_type_eia860_simple_map = {
    'coal': fuel_type_eia860_coal_strings,
    'oil': fuel_type_eia860_oil_strings,
    'gas': fuel_type_eia860_gas_strings,
    'solar': fuel_type_eia860_solar_strings,
    'wind': fuel_type_eia860_wind_strings,
    'hydro': fuel_type_eia860_hydro_strings,
    'nuclear': fuel_type_eia860_nuclear_strings,
    'waste': fuel_type_eia860_waste_strings,
    'other': fuel_type_eia860_other_strings,
}
"""dict: A dictionary mapping EIA 860 fuel types (keys) to lists
    of strings associated with that fuel type (values).
"""

# EIA 923/860: Lumping of energy source categories.
energy_source_eia_simple_map = {
    'coal': ['ANT', 'BIT', 'LIG', 'PC', 'SUB', 'WC', 'RC'],
    'oil': ['DFO', 'JF', 'KER', 'RFO', 'WO'],
    'gas': ['BFG', 'LFG', 'NG', 'OBG', 'OG', 'PG', 'SG', 'SGC', 'SGP'],
    'solar': ['SUN'],
    'wind': ['WND'],
    'hydro': ['WAT'],
    'nuclear': ['NUC'],
    'waste': ['AB', 'BLQ', 'MSW', 'OBL', 'OBS', 'SLW', 'TDF', 'WDL', 'WDS'],
    'other': ['GEO', 'MWH', 'OTH', 'PUR', 'WH']
}
"""dict: A dictionary mapping EIA fuel types (keys) to fuel codes (values).
"""

fuel_group_eia923_simple_map = {
    'coal': ['coal', 'petroleum coke'],
    'oil': ['petroleum'],
    'gas': ['natural gas', 'other gas']
}
"""dict: A dictionary mapping EIA 923 simple fuel types("oil", "coal", "gas")
    (keys) to fuel types (values).
"""

# EIA 923: The type of physical units fuel consumption is reported in.
# All consumption is reported in either short tons for solids,
# thousands of cubic feet for gases, and barrels for liquids.
fuel_units_eia923 = {
    'mcf': 'Thousands of cubic feet (for gases)',
    'short_tons': 'Short tons (for solids)',
    'barrels': 'Barrels (for liquids)'
}
"""dict: A dictionary mapping EIA 923 fuel units (keys) to fuel unit
    descriptions (values).
"""

# EIA 923: Designates the purchase type under which receipts occurred
# in the reporting month. One or two character alphanumeric:
contract_type_eia923 = {
    'C': 'Contract - Fuel received under a purchase order or contract with a term of one year or longer.  Contracts with a shorter term are considered spot purchases ',
    'NC': 'New Contract - Fuel received under a purchase order or contract with duration of one year or longer, under which deliveries were first made during the reporting month',
    'S': 'Spot Purchase',
    'T': 'Tolling Agreement – Fuel received under a tolling agreement (bartering arrangement of fuel for generation)'
}
"""dict: A dictionary mapping EIA 923 contract codes (keys) to contract
    descriptions (values) for each month in the Fuel Receipts and Costs table.
"""

# EIA 923: The fuel code associated with the fuel receipt.
# Defined on Page 7 of EIA Form 923
# Two or three character alphanumeric:
energy_source_eia923 = {
    'ANT': 'Anthracite Coal',
    'BFG': 'Blast Furnace Gas',
    'BM': 'Biomass',
    'BIT': 'Bituminous Coal',
    'DFO': 'Distillate Fuel Oil. Including diesel, No. 1, No. 2, and No. 4 fuel oils.',
    'JF': 'Jet Fuel',
    'KER': 'Kerosene',
    'LIG': 'Lignite Coal',
    'NG': 'Natural Gas',
    'PC': 'Petroleum Coke',
    'PG': 'Gaseous Propone',
    'OG': 'Other Gas',
    'RC': 'Refined Coal',
    'RFO': 'Residual Fuel Oil. Including No. 5 & 6 fuel oils and bunker C fuel oil.',
    'SG': 'Synthesis Gas from Petroleum Coke',
    'SGP': 'Petroleum Coke Derived Synthesis Gas',
    'SC': 'Coal-based Synfuel. Including briquettes, pellets, or extrusions, which are formed by binding materials or processes that recycle materials.',
    'SUB': 'Subbituminous Coal',
    'WC': 'Waste/Other Coal. Including anthracite culm, bituminous gob, fine coal, lignite waste, waste coal.',
    'WO': 'Waste/Other Oil. Including crude oil, liquid butane, liquid propane, naphtha, oil waste, re-refined moto oil, sludge oil, tar oil, or other petroleum-based liquid wastes.',
}
"""dict: A dictionary mapping fuel codes (keys) to fuel descriptions (values)
    for each fuel receipt from the EIA 923 Fuel Receipts and Costs table.
"""

# EIA 923 Fuel Group, from Page 7 EIA Form 923
# Groups fossil fuel energy sources into fuel groups that are located in the
# Electric Power Monthly:  Coal, Natural Gas, Petroleum, Petroleum Coke.
fuel_group_eia923 = (
    'coal',
    'natural_gas',
    'petroleum',
    'petroleum_coke',
    'other_gas'
)
"""tuple: A tuple containing EIA 923 fuel groups.
"""

# EIA 923: Type of Coal Mine as defined on Page 7 of EIA Form 923
coalmine_type_eia923 = {
    'P': 'Preparation Plant',
    'S': 'Surface',
    'U': 'Underground',
    'US': 'Both an underground and surface mine with most coal extracted from underground',
    'SU': 'Both an underground and surface mine with most coal extracted from surface',
}
"""dict: A dictionary mapping EIA 923 coal mine type codes (keys) to
    descriptions (values).
"""

# EIA 923: State abbreviation related to coal mine location.
# Country abbreviations are also used in this category, but they are
# non-standard because of collisions with US state names. Instead of using
# the provided non-standard names, we convert to ISO-3166-1 three letter
# country codes https://en.wikipedia.org/wiki/ISO_3166-1_alpha-3
coalmine_country_eia923 = {
    'AU': 'AUS',  # Australia
    'CL': 'COL',  # Colombia
    'CN': 'CAN',  # Canada
    'IS': 'IDN',  # Indonesia
    'PL': 'POL',  # Poland
    'RS': 'RUS',  # Russia
    'UK': 'GBR',  # United Kingdom of Great Britain
    'VZ': 'VEN',  # Venezuela
    'OC': 'other_country',
    'IM': 'unknown'
}
"""dict: A dictionary mapping coal mine country codes (keys) to ISO-3166-1 three
    letter country codes (values).
"""

# EIA 923: Mode for the longest / second longest distance.
transport_modes_eia923 = {
    'RR': 'Rail: Shipments of fuel moved to consumers by rail \
        (private or public/commercial). Included is coal hauled to or \
        away from a railroad siding by truck if the truck did not use public\
        roads.',
    'RV': 'River:  Shipments of fuel moved to consumers via river by barge.  \
        Not included are shipments to Great Lakes coal loading docks, \
        tidewater piers, or coastal ports.',
    'GL': 'Great Lakes:  Shipments of coal moved to consumers via \
        the Great Lakes. These shipments are moved via the Great Lakes \
        coal loading docks, which are identified by name and location as \
        follows: Conneaut Coal Storage & Transfer, Conneaut, Ohio;  \
        NS Coal Dock (Ashtabula Coal Dock), Ashtabula, Ohio;  \
        Sandusky Coal Pier, Sandusky, Ohio;  Toledo Docks, Toledo, Ohio; \
        KCBX Terminals Inc., Chicago, Illinois;  \
        Superior Midwest Energy Terminal, Superior, Wisconsin',
    'TP': 'Tidewater Piers and Coastal Ports:  Shipments of coal moved to \
        Tidewater Piers and Coastal Ports for further shipments to consumers \
        via coastal water or ocean.  The Tidewater Piers and Coastal Ports \
        are identified by name and location as follows:  Dominion Terminal \
        Associates, Newport News, Virginia; McDuffie Coal Terminal, Mobile, \
        Alabama; IC Railmarine Terminal, Convent, Louisiana;  \
        International Marine Terminals, Myrtle Grove, Louisiana;  \
        Cooper/T. Smith Stevedoring Co. Inc., Darrow, Louisiana;  \
        Seward Terminal Inc., Seward, Alaska;  Los Angeles Export Terminal, \
        Inc., Los Angeles, California;  Levin-Richmond Terminal Corp., \
        Richmond, California; Baltimore Terminal, Baltimore, Maryland;  \
        Norfolk Southern Lamberts Point P-6, Norfolk, Virginia;  \
        Chesapeake Bay Piers, Baltimore, Maryland;  Pier IX Terminal Company, \
        Newport News, Virginia;  Electro-Coal Transport Corp., Davant, \
        Louisiana',
    'WT': 'Water: Shipments of fuel moved to consumers by other waterways.',
    'TR': 'Truck: Shipments of fuel moved to consumers by truck.  \
        Not included is fuel hauled to or away from a railroad siding by \
        truck on non-public roads.',
    'tr': 'Truck: Shipments of fuel moved to consumers by truck.  \
        Not included is fuel hauled to or away from a railroad siding by \
        truck on non-public roads.',
    'TC': 'Tramway/Conveyor: Shipments of fuel moved to consumers \
        by tramway or conveyor.',
    'SP': 'Slurry Pipeline: Shipments of coal moved to consumers \
        by slurry pipeline.',
    'PL': 'Pipeline: Shipments of fuel moved to consumers by pipeline'
}
"""dict: A dictionary mapping primary and secondary transportation mode codes
    (keys) to descriptions (values).
"""

# we need to include all of the columns which we want to keep for either the
# entity or annual tables. The order here matters. We need to harvest the plant
# location before harvesting the location of the utilites for example.
entities = {
<<<<<<< HEAD
    'balancing_authorities': [
        # base cols
        ['balancing_authority_id_eia'],
        # static cols
        ['balancing_authority_code_eia', 'balancing_authority_name_eia'],
        # annual cols
        [],
        # need type fixing
        {},
    ],
=======
>>>>>>> 589abe11
    'plants': [
        # base cols
        ['plant_id_eia'],
        # static cols
        ['balancing_authority_code_eia', 'balancing_authority_name_eia',
         'city', 'county', 'ferc_cogen_status',
         'ferc_exempt_wholesale_generator', 'ferc_small_power_producer',
         'grid_voltage_2_kv', 'grid_voltage_3_kv', 'grid_voltage_kv',
         'iso_rto_code', 'latitude', 'longitude',
         'nerc_region', 'plant_name_eia', 'primary_purpose_naics_id',
         'sector_id', 'sector_name', 'state', 'street_address', 'zip_code'],
        # annual cols
        ['ash_impoundment', 'ash_impoundment_lined', 'ash_impoundment_status',
         'energy_storage', 'ferc_cogen_docket_no', 'water_source',
         'ferc_exempt_wholesale_generator_docket_no',
         'ferc_small_power_producer_docket_no',
         'liquefied_natural_gas_storage',
         'natural_gas_local_distribution_company', 'natural_gas_storage',
         'natural_gas_pipeline_name_1', 'natural_gas_pipeline_name_2',
         'natural_gas_pipeline_name_3', 'net_metering', 'pipeline_notes',
         'regulatory_status_code', 'transmission_distribution_owner_id',
         'transmission_distribution_owner_name',
         'transmission_distribution_owner_state', 'utility_id_eia'],
        # need type fixing
        {},
    ],
    'generators': [
        # base cols
        ['plant_id_eia', 'generator_id'],
        # static cols
        ['prime_mover_code', 'duct_burners', 'operating_date',
         'topping_bottoming_code', 'solid_fuel_gasification',
         'pulverized_coal_tech', 'fluidized_bed_tech', 'subcritical_tech',
         'supercritical_tech', 'ultrasupercritical_tech', 'stoker_tech',
         'other_combustion_tech', 'bypass_heat_recovery',
         'rto_iso_lmp_node_id', 'rto_iso_location_wholesale_reporting_id',
         'associated_combined_heat_power', 'original_planned_operating_date',
         'operating_switch', 'previously_canceled'],
        # annual cols
        ['capacity_mw', 'fuel_type_code_pudl', 'multiple_fuels',
         'ownership_code', 'deliver_power_transgrid', 'summer_capacity_mw',
         'winter_capacity_mw', 'minimum_load_mw', 'technology_description',
         'energy_source_code_1', 'energy_source_code_2',
         'energy_source_code_3', 'energy_source_code_4',
         'energy_source_code_5', 'energy_source_code_6',
         'startup_source_code_1', 'startup_source_code_2',
         'startup_source_code_3', 'startup_source_code_4',
         'time_cold_shutdown_full_load_code', 'syncronized_transmission_grid',
         'turbines_num', 'operational_status_code', 'operational_status',
         'planned_modifications', 'planned_net_summer_capacity_uprate_mw',
         'planned_net_winter_capacity_uprate_mw', 'planned_new_capacity_mw',
         'planned_uprate_date', 'planned_net_summer_capacity_derate_mw',
         'planned_net_winter_capacity_derate_mw', 'planned_derate_date',
         'planned_new_prime_mover_code', 'planned_energy_source_code_1',
         'planned_repower_date', 'other_planned_modifications',
         'other_modifications_date', 'planned_retirement_date',
         'carbon_capture', 'cofire_fuels', 'switch_oil_gas',
         'turbines_inverters_hydrokinetics', 'nameplate_power_factor',
         'uprate_derate_during_year', 'uprate_derate_completed_date',
         'current_planned_operating_date', 'summer_estimated_capability_mw',
         'winter_estimated_capability_mw', 'retirement_date', 'utility_id_eia'],
        # need type fixing
        {}
    ],
    # utilities must come after plants. plant location needs to be
    # removed before the utility locations are compiled
    'utilities': [
        # base cols
        ['utility_id_eia'],
        # static cols
        ['utility_name_eia',
         'entity_type'],
        # annual cols
        ['street_address', 'city', 'state', 'zip_code',
         'plants_reported_owner', 'plants_reported_operator',
         'plants_reported_asset_manager', 'plants_reported_other_relationship',
         ],
        # need type fixing
        {'utility_id_eia': 'int64', }, ],
    'boilers': [
        # base cols
        ['plant_id_eia', 'boiler_id'],
        # static cols
        ['prime_mover_code'],
        # annual cols
        [],
        # need type fixing
        {},
    ]
}
"""dict: A dictionary containing table name strings (keys) and lists of columns
    to keep for those tables (values).
"""

# EPA CEMS constants #####

epacems_rename_dict = {
    "STATE": "state",
    # "FACILITY_NAME": "plant_name",  # Not reading from CSV
    "ORISPL_CODE": "plant_id_eia",
    "UNITID": "unitid",
    # These op_date, op_hour, and op_time variables get converted to
    # operating_date, operating_datetime and operating_time_interval in
    # transform/epacems.py
    "OP_DATE": "op_date",
    "OP_HOUR": "op_hour",
    "OP_TIME": "operating_time_hours",
    "GLOAD (MW)": "gross_load_mw",
    "GLOAD": "gross_load_mw",
    "SLOAD (1000 lbs)": "steam_load_1000_lbs",
    "SLOAD (1000lb/hr)": "steam_load_1000_lbs",
    "SLOAD": "steam_load_1000_lbs",
    "SO2_MASS (lbs)": "so2_mass_lbs",
    "SO2_MASS": "so2_mass_lbs",
    "SO2_MASS_MEASURE_FLG": "so2_mass_measurement_code",
    # "SO2_RATE (lbs/mmBtu)": "so2_rate_lbs_mmbtu",  # Not reading from CSV
    # "SO2_RATE": "so2_rate_lbs_mmbtu",  # Not reading from CSV
    # "SO2_RATE_MEASURE_FLG": "so2_rate_measure_flg",  # Not reading from CSV
    "NOX_RATE (lbs/mmBtu)": "nox_rate_lbs_mmbtu",
    "NOX_RATE": "nox_rate_lbs_mmbtu",
    "NOX_RATE_MEASURE_FLG": "nox_rate_measurement_code",
    "NOX_MASS (lbs)": "nox_mass_lbs",
    "NOX_MASS": "nox_mass_lbs",
    "NOX_MASS_MEASURE_FLG": "nox_mass_measurement_code",
    "CO2_MASS (tons)": "co2_mass_tons",
    "CO2_MASS": "co2_mass_tons",
    "CO2_MASS_MEASURE_FLG": "co2_mass_measurement_code",
    # "CO2_RATE (tons/mmBtu)": "co2_rate_tons_mmbtu",  # Not reading from CSV
    # "CO2_RATE": "co2_rate_tons_mmbtu",  # Not reading from CSV
    # "CO2_RATE_MEASURE_FLG": "co2_rate_measure_flg",  # Not reading from CSV
    "HEAT_INPUT (mmBtu)": "heat_content_mmbtu",
    "HEAT_INPUT": "heat_content_mmbtu",
    "FAC_ID": "facility_id",
    "UNIT_ID": "unit_id_epa",
}
"""dict: A dictionary containing EPA CEMS column names (keys) and replacement
    names to use when reading those columns into PUDL (values).
"""
# Any column that exactly matches one of these won't be read
epacems_columns_to_ignore = {
    "FACILITY_NAME",
    "SO2_RATE (lbs/mmBtu)",
    "SO2_RATE",
    "SO2_RATE_MEASURE_FLG",
    "CO2_RATE (tons/mmBtu)",
    "CO2_RATE",
    "CO2_RATE_MEASURE_FLG",
}
"""set: The set of EPA CEMS columns to ignore when reading data.
"""
# Specify dtypes to for reading the CEMS CSVs
epacems_csv_dtypes = {
    "STATE": pd.StringDtype(),
    # "FACILITY_NAME": str,  # Not reading from CSV
    "ORISPL_CODE": pd.Int64Dtype(),
    "UNITID": pd.StringDtype(),
    # These op_date, op_hour, and op_time variables get converted to
    # operating_date, operating_datetime and operating_time_interval in
    # transform/epacems.py
    "OP_DATE": pd.StringDtype(),
    "OP_HOUR": pd.Int64Dtype(),
    "OP_TIME": float,
    "GLOAD (MW)": float,
    "GLOAD": float,
    "SLOAD (1000 lbs)": float,
    "SLOAD (1000lb/hr)": float,
    "SLOAD": float,
    "SO2_MASS (lbs)": float,
    "SO2_MASS": float,
    "SO2_MASS_MEASURE_FLG": pd.StringDtype(),
    # "SO2_RATE (lbs/mmBtu)": float,  # Not reading from CSV
    # "SO2_RATE": float,  # Not reading from CSV
    # "SO2_RATE_MEASURE_FLG": str,  # Not reading from CSV
    "NOX_RATE (lbs/mmBtu)": float,
    "NOX_RATE": float,
    "NOX_RATE_MEASURE_FLG": pd.StringDtype(),
    "NOX_MASS (lbs)": float,
    "NOX_MASS": float,
    "NOX_MASS_MEASURE_FLG": pd.StringDtype(),
    "CO2_MASS (tons)": float,
    "CO2_MASS": float,
    "CO2_MASS_MEASURE_FLG": pd.StringDtype(),
    # "CO2_RATE (tons/mmBtu)": float,  # Not reading from CSV
    # "CO2_RATE": float,  # Not reading from CSV
    # "CO2_RATE_MEASURE_FLG": str,  # Not reading from CSV
    "HEAT_INPUT (mmBtu)": float,
    "HEAT_INPUT": float,
    "FAC_ID": pd.Int64Dtype(),
    "UNIT_ID": pd.Int64Dtype(),
}
"""dict: A dictionary containing column names (keys) and data types (values)
for EPA CEMS.
"""

epacems_tables = ("hourly_emissions_epacems")
"""tuple: A tuple containing tables of EPA CEMS data to pull into PUDL.
"""

epacems_additional_plant_info_file = importlib.resources.open_text(
    'pudl.package_data.epa.cems', 'plant_info_for_additional_cems_plants.csv')
"""typing.TextIO:

    Todo:
        Return to
"""

files_dict_epaipm = {
    'transmission_single_epaipm': '*table_3-21*',
    'transmission_joint_epaipm': '*transmission_joint_ipm*',
    'load_curves_epaipm': '*table_2-2_*',
    'plant_region_map_epaipm': '*needs_v6*',
}
"""dict: A dictionary of EPA IPM tables and strings that files of those tables
    contain.
"""

epaipm_url_ext = {
    'transmission_single_epaipm': 'table_3-21_annual_transmission_capabilities_of_u.s._model_regions_in_epa_platform_v6_-_2021.xlsx',
    'load_curves_epaipm': 'table_2-2_load_duration_curves_used_in_epa_platform_v6.xlsx',
    'plant_region_map_epaipm': 'needs_v6_november_2018_reference_case_0.xlsx',
}
"""dict: A dictionary of EPA IPM tables and associated URLs extensions for
    downloading that table's data.
"""

read_excel_epaipm_dict = {
    'transmission_single_epaipm': dict(
        skiprows=3,
        usecols='B:F',
        index_col=[0, 1],
    ),
    'transmission_joint_epaipm': {},
    'load_curves_epaipm': dict(
        skiprows=3,
        usecols='B:AB',
    ),
    'plant_region_map_epaipm_active': dict(
        sheet_name='NEEDS v6_Active',
        usecols='C,I',
    ),
    'plant_region_map_epaipm_retired': dict(
        sheet_name='NEEDS v6_Retired_Through2021',
        usecols='C,I',
    ),
}
"""
dict: A dictionary of dictionaries containing EPA IPM tables and associated
    information for reading those tables into PUDL (values).
"""

epaipm_region_names = [
    'ERC_PHDL', 'ERC_REST', 'ERC_FRNT', 'ERC_GWAY', 'ERC_WEST',
    'FRCC', 'NENG_CT', 'NENGREST', 'NENG_ME', 'MIS_AR', 'MIS_IL',
    'MIS_INKY', 'MIS_IA', 'MIS_MIDA', 'MIS_LA', 'MIS_LMI', 'MIS_MNWI',
    'MIS_D_MS', 'MIS_MO', 'MIS_MAPP', 'MIS_AMSO', 'MIS_WOTA',
    'MIS_WUMS', 'NY_Z_A', 'NY_Z_B', 'NY_Z_C&E', 'NY_Z_D', 'NY_Z_F',
    'NY_Z_G-I', 'NY_Z_J', 'NY_Z_K', 'PJM_West', 'PJM_AP', 'PJM_ATSI',
    'PJM_COMD', 'PJM_Dom', 'PJM_EMAC', 'PJM_PENE', 'PJM_SMAC',
    'PJM_WMAC', 'S_C_KY', 'S_C_TVA', 'S_D_AECI', 'S_SOU', 'S_VACA',
    'SPP_NEBR', 'SPP_N', 'SPP_SPS', 'SPP_WEST', 'SPP_KIAM', 'SPP_WAUE',
    'WECC_AZ', 'WEC_BANC', 'WECC_CO', 'WECC_ID', 'WECC_IID',
    'WEC_LADW', 'WECC_MT', 'WECC_NM', 'WEC_CALN', 'WECC_NNV',
    'WECC_PNW', 'WEC_SDGE', 'WECC_SCE', 'WECC_SNV', 'WECC_UT',
    'WECC_WY', 'CN_AB', 'CN_BC', 'CN_NL', 'CN_MB', 'CN_NB', 'CN_NF',
    'CN_NS', 'CN_ON', 'CN_PE', 'CN_PQ', 'CN_SK',
]
"""list: A list of EPA IPM region names."""

epaipm_region_aggregations = {
    'PJM': [
        'PJM_AP', 'PJM_ATSI', 'PJM_COMD', 'PJM_Dom',
        'PJM_EMAC', 'PJM_PENE', 'PJM_SMAC', 'PJM_WMAC'
    ],
    'NYISO': [
        'NY_Z_A', 'NY_Z_B', 'NY_Z_C&E', 'NY_Z_D',
        'NY_Z_F', 'NY_Z_G-I', 'NY_Z_J', 'NY_Z_K'
    ],
    'ISONE': ['NENG_CT', 'NENGREST', 'NENG_ME'],
    'MISO': [
        'MIS_AR', 'MIS_IL', 'MIS_INKY', 'MIS_IA',
        'MIS_MIDA', 'MIS_LA', 'MIS_LMI', 'MIS_MNWI', 'MIS_D_MS',
        'MIS_MO', 'MIS_MAPP', 'MIS_AMSO', 'MIS_WOTA', 'MIS_WUMS'
    ],
    'SPP': [
        'SPP_NEBR', 'SPP_N', 'SPP_SPS', 'SPP_WEST', 'SPP_KIAM', 'SPP_WAUE'
    ],
    'WECC_NW': [
        'WECC_CO', 'WECC_ID', 'WECC_MT', 'WECC_NNV',
        'WECC_PNW', 'WECC_UT', 'WECC_WY'
    ]

}
"""
dict: A dictionary containing EPA IPM regions (keys) and lists of their
    associated abbreviations (values).
"""

epaipm_rename_dict = {
    'transmission_single_epaipm': {
        'From': 'region_from',
        'To': 'region_to',
        'Capacity TTC (MW)': 'firm_ttc_mw',
        'Energy TTC (MW)': 'nonfirm_ttc_mw',
        'Transmission Tariff (2016 mills/kWh)': 'tariff_mills_kwh',
    },
    'load_curves_epaipm': {
        'day': 'day_of_year',
        'region': 'region_id_epaipm',
    },
    'plant_region_map_epaipm': {
        'ORIS Plant Code': 'plant_id_eia',
        'Region Name': 'region',
    },
}
glue_pudl_tables = ('plants_eia', 'plants_ferc', 'plants', 'utilities_eia',
                    'utilities_ferc', 'utilities', 'utility_plant_assn')
"""
dict: A dictionary of dictionaries containing EPA IPM tables (keys) and items
    for each table to be renamed along with the replacement name (values).
"""

data_sources = (
    'eia860',
    'eia861',
    'eia923',
    'epacems',
    'epaipm',
    'ferc1',
    'ferc714',
    # 'pudl'
)
"""tuple: A tuple containing the data sources we are able to pull into PUDL."""

# All the years for which we ought to be able to download these data sources
data_years = {
    'eia860': tuple(range(2001, 2019)),
    'eia861': tuple(range(1990, 2019)),
    'eia923': tuple(range(2001, 2020)),
    'epacems': tuple(range(1995, 2019)),
    'epaipm': (None, ),
    'ferc1': tuple(range(1994, 2019)),
    'ferc714': (None, ),
}
"""
dict: A dictionary of data sources (keys) and tuples containing the years
    that we expect to be able to download for each data source (values).
"""

# The full set of years we currently expect to be able to ingest, per source:
working_years = {
    'eia860': tuple(range(2009, 2019)),
    'eia861': tuple(range(2001, 2019)),
    'eia923': tuple(range(2009, 2019)),
    'epacems': tuple(range(1995, 2019)),
    'epaipm': (None, ),
    'ferc1': tuple(range(1994, 2019)),
    'ferc714': (None, ),
}
"""
dict: A dictionary of data sources (keys) and tuples containing the years for
    each data source that are able to be ingested into PUDL.
"""

pudl_tables = {
    'eia860': eia860_pudl_tables,
    'eia861': (
        "service_territory_eia861",
        "balancing_authority_eia861",
        "sales_eia861",
<<<<<<< HEAD
        "demand_response_eia861",
=======
        "advanced_metering_infrastructure_eia861",
        "demand_response_eia861",
        # "demand_side_management_eia861",
        # "distributed_generation_eia861",
        "distribution_systems_eia861",
        "dynamic_pricing_eia861",
        "green_pricing_eia861",
        "mergers_eia861",
        "net_metering_eia861",
        "non_net_metering_eia861",
        # "operational_data_eia861",
        # "reliability_eia861",
        # "utility_data_eia861"
>>>>>>> 589abe11
    ),
    'eia923': eia923_pudl_tables,
    'epacems': epacems_tables,
    'epaipm': epaipm_pudl_tables,
    'ferc1': ferc1_pudl_tables,
    'ferc714': (
        "respondent_id_ferc714",
        "id_certification_ferc714",
        "gen_plants_ba_ferc714",
        "demand_monthly_ba_ferc714",
        "net_energy_load_ba_ferc714",
        "adjacency_ba_ferc714",
        "interchange_ba_ferc714",
        "lambda_hourly_ba_ferc714",
        "lambda_description_ferc714",
        "description_pa_ferc714",
        "demand_forecast_pa_ferc714",
        "demand_hourly_pa_ferc714",
    ),
    'glue': glue_pudl_tables,
}
"""
dict: A dictionary containing data sources (keys) and the list of associated
    tables from that datasource that can be pulled into PUDL (values).
"""

base_data_urls = {
    'eia860': 'https://www.eia.gov/electricity/data/eia860',
    'eia861': 'https://www.eia.gov/electricity/data/eia861/zip',
    'eia923': 'https://www.eia.gov/electricity/data/eia923',
    'epacems': 'ftp://newftp.epa.gov/dmdnload/emissions/hourly/monthly',
    'ferc1': 'ftp://eforms1.ferc.gov/f1allyears',
    'ferc714': 'https://www.ferc.gov/docs-filing/forms/form-714/data',
    'ferceqr': 'ftp://eqrdownload.ferc.gov/DownloadRepositoryProd/BulkNew/CSV',
    'msha': 'https://arlweb.msha.gov/OpenGovernmentData/DataSets',
    'epaipm': 'https://www.epa.gov/sites/production/files/2019-03',
    'pudl': 'https://catalyst.coop/pudl/'
}
"""
dict: A dictionary containing data sources (keys) and their base data URLs
    (values).
"""

need_fix_inting = {
    'plants_steam_ferc1': ('construction_year', 'installation_year'),
    'plants_small_ferc1': ('construction_year', 'ferc_license_id'),
    'plants_hydro_ferc1': ('construction_year', 'installation_year',),
    'plants_pumped_storage_ferc1': ('construction_year', 'installation_year',),
    'hourly_emissions_epacems': ('facility_id', 'unit_id_epa',),
}
"""
dict: A dictionary containing tables (keys) and column names (values)
    containing integer - type columns whose null values need fixing.
"""

contributors = {
    "catalyst-cooperative": {
        "title": "Catalyst Cooperative",
        "path": "https://catalyst.coop/",
        "role": "publisher",
        "email": "pudl@catalyst.coop",
        "organization": "Catalyst Cooperative",
    },
    "zane-selvans": {
        "title": "Zane Selvans",
        "email": "zane.selvans@catalyst.coop",
        "path": "https://amateurearthling.org/",
        "role": "wrangler",
        "organization": "Catalyst Cooperative"
    },
    "christina-gosnell": {
        "title": "Christina Gosnell",
        "email": "christina.gosnell@catalyst.coop",
        "role": "contributor",
        "organization": "Catalyst Cooperative",
    },
    "steven-winter": {
        "title": "Steven Winter",
        "email": "steven.winter@catalyst.coop",
        "role": "contributor",
        "organization": "Catalyst Cooperative",
    },
    "alana-wilson": {
        "title": "Alana Wilson",
        "email": "alana.wilson@catalyst.coop",
        "role": "contributor",
        "organization": "Catalyst Cooperative",
    },
    "karl-dunkle-werner": {
        "title": "Karl Dunkle Werner",
        "email": "karldw@berkeley.edu",
        "path": "https://karldw.org/",
        "role": "contributor",
        "organization": "UC Berkeley",
    },
    'greg-schivley': {
        "title": "Greg Schivley",
        "role": "contributor",
    },
}
"""
dict: A dictionary of dictionaries containing organization names (keys) and
    their attributes (values).
"""

data_source_info = {
    "eia860": {
        "title": "EIA Form 860",
        "path": "https://www.eia.gov/electricity/data/eia860/",
    },
    "eia861": {
        "title": "EIA Form 861",
        "path": "https://www.eia.gov/electricity/data/eia861/",
    },
    "eia923": {
        "title": "EIA Form 923",
        "path": "https://www.eia.gov/electricity/data/eia923/",
    },
    "eiawater": {
        "title": "EIA Water Use for Power",
        "path": "https://www.eia.gov/electricity/data/water/",
    },
    "epacems": {
        "title": "EPA Air Markets Program Data",
        "path": "https://ampd.epa.gov/ampd/",
    },
    "epaipm": {
        "title": "EPA Integrated Planning Model",
        "path": "https://www.epa.gov/airmarkets/national-electric-energy-data-system-needs-v6",
    },
    "ferc1": {
        "title": "FERC Form 1",
        "path": "https://www.ferc.gov/docs-filing/forms/form-1/data.asp",
    },
    "ferc714": {
        "title": "FERC Form 714",
        "path": "https://www.ferc.gov/docs-filing/forms/form-714/data.asp",
    },
    "ferceqr": {
        "title": "FERC Electric Quarterly Report",
        "path": "https://www.ferc.gov/docs-filing/eqr.asp",
    },
    "msha": {
        "title": "Mining Safety and Health Administration",
        "path": "https://www.msha.gov/mine-data-retrieval-system",
    },
    "phmsa": {
        "title": "Pipelines and Hazardous Materials Safety Administration",
        "path": "https://www.phmsa.dot.gov/data-and-statistics/pipeline/data-and-statistics-overview",
    },
    "pudl": {
        "title": "The Public Utility Data Liberation Project (PUDL)",
        "path": "https://catalyst.coop/pudl/",
        "email": "pudl@catalyst.coop",
    },
}
"""
dict: A dictionary of dictionaries containing datasources (keys) and
    associated attributes (values)
"""

contributors_by_source = {
    "pudl": [
        "catalyst-cooperative",
        "zane-selvans",
        "christina-gosnell",
        "steven-winter",
        "alana-wilson",
        "karl-dunkle-werner",
    ],
    "eia923": [
        "catalyst-cooperative",
        "zane-selvans",
        "christina-gosnell",
        "steven-winter",
    ],
    "eia860": [
        "catalyst-cooperative",
        "zane-selvans",
        "christina-gosnell",
        "steven-winter",
        "alana-wilson",
    ],
    "ferc1": [
        "catalyst-cooperative",
        "zane-selvans",
        "christina-gosnell",
        "steven-winter",
        "alana-wilson",
    ],
    "epacems": [
        "catalyst-cooperative",
        "karl-dunkle-werner",
        "zane-selvans",
    ],
    "epaipm": [
        "greg-schivley",
    ],
}
"""
dict: A dictionary of data sources (keys) and lists of contributors (values).
"""

licenses = {
    "cc-by-4.0": {
        "name": "CC-BY-4.0",
        "title": "Creative Commons Attribution 4.0",
        "path": "https://creativecommons.org/licenses/by/4.0/"
    },
    "us-govt": {
        "name": "other-pd",
        "title": "U.S. Government Work",
        "path": "http://www.usa.gov/publicdomain/label/1.0/",
    }
}
"""
dict: A dictionary of dictionaries containing license types and their
    attributes.
"""

output_formats = [
    'sqlite',
    'parquet',
    'datapkg',
    'notebook',
]
"""list: A list of types of PUDL output formats."""


keywords_by_data_source = {
    'pudl': [
        'us', 'electricity',
    ],
    'eia860': [
        'electricity', 'electric', 'boiler', 'generator', 'plant', 'utility',
        'fuel', 'coal', 'natural gas', 'prime mover', 'eia860', 'retirement',
        'capacity', 'planned', 'proposed', 'energy', 'hydro', 'solar', 'wind',
        'nuclear', 'form 860', 'eia', 'annual', 'gas', 'ownership', 'steam',
        'turbine', 'combustion', 'combined cycle', 'eia',
        'energy information administration'
    ],
    'eia923': [
        'fuel', 'boiler', 'generator', 'plant', 'utility', 'cost', 'price',
        'natural gas', 'coal', 'eia923', 'energy', 'electricity', 'form 923',
        'receipts', 'generation', 'net generation', 'monthly', 'annual', 'gas',
        'fuel consumption', 'MWh', 'energy information administration', 'eia',
        'mercury', 'sulfur', 'ash', 'lignite', 'bituminous', 'subbituminous',
        'heat content'
    ],
    'epacems': [
        'epa', 'us', 'emissions', 'pollution', 'ghg', 'so2', 'co2', 'sox',
        'nox', 'load', 'utility', 'electricity', 'plant', 'generator', 'unit',
        'generation', 'capacity', 'output', 'power', 'heat content', 'mmbtu',
        'steam', 'cems', 'continuous emissions monitoring system', 'hourly'
        'environmental protection agency', 'ampd', 'air markets program data',
    ],
    'ferc1': [
        'electricity', 'electric', 'utility', 'plant', 'steam', 'generation',
        'cost', 'expense', 'price', 'heat content', 'ferc', 'form 1',
        'federal energy regulatory commission', 'capital', 'accounting',
        'depreciation', 'finance', 'plant in service', 'hydro', 'coal',
        'natural gas', 'gas', 'opex', 'capex', 'accounts', 'investment',
        'capacity'
    ],
    'epaipm': [
        'epaipm', 'integrated planning',
    ]
}

ENTITY_TYPE_DICT = {
    'M': 'Municipal',
    'C': 'Cooperative',
    'R': 'Retail Power Marketer',
    'I': 'Investor Owned',
    'P': 'Political Subdivision',
    'T': 'Transmission',
    'S': 'State',
    'W': 'Wholesale Power Marketer',
    'F': 'Federal',
    'A': 'Municipal Mktg Authority',
    'G': 'Community Choice Aggregator',
    'D': 'Nonutility DSM Administrator',
    'B': 'Behind the Meter',
    'Q': 'Independent Power Producer',
    'IND': 'Industrial',
    'COM': 'Commercial',
    float('nan'): 'Unregulated'
}

"""dict: A dictionary of datasets (keys) and keywords (values). """

column_dtypes = {
    "ferc1": {  # Obviously this is not yet a complete list...
        "construction_year": pd.Int64Dtype(),
        "installation_year": pd.Int64Dtype(),
        'utility_id_ferc1': pd.Int64Dtype(),
        'plant_id_pudl': pd.Int64Dtype(),
        'plant_id_ferc1': pd.Int64Dtype(),
        'utility_id_pudl': pd.Int64Dtype(),
        'report_year': pd.Int64Dtype(),
        'report_date': 'datetime64[ns]',
    },
    "ferc714": {  # INCOMPLETE
        "report_year": pd.Int64Dtype(),
        "respondent_id_ferc714": pd.Int64Dtype(),
        "eia_code": pd.Int64Dtype(),
        "respondent_name_ferc714": pd.StringDtype(),
        "timezone": pd.CategoricalDtype(categories=[
            "America/New_York", "America/Chicago", "America/Denver",
            "America/Los_Angeles", "America/Anchorage", "Pacific/Honolulu"]),
        "utc_datetime": "datetime64[ns]",
        "peak_demand_summer_mw": float,
        "peak_demand_winter_mw": float,
    },
    "epacems": {
        'state': pd.StringDtype(),
        'plant_id_eia': pd.Int64Dtype(),  # Nullable Integer
        'unitid': pd.StringDtype(),
        'operating_datetime_utc': "datetime64[ns]",
        'operating_time_hours': float,
        'gross_load_mw': float,
        'steam_load_1000_lbs': float,
        'so2_mass_lbs': float,
        'so2_mass_measurement_code': pd.StringDtype(),
        'nox_rate_lbs_mmbtu': float,
        'nox_rate_measurement_code': pd.StringDtype(),
        'nox_mass_lbs': float,
        'nox_mass_measurement_code': pd.StringDtype(),
        'co2_mass_tons': float,
        'co2_mass_measurement_code': pd.StringDtype(),
        'heat_content_mmbtu': float,
        'facility_id': pd.Int64Dtype(),  # Nullable Integer
        'unit_id_epa': pd.Int64Dtype(),  # Nullable Integer
    },
    "eia": {
        'actual_peak_demand_savings_mw': float,  # Added by AES for DR table
<<<<<<< HEAD
=======
        'advanced_metering_infrastructure': float,  # Added by AES for AMI table
>>>>>>> 589abe11
        'ash_content_pct': float,
        'ash_impoundment': pd.BooleanDtype(),
        'ash_impoundment_lined': pd.BooleanDtype(),
        # TODO: convert this field to more descriptive words
        'ash_impoundment_status': pd.StringDtype(),
        'associated_combined_heat_power': pd.BooleanDtype(),
<<<<<<< HEAD
=======
        'automated_meter_reading': float,  # Added by AES for AMI table
>>>>>>> 589abe11
        'balancing_authority_code_eia': pd.CategoricalDtype(),
        'balancing_authority_id_eia': pd.Int64Dtype(),
        'balancing_authority_name_eia': pd.StringDtype(),
        'bga_source': pd.StringDtype(),
        'boiler_id': pd.StringDtype(),
        'business_model': pd.CategoricalDtype(categories=[
            "retail", "energy_services"]),
        'bypass_heat_recovery': pd.BooleanDtype(),
        'capacity_mw': float,
        'carbon_capture': pd.BooleanDtype(),
        'chlorine_content_ppm': float,
        'circuits_with_voltage_optimization': pd.Int64Dtype(),  # Added by AES for DS table
        'city': pd.StringDtype(),
        'cofire_fuels': pd.BooleanDtype(),
        'contact_firstname': pd.StringDtype(),
        'contact_firstname2': pd.StringDtype(),
        'contact_lastname': pd.StringDtype(),
        'contact_lastname2': pd.StringDtype(),
        'contact_title': pd.StringDtype(),
        'contact_title2': pd.StringDtype(),
        'contract_expiration_date': 'datetime64[ns]',
        'contract_type_code': pd.StringDtype(),
        'county': pd.StringDtype(),
        'county_id_fips': pd.StringDtype(),  # Must preserve leading zeroes
        'critical_peak_pricing': pd.BooleanDtype(),  # Added by AES for DP table
        'critical_peak_rebate': pd.BooleanDtype(),  # Added by AES for DP table
        # Added by AES for NM table
        'current_flow_type': pd.CategoricalDtype(categories=['AC', 'DC']),
        'current_planned_operating_date': 'datetime64[ns]',
<<<<<<< HEAD
        'customers': pd.Int64Dtype(),
        'customer_class': pd.CategoricalDtype(categories=[
            "residential", "commercial", "industrial", "transportation",
            "other", "total",
        ]),
        'customer_incentives_cost': float,  # Added by AES for DR table
=======
        'customers': pd.Int64Dtype(),  # Used by AES for NM table
        'customer_class': pd.CategoricalDtype(categories=[
            "residential", "commercial", "industrial", "transportation",
            "dircnct", "other", "total",
        ]),
        'customer_incentives_cost': float,  # Added by AES for DR table
        'daily_digital_access_customers': float,  # Added by AES for AMI table
>>>>>>> 589abe11
        'data_observed': pd.BooleanDtype(),
        'deliver_power_transgrid': pd.BooleanDtype(),
        'direct_load_control_customers': float,  # Added by AES for AMI table
        'distribution_circuits': pd.Int64Dtype(),  # Added by AES for DS table
        'duct_burners': pd.BooleanDtype(),
<<<<<<< HEAD
        'energy_savings_mwh': float,  # Added by AES for DR table
=======
        'energy_displaced_mwh': float,  # Added by AES for NM table
        'energy_savings_mwh': float,  # Added by AES for DR table
        'energy_served_ami_mwh': float,  # Added by AES for AMI table
>>>>>>> 589abe11
        'energy_source_code': pd.StringDtype(),
        'energy_source_code_1': pd.StringDtype(),
        'energy_source_code_2': pd.StringDtype(),
        'energy_source_code_3': pd.StringDtype(),
        'energy_source_code_4': pd.StringDtype(),
        'energy_source_code_5': pd.StringDtype(),
        'energy_source_code_6': pd.StringDtype(),
        'energy_storage': pd.BooleanDtype(),
        # Modified by AES for Merger table
        'entity_type': pd.CategoricalDtype(categories=ENTITY_TYPE_DICT.values()),
        'ferc_cogen_docket_no': pd.StringDtype(),
        'ferc_cogen_status': pd.BooleanDtype(),
        'ferc_exempt_wholesale_generator': pd.BooleanDtype(),
        'ferc_exempt_wholesale_generator_docket_no': pd.StringDtype(),
        'ferc_small_power_producer': pd.BooleanDtype(),
        'ferc_small_power_producer_docket_no': pd.StringDtype(),
        'fluidized_bed_tech': pd.BooleanDtype(),
        'fraction_owned': float,
        'fuel_consumed_for_electricity_mmbtu': float,
        'fuel_consumed_for_electricity_units': float,
        'fuel_consumed_mmbtu': float,
        'fuel_consumed_units': float,
        'fuel_cost_per_mmbtu': float,
        'fuel_group_code': pd.StringDtype(),
        'fuel_group_code_simple': pd.StringDtype(),
        'fuel_mmbtu_per_unit': float,
        'fuel_qty_units': float,
        # are fuel_type and fuel_type_code the same??
        # fuel_type includes 40 code-like things.. WAT, SUN, NUC, etc.
        'fuel_type': pd.StringDtype(),
        # from the boiler_fuel_eia923 table, there are 30 code-like things, like NG, BIT, LIG
        'fuel_type_code': pd.StringDtype(),
        'fuel_type_code_aer': pd.StringDtype(),
        'fuel_type_code_pudl': pd.StringDtype(),
        # this is a mix of integer-like values (2 or 5) and strings like AUGSF
        'generator_id': pd.StringDtype(),
        # Added by AES for GP table (added green pricing prefix for now)
        'green_pricing_revenue': float,
        'grid_voltage_2_kv': float,
        'grid_voltage_3_kv': float,
        'grid_voltage_kv': float,
        'heat_content_mmbtu_per_unit': float,
        'home_area_network': float,  # Added by AES for AMI table
        'iso_rto_code': pd.StringDtype(),
        'latitude': float,
        'liquefied_natural_gas_storage': pd.BooleanDtype(),
        'longitude': float,
        'mercury_content_ppm': float,
        'merge_address': pd.StringDtype(),  # Added by AES for Mergers table
        'merge_city': pd.StringDtype(),  # Added by AES for Mergers table
        'merge_company': pd.StringDtype(),  # Added by AES for Mergers table
        'merge_date': 'datetime64[ns]',  # Added by AES for Mergers table
        'merge_state': pd.StringDtype(),  # Added by AES for Mergers table
        'merge_zip_4': pd.StringDtype(),  # Added by AES for Mergers table
        'merge_zip_5': pd.StringDtype(),  # Added by AES for Mergers tables
        'mine_id_msha': pd.Int64Dtype(),
        'mine_id_pudl': pd.Int64Dtype(),
        'mine_name': pd.StringDtype(),
        'mine_type_code': pd.StringDtype(),
        'minimum_load_mw': float,
        'moisture_content_pct': float,
        'multiple_fuels': pd.BooleanDtype(),
        'nameplate_power_factor': float,
        'natural_gas_delivery_contract_type_code': pd.StringDtype(),
        'natural_gas_local_distribution_company': pd.StringDtype(),
        'natural_gas_pipeline_name_1': pd.StringDtype(),
        'natural_gas_pipeline_name_2': pd.StringDtype(),
        'natural_gas_pipeline_name_3': pd.StringDtype(),
        'natural_gas_storage': pd.BooleanDtype(),
        'natural_gas_transport_code': pd.StringDtype(),
        'nerc_region': pd.StringDtype(),
        'net_generation_mwh': float,
        'net_metering': pd.BooleanDtype(),
        'new_parent': pd.StringDtype(),  # Added by AES for Mergers table
        'non_amr_ami': float,  # Added by AES for AMI table
        'nuclear_unit_id': pd.Int64Dtype(),
        'operating_date': 'datetime64[ns]',
        'operating_switch': pd.StringDtype(),
        # TODO: double check this for early 860 years
        'operational_status': pd.StringDtype(),
        'operational_status_code': pd.StringDtype(),
        'original_planned_operating_date': 'datetime64[ns]',
        'other_combustion_tech': pd.BooleanDtype(),
        'other_costs': float,  # Added by AES for DR table
        'other_modifications_date': 'datetime64[ns]',
        'other_planned_modifications': pd.BooleanDtype(),
        'owner_city': pd.StringDtype(),
        'owner_name': pd.StringDtype(),
        'owner_state': pd.StringDtype(),
        'owner_street_address': pd.StringDtype(),
        'owner_utility_id_eia': pd.Int64Dtype(),
        'owner_zip_code': pd.StringDtype(),  # Must preserve leading zeroes.
        # we should transition these into readable codes, not a one letter thing
        'ownership_code': pd.StringDtype(),
        'ownership_type': pd.CategoricalDtype(),
        'pipeline_notes': pd.StringDtype(),
        'planned_derate_date': 'datetime64[ns]',
        'planned_energy_source_code_1': pd.StringDtype(),
        'planned_modifications': pd.BooleanDtype(),
        'planned_net_summer_capacity_derate_mw': float,
        'planned_net_summer_capacity_uprate_mw': float,
        'planned_net_winter_capacity_derate_mw': float,
        'planned_net_winter_capacity_uprate_mw': float,
        'planned_new_capacity_mw': float,
        'planned_new_prime_mover_code': pd.StringDtype(),
        'planned_repower_date': 'datetime64[ns]',
        'planned_retirement_date': 'datetime64[ns]',
        'planned_uprate_date': 'datetime64[ns]',
        'plant_id_eia': pd.Int64Dtype(),
        'plant_id_pudl': pd.Int64Dtype(),
        'plant_name_eia': pd.StringDtype(),
        'plants_reported_asset_manager': pd.BooleanDtype(),
        'plants_reported_operator': pd.BooleanDtype(),
        'plants_reported_other_relationship': pd.BooleanDtype(),
        'plants_reported_owner': pd.BooleanDtype(),
        'potential_peak_demand_savings_mw': float,  # Added by AES for DR table
        'pulverized_coal_tech': pd.BooleanDtype(),
        'previously_canceled': pd.BooleanDtype(),
        'primary_transportation_mode_code': pd.StringDtype(),
        'primary_purpose_naics_id': pd.Int64Dtype(),
        'prime_mover_code': pd.StringDtype(),
        'real_time_pricing_program': pd.BooleanDtype(),  # Added by AES for DP table
        'rec_revenue': float,  # Added by AES for GP table
        'rec_sales_mwh': float,  # Added by AES for GP table
        'regulatory_status_code': pd.StringDtype(),
        'report_date': 'datetime64[ns]',
        'retirement_date': 'datetime64[ns]',
        'rto_iso_lmp_node_id': pd.StringDtype(),
        'rto_iso_location_wholesale_reporting_id': pd.StringDtype(),
<<<<<<< HEAD
        'retirement_date': 'datetime64[ns]',
        'revenues': float,
        'sales_mwh': float,
=======
        'sales_mwh': float,
        'sales_revenue': float,  # Added sales prefix for now
>>>>>>> 589abe11
        'secondary_transportation_mode_code': pd.StringDtype(),
        'sector_id': pd.Int64Dtype(),
        'sector_name': pd.StringDtype(),
        'service_type': pd.CategoricalDtype(categories=[
            "bundled", "energy", "delivery",
        ]),
<<<<<<< HEAD
=======
        'sold_to_utility_mwh': float,  # Added by AES for NM table
>>>>>>> 589abe11
        'solid_fuel_gasification': pd.BooleanDtype(),
        'startup_source_code_1': pd.StringDtype(),
        'startup_source_code_2': pd.StringDtype(),
        'startup_source_code_3': pd.StringDtype(),
        'startup_source_code_4': pd.StringDtype(),
        'state': pd.StringDtype(),
        'state_id_fips': pd.StringDtype(),  # Must preserve leading zeroes
        'street_address': pd.StringDtype(),
        'stoker_tech': pd.BooleanDtype(),
        'storage_capacity_mw': float,  # Added by AES for NM table
        'storage_customers': pd.Int64Dtype(),  # Added by AES for NM table
        'subcritical_tech': pd.BooleanDtype(),
        'sulfur_content_pct': float,
        'summer_capacity_mw': float,
        # TODO: check if there is any data pre-2016
        'summer_estimated_capability_mw': float,
        'supercritical_tech': pd.BooleanDtype(),
        'supplier_name': pd.StringDtype(),
        'switch_oil_gas': pd.BooleanDtype(),
        'syncronized_transmission_grid': pd.BooleanDtype(),
        # Added by AES for NM table (might want to consider merging with another fuel label)
        'tech_class': pd.CategoricalDtype(
            categories=['pv', 'wind', 'chpcogen', 'other', 'combturb',
                        'fcell', 'hydro', 'ice', 'steam', 'storage', 'total']),
        'technology_description': pd.StringDtype(),
        'time_cold_shutdown_full_load_code': pd.StringDtype(),
        'time_of_use_pricing_program': pd.BooleanDtype(),  # Added by AES for DP table
        'timezone': pd.StringDtype(),
        'topping_bottoming_code': pd.StringDtype(),
        'total_meters': float,  # Added by AES for AMI table
        'transmission_distribution_owner_id': pd.Int64Dtype(),
        'transmission_distribution_owner_name': pd.StringDtype(),
        'transmission_distribution_owner_state': pd.StringDtype(),
        'turbines_inverters_hydrokinetics': float,
        'turbines_num': pd.Int64Dtype(),  # TODO: check if any turbines show up pre-2016
        'ultrasupercritical_tech': pd.BooleanDtype(),
        'unit_id_eia': pd.StringDtype(),
        'unit_id_pudl': pd.Int64Dtype(),
        'uprate_derate_completed_date': 'datetime64[ns]',
        'uprate_derate_during_year': pd.BooleanDtype(),
        'utility_attn': pd.StringDtype(),
        'utility_id_eia': pd.Int64Dtype(),
        'utility_id_pudl': pd.Int64Dtype(),
        'utility_name_eia': pd.StringDtype(),
        'utility_pobox': pd.StringDtype(),
        'utility_zip4': pd.StringDtype(),
<<<<<<< HEAD
=======
        'variable_peak_pricing_program': pd.BooleanDtype(),  # Added by AES for DP table
        'virtual_capacity_mw': float,  # Added by AES for NM table
        'virtual_customers': pd.Int64Dtype(),  # Added by AES for NM table
>>>>>>> 589abe11
        'water_heater': pd.Int64Dtype(),  # Added by AES for DR table
        'water_source': pd.StringDtype(),
        'winter_capacity_mw': float,
        'winter_estimated_capability_mw': float,
        'zip_code': pd.StringDtype(),
    },
}

"""
list: A list of customer classes.
"""

CUSTOMER_CLASSES = [
    "commercial",
    "industrial",
    "other",
    "residential",
    "total",
    "transportation"
]<|MERGE_RESOLUTION|>--- conflicted
+++ resolved
@@ -1849,19 +1849,6 @@
 # entity or annual tables. The order here matters. We need to harvest the plant
 # location before harvesting the location of the utilites for example.
 entities = {
-<<<<<<< HEAD
-    'balancing_authorities': [
-        # base cols
-        ['balancing_authority_id_eia'],
-        # static cols
-        ['balancing_authority_code_eia', 'balancing_authority_name_eia'],
-        # annual cols
-        [],
-        # need type fixing
-        {},
-    ],
-=======
->>>>>>> 589abe11
     'plants': [
         # base cols
         ['plant_id_eia'],
@@ -2231,9 +2218,6 @@
         "service_territory_eia861",
         "balancing_authority_eia861",
         "sales_eia861",
-<<<<<<< HEAD
-        "demand_response_eia861",
-=======
         "advanced_metering_infrastructure_eia861",
         "demand_response_eia861",
         # "demand_side_management_eia861",
@@ -2247,7 +2231,6 @@
         # "operational_data_eia861",
         # "reliability_eia861",
         # "utility_data_eia861"
->>>>>>> 589abe11
     ),
     'eia923': eia923_pudl_tables,
     'epacems': epacems_tables,
@@ -2584,20 +2567,14 @@
     },
     "eia": {
         'actual_peak_demand_savings_mw': float,  # Added by AES for DR table
-<<<<<<< HEAD
-=======
         'advanced_metering_infrastructure': float,  # Added by AES for AMI table
->>>>>>> 589abe11
         'ash_content_pct': float,
         'ash_impoundment': pd.BooleanDtype(),
         'ash_impoundment_lined': pd.BooleanDtype(),
         # TODO: convert this field to more descriptive words
         'ash_impoundment_status': pd.StringDtype(),
         'associated_combined_heat_power': pd.BooleanDtype(),
-<<<<<<< HEAD
-=======
         'automated_meter_reading': float,  # Added by AES for AMI table
->>>>>>> 589abe11
         'balancing_authority_code_eia': pd.CategoricalDtype(),
         'balancing_authority_id_eia': pd.Int64Dtype(),
         'balancing_authority_name_eia': pd.StringDtype(),
@@ -2627,14 +2604,6 @@
         # Added by AES for NM table
         'current_flow_type': pd.CategoricalDtype(categories=['AC', 'DC']),
         'current_planned_operating_date': 'datetime64[ns]',
-<<<<<<< HEAD
-        'customers': pd.Int64Dtype(),
-        'customer_class': pd.CategoricalDtype(categories=[
-            "residential", "commercial", "industrial", "transportation",
-            "other", "total",
-        ]),
-        'customer_incentives_cost': float,  # Added by AES for DR table
-=======
         'customers': pd.Int64Dtype(),  # Used by AES for NM table
         'customer_class': pd.CategoricalDtype(categories=[
             "residential", "commercial", "industrial", "transportation",
@@ -2642,19 +2611,14 @@
         ]),
         'customer_incentives_cost': float,  # Added by AES for DR table
         'daily_digital_access_customers': float,  # Added by AES for AMI table
->>>>>>> 589abe11
         'data_observed': pd.BooleanDtype(),
         'deliver_power_transgrid': pd.BooleanDtype(),
         'direct_load_control_customers': float,  # Added by AES for AMI table
         'distribution_circuits': pd.Int64Dtype(),  # Added by AES for DS table
         'duct_burners': pd.BooleanDtype(),
-<<<<<<< HEAD
-        'energy_savings_mwh': float,  # Added by AES for DR table
-=======
         'energy_displaced_mwh': float,  # Added by AES for NM table
         'energy_savings_mwh': float,  # Added by AES for DR table
         'energy_served_ami_mwh': float,  # Added by AES for AMI table
->>>>>>> 589abe11
         'energy_source_code': pd.StringDtype(),
         'energy_source_code_1': pd.StringDtype(),
         'energy_source_code_2': pd.StringDtype(),
@@ -2749,7 +2713,6 @@
         'owner_zip_code': pd.StringDtype(),  # Must preserve leading zeroes.
         # we should transition these into readable codes, not a one letter thing
         'ownership_code': pd.StringDtype(),
-        'ownership_type': pd.CategoricalDtype(),
         'pipeline_notes': pd.StringDtype(),
         'planned_derate_date': 'datetime64[ns]',
         'planned_energy_source_code_1': pd.StringDtype(),
@@ -2784,24 +2747,15 @@
         'retirement_date': 'datetime64[ns]',
         'rto_iso_lmp_node_id': pd.StringDtype(),
         'rto_iso_location_wholesale_reporting_id': pd.StringDtype(),
-<<<<<<< HEAD
-        'retirement_date': 'datetime64[ns]',
-        'revenues': float,
-        'sales_mwh': float,
-=======
         'sales_mwh': float,
         'sales_revenue': float,  # Added sales prefix for now
->>>>>>> 589abe11
         'secondary_transportation_mode_code': pd.StringDtype(),
         'sector_id': pd.Int64Dtype(),
         'sector_name': pd.StringDtype(),
         'service_type': pd.CategoricalDtype(categories=[
             "bundled", "energy", "delivery",
         ]),
-<<<<<<< HEAD
-=======
         'sold_to_utility_mwh': float,  # Added by AES for NM table
->>>>>>> 589abe11
         'solid_fuel_gasification': pd.BooleanDtype(),
         'startup_source_code_1': pd.StringDtype(),
         'startup_source_code_2': pd.StringDtype(),
@@ -2848,29 +2802,13 @@
         'utility_name_eia': pd.StringDtype(),
         'utility_pobox': pd.StringDtype(),
         'utility_zip4': pd.StringDtype(),
-<<<<<<< HEAD
-=======
         'variable_peak_pricing_program': pd.BooleanDtype(),  # Added by AES for DP table
         'virtual_capacity_mw': float,  # Added by AES for NM table
         'virtual_customers': pd.Int64Dtype(),  # Added by AES for NM table
->>>>>>> 589abe11
         'water_heater': pd.Int64Dtype(),  # Added by AES for DR table
         'water_source': pd.StringDtype(),
         'winter_capacity_mw': float,
         'winter_estimated_capability_mw': float,
         'zip_code': pd.StringDtype(),
     },
-}
-
-"""
-list: A list of customer classes.
-"""
-
-CUSTOMER_CLASSES = [
-    "commercial",
-    "industrial",
-    "other",
-    "residential",
-    "total",
-    "transportation"
-]+}