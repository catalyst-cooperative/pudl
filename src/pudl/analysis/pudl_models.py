--- conflicted
+++ resolved
@@ -223,17 +223,10 @@
 
 @asset(
     io_manager_key="pudl_io_manager",
-<<<<<<< HEAD
-    group_name="pudl_models",
-    ins={
-        "filings_df": AssetIn("core_sec10k__quarterly_filings"),
-    },
-=======
-    group_name="sec10k",
->>>>>>> c60b7024
+    group_name="sec10k",
 )
 def core_sec10k__quarterly_exhibit_21_company_ownership(
-    filings_df: pd.DataFrame,
+    core_sec10k__quarterly_filings: pd.DataFrame,
 ) -> pd.DataFrame:
     """Company ownership information extracted from sec10k exhibit 21 attachments."""
     df = _load_table_from_gcs("core_sec10k__exhibit_21_company_ownership")
@@ -248,7 +241,7 @@
     # Convert ownership percentage
     df["fraction_owned"] = _compute_fraction_owned(df.ownership_percentage)
     df = df.merge(
-        filings_df[
+        core_sec10k__quarterly_filings[
             [
                 "filename_sec10k",
                 "central_index_key",
@@ -306,19 +299,9 @@
 
 @asset(
     io_manager_key="pudl_io_manager",
-<<<<<<< HEAD
-    group_name="pudl_models",
-    ins={
-        "ownership_df": AssetIn("core_sec10k__quarterly_exhibit_21_company_ownership"),
-        "company_info_df": AssetIn("out_sec10k__quarterly_company_information"),
-    },
-=======
-    group_name="sec10k",
->>>>>>> c60b7024
-)
-def out_sec10k__parents_and_subsidiaries(
-    ownership_df: pd.DataFrame, company_info_df: pd.DataFrame
-) -> pd.DataFrame:
+    group_name="sec10k",
+)
+def out_sec10k__parents_and_subsidiaries() -> pd.DataFrame:
     """Denormalized output table with Sec10k company attributes and ownership info linked to EIA."""
     df = _load_table_from_gcs("out_sec10k__parents_and_subsidiaries")
     df = df.rename(
