--- conflicted
+++ resolved
@@ -759,13 +759,7 @@
             )
         ]
 
-<<<<<<< HEAD
-        assert (
-            double_df.empty
-        ), f"The following record ids have >1 faked part. Double-check these records or move them to the eia_ferc1_null.csv: {one_to_many.loc[one_to_many.gen_id.isin(orig_ids.record_id_eia), 'record_id_ferc1'].drop_duplicates().tolist()}"
-=======
-        assert double_df.empty, f"The following record ids have >1 faked part. Double-check these records or move them to the ferc1_eia_null.csv: {one_to_many.loc[one_to_many.gen_id.isin(orig_ids.record_id_eia), 'record_id_ferc1'].drop_duplicates().tolist()}"
->>>>>>> 8c4e6401
+        assert double_df.empty, f"The following record ids have >1 faked part. Double-check these records or move them to the eia_ferc1_null.csv: {one_to_many.loc[one_to_many.gen_id.isin(orig_ids.record_id_eia), 'record_id_ferc1'].drop_duplicates().tolist()}"
 
         return pd.concat([plant_parts_eia, part_df])
 
