"""Compile historical utility and balancing area territories.

Use the mapping of utilities to counties, and balancing areas to utilities, available
within the EIA 861, in conjunction with the US Census geometries for counties, to infer
the historical spatial extent of utility and balancing area territories. Output the
resulting geometries for use in other applications.
"""
import math
import pathlib
import sys
from collections.abc import Iterable
from typing import Literal

import click
import geopandas as gpd
import pandas as pd
import sqlalchemy as sa
from dagster import AssetsDefinition, Field, asset
from matplotlib import pyplot as plt

import pudl
from pudl.workspace.setup import PudlPaths

logger = pudl.logging_helpers.get_logger(__name__)

################################################################################
# Coordinate Reference Systems used in different contexts
################################################################################
MAP_CRS = "EPSG:3857"  # For mapping w/ OSM baselayer tiles
CALC_CRS = "ESRI:102003"  # For accurate area calculations

ENTITY_TYPE = {"ba": "balancing_authorities", "util": "utilities"}


def utility_ids_all_eia(
    out_eia__yearly_utilities: pd.DataFrame,
    core_eia861__yearly_service_territory: pd.DataFrame,
) -> pd.DataFrame:
    """Compile IDs and Names of all known EIA Utilities.

    Grab all EIA utility names and IDs from both the EIA 861 Service Territory table and
    the EIA 860 Utility entity table. This is a temporary function that's only needed
    because we haven't integrated the EIA 861 information into the entity harvesting
    process and PUDL database yet.

    Args:
        out_eia__yearly_utilities: De-normalized EIA 860 utility attributes table.
        core_eia861__yearly_service_territory: Normalized EIA 861 Service Territory table.

    Returns:
        A DataFrame having 2 columns ``utility_id_eia`` and ``utility_name_eia``.
    """
    return (
        pd.concat(
            [
                out_eia__yearly_utilities[["utility_id_eia", "utility_name_eia"]],
                core_eia861__yearly_service_territory[
                    ["utility_id_eia", "utility_name_eia"]
                ],
            ]
        )
        .dropna(subset=["utility_id_eia"])
        .drop_duplicates(subset=["utility_id_eia"])
    )


################################################################################
# Functions that compile geometries based on EIA 861 data tables:
################################################################################
def get_territory_fips(
    ids: Iterable[int],
    assn: pd.DataFrame,
    assn_col: str,
    core_eia861__yearly_service_territory: pd.DataFrame,
    limit_by_state: bool = True,
) -> pd.DataFrame:
    """Compile county FIPS codes associated with an entity's service territory.

    For each entity identified by ids, look up the set of counties associated
    with that entity on an annual basis. Optionally limit the set of counties
    to those within states where the selected entities reported activity elsewhere
    within the EIA 861 data.

    Args:
        ids: A collection of EIA utility or balancing authority IDs.
        assn: Association table, relating ``report_date``,
        ``state``, and ``utility_id_eia`` to each other, as well as the
            column indicated by ``assn_col`` -- if it's not ``utility_id_eia``.
        assn_col: Label of the dataframe column in ``assn`` that contains
            the ID of the entities of interest. Should probably be either
            ``balancing_authority_id_eia`` or ``utility_id_eia``.
        core_eia861__yearly_service_territory: The EIA 861 Service Territory table.
        limit_by_state: Whether to require that the counties associated
            with the balancing authority are inside a state that has also been
            seen in association with the balancing authority and the utility
            whose service territory contians the county.

    Returns:
        A table associating the entity IDs with a collection of
        counties annually, identifying counties both by name and county_id_fips
        (both state and state_id_fips are included for clarity).
    """
    # Limit the association table to only the relevant values:
    assn = assn.loc[assn[assn_col].isin(ids)]

    if not limit_by_state:
        assn = assn.drop("state", axis="columns")

    return (
        pd.merge(assn, core_eia861__yearly_service_territory, how="inner")
        .loc[
            :,
            [
                "report_date",
                assn_col,
                "state",
                "county",
                "state_id_fips",
                "county_id_fips",
            ],
        ]
        .drop_duplicates()
    )


def add_geometries(
    df: pd.DataFrame,
    census_gdf: gpd.GeoDataFrame,
    dissolve: bool = False,
    dissolve_by: list[str] = None,
) -> gpd.GeoDataFrame:
    """Merge census geometries into dataframe on county_id_fips, optionally dissolving.

    Merge the US Census county-level geospatial information into the DataFrame df
    based on the the column county_id_fips (in df), which corresponds to the column
    GEOID10 in census_gdf. Also bring in the population and area of the counties,
    summing as necessary in the case of dissolved geometries.

    Args:
        df: A DataFrame containing a county_id_fips column.
        census_gdf (geopandas.GeoDataFrame): A GeoDataFrame based on the US Census
            demographic profile (DP1) data at county resolution, with the original
            column names as published by US Census.
        dissolve: If True, dissolve individual county geometries into larger
            service territories.
        dissolve_by: The columns to group by in the dissolve. For example,
            dissolve_by=["report_date", "utility_id_eia"] might provide annual utility
            service territories, while ["report_date", "balancing_authority_id_eia"]
            would provide annual balancing authority territories.

    Returns:
        geopandas.GeoDataFrame
    """
    out_gdf = (
        census_gdf[["geoid10", "namelsad10", "dp0010001", "geometry"]]
        .rename(
            columns={
                "geoid10": "county_id_fips",
                "namelsad10": "county_name_census",
                "dp0010001": "population",
            }
        )
        # Calculate county areas using cylindrical equal area projection:
        .assign(area_km2=lambda x: x.geometry.to_crs(epsg=6933).area / 1e6)
        .merge(df, how="right")
    )
    if dissolve is True:
        # Don't double-count duplicated counties, if any.
        out_gdf = out_gdf.drop_duplicates(
            subset=dissolve_by
            + [
                "county_id_fips",
            ]
        )
        # Sum these numerical columns so we can merge with dissolved geometries
        summed = (
            out_gdf.groupby(dissolve_by)[["population", "area_km2"]].sum().reset_index()
        )
        out_gdf = (
            out_gdf.dissolve(by=dissolve_by)
            .drop(
                [
                    "county_id_fips",
                    "county",
                    "county_name_census",
                    "state",
                    "state_id_fips",
                    "population",
                    "area_km2",
                ],
                axis="columns",
            )
            .reset_index()
            .merge(summed)
        )
    return out_gdf


def get_territory_geometries(
    ids: Iterable[int],
    assn: pd.DataFrame,
    assn_col: str,
    core_eia861__yearly_service_territory: pd.DataFrame,
    census_gdf: gpd.GeoDataFrame,
    limit_by_state: bool = True,
    dissolve: bool = False,
) -> gpd.GeoDataFrame:
    """Compile service territory geometries based on county_id_fips.

    Calls ``get_territory_fips`` to generate the list of counties associated with
    each entity identified by ``ids``, and then merges in the corresponding county
    geometries from the US Census DP1 data passed in via ``census_gdf``.

    Optionally dissolve all of the county level geometries into a single geometry for
    each combination of entity and year.

    Note:
        Dissolving geometires is a costly operation, and may take half an hour or more
        if you are processing all entities for all years. Dissolving also means that all
        the per-county information will be lost, rendering the output inappropriate for
        use in many analyses. Dissolving is mostly useful for generating visualizations.

    Args:
        ids: A collection of EIA balancing authority IDs.
        assn: Association table, relating ``report_date``,
        ``state``, and ``utility_id_eia`` to each other, as well as the
            column indicated by ``assn_col`` -- if it's not ``utility_id_eia``.
        assn_col: Label of the dataframe column in ``assn`` that contains
            the ID of the entities of interest. Should probably be either
            ``balancing_authority_id_eia`` or ``utility_id_eia``.
        core_eia861__yearly_service_territory: The EIA 861 Service Territory table.
        census_gdf: The US Census DP1 county-level geometries.
        limit_by_state: Whether to require that the counties associated
            with the balancing authority are inside a state that has also been
            seen in association with the balancing authority and the utility
            whose service territory contians the county.
        dissolve: If False, each record in the compiled territory will correspond
            to a single county, with a county-level geometry, and there will be many
            records enumerating all the counties associated with a given
            balancing_authority_id_eia in each year. If dissolve=True, all of the
            county-level geometries for each utility in each year will be merged
            together ("dissolved") resulting in a single geometry and record for each
            balancing_authority-year.

    Returns:
        A GeoDataFrame with service territory geometries for each entity.
    """
    return get_territory_fips(
        ids=ids,
        assn=assn,
        assn_col=assn_col,
        core_eia861__yearly_service_territory=core_eia861__yearly_service_territory,
        limit_by_state=limit_by_state,
    ).pipe(
        add_geometries,
        census_gdf,
        dissolve=dissolve,
        dissolve_by=["report_date", assn_col],
    )


def _save_geoparquet(
    gdf: gpd.GeoDataFrame,
    entity_type: Literal["util", "ba"],
    dissolve: bool,
    limit_by_state: bool,
    output_dir: pathlib.Path | None = None,
) -> None:
    """Save utility or balancing authority service territory geometries to GeoParquet.

    In order to prevent the geometry data from exceeding the 2GB maximum size of an
    Arrow object, we need to keep the row groups small. Sort the dataframe by the
    primary key columns to minimize the number of values in any row group.  Output
    filename is constructed based on input arguments.

    Args:
        gdf: GeoDataframe containing utility or balancing authority geometries.
        entity_type: short string indicating whether we're outputting utility or
            balancing authority geometries.
        dissolve: Wether the individual county geometries making up the service
            territories have been merged together. Used to construct filename.
        limit_by_state: Whether service territories have been limited to include only
            counties in states where the utilities reported sales. Used to construct
            filename.
        output_dir: Path to the directory where the GeoParquet file will be written.

    """
    entity_name = "balancing_authority" if entity_type == "ba" else "utility"
    dissolved = "_dissolved" if dissolve else ""
    limited = "_limited" if limit_by_state else ""
    if output_dir is None:
        output_dir = pathlib.Path.cwd()
    file_path = output_dir / f"{entity_name}_geometry{limited}{dissolved}.parquet"
    gdf.sort_values(["report_date", f"{entity_name}_id_eia"]).to_parquet(
        file_path, row_group_size=512, compression="snappy", index=False
    )


def compile_geoms(
    core_eia861__yearly_balancing_authority: pd.DataFrame,
    core_eia861__assn_balancing_authority: pd.DataFrame,
    out_eia__yearly_utilities: pd.DataFrame,
    core_eia861__yearly_service_territory: pd.DataFrame,
    core_eia861__assn_utility: pd.DataFrame,
    census_counties: pd.DataFrame,
    entity_type: Literal["ba", "util"],
    save_format: Literal["geoparquet", "geodataframe", "dataframe"],
    output_dir: pathlib.Path | None = None,
    dissolve: bool = False,
    limit_by_state: bool = True,
    years: list[int] = [],
):
    """Compile all available utility or balancing authority geometries.

    Returns a geoparquet file, geopandas GeoDataFrame or a pandas DataFrame with the
    geometry column removed depending on the value of the save_format parameter. By
    default, this returns only counties with observed EIA 861 data for a utility or
    balancing authority, with geometries available at the county level.
    """
    logger.info(
        f"Compiling {entity_type} geometries with {dissolve=}, {limit_by_state=}, "
        f"and {years=}."
    )
    if save_format == "geoparquet" and output_dir is None:
        raise ValueError("No output_dir provided while writing geoparquet.")

    if years:

        def _limit_years(df: pd.DataFrame) -> pd.DataFrame:
            return df[df.report_date.dt.year.isin(years)]

        balancing_authority_eia861 = _limit_years(balancing_authority_eia861)
        balancing_authority_assn_eia861 = _limit_years(balancing_authority_assn_eia861)
        denorm_utilities_eia = _limit_years(denorm_utilities_eia)
        service_territory_eia861 = _limit_years(service_territory_eia861)
        utility_assn_eia861 = _limit_years(utility_assn_eia861)

    utilids_all_eia = utility_ids_all_eia(
        out_eia__yearly_utilities, core_eia861__yearly_service_territory
    )

    if entity_type == "ba":
        ids = (
            core_eia861__yearly_balancing_authority.balancing_authority_id_eia.unique()
        )
        assn = core_eia861__assn_balancing_authority
        assn_col = "balancing_authority_id_eia"
    elif entity_type == "util":
        ids = utilids_all_eia.utility_id_eia.unique()
        assn = core_eia861__assn_utility
        assn_col = "utility_id_eia"
    else:
        raise ValueError(f"Got {entity_type=}, but need either 'ba' or 'util'")

    # Identify all Utility IDs with service territory information
    geom = get_territory_geometries(
        ids=ids,
        assn=assn,
        assn_col=assn_col,
        core_eia861__yearly_service_territory=core_eia861__yearly_service_territory,
        census_gdf=census_counties,
        limit_by_state=limit_by_state,
        dissolve=dissolve,
    )
    if save_format == "geoparquet":
        # TODO[dagster]: update to use IO Manager.
        _save_geoparquet(
            geom,
            entity_type=entity_type,
            dissolve=dissolve,
            limit_by_state=limit_by_state,
            output_dir=output_dir,
        )
    elif save_format == "dataframe":
        geom = pd.DataFrame(geom.drop(columns="geometry"))

    return geom


def compiled_geoms_asset_factory(
    entity_type: Literal["ba", "util"],
    io_manager_key: str | None = None,
) -> list[AssetsDefinition]:
    """Build asset definitions for balancing authority and utility geometries."""

    @asset(
        name=f"out_eia861__compiled_geometry_{ENTITY_TYPE[entity_type]}",
        io_manager_key=io_manager_key,
        config_schema={
            "dissolve": Field(
                bool,
                default_value=False,
                description=(
                    "If True, dissolve the compiled geometries to the entity level. If False, leave them as counties."
                ),
            ),
            "limit_by_state": Field(
                bool,
                default_value=True,
                description=(
                    "If True, only include counties with observed EIA 861 data in association with the state and utility/balancing authority."
                ),
            ),
            "save_format": Field(
                str,
                default_value="dataframe",
                description=(
                    "Format of output in PUDL. One of: geoparquet, geodataframe, dataframe."
                ),
            ),
        },
        compute_kind="Python",
    )
    def dagster_compile_geoms(
        context,
        core_eia861__yearly_balancing_authority: pd.DataFrame,
        core_eia861__assn_balancing_authority: pd.DataFrame,
        out_eia__yearly_utilities: pd.DataFrame,
        core_eia861__yearly_service_territory: pd.DataFrame,
        core_eia861__assn_utility: pd.DataFrame,
        core_censusdp1__entity_county: pd.DataFrame,
    ):
        """Compile all available utility or balancing authority geometries.

        Returns:
            A dataframe compiling all available utility or balancing authority geometries.
        """
        # Get options from dagster
        dissolve = context.op_config["dissolve"]
        limit_by_state = context.op_config["limit_by_state"]
        save_format = context.op_config["save_format"]

        return compile_geoms(
            core_eia861__yearly_balancing_authority=core_eia861__yearly_balancing_authority,
            core_eia861__assn_balancing_authority=core_eia861__assn_balancing_authority,
            out_eia__yearly_utilities=out_eia__yearly_utilities,
            core_eia861__yearly_service_territory=core_eia861__yearly_service_territory,
            core_eia861__assn_utility=core_eia861__assn_utility,
            census_counties=core_censusdp1__entity_county,
            entity_type=entity_type,
            dissolve=dissolve,
            limit_by_state=limit_by_state,
            save_format=save_format,
        )

    return [dagster_compile_geoms]


compiled_geometry_eia861_assets = [
    ass
    for entity in list(ENTITY_TYPE)
    for ass in compiled_geoms_asset_factory(
        entity_type=entity, io_manager_key="pudl_sqlite_io_manager"
    )
]


################################################################################
# Functions for visualizing the service territory geometries
################################################################################
def plot_historical_territory(
    gdf: gpd.GeoDataFrame,
    id_col: str,
    id_val: str | int,
) -> None:
    """Plot all the historical geometries defined for the specified entity.

    This is useful for exploring how a particular entity's service territory has evolved
    over time, or for identifying individual missing or inaccurate territories.

    Args:
        gdf: A geodataframe containing geometries pertaining electricity planning areas.
            Can be broken down by county FIPS code, or have a single record containing a
            geometry for each combination of report_date and the column being used to
            select planning areas (see below).
        id_col: The label of a column in gdf that identifies the planning area to be
            visualized, like ``utility_id_eia``, ``balancing_authority_id_eia``, or
            ``balancing_authority_code_eia``.
        id_val: The ID of the entity whose territory should be plotted.
    """
    if id_col not in gdf.columns:
        raise ValueError(f"The input id_col {id_col} doesn't exist in this GDF.")
    logger.info("Plotting historical territories for %s==%s.", id_col, id_val)

    # Pare down the GDF so this all goes faster
    entity_gdf = gdf[gdf[id_col] == id_val]
    if "county_id_fips" in entity_gdf.columns:
        entity_gdf = entity_gdf.drop_duplicates(
            subset=["report_date", "county_id_fips"]
        )
    entity_gdf["report_year"] = entity_gdf.report_date.dt.year
    logger.info(
        "Plotting service territories of %s %s records.", len(entity_gdf), id_col
    )

    # Create a grid of subplots sufficient to hold all the years:
    years = entity_gdf.report_year.sort_values().unique()
    ncols = 5
    nrows = math.ceil(len(years) / ncols)
    fig, axes = plt.subplots(
        ncols=ncols,
        nrows=nrows,
        figsize=(15, 3 * nrows),
        sharex=True,
        sharey=True,
        facecolor="white",
    )
    fig.suptitle(f"{id_col} == {id_val}")

    for year, ax in zip(years, axes.flat):
        ax.set_title(f"{year}")
        ax.set_xticks([])
        ax.set_yticks([])
        year_gdf = entity_gdf.loc[entity_gdf.report_year == year]
        year_gdf.plot(ax=ax, linewidth=0.1)
    plt.show()


def plot_all_territories(
    gdf: gpd.GeoDataFrame,
    report_date: str,
    respondent_type: str | Iterable[str] = ("balancing_authority", "utility"),
    color: str = "black",
    alpha: float = 0.25,
):
    """Plot all of the planning areas of a given type for a given report date.

    Todo:
        This function needs to be made more general purpose, and less
        entangled with the FERC 714 data.

    Args:
        gdf: GeoDataFrame containing planning area geometries, organized by
            ``respondent_id_ferc714`` and ``report_date``.
        report_date: A string representing a datetime that indicates what year's
            planning areas should be displayed.
        respondent_type: Type of respondent whose planning
            areas should be displayed. Either "utility" or
            "balancing_authority" or an iterable collection containing both.
        color: Color to use for the planning areas.
        alpha: Transparency to use for the planning areas.

    Returns:
        matplotlib.axes.Axes
    """
    unwanted_respondent_ids = (  # noqa: F841 variable is used, in df.query() below
        112,  # Alaska
        133,  # Alaska
        178,  # Hawaii
        301,  # PJM Dupe
        302,  # PJM Dupe
        303,  # PJM Dupe
        304,  # PJM Dupe
        305,  # PJM Dupe
        306,  # PJM Dupe
    )
    if isinstance(respondent_type, str):
        respondent_type = (respondent_type,)

    plot_gdf = (
        gdf.query("report_date==@report_date")
        .query("respondent_id_ferc714 not in @unwanted_respondent_ids")
        .query("respondent_type in @respondent_type")
    )
    ax = plot_gdf.plot(figsize=(20, 20), color=color, alpha=alpha, linewidth=1)
    plt.title(f"FERC 714 {', '.join(respondent_type)} planning areas for {report_date}")
    plt.show()
    return ax


################################################################################
# Provide a CLI for generating service territories
################################################################################
@click.command(
    context_settings={"help_option_names": ["-h", "--help"]},
)
@click.option(
    "--entity-type",
    type=click.Choice(["util", "ba"]),
    default="util",
    show_default=True,
    help=(
        "What type of entity's service territories should be generated: Utility "
        "(util) or Balancing Authority (ba)?"
    ),
)
@click.option(
    "--limit-by-state/--no-limit-by-state",
    default=False,
    help=(
        "Limit service territories to including only counties located in states where "
        "the utility or balancing authority also reported electricity sales in EIA-861 "
        "in the year that the geometry pertains to. In theory a utility could serve a "
        "county, but not sell any electricity there, but that seems like an unusual "
        "situation."
    ),
    show_default=True,
)
@click.option(
    "--year",
    "-y",
    "years",
    type=click.IntRange(min=2001),
    default=[],
    multiple=True,
    help=(
        "Limit service territories generated to those from the given year. This can "
        "dramatically reduce the memory and CPU intensity of the geospatial "
        "operations. Especially useful for testing. Option can be used multiple times "
        "toselect multiple years."
    ),
)
@click.option(
    "--dissolve/--no-dissolve",
    default=True,
    help=(
        "Dissolve county level geometries to the utility or balancing authority "
        "boundaries. The dissolve operation may take several minutes and is quite "
        "memory intensive, but results in significantly smaller files, in which each "
        "record contains the whole geometry of a utility or balancing authority. The "
        "un-dissolved geometries use many records to describe each service territory, "
        "with each record containing the geometry of a single constituent county."
    ),
    show_default=True,
)
@click.option(
    "--output-dir",
    "-o",
    type=click.Path(
        exists=True,
        writable=True,
        dir_okay=True,
        file_okay=False,
        resolve_path=True,
        path_type=pathlib.Path,
    ),
    default=pathlib.Path.cwd(),
    show_default=True,
    help=(
        "Path to the directory where the service territory geometries should be saved. "
        "Defaults to the current working directory. Filenames are constructed based on "
        "the other flags provided."
    ),
)
@click.option(
    "--logfile",
    help="If specified, write logs to this file.",
    type=click.Path(
        exists=False,
        resolve_path=True,
        path_type=pathlib.Path,
    ),
)
@click.option(
    "--loglevel",
    default="INFO",
    type=click.Choice(
        ["DEBUG", "INFO", "WARNING", "ERROR", "CRITICAL"], case_sensitive=False
    ),
    show_default=True,
)
def pudl_service_territories(
    entity_type: Literal["util", "ba"],
    dissolve: bool,
    output_dir: pathlib.Path,
    limit_by_state: bool,
    years: list[int],
    logfile: pathlib.Path,
    loglevel: str,
):
    """Compile historical utility and balancing area service territory geometries.

    This script produces GeoParquet files describing the historical service territories
    of utilities and balancing authorities based on data reported in the EIA Form 861
    and county geometries from the US Census DP1 geodatabase.

    See: https://geoparquet.org/ for more on the GeoParquet file format.

    Usage examples:

    pudl_service_territories --entity-type ba --dissolve --limit-by-state
    pudl_service_territories --entity-type util
    """
    # Display logged output from the PUDL package:
    pudl.logging_helpers.configure_root_logger(logfile=logfile, loglevel=loglevel)

    pudl_engine = sa.create_engine(PudlPaths().pudl_db)
    # Load the required US Census DP1 county geometry data:
    dp1_engine = PudlPaths().sqlite_db_uri("censusdp1tract")
    sql = """
SELECT
    geoid10,
    namelsad10,
    dp0010001,
    shape AS geometry
FROM
    county_2010census_dp1;
"""
    county_gdf = gpd.read_postgis(
        sql,
        con=dp1_engine,
        geom_col="geometry",
        crs="EPSG:4326",
    )

<<<<<<< HEAD
    pudl_engine = sa.create_engine(PudlPaths().pudl_db)
    # Load the US Census DP1 county data:
    county_gdf = pudl.etl.defs.load_asset_value(
        AssetKey("core_censusdp1__entity_county")
    )

    kwargs_dicts = [
        {"entity_type": "util", "limit_by_state": False},
        {"entity_type": "util", "limit_by_state": True},
        {"entity_type": "ba", "limit_by_state": True},
        {"entity_type": "ba", "limit_by_state": False},
    ]

    for kwargs in kwargs_dicts:
        _ = compile_geoms(
            core_eia861__yearly_balancing_authority=pd.read_sql(
                "core_eia861__yearly_balancing_authority", pudl_engine
            ),
            core_eia861__assn_balancing_authority=pd.read_sql(
                "core_eia861__assn_balancing_authority", pudl_engine
            ),
            out_eia__yearly_utilities=pd.read_sql(
                AssetKey("out_eia__yearly_utilities")
            ),
            core_eia861__yearly_service_territory=pd.read_sql(
                AssetKey("core_eia861__yearly_service_territory")
            ),
            core_eia861__assn_utility=pd.read_sql(
                "core_eia861__assn_utility", pudl_engine
            ),
            census_counties=county_gdf,
            dissolve=args.dissolve,
            save_format="geoparquet",
            **kwargs,
        )
=======
    _ = compile_geoms(
        balancing_authority_eia861=pd.read_sql(
            "balancing_authority_eia861",
            pudl_engine,
        ),
        balancing_authority_assn_eia861=pd.read_sql(
            "balancing_authority_assn_eia861",
            pudl_engine,
        ),
        denorm_utilities_eia=pd.read_sql("denorm_utilities_eia", pudl_engine),
        service_territory_eia861=pd.read_sql("service_territory_eia861", pudl_engine),
        utility_assn_eia861=pd.read_sql("utility_assn_eia861", pudl_engine),
        census_counties=county_gdf,
        dissolve=dissolve,
        save_format="geoparquet",
        output_dir=output_dir,
        entity_type=entity_type,
        limit_by_state=limit_by_state,
        years=years,
    )
>>>>>>> 71e77f96


if __name__ == "__main__":
    sys.exit(pudl_service_territories())<|MERGE_RESOLUTION|>--- conflicted
+++ resolved
@@ -329,11 +329,17 @@
         def _limit_years(df: pd.DataFrame) -> pd.DataFrame:
             return df[df.report_date.dt.year.isin(years)]
 
-        balancing_authority_eia861 = _limit_years(balancing_authority_eia861)
-        balancing_authority_assn_eia861 = _limit_years(balancing_authority_assn_eia861)
-        denorm_utilities_eia = _limit_years(denorm_utilities_eia)
-        service_territory_eia861 = _limit_years(service_territory_eia861)
-        utility_assn_eia861 = _limit_years(utility_assn_eia861)
+        core_eia861__yearly_balancing_authority = _limit_years(
+            core_eia861__yearly_balancing_authority
+        )
+        core_eia861__assn_balancing_authority = _limit_years(
+            core_eia861__assn_balancing_authority
+        )
+        out_eia__yearly_utilities = _limit_years(out_eia__yearly_utilities)
+        core_eia861__yearly_service_territory = _limit_years(
+            core_eia861__yearly_service_territory
+        )
+        core_eia861__assn_utility = _limit_years(core_eia861__assn_utility)
 
     utilids_all_eia = utility_ids_all_eia(
         out_eia__yearly_utilities, core_eia861__yearly_service_territory
@@ -703,55 +709,20 @@
         crs="EPSG:4326",
     )
 
-<<<<<<< HEAD
-    pudl_engine = sa.create_engine(PudlPaths().pudl_db)
-    # Load the US Census DP1 county data:
-    county_gdf = pudl.etl.defs.load_asset_value(
-        AssetKey("core_censusdp1__entity_county")
-    )
-
-    kwargs_dicts = [
-        {"entity_type": "util", "limit_by_state": False},
-        {"entity_type": "util", "limit_by_state": True},
-        {"entity_type": "ba", "limit_by_state": True},
-        {"entity_type": "ba", "limit_by_state": False},
-    ]
-
-    for kwargs in kwargs_dicts:
-        _ = compile_geoms(
-            core_eia861__yearly_balancing_authority=pd.read_sql(
-                "core_eia861__yearly_balancing_authority", pudl_engine
-            ),
-            core_eia861__assn_balancing_authority=pd.read_sql(
-                "core_eia861__assn_balancing_authority", pudl_engine
-            ),
-            out_eia__yearly_utilities=pd.read_sql(
-                AssetKey("out_eia__yearly_utilities")
-            ),
-            core_eia861__yearly_service_territory=pd.read_sql(
-                AssetKey("core_eia861__yearly_service_territory")
-            ),
-            core_eia861__assn_utility=pd.read_sql(
-                "core_eia861__assn_utility", pudl_engine
-            ),
-            census_counties=county_gdf,
-            dissolve=args.dissolve,
-            save_format="geoparquet",
-            **kwargs,
-        )
-=======
     _ = compile_geoms(
-        balancing_authority_eia861=pd.read_sql(
-            "balancing_authority_eia861",
+        core_eia861__yearly_balancing_authority=pd.read_sql(
+            "core_eia861__yearly_balancing_authority",
             pudl_engine,
         ),
-        balancing_authority_assn_eia861=pd.read_sql(
-            "balancing_authority_assn_eia861",
+        core_eia861__assn_balancing_authority=pd.read_sql(
+            "core_eia861__assn_balancing_authority",
             pudl_engine,
         ),
-        denorm_utilities_eia=pd.read_sql("denorm_utilities_eia", pudl_engine),
-        service_territory_eia861=pd.read_sql("service_territory_eia861", pudl_engine),
-        utility_assn_eia861=pd.read_sql("utility_assn_eia861", pudl_engine),
+        out_eia__yearly_utilities=pd.read_sql("out_eia__yearly_utilities", pudl_engine),
+        core_eia861__yearly_service_territory=pd.read_sql(
+            "core_eia861__yearly_service_territory", pudl_engine
+        ),
+        core_eia861__assn_utility=pd.read_sql("core_eia861__assn_utility", pudl_engine),
         census_counties=county_gdf,
         dissolve=dissolve,
         save_format="geoparquet",
@@ -760,7 +731,6 @@
         limit_by_state=limit_by_state,
         years=years,
     )
->>>>>>> 71e77f96
 
 
 if __name__ == "__main__":
