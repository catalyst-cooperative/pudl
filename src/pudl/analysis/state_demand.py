--- conflicted
+++ resolved
@@ -30,12 +30,8 @@
 import matplotlib.pyplot as plt
 import numpy as np
 import pandas as pd
-<<<<<<< HEAD
 from dagster import AssetKey, AssetOut, Field, asset, multi_asset
-=======
 import sqlalchemy as sa
-from dagster import AssetKey
->>>>>>> 82cde06d
 
 import pudl.analysis.timeseries_cleaning
 import pudl.logging_helpers
@@ -516,7 +512,7 @@
 
 
 @asset(compute_kind="Python")
-def census_counties() -> pd.DataFrame:
+def census_counties(county_censusdp1: pd.DataFrame) -> pd.DataFrame:
     """Load county attributes.
 
     Args:
@@ -526,16 +522,7 @@
     Returns:
         Dataframe with columns `county_id_fips` and `population`.
     """
-<<<<<<< HEAD
-    df = pudl.output.censusdp1tract.get_layer(  # Fix when census dagsterized
-        layer="county", pudl_settings=pudl.workspace.setup.get_defaults()
-    )[["geoid10", "dp0010001"]]
-=======
-    df = pudl.etl.defs.load_asset_value(AssetKey("county_censusdp1"))[
-        ["geoid10", "dp0010001"]
-    ]
->>>>>>> 82cde06d
-    return df.rename(columns={"geoid10": "county_id_fips", "dp0010001": "population"})
+    return county_censusdp1["geoid10", "dp0010001"].rename(columns={"geoid10": "county_id_fips", "dp0010001": "population"})
 
 
 # --- Allocation --- #
