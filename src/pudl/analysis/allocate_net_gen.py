--- conflicted
+++ resolved
@@ -343,19 +343,13 @@
 
 
 def agg_by_generator(
-<<<<<<< HEAD
     net_gen_fuel_alloc: pd.DataFrame,
-    by_cols: List[str] = IDX_GENS,
-    sum_cols: List[str] = [
+    by_cols: list[str] = IDX_GENS,
+    sum_cols: list[str] = [
         "net_generation_mwh",
         "fuel_consumed_mmbtu",
         "fuel_consumed_for_electricity_mmbtu",
     ],
-=======
-    gen_pm_fuel: pd.DataFrame,
-    by_cols: list[str] = IDX_GENS,
-    sum_cols: list[str] = ["net_generation_mwh", "fuel_consumed_mmbtu"],
->>>>>>> f3310783
 ) -> pd.DataFrame:
     """Aggreate the allocated gen fuel data to the generator level.
 
@@ -366,11 +360,7 @@
             ``pandas.groupby.sum()``
     """
     gen = (
-<<<<<<< HEAD
         net_gen_fuel_alloc.groupby(by=IDX_GENS)[sum_cols]
-=======
-        gen_pm_fuel.groupby(by=by_cols)[sum_cols]
->>>>>>> f3310783
         .sum(min_count=1)
         .reset_index()
         .pipe(apply_pudl_dtypes, group="eia")
@@ -412,14 +402,8 @@
     return gens_stack
 
 
-<<<<<<< HEAD
 def associate_generator_tables(gf, gen, gens, bf, pudl_out):
-    """
-    Associate the three tables needed to assign net gen to generators.
-=======
-def associate_generator_tables(gf, gen, gens, bf):
     """Associate the three tables needed to assign net gen to generators.
->>>>>>> f3310783
 
     Args:
         gf (pandas.DataFrame): generator_fuel_eia923 table with columns:
@@ -505,14 +489,8 @@
     return gen_assoc
 
 
-<<<<<<< HEAD
 def remove_inactive_generators(gen_assoc, pudl_out):
-    """
-    Remove the retired generators.
-=======
-def remove_retired_generators(gen_assoc):
     """Remove the retired generators.
->>>>>>> f3310783
 
     We don't want to associate net generation to generators that are retired
     (or proposed! or any other `operational_status` besides `existing`).
@@ -1212,77 +1190,6 @@
     return bf
 
 
-<<<<<<< HEAD
-=======
-def group_msw_codes(df: pd.DataFrame, idx: list[str]):
-    """Group the municipal solid waste codes as ``MSW``.
-
-    The generators table does not contain the energy_source_code's ``MSB``
-    (municipal_solid_waste_biogenic) or ``MSN`` (municipal_solid_nonbiogenic).
-    Group these codes with the more generic ``MSW`` so we can associate the
-    records with the generators.
-    """
-    mask_msw = df.energy_source_code.isin(["MSN", "MSB", "MSW"])
-    new_nsw = (
-        df.loc[mask_msw]
-        .replace({"energy_source_code": {"MSN": "MSW", "MSB": "MSW"}})
-        .groupby(idx, as_index=False, dropna=False)
-        .sum(min_count=1)
-    )
-    df_out = pd.concat(
-        [df.loc[~mask_msw], new_nsw],
-        axis=0,
-    )
-    logger.info(
-        f"Replaced {1-len(df_out)/len(df):.1%} MSN and MSB energy_source_codes w/ MSW"
-    )
-    return df_out
-
-
-def allocate_fuel_by_gen_esc(gen_pm_fuel, gf, bf):
-    """Allocate fuel consumption by generator/energy_source_code."""
-    not_in_bf_tbl = gen_pm_fuel.loc[~gen_pm_fuel.in_bf_tbl]
-    # we still need to develop a process for the gens that do show up in the BF table
-    in_bf_tbl = gen_pm_fuel.loc[gen_pm_fuel.in_bf_tbl]
-
-    not_in_bf_tbl = allocate_fuel_for_non_bf_gens(not_in_bf_tbl, debug=False)
-    in_bf_tbl = allocate_fuel_for_in_bf_gens(in_bf_tbl, debug=False)
-
-    # log coverage of
-    not_in_bf_fuel_sum = gf.fuel_consumed_mmbtu.sum() - bf.fuel_consumed_mmbtu.sum()
-    logger.info(
-        f"{not_in_bf_tbl.fuel_consumed_mmbtu.sum()/ not_in_bf_fuel_sum:.02%}"
-        "of the fuel from the gf table has been allocated to records not in the bf table"
-    )
-    logger.info(
-        f"{in_bf_tbl.fuel_consumed_mmbtu.sum() / bf.fuel_consumed_mmbtu.sum():.02%} "
-        "of the fuel from the bf table has been allocated"
-    )
-    # squish the two methods together
-    fuel_alloc = pd.concat([in_bf_tbl, not_in_bf_tbl]).sort_values(IDX_U_ESC)
-    logger.info(
-        f"{fuel_alloc.fuel_consumed_mmbtu.sum() / gf.fuel_consumed_mmbtu.sum():.02%} "
-        "of the fuel from the gf table has been allocated"
-    )
-    return fuel_alloc
-
-
-def allocate_fuel_for_in_bf_gens(in_bf_tbl, debug=False):
-    """Allocate fuel consumption for records that are in the BF table."""
-    in_bf_tbl = in_bf_tbl.assign(
-        ########
-        # we are going to equally allocate fuel burned within a unit
-        # to the various generators (regardless of their prime mover)
-        # based on capacity
-        frac_cap=lambda x: x.capacity_mw / x.capacity_mw_fuel_in_bf_tbl_group,
-        # fuel_consumed_mmbtu_bf * frac_cap
-        fuel_consumed_mmbtu=lambda x: x.fuel_consumed_mmbtu_bf_tbl * x.frac_cap,
-    )
-    test_frac_cap_in_bf(in_bf_tbl, debug=debug)
-    return in_bf_tbl
-
-
->>>>>>> f3310783
 def test_frac_cap_in_bf(in_bf_tbl, debug=False):
     """Test the frac_cap column for records w/ BF data.
 
@@ -1315,7 +1222,6 @@
         in_bf_tbl = in_bf_tbl.drop(columns=["frac_cap_test"])
 
 
-<<<<<<< HEAD
 def create_monthly_gens_records(gens):
     """Creates a duplicate record for each month of the year in the gens file."""
     # If we want to allocate net generation at the monthly level, we need to ensure that the gens file has monthly records
@@ -1333,14 +1239,6 @@
         month += 1
 
     return gens
-=======
-def allocate_fuel_for_non_bf_gens(not_in_bf_tbl: pd.DataFrame, debug: bool = False):
-    """Allocate fuel consumption for records that are not in the BF table.
-
-    Args:
-        not_in_bf_tbl: Records not found in the boiler_fuel_eia923 table.
-        debug: Flag indicating whether to leave intermediate columns in place.
->>>>>>> f3310783
 
 
 def manually_fix_energy_source_codes(gf):
@@ -1353,15 +1251,10 @@
 
     return gf
 
-<<<<<<< HEAD
 
 def adjust_energy_source_codes(gens, gf, bf):
     """
     Adds startup fuels to the list of energy source codes and adjusts MSW codes.
-=======
-def test_frac_cap_not_in_bf(not_in_bf_tbl):
-    """Test the fraction of the capacity within each prime mover/fuel group.
->>>>>>> f3310783
 
     Adds the energy source code of any startup fuels to the energy source
     columns so that any fuel burned in startup can be allocated to the generator
@@ -1416,15 +1309,10 @@
     # first, we need to identify the maximum number of fuel codes that exist for a single generator
     max_num_esc = (gens.unique_esc.str.count(",") + 1).max()
 
-<<<<<<< HEAD
     # create a list of numbered fuel code columns
     esc_columns_to_add = []
     for n in range(1, max_num_esc + 1):
         esc_columns_to_add.append(f"energy_source_code_{n}")
-=======
-def test_not_bf_fuel_totals(not_in_bf_tbl, debug=False):
-    """Test the allocated fuel consumption for the records not in the BF table.
->>>>>>> f3310783
 
     # drop all of the existing energy source code columns
     gens = gens.drop(columns=list(gens.filter(like="source_code").columns))
