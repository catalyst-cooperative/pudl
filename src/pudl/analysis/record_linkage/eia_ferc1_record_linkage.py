--- conflicted
+++ resolved
@@ -582,17 +582,12 @@
     X_train = features_train.matrix  # noqa: N806
     lrc = LogisticRegression()
     clf = GridSearchCV(estimator=lrc, param_grid=param_grid, verbose=True, n_jobs=-1)
-<<<<<<< HEAD
     clf.fit(X=X_train, y=y_df)
-    y_pred = clf.predict(X_train)
-=======
-    clf.fit(X=X_train, y=y_train)
 
     # Log best parameters
     experiment_tracker.execute_logging(lambda: mlflow.log_params(clf.best_params_))
 
-    y_pred = clf.predict(X_test)
->>>>>>> c9e1f705
+    y_pred = clf.predict(X_train)
     precision, recall, f_score, _ = precision_recall_fscore_support(
         y_df, y_pred, average="binary"
     )
@@ -1048,7 +1043,7 @@
             threshold for this check.
     """
     # these are the default
-    expected_consistency = 0.73
+    expected_consistency = 0.72
     expected_uniform_capacity_consistency = 0.85
     mask = connects_ferc1_eia.record_id_eia.notnull()
 
