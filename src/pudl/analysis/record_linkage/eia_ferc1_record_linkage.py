"""Connect FERC1 plant tables to EIA's plant-parts via record linkage.

FERC plant records are reported very non-uniformly. In the same table there are records
that are reported as whole plants, individual generators, and collections of prime
movers. This means portions of EIA plants that correspond to a plant record in FERC
Form 1 are heterogeneous, which complicates using the two data sets together.

The EIA plant data is much cleaner and more uniformly structured. The are generators
with ids and plants with ids reported in *seperate* tables. Several generator IDs are
typically grouped under a single plant ID. In :mod:`pudl.analysis.plant_parts_eia`,
we create a large number of synthetic aggregated records representing many possible
slices of a power plant which could in theory be what is actually reported in the FERC
Form 1.

In this module we infer which of the many ``plant_parts_eia`` records is most likely to
correspond to an actually reported FERC Form 1 plant record. this is done with a
logistic regression model.

We train the logistic regression model using manually labeled training data that links
together several thousand EIA and FERC plant records, and use grid search cross
validation to select a best set of hyperparameters. This trained model is used to
predict matches on the full dataset (see :func:`run_model`). The model can return
multiple EIA match options for each FERC1 record, so we rank the matches and choose the
one with the highest score (see :func:`find_best_matches`). Any matches identified by
the model which are in conflict with our training data are overwritten with the manually
assigned associations (see :func:`overwrite_bad_predictions`). The final match results
are the connections we keep as the matches between FERC1 plant records and EIA
plant-parts.
"""

import importlib.resources
from typing import Literal

import mlflow
import numpy as np
import pandas as pd
from dagster import Out, graph, op
from sklearn.linear_model import LogisticRegression
from sklearn.metrics import precision_recall_fscore_support
from sklearn.model_selection import GridSearchCV

import pudl
import pudl.helpers
from pudl.analysis.ml_tools import experiment_tracking, models
from pudl.analysis.plant_parts_eia import match_to_single_plant_part
from pudl.analysis.record_linkage import embed_dataframe
from pudl.metadata.classes import DataSource, Resource

logger = pudl.logging_helpers.get_logger(__name__)

pair_vectorizers = embed_dataframe.dataframe_embedder_factory(
    "ferc1_eia_pair_vectorizers",
    {
        "plant_name": embed_dataframe.ColumnVectorizer(
            transform_steps=[
                embed_dataframe.NameCleaner(),
                embed_dataframe.StringSimilarityScorer(
                    metric="jaro_winkler",
                    col1="plant_name_ferc1",
                    col2="plant_name_eia",
                    output_name="plant_name",
                ),
            ],
            columns=["plant_name_ferc1", "plant_name_eia"],
        ),
        "utility_name": embed_dataframe.ColumnVectorizer(
            transform_steps=[
                embed_dataframe.NameCleaner(),
                embed_dataframe.StringSimilarityScorer(
                    metric="jaro_winkler",
                    col1="utility_name_ferc1",
                    col2="utility_name_eia",
                    output_name="utility_name",
                ),
            ],
            columns=["utility_name_ferc1", "utility_name_eia"],
        ),
        "net_generation_mwh": embed_dataframe.ColumnVectorizer(
            transform_steps=[
                embed_dataframe.ColumnCleaner(cleaning_function="null_to_zero"),
                embed_dataframe.NumericSimilarityScorer(
                    method="exponential",
                    col1="net_generation_mwh_ferc1",
                    col2="net_generation_mwh_eia",
                    output_name="net_generation_mwh",
                    scale=1000,
                ),
            ],
            columns=["net_generation_mwh_ferc1", "net_generation_mwh_eia"],
        ),
        "capacity_mw": embed_dataframe.ColumnVectorizer(
            transform_steps=[
                embed_dataframe.ColumnCleaner(cleaning_function="null_to_zero"),
                embed_dataframe.NumericSimilarityScorer(
                    method="exponential",
                    col1="capacity_mw_ferc1",
                    col2="capacity_mw_eia",
                    output_name="capacity_mw",
                    scale=10,
                ),
            ],
            columns=["capacity_mw_ferc1", "capacity_mw_eia"],
        ),
        "total_fuel_cost": embed_dataframe.ColumnVectorizer(
            transform_steps=[
                embed_dataframe.ColumnCleaner(cleaning_function="null_to_zero"),
                embed_dataframe.NumericSimilarityScorer(
                    method="exponential",
                    col1="total_fuel_cost_ferc1",
                    col2="total_fuel_cost_eia",
                    output_name="total_fuel_cost",
                    scale=10000,
                    offset=2500,
                    missing_value=0.5,
                ),
            ],
            columns=["total_fuel_cost_ferc1", "total_fuel_cost_eia"],
        ),
        "total_mmbtu": embed_dataframe.ColumnVectorizer(
            transform_steps=[
                embed_dataframe.ColumnCleaner(cleaning_function="null_to_zero"),
                embed_dataframe.NumericSimilarityScorer(
                    method="exponential",
                    col1="total_mmbtu_ferc1",
                    col2="total_mmbtu_eia",
                    output_name="total_mmbtu",
                    scale=100,
                    offset=1,
                    missing_value=0.5,
                ),
            ],
            columns=["total_mmbtu_ferc1", "total_mmbtu_eia"],
        ),
        "capacity_factor": embed_dataframe.ColumnVectorizer(
            transform_steps=[
                embed_dataframe.ColumnCleaner(cleaning_function="null_to_zero"),
                embed_dataframe.NumericSimilarityScorer(
                    method="linear",
                    col1="capacity_factor_ferc1",
                    col2="capacity_factor_eia",
                    output_name="capacity_factor",
                ),
            ],
            columns=["capacity_factor_ferc1", "capacity_factor_eia"],
        ),
        "fuel_cost_per_mmbtu": embed_dataframe.ColumnVectorizer(
            transform_steps=[
                embed_dataframe.ColumnCleaner(cleaning_function="null_to_zero"),
                embed_dataframe.NumericSimilarityScorer(
                    method="linear",
                    col1="fuel_cost_per_mmbtu_ferc1",
                    col2="fuel_cost_per_mmbtu_eia",
                    output_name="fuel_cost_per_mmbtu",
                ),
            ],
            columns=["fuel_cost_per_mmbtu_ferc1", "fuel_cost_per_mmbtu_eia"],
        ),
        "heat_rate_mmbtu_mwh": embed_dataframe.ColumnVectorizer(
            transform_steps=[
                embed_dataframe.ColumnCleaner(cleaning_function="null_to_zero"),
                embed_dataframe.NumericSimilarityScorer(
                    method="linear",
                    col1="unit_heat_rate_mmbtu_per_mwh_ferc1",
                    col2="unit_heat_rate_mmbtu_per_mwh_eia",
                    output_name="heat_rate_mmbtu_mwh",
                ),
            ],
            columns=[
                "unit_heat_rate_mmbtu_per_mwh_ferc1",
                "unit_heat_rate_mmbtu_per_mwh_eia",
            ],
        ),
        "fuel_type_code_pudl": embed_dataframe.ColumnVectorizer(
            transform_steps=[
                embed_dataframe.ColumnCleaner(cleaning_function="null_to_empty_str"),
                embed_dataframe.NumericSimilarityScorer(
                    method="exact",
                    col1="fuel_type_code_pudl_ferc1",
                    col2="fuel_type_code_pudl_eia",
                    output_name="fuel_type_code_pudl",
                ),
            ],
            columns=["fuel_type_code_pudl_ferc1", "fuel_type_code_pudl_eia"],
        ),
        "installation_year": embed_dataframe.ColumnVectorizer(
            transform_steps=[
                embed_dataframe.NumericSimilarityScorer(
                    method="linear",
                    col1="installation_year_ferc1",
                    col2="installation_year_eia",
                    output_name="installation_year",
                )
            ],
            columns=["installation_year_ferc1", "installation_year_eia"],
        ),
    },
)


@op
def get_compiled_input_manager(plants_all_ferc1, fbp_ferc1, plant_parts_eia):
    """Get :class:`InputManager` object with compiled inputs for model."""
    inputs = InputManager(plants_all_ferc1, fbp_ferc1, plant_parts_eia)
    # compile/cache inputs upfront. Hopefully we can catch any errors in inputs early.
    inputs.execute()
    return inputs


@op(out={"all_pairs_df": Out(), "train_pairs_df": Out()})
def get_pairs_dfs(inputs):
    """Get a dataframe with all possible FERC to EIA record pairs.

    Merge the FERC and EIA records on ``block_col`` to generate possible
    record pairs for the matching model.

    Arguments:
        inputs: :class:`InputManager` object.

    Returns:
        A dataframe with all possible record pairs from all the input
        data and a dataframe with all possible record pairs from the
        training data.
    """
    ferc1_df = inputs.get_plants_ferc1().reset_index()
    eia_df = inputs.get_plant_parts_eia_true().reset_index()
    block_col = "plant_id_report_year_util_id"
    all_pairs_df = ferc1_df.merge(
        eia_df, how="inner", on=block_col, suffixes=("_ferc1", "_eia")
    ).set_index(["record_id_ferc1", "record_id_eia"])
    ferc1_train_df = inputs.get_train_ferc1().reset_index()
    eia_train_df = inputs.get_train_eia().reset_index()
    block_col = "plant_id_report_year_util_id"
    train_pairs_df = ferc1_train_df.merge(
        eia_train_df, how="inner", on=block_col, suffixes=("_ferc1", "_eia")
    ).set_index(["record_id_ferc1", "record_id_eia"])
    return (all_pairs_df, train_pairs_df)


@op
def get_y_label_df(train_pairs_df, inputs):
    """Get the dataframe of y labels.

    For each record pair in ``train_pairs_df``, a 0 if the pair is not
    a match and a 1 if the pair is a match.
    """
    label_df = np.where(
        train_pairs_df.merge(
            inputs.get_train_df(),
            how="left",
            left_index=True,
            right_index=True,
            indicator=True,
        )["_merge"]
        == "both",
        1,
        0,
    )
    return label_df


@op
def get_best_matches_with_overwrites(match_df, inputs):
    """Get dataframe with the best EIA match for each FERC record."""
    return find_best_matches(match_df).pipe(overwrite_bad_predictions, inputs.train_df)


@op
def run_matching_model(features_train, features_all, y_df, experiment_tracker):
    """Run model to match EIA to FERC records."""
    return run_model(
        features_train=features_train,
        features_all=features_all,
        y_df=y_df,
        experiment_tracker=experiment_tracker,
    )


@op(
    out={
        "out_pudl__yearly_assn_eia_ferc1_plant_parts": Out(
            io_manager_key="pudl_io_manager"
        )
    }
)
def get_match_full_records(best_match_df, inputs):
    """Join full dataframe onto matches to make usable and get stats."""
    connected_df = prettyify_best_matches(
        matches_best=best_match_df,
        plant_parts_eia_true=inputs.get_plant_parts_eia_true(),
        plants_ferc1=inputs.get_plants_ferc1(),
    )
    _log_match_coverage(connected_df)
    for match_set in ["all", "overrides"]:
        check_match_consistency(
            connected_df,
            input.get_train_df(),
            match_set=match_set,
        )

    connected_df = add_null_overrides(
        connected_df
    )  # Override specified values with NA record_id_eia
    return Resource.from_id(
        "out_pudl__yearly_assn_eia_ferc1_plant_parts"
    ).enforce_schema(connected_df)


@models.pudl_model(
    "out_pudl__yearly_assn_eia_ferc1_plant_parts",
    config_from_yaml=False,
)
@graph
def ferc_to_eia(
    experiment_tracker: experiment_tracking.ExperimentTracker,
    out_ferc1__yearly_all_plants: pd.DataFrame,
    out_ferc1__yearly_steam_plants_fuel_by_plant_sched402: pd.DataFrame,
    out_eia__yearly_plant_parts: pd.DataFrame,
) -> pd.DataFrame:
    """Coordinate the connection between FERC1 plants and EIA plant-parts.

    Args:
        out_ferc1__yearly_all_plants: Table of all of the FERC1-reporting plants.
        out_ferc1__yearly_steam_plants_fuel_by_plant_sched402: Table of the fuel
            reported aggregated to the FERC1 plant-level.
        out_eia__yearly_plant_parts: The EIA plant parts list.
    """
    inputs = get_compiled_input_manager(
        out_ferc1__yearly_all_plants,
        out_ferc1__yearly_steam_plants_fuel_by_plant_sched402,
        out_eia__yearly_plant_parts,
    )
    all_pairs_df, train_pairs_df = get_pairs_dfs(inputs)
    features_all = pair_vectorizers(all_pairs_df, experiment_tracker)
    features_train = pair_vectorizers(train_pairs_df, experiment_tracker)
    y_df = get_y_label_df(train_pairs_df, inputs)
    match_df = run_matching_model(
        features_train=features_train,
        features_all=features_all,
        y_df=y_df,
        experiment_tracker=experiment_tracker,
    )
    # choose one EIA match for each FERC record
    best_match_df = get_best_matches_with_overwrites(match_df, inputs)
    # join EIA and FERC columns back on
    ferc1_eia_connected_df = get_match_full_records(best_match_df, inputs)
    return ferc1_eia_connected_df


class InputManager:
    """Class prepare inputs for linking FERC1 and EIA."""

    def __init__(
        self,
        plants_all_ferc1: pd.DataFrame,
        fbp_ferc1: pd.DataFrame,
        plant_parts_eia: pd.DataFrame,
    ):
        """Initialize inputs manager that gets inputs for linking FERC and EIA.

        Args:
            plants_all_ferc1: Table of all of the FERC1-reporting plants.
            fbp_ferc1: Table of the fuel reported aggregated to the FERC1 plant-level.
            plant_parts_eia: The EIA plant parts list.
            start_date: Start date that cooresponds to the tables passed in.
            end_date: End date that cooresponds to the tables passed in.
        """
        self.plant_parts_eia = plant_parts_eia.set_index("record_id_eia")
        self.plants_all_ferc1 = plants_all_ferc1
        self.fbp_ferc1 = fbp_ferc1

        self.start_date = min(plant_parts_eia.report_date)
        self.end_date = max(plant_parts_eia.report_date)
        if (
            yrs_len := len(yrs_range := range(self.start_date.year, self.end_date.year))
        ) < 3:
            logger.warning(
                f"Your attempting to fit a model with only {yrs_len} years "
                f"({yrs_range}). This will probably result in overfitting. In order to"
                " best judge the results, use more years of data."
            )

        # generate empty versions of the inputs.. this let's this class check
        # whether or not the compiled inputs exist before compilnig
        self.plant_parts_eia_true = None
        self.plants_ferc1 = None
        self.train_df = None
        self.train_ferc1 = None
        self.train_eia = None

    def get_plant_parts_eia_true(self, clobber: bool = False) -> pd.DataFrame:
        """Get the EIA plant-parts with only the unique granularities."""
        if self.plant_parts_eia_true is None or clobber:
            self.plant_parts_eia_true = (
                pudl.analysis.plant_parts_eia.plant_parts_eia_distinct(
                    self.plant_parts_eia
                )
            )
        return self.plant_parts_eia_true

    def get_plants_ferc1(self, clobber: bool = False) -> pd.DataFrame:
        """Prepare FERC1 plants data for record linkage with EIA plant-parts.

        This method grabs two tables (``plants_all_ferc1`` and ``fuel_by_plant_ferc1``,
        accessed originally via :meth:`pudl.output.pudltabl.PudlTabl.plants_all_ferc1`
        and :meth:`pudl.output.pudltabl.PudlTabl.fbp_ferc1` respectively) and ensures
        that the columns the same as their EIA counterparts, because the output of this
        method will be used to link FERC and EIA.

        Returns:
            A cleaned table of FERC1 plants plant records with fuel cost data.
        """
        if clobber or self.plants_ferc1 is None:
            fbp_cols_to_use = [
                "report_year",
                "utility_id_ferc1",
                "plant_name_ferc1",
                "utility_id_pudl",
                "fuel_cost",
                "fuel_mmbtu",
                "primary_fuel_by_mmbtu",
            ]

            logger.info("Preparing the FERC1 tables.")
            self.plants_ferc1 = (
                self.plants_all_ferc1.merge(
                    self.fbp_ferc1[fbp_cols_to_use],
                    on=[
                        "report_year",
                        "utility_id_ferc1",
                        "utility_id_pudl",
                        "plant_name_ferc1",
                    ],
                    how="left",
                )
                .pipe(pudl.helpers.convert_cols_dtypes, "ferc1")
                .assign(
                    installation_year=lambda x: (
                        x.installation_year.astype("float")
                    ),  # need for comparison vectors
                    plant_id_report_year=lambda x: (
                        x.plant_id_pudl.astype(str) + "_" + x.report_year.astype(str)
                    ),
                    plant_id_report_year_util_id=lambda x: (
                        x.plant_id_report_year + "_" + x.utility_id_pudl.astype(str)
                    ),
                    fuel_cost_per_mmbtu=lambda x: (x.fuel_cost / x.fuel_mmbtu),
                    unit_heat_rate_mmbtu_per_mwh=lambda x: (
                        x.fuel_mmbtu / x.net_generation_mwh
                    ),
                )
                .rename(
                    columns={
                        "record_id": "record_id_ferc1",
                        "opex_plants": "opex_plant",
                        "fuel_cost": "total_fuel_cost",
                        "fuel_mmbtu": "total_mmbtu",
                        "opex_fuel_per_mwh": "fuel_cost_per_mwh",
                        "primary_fuel_by_mmbtu": "fuel_type_code_pudl",
                    }
                )
                .set_index("record_id_ferc1")
            )
        return self.plants_ferc1

    def get_train_df(self) -> pd.DataFrame:
        """Get the training connections.

        Prepare them if the training data hasn't been connected to FERC data yet.
        """
        if self.train_df is None:
            self.train_df = prep_train_connections(
                ppe=self.plant_parts_eia,
                start_date=self.start_date,
                end_date=self.end_date,
            )
        return self.train_df

    def get_train_records(
        self,
        dataset_df: pd.DataFrame,
        dataset_id_col: Literal["record_id_eia", "record_id_ferc1"],
    ) -> pd.DataFrame:
        """Generate a set of known connections from a dataset using training data.

        This method grabs only the records from the the datasets (EIA or FERC)
        that we have in our training data.

        Args:
            dataset_df: either FERC1 plants table (result of :meth:`get_plants_ferc1`) or
                EIA plant-parts (result of :meth:`get_plant_parts_eia_true`).
            dataset_id_col: Identifying column name. Either ``record_id_eia`` for
                ``plant_parts_eia_true`` or ``record_id_ferc1`` for ``plants_ferc1``.
        """
        known_df = (
            pd.merge(
                dataset_df,
                self.get_train_df().reset_index()[[dataset_id_col]],
                left_index=True,
                right_on=[dataset_id_col],
            )
            .drop_duplicates(subset=[dataset_id_col])
            .set_index(dataset_id_col)
            .astype({"total_fuel_cost": float, "total_mmbtu": float})
        )
        return known_df

    # Note: Is there a way to avoid these little shell methods? I need a
    # standard way to access
    def get_train_eia(self, clobber: bool = False) -> pd.DataFrame:
        """Get the known training data from EIA."""
        if clobber or self.train_eia is None:
            self.train_eia = self.get_train_records(
                self.get_plant_parts_eia_true(), dataset_id_col="record_id_eia"
            )
        return self.train_eia

    def get_train_ferc1(self, clobber: bool = False) -> pd.DataFrame:
        """Get the known training data from FERC1."""
        if clobber or self.train_ferc1 is None:
            self.train_ferc1 = self.get_train_records(
                self.get_plants_ferc1(), dataset_id_col="record_id_ferc1"
            )
        return self.train_ferc1

    def execute(self, clobber: bool = False):
        """Compile all the inputs.

        This method is only run if/when you want to ensure all of the inputs are
        generated all at once. While using :class:`InputManager`, it is preferred to
        access each input dataframe or index via their ``get_`` method instead of
        accessing the attribute.
        """
        # grab the FERC table we are trying
        # to connect to self.plant_parts_eia_true
        self.plants_ferc1 = self.get_plants_ferc1(clobber=clobber)
        self.plant_parts_eia_true = self.get_plant_parts_eia_true(clobber=clobber)

        # we want both the df version and just the index; skl uses just the
        # index and we use the df in merges and such
        self.train_df = self.get_train_df()

        # generate the list of the records in the EIA and FERC records that
        # exist in the training data
        self.train_eia = self.get_train_eia(clobber=clobber)
        self.train_ferc1 = self.get_train_ferc1(clobber=clobber)
        return


def run_model(
    features_train: pd.DataFrame,
    features_all: pd.DataFrame,
    y_df: pd.DataFrame,
    experiment_tracker: experiment_tracking.ExperimentTracker,
) -> pd.DataFrame:
    """Train Logistic Regression model using GridSearch cross validation.

    Search over the parameter grid for the best fit parameters for the
    Logistic Regression estimator on the training data. Predict matches
    on all the input features.

    Args:
        features_train: Dataframe of the feature vectors for the training data.
        features_all: Dataframe of the feature vectors for all the input data.
        y_df: Dataframe with 1 if a pair in ``features_train`` is a match and 0
            if a pair is not a match.

    Returns:
        A dataframe of matches with record_id_ferc1 and record_id_eia as the
        index and a column for the probability of a match.
    """
    param_grid = [
        {
            "solver": ["newton-cg", "lbfgs", "sag"],
            "C": [1000, 1, 10, 100],
            "class_weight": [None, "balanced"],
            "penalty": ["l2"],
        },
        {
            "solver": ["liblinear", "saga"],
            "C": [1000, 1, 10, 100],
            "class_weight": [None, "balanced"],
            "penalty": ["l1", "l2"],
        },
        {
            "solver": ["saga"],
            "C": [1000, 1, 10, 100],
            "class_weight": [None, "balanced"],
            "penalty": ["elasticnet"],
            "l1_ratio": [0.1, 0.3, 0.5, 0.7, 0.9],
        },
    ]
    X_train = features_train.matrix  # noqa: N806
    lrc = LogisticRegression()
    clf = GridSearchCV(estimator=lrc, param_grid=param_grid, verbose=True, n_jobs=-1)
    clf.fit(X=X_train, y=y_df)

    # Log best parameters
    experiment_tracker.execute_logging(lambda: mlflow.log_params(clf.best_params_))

    y_pred = clf.predict(X_train)
    precision, recall, f_score, _ = precision_recall_fscore_support(
        y_df, y_pred, average="binary"
    )
    accuracy = clf.best_score_
    logger.info(
        "Scores from the best model:\n"
        f"    Accuracy:  {accuracy:.02}\n"
        f"    F-Score:   {f_score:.02}\n"
        f"    Precision: {precision:.02}\n"
        f"    Recall:    {recall:.02}\n"
    )
    # Log model metrics
    experiment_tracker.execute_logging(
        lambda: mlflow.log_metrics(
            {
                "accuracy": accuracy,
                "f_score": f_score,
                "precision": precision,
                "recall": recall,
            }
        )
    )

    preds = clf.predict(features_all.matrix)
    probs = clf.predict_proba(features_all.matrix)
    final_df = pd.DataFrame(
        index=features_all.index, data={"match": preds, "prob_of_match": probs[:, 1]}
    )
    match_df = final_df[final_df.match == 1].sort_values(
        by="prob_of_match", ascending=False
    )
    return match_df


def find_best_matches(match_df):
    """Only keep the best EIA match for each FERC record.

    We only want one EIA match for each FERC1 plant record. If there are multiple
    predicted matches for a FERC1 record, the match with the highest
    probability found by the model is chosen.

    Args:
        match_df: A dataframe of matches with record_id_eia and record_id_ferc1
            as the index and a column for the probability of the match.

    Returns:
        Dataframe of matches with one EIA record for each FERC1 record.
    """
    # sort from lowest to highest probability of match
    match_df = match_df.reset_index().sort_values(
        by=["record_id_ferc1", "prob_of_match"]
    )

    best_match_df = match_df.groupby("record_id_ferc1").tail(1)

    return best_match_df


def overwrite_bad_predictions(
    match_df: pd.DataFrame, train_df: pd.DataFrame
) -> pd.DataFrame:
    """Overwrite incorrect predictions with the correct match from training data.

    Args:
        match_df: A dataframe of the best matches with only one match for each
            FERC1 record.
        train_df: A dataframe of the training data.
    """
    train_df = train_df.reset_index()
    overwrite_df = pd.merge(
        match_df,
        train_df[["record_id_eia", "record_id_ferc1"]],
        on="record_id_ferc1",
        how="outer",
        suffixes=("_pred", "_train"),
        indicator=True,
        validate="1:1",
    )
    # construct new record_id_eia column with incorrect preds overwritten
    overwrite_df["record_id_eia"] = np.where(
        overwrite_df["_merge"] == "left_only",
        overwrite_df["record_id_eia_pred"],
        overwrite_df["record_id_eia_train"],
    )
    # create a the column match_type which indicates whether the match is good
    # based on the training data
    overwrite_rows = (overwrite_df._merge == "both") & (
        overwrite_df.record_id_eia_train != overwrite_df.record_id_eia_pred
    )
    correct_rows = (overwrite_df._merge == "both") & (
        overwrite_df.record_id_eia_train == overwrite_df.record_id_eia_pred
    )
    incorrect_rows = overwrite_df._merge == "right_only"

    overwrite_df.loc[:, "match_type"] = "prediction; not in training data"
    overwrite_df.loc[overwrite_rows, "match_type"] = "incorrect prediction; overwritten"
    overwrite_df.loc[correct_rows, "match_type"] = "correct match"
    overwrite_df.loc[incorrect_rows, "match_type"] = (
        "incorrect prediction; no predicted match"
    )
    # print out stats
    percent_correct = len(
        overwrite_df[overwrite_df.match_type == "correct match"]
    ) / len(train_df)
    percent_overwritten = len(
        overwrite_df[overwrite_df.match_type == "incorrect prediction; overwritten"]
    ) / len(train_df)
    logger.info(
        "Matches stats:\n"
        f"Percent of training data matches correctly predicted: {percent_correct:.02}\n"
        f"Percent of training data overwritten in matches: {percent_overwritten:.02}\n"
    )
    overwrite_df = overwrite_df.drop(
        columns=["_merge", "record_id_eia_train", "record_id_eia_pred"]
    )
    return overwrite_df


def restrict_train_connections_on_date_range(
    train_df: pd.DataFrame,
    id_col: Literal["record_id_eia", "record_id_ferc1"],
    start_date: pd.Timestamp,
    end_date: pd.Timestamp,
) -> pd.DataFrame:
    """Restrict the training data based on the date ranges of the input tables.

    The training data for this model spans the full PUDL date range. We don't want to
    add training data from dates that are outside of the range of the FERC and EIA data
    we are attempting to match. So this function restricts the training data based on
    start and end dates.

    The training data is only the record IDs, which contain the report year inside them.
    This function compiles a regex using the date range to grab only training records
    which contain the years in the date range followed by and preceeded by ``_`` - in
    the format of ``record_id_eia``and ``record_id_ferc1``. We use that extracted year
    to determine
    """
    # filter training data by year range
    # first get list of all years to grab from training data
    date_range_years_str = "|".join(
        [
            f"{year}"
            for year in pd.date_range(start=start_date, end=end_date, freq="YS").year
        ]
    )
    logger.info(f"Restricting training data on years: {date_range_years_str}")
    train_df = train_df.assign(
        year_in_date_range=lambda x: x[id_col].str.extract(
            r"_{1}" + f"({date_range_years_str})" + "_{1}"
        )
    )
    # pd.drop returns a copy, so no need to copy this portion of train_df
    return train_df.loc[train_df.year_in_date_range.notnull()].drop(
        columns=["year_in_date_range"]
    )


def prep_train_connections(
    ppe: pd.DataFrame, start_date: pd.Timestamp, end_date: pd.Timestamp
) -> pd.DataFrame:
    """Get and prepare the training connections for the model.

    We have stored training data, which consists of records with ids
    columns for both FERC and EIA. Those id columns serve as a connection
    between ferc1 plants and the EIA plant-parts. These connections
    indicate that a ferc1 plant records is reported at the same granularity
    as the connected EIA plant-parts record.

    Arguments:
        ppe: The EIA plant parts. Records from this dataframe will be connected to the
            training data records. This needs to be the full EIA plant parts, not just
            the distinct/true granularities because the training data could contain
            non-distinct records and this function reassigns those to their distinct
            counterparts.
        start_date: Beginning date for records from the training data. Should match the
            start date of ``ppe``. Default is None and all the training data will be used.
        end_date: Ending date for records from the training data. Should match the end
            date of ``ppe``. Default is None and all the training data will be used.

    Returns:
        A dataframe of training connections which has a MultiIndex of ``record_id_eia``
        and ``record_id_ferc1``.
    """
    ppe_cols = [
        "true_gran",
        "appro_part_label",
        "appro_record_id_eia",
        "plant_part",
        "ownership_dupe",
    ]
    # Read in one_to_many csv and join corresponding plant_match_ferc1 parts to FERC IDs
    one_to_many = (
        pd.read_csv(
            importlib.resources.files("pudl.package_data.glue")
            / "eia_ferc1_one_to_many.csv"
        )
        .pipe(pudl.helpers.cleanstrings_snake, ["record_id_eia"])
        .drop_duplicates(subset=["record_id_ferc1", "record_id_eia"])
    )

    # Get the 'm' generator IDs 1:m
    one_to_many_single = match_to_single_plant_part(
        multi_gran_df=ppe.loc[ppe.index.isin(one_to_many.record_id_eia)].reset_index(),
        ppl=ppe.reset_index(),
        part_name="plant_gen",
        cols_to_keep=["plant_part"],
    )[["record_id_eia_og", "record_id_eia"]].rename(
        columns={"record_id_eia": "gen_id", "record_id_eia_og": "record_id_eia"}
    )
    one_to_many = (
        one_to_many.merge(
            one_to_many_single,  # Match plant parts to generators
            on="record_id_eia",
            how="left",
            validate="1:m",
        )
        .drop_duplicates("gen_id")
        .merge(  # Match generators to ferc1_generator_agg_id
            ppe["ferc1_generator_agg_id"].reset_index(),
            left_on="gen_id",
            right_on="record_id_eia",
            how="left",
            validate="1:1",
        )
        .dropna(subset=["ferc1_generator_agg_id"])
        .drop(["record_id_eia_x", "record_id_eia_y"], axis=1)
        .merge(  # Match ferc1_generator_agg_id to new faked plant part record_id_eia
            ppe.loc[
                ppe.plant_part == "plant_match_ferc1",
                ["ferc1_generator_agg_id"],
            ].reset_index(),
            on="ferc1_generator_agg_id",
            how="left",
            validate="m:1",
        )
        .drop(["ferc1_generator_agg_id", "gen_id"], axis=1)
        .drop_duplicates(subset=["record_id_ferc1", "record_id_eia"])
        .set_index("record_id_ferc1")
    )

    train_df = (
        pd.read_csv(
            importlib.resources.files("pudl.package_data.glue") / "eia_ferc1_train.csv"
        )
        .pipe(pudl.helpers.cleanstrings_snake, ["record_id_eia"])
        .drop_duplicates(subset=["record_id_ferc1", "record_id_eia"])
        .set_index("record_id_ferc1")
    )
    logger.info(f"Updating {len(one_to_many)} training records with 1:m plant parts.")
    train_df.update(one_to_many)  # Overwrite FERC records with faked 1:m parts.
    train_df = (
        # we want to ensure that the records are associated with a
        # "true granularity" - which is a way we filter out whether or
        # not each record in the EIA plant-parts is actually a
        # new/unique collection of plant parts
        # once the true_gran is dealt with, we also need to convert the
        # records which are ownership dupes to reflect their "total"
        # ownership counterparts
        train_df.reset_index()
        .pipe(
            restrict_train_connections_on_date_range,
            id_col="record_id_eia",
            start_date=start_date,
            end_date=end_date,
        )
        .merge(
            ppe[ppe_cols].reset_index(),
            how="left",
            on=["record_id_eia"],
            indicator=True,
        )
    )
    not_in_ppe = train_df[train_df._merge == "left_only"]
    if not not_in_ppe.empty:
        raise AssertionError(
            "Not all training data is associated with EIA records.\n"
            "record_id_ferc1's of bad training data records are: "
            f"{list(not_in_ppe.reset_index().record_id_ferc1)}"
        )
    train_df = (
        train_df.assign(
            plant_part=lambda x: x["appro_part_label"],
            record_id_eia=lambda x: x["appro_record_id_eia"],
        )
        .pipe(pudl.analysis.plant_parts_eia.reassign_id_ownership_dupes)
        .fillna(
            value={
                "record_id_eia": pd.NA,
            }
        )
        .set_index(  # sklearn wants a MultiIndex to do the stuff
            [
                "record_id_ferc1",
                "record_id_eia",
            ]
        )
    )
    train_df = train_df.drop(columns=ppe_cols + ["_merge"])
    return train_df


def prettyify_best_matches(
    matches_best: pd.DataFrame,
    plant_parts_eia_true: pd.DataFrame,
    plants_ferc1: pd.DataFrame,
<<<<<<< HEAD
=======
    train_df: pd.DataFrame,
    experiment_tracker: experiment_tracking.ExperimentTracker,
>>>>>>> b81576aa
    debug: bool = False,
) -> pd.DataFrame:
    """Make the EIA-FERC best matches usable.

    Use the ID columns from the best matches to merge together both EIA plant-parts data
    and FERC plant data. This removes the comparison vectors (the floats between 0 and 1
    that compare the two columns from each dataset).
    """
    connects_ferc1_eia = (
        # first merge in the EIA plant-parts
        pd.merge(
            matches_best[["record_id_ferc1", "record_id_eia", "match_type"]],
            plant_parts_eia_true.reset_index(),
            how="left",
            on=["record_id_eia"],
            validate="m:1",  # multiple FERC records can have the same EIA match
        )
        # then merge in the FERC data we want the backbone of this table to be
        # the plant records so we have all possible FERC plant records, even
        # the unmapped ones
        .merge(
            plants_ferc1,
            how="outer",
            on=["record_id_ferc1"],
            suffixes=("_eia", "_ferc1"),
            validate="1:1",
            indicator=True,
        )
    )

    # now we have some important cols that have dataset suffixes that we want to condense
    def fill_eia_w_ferc1(x, col):
        return x[f"{col}_eia"].fillna(x[f"{col}_ferc1"])

    condense_cols = ["report_year", "plant_id_pudl", "utility_id_pudl"]
    connects_ferc1_eia = (
        connects_ferc1_eia.assign(
            **{col: fill_eia_w_ferc1(connects_ferc1_eia, col) for col in condense_cols}
        )
        .drop(
            columns=[
                col + dataset for col in condense_cols for dataset in ["_eia", "_ferc1"]
            ]
        )
        .assign(
            report_date=lambda x: pd.to_datetime(
                x.report_year, format="%Y", errors="coerce"
            ),
        )
    )

    no_ferc = connects_ferc1_eia[
        (connects_ferc1_eia._merge == "left_only")
        & (connects_ferc1_eia.record_id_eia.notnull())
        & ~(connects_ferc1_eia.record_id_ferc1.str.contains("_hydro_", na=False))
        & ~(connects_ferc1_eia.record_id_ferc1.str.contains("_gnrt_plant_", na=False))
    ]
    connects_ferc1_eia = connects_ferc1_eia.drop(columns=["_merge"])
    if not no_ferc.empty:
        message = (
            "Help. \nI'm trapped in this computer and I can't get out.\n"
            ".... jk there shouldn't be any matches between FERC and EIA\n"
            "that have EIA matches but aren't in the FERC plant table, but we\n"
            f"got {len(no_ferc)}. Check the training data and "
            "prettyify_best_matches()"
        )
        if debug:
            logger.warning(message)
            return no_ferc
        logger.info(
            "grrrr there are some FERC-EIA matches that aren't in the steam \
            table but this is because they are linked to retired EIA generators."
        )
        logger.warning(message)

    return connects_ferc1_eia


def _log_match_coverage(connects_ferc1_eia):
    eia_years = DataSource.from_id("eia860").working_partitions["years"]
    # get the matches from just the EIA working years
    matches = connects_ferc1_eia[
        (connects_ferc1_eia.report_date.dt.year.isin(eia_years))
        & (connects_ferc1_eia.record_id_eia.notnull())
    ]
    # get all records from just the EIA working years
    possible_records = connects_ferc1_eia[
        connects_ferc1_eia.report_date.dt.year.isin(eia_years)
    ]
    fuel_type_coverage = len(matches[matches.energy_source_code_1.notnull()]) / len(
        matches
    )
    tech_type_coverage = len(matches[matches.technology_description.notnull()]) / len(
        matches
    )

    def _get_subtable(table_name):
        return possible_records[
            possible_records.record_id_ferc1.str.contains(f"{table_name}")
        ]

    def _get_match_pct(df):
        return len(df[df["record_id_eia"].notna()]) / len(df)

    # TODO: experiment tracking
    # TODO: anything from RMI notebook to add?
    logger.info(
        "Coverage for matches during EIA working years:\n"
        f"    Fuel type: {fuel_type_coverage:.01%}\n"
        f"    Tech type: {tech_type_coverage:.01%}\n"
        "Coverage for all steam table records during EIA working years:\n"
        f"    EIA matches: {_get_match_pct(_get_subtable('steam')):.01%}\n"
        f"Coverage for all small gen table records during EIA working years:\n"
        f"    EIA matches: {_get_match_pct(_get_subtable('gnrt_plant')):.01%}\n"
        f"Coverage for all hydro table records during EIA working years:\n"
        f"    EIA matches: {_get_match_pct(_get_subtable('hydro')):.01%}\n"
        f"Coverage for all pumped storage table records during EIA working years:\n"
        f"    EIA matches: {_get_match_pct(_get_subtable('pumped')):.01%}"
    )


def check_match_consistency(
    connects_ferc1_eia: pd.DataFrame,
    train_df: pd.DataFrame,
    match_set: Literal["all", "overrides"] = "all",
) -> pd.DataFrame:
    """Check how consistent FERC-EIA matches are with FERC-FERC matches.

    We have two record linkage processes: one that links FERC plant records across time,
    and another that links FERC plant records to EIA plant-parts. This function checks
    that the two processes are as consistent with each other as we expect.  Here
    "consistent" means that each FERC plant ID is associated with a single EIA plant
    parts ID across time. The reverse is not necessarily required -- a single EIA plant
    part ID may be associated with various FERC plant IDs across time.

    Args:
        connects_ferc1_eia: Matches of FERC1 to EIA.
        train_df: training data.
        match_set: either ``all`` - to check all of the matches - or ``overrides`` - to
            check just the overrides. Default is ``all``. The overrides are less
            consistent than all of the data, so this argument changes the consistency
            threshold for this check.
    """
    # these are the default
    expected_consistency = 0.72
    expected_uniform_capacity_consistency = 0.85
    mask = connects_ferc1_eia.record_id_eia.notnull()

    # TODO: do we still want consistency with overwrites?
    # TODO: are those FERC ID's still missing?
    # TODO: change "overrides" to "overwrites" for consistency
    if match_set == "overrides":
        expected_consistency = 0.39
        expected_uniform_capacity_consistency = 0.75
        train_ferc1 = train_df.reset_index()
        # these bbs were missing from connects_ferc1_eia. not totally sure why
        missing = [
            "f1_steam_2018_12_51_0_1",
            "f1_steam_2018_12_45_2_2",
            "f1_steam_2018_12_45_2_1",
            "f1_steam_2018_12_45_1_2",
            "f1_steam_2018_12_45_1_1",
            "f1_steam_2018_12_45_1_5",
            "f1_steam_2018_12_45_1_4",
            "f1_steam_2018_12_56_2_3",
        ]
        over_f1 = (
            train_ferc1[
                train_ferc1.record_id_ferc1.str.contains("_steam_")
                & ~train_ferc1.record_id_ferc1.isin(missing)
            ]
            .set_index("record_id_ferc1")
            .index
        )
        over_ferc1_ids = (
            connects_ferc1_eia.set_index("record_id_ferc1")
            .loc[over_f1]
            .plant_id_ferc1.unique()
        )

        mask = mask & connects_ferc1_eia.plant_id_ferc1.isin(over_ferc1_ids)
    count = (
        connects_ferc1_eia[mask]
        .groupby(["plant_id_ferc1"])[["plant_part_id_eia", "capacity_mw_ferc1"]]
        .nunique()
    )
    actual_consistency = len(count[count.plant_part_id_eia == 1]) / len(count)
    # TODO: experiment tracking
    logger.info(
        f"Matches with consistency across years of {match_set} matches is "
        f"{actual_consistency:.1%}"
    )
    # TODO: take out assertion and just log a message
    if actual_consistency < expected_consistency:
        raise AssertionError(
            "Inter-year consistency between plant_id_ferc1 and plant_part_id_eia of "
            f"{match_set} matches {actual_consistency:.1%} is less than the expected "
            f"value of {expected_consistency:.1%}."
        )
    actual_uniform_capacity_consistency = (
        len(count)
        - len(count[(count.plant_part_id_eia > 1) & (count.capacity_mw_ferc1 == 1)])
    ) / len(count)
    # TODO: experiment tracking
    logger.info(
        "Matches with a uniform FERC 1 capacity have an inter-year consistency between "
        "plant_id_ferc1 and plant_part_id_eia of "
        f"{actual_uniform_capacity_consistency:.1%}"
    )
    # TODO: take out assertion
    if actual_uniform_capacity_consistency < expected_uniform_capacity_consistency:
        raise AssertionError(
            "Inter-year consistency between plant_id_ferc1 and plant_part_id_eia of "
            "matches with uniform FERC 1 capacity "
            f"{actual_uniform_capacity_consistency:.1%} is less than the expected "
            f"value of {expected_uniform_capacity_consistency:.1%}."
        )
    return count


def add_null_overrides(connects_ferc1_eia):
    """Override known null matches with pd.NA.

    There is no way to indicate in the training data that certain FERC records have no
    proper EIA match. That is to say--you can't specifiy a blank match or tell the AI
    not to match a given record. Because we've gone through by hand and know for a fact
    that some FERC records have no EIA match (even when you aggregate generators), we
    have to add in these null matches after the fact.

    This function reads in a list of record_id_ferc1 values that are known to have no
    cooresponding EIA record match and makes sure they are mapped as NA in the final
    record linkage output. It also updates the match_type field to indicate that this
    value has been overriden.
    """
    logger.info("Overriding specified record_id_ferc1 values with NA record_id_eia")
    # Get record_id_ferc1 values that should be overriden to have no EIA match
    null_overrides = pd.read_csv(
        importlib.resources.files("pudl.package_data.glue") / "eia_ferc1_null.csv"
    ).pipe(
        restrict_train_connections_on_date_range,
        id_col="record_id_ferc1",
        start_date=min(
            connects_ferc1_eia[~(connects_ferc1_eia.record_id_eia.isnull())].report_date
        ),
        end_date=max(
            connects_ferc1_eia[~(connects_ferc1_eia.record_id_eia.isnull())].report_date
        ),
    )
    # Make sure there is content!
    if null_overrides.empty:
        raise AssertionError(
            f"No null overrides found. Consider checking for file at {null_overrides}"
        )
    logger.debug(f"Found {len(null_overrides)} null overrides")
    # List of EIA columns to null. Ideally would like to get this from elsewhere, but
    # compiling this here for now...
    eia_cols_to_null = Resource.from_id("out_eia__yearly_plant_parts").get_field_names()
    # Make all EIA values NA for record_id_ferc1 values in the Null overrides list and
    # make the match_type column say "overriden"
    connects_ferc1_eia.loc[
        connects_ferc1_eia["record_id_ferc1"].isin(null_overrides.record_id_ferc1),
        eia_cols_to_null,
    ] = np.nan
    connects_ferc1_eia.loc[
        connects_ferc1_eia["record_id_ferc1"].isin(null_overrides.record_id_ferc1),
        "match_type",
    ] = "overridden"
    return connects_ferc1_eia<|MERGE_RESOLUTION|>--- conflicted
+++ resolved
@@ -695,9 +695,9 @@
     overwrite_df.loc[:, "match_type"] = "prediction; not in training data"
     overwrite_df.loc[overwrite_rows, "match_type"] = "incorrect prediction; overwritten"
     overwrite_df.loc[correct_rows, "match_type"] = "correct match"
-    overwrite_df.loc[incorrect_rows, "match_type"] = (
-        "incorrect prediction; no predicted match"
-    )
+    overwrite_df.loc[
+        incorrect_rows, "match_type"
+    ] = "incorrect prediction; no predicted match"
     # print out stats
     percent_correct = len(
         overwrite_df[overwrite_df.match_type == "correct match"]
@@ -903,11 +903,6 @@
     matches_best: pd.DataFrame,
     plant_parts_eia_true: pd.DataFrame,
     plants_ferc1: pd.DataFrame,
-<<<<<<< HEAD
-=======
-    train_df: pd.DataFrame,
-    experiment_tracker: experiment_tracking.ExperimentTracker,
->>>>>>> b81576aa
     debug: bool = False,
 ) -> pd.DataFrame:
     """Make the EIA-FERC best matches usable.
@@ -986,7 +981,10 @@
     return connects_ferc1_eia
 
 
-def _log_match_coverage(connects_ferc1_eia):
+def _log_match_coverage(
+    connects_ferc1_eia,
+    experiment_tracker: experiment_tracking.ExperimentTracker,
+):
     eia_years = DataSource.from_id("eia860").working_partitions["years"]
     # get the matches from just the EIA working years
     matches = connects_ferc1_eia[
@@ -1032,6 +1030,7 @@
 def check_match_consistency(
     connects_ferc1_eia: pd.DataFrame,
     train_df: pd.DataFrame,
+    experiment_tracker: experiment_tracking.ExperimentTracker,
     match_set: Literal["all", "overrides"] = "all",
 ) -> pd.DataFrame:
     """Check how consistent FERC-EIA matches are with FERC-FERC matches.
