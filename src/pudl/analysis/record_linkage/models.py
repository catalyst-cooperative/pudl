"""Define a record linkage model interface and implement common functionality."""
from abc import ABC, abstractmethod
from collections.abc import Callable
from typing import Any

import numpy as np
import pandas as pd
from pydantic import BaseModel, ConfigDict
from sklearn.base import BaseEstimator
from sklearn.cluster import DBSCAN, AgglomerativeClustering
from sklearn.compose import ColumnTransformer
from sklearn.decomposition import PCA, IncrementalPCA
from sklearn.feature_extraction.text import TfidfVectorizer
from sklearn.metrics import pairwise_distances
from sklearn.neighbors import NearestNeighbors
from sklearn.pipeline import Pipeline
from sklearn.preprocessing import (
    FunctionTransformer,
    MinMaxScaler,
    Normalizer,
    OneHotEncoder,
)

import pudl

logger = pudl.logging_helpers.get_logger(__name__)


class ModelComponent(BaseModel, ABC):
    """A :class:`ModelComponent` is the basic building block of a record linkage model.

    :class:`ModelComponent` defines a simple interface that should be implemented to
    create basic model steps that can be combined and reused at will. This interface
    essentially just says that a :class:`ModelComponent` should take some configuration
    (inherits from :class:`BaseModel`), and should be callable.
    """

    model_config = ConfigDict(arbitrary_types_allowed=True)

    @abstractmethod
    def __call__(self, *args, **kwargs):
        """Every model component should be callable."""
        ...


_GENERIC_COLUMN_TRANSFORMS = {
    "function_transforms": {
        "null_to_zero": lambda df: df.fillna(value=0.0),
        "null_to_empty_str": lambda df: df.fillna(value=""),
        "fix_int_na": lambda df: pudl.helpers.fix_int_na(df, columns=list(df.columns)),
    },
    "configurable_transforms": {
        "string": {
            "class": TfidfVectorizer,
            "default_options": {
                "analyzer": "char",
                "ngram_range": (2, 10),
            },
        },
        "category": {
            "class": OneHotEncoder,
            "default_options": {
                "categories": "auto",
            },
        },
        "number": {
            "class": MinMaxScaler,
            "default_options": {},
        },
        "norm": {
            "class": Normalizer,
            "default_options": {},
        },
    },
}


class ColumnTransformation(BaseModel):
    """Define a set of transformations to apply to one or more columns."""

    model_config = ConfigDict(arbitrary_types_allowed=True)

    transformations: list[BaseEstimator | str | ModelComponent]
    options: dict[str, Any] = {}
    weight: float = 1.0
    columns: list[str]

    def as_pipeline(self) -> Pipeline:
        """Return a Pipeline to transform columns based on configuration."""
        transform_steps = []
        for i, transform in enumerate(self.transformations):
            if isinstance(transform, BaseEstimator):
                transform_steps.append((f"custom_transform_{i}", transform))
            elif isinstance(transform, ModelComponent):
                transform_steps.append(
                    (f"model_component_{i}", FunctionTransformer(transform))
                )
            elif func := _GENERIC_COLUMN_TRANSFORMS["function_transforms"].get(
                transform
            ):
                transform_steps.append((transform, FunctionTransformer(func)))
            elif config := _GENERIC_COLUMN_TRANSFORMS["configurable_transforms"].get(
                transform
            ):
                options = config["default_options"] | self.options
                transform_steps.append((transform, config["class"](**options)))

        return Pipeline(transform_steps)


class DataFrameEmbedder(ModelComponent):
    """This ModelComponent performs a series of column transformations on a DataFrame.

    Under the hood this uses :class:`sklearn.compose.ColumnTransformer`. As
    configuration it takes as configuration a mapping of column names to a list of
    transformations to apply. Transformations can be specified either by passing an
    instance of a :class:`sklearn.base.BaseEstimator`, or a string to select from
    several common/generic transformers defined by this class. If a string is used, it
    should be one of the following:

    * ``string`` - Applies a TfidfVectorizer to the column.
    * ``category`` - Applies a OneHotEncoder to the column.
    * ``number`` - Applies a MinMaxScaler to the column.
    """

    #: Maps step name to list of transformations.
    transformations: dict[str, ColumnTransformation]

    #: Applying column transformations may produce a sparse matrix.
    #: If this flag is set, the matrix will automatically be made dense before returning.
    make_dense: bool

    def _construct_transformer(self) -> ColumnTransformer:
        """Use configuration to construct :class:`sklearn.compose.ColumnTransformer`."""
        return ColumnTransformer(
            transformers=[
                (name, column_transform.as_pipeline(), column_transform.columns)
                for name, column_transform in self.transformations.items()
            ],
            transformer_weights={
                name: column_transform.weight
                for name, column_transform in self.transformations.items()
            },
        )

    def __call__(self, df: pd.DataFrame):
        """Use :class:`sklearn.compose.ColumnTransformer` to transform input."""
        transformer = self._construct_transformer()
        transformed = transformer.fit_transform(df)

        if self.make_dense:
            transformed = np.array(transformed.todense())

        return transformed


class ReducedDimDataFrameEmbedder(DataFrameEmbedder):
    """:class:`DataFrameEmbedder` subclass that reduces output dimensions using PCA."""

    #: Passed to :class:`sklearn.decomposition.PCA` param n_components
    output_dims: int | float | None = 500
    make_dense: bool = True

    def __call__(self, df: pd.DataFrame):
        """Apply PCA to output of :class:`DataFrameEmbedder`."""
        transformed = super().__call__(df)
        pca = PCA(copy=False, n_components=self.output_dims, batch_size=500)

        return pca.fit_transform(transformed)


class ReducedDimDataFrameEmbedderSparse(DataFrameEmbedder):
    """:class:`DataFrameEmbedder` subclass, using IncrementalPCA to reduce dimensions.

    This class differs from :class:`ReducedDimDataFrameEmbedder` in that it applies
    IncrementalPCA instead of a normal PCA implementation. This implementation is
    an approximation of a true PCA, but it operates with constant memory usage of
    batch_size * n_features (where n_features is the number of columns in the input
    matrix) and it can operate on a sparse input matrix.
    """

    #: Passed to :class:`sklearn.decomposition.PCA` param n_components
    output_dims: int | None = 500
    make_dense: bool = False
    batch_size: int = 500

    def __call__(self, df: pd.DataFrame):
        """Apply PCA to output of :class:`DataFrameEmbedder`."""
        transformed = super().__call__(df)
        pca = IncrementalPCA(
            copy=False, n_components=self.output_dims, batch_size=self.batch_size
        )

        return pca.fit_transform(transformed)


<<<<<<< HEAD
class ClusteringClassifier(ModelComponent):
    """Apply agglomerative clustering algorithm to distance matrix to classif records."""
=======
class HierarchicalClusteringClassifier(ModelComponent):
    """Apply agglomerative clustering to distance matrix to classify records."""
>>>>>>> 5757f44f

    distance_threshold: float = 0.1

    def __call__(self, distance_matrix: np.ndarray) -> np.ndarray:
        """Use agglomerative clustering algorithm to classify records."""
        neighbor_computer = NearestNeighbors(
            radius=self.distance_threshold, metric="precomputed"
        )
        neighbor_computer.fit(distance_matrix)
        neighbor_graph = neighbor_computer.radius_neighbors_graph(mode="distance")

        classifier = DBSCAN(
            metric="precomputed", eps=self.distance_threshold, min_samples=2
        )
        return classifier.fit_predict(neighbor_graph)


def _generate_cluster_ids(max_cluster_id: int) -> int:
    """Get new unique cluster id."""
    while True:
        max_cluster_id += 1
        yield max_cluster_id


class SplitOvermergedClusters(ModelComponent):
    """DBSCAN has a tendency to merge similar clusters together that should be distinct."""

    distance_threshold: float = 1.5

    def __call__(
        self,
        distance_matrix: np.ndarray,
        original_df: pd.DataFrame,
        cluster_id_generator,
    ) -> pd.Series:
        """Apply AgglomerativeClustering to all clusters with more than one record from the same year."""
        classifier = AgglomerativeClustering(
            metric="precomputed",
            linkage="average",
            distance_threshold=self.distance_threshold,
            n_clusters=None,
        )
        duplicated_ids = original_df.loc[
            original_df.duplicated(subset=["report_year", "plant_id_ferc1"]),
            "plant_id_ferc1",
        ]

        for duplicated_id in duplicated_ids.unique():
            # IDs of -1 will be handled seperately
            if duplicated_id == -1:
                continue

            cluster_inds = original_df[
                original_df.plant_id_ferc1 == duplicated_id
            ].index.to_numpy()
            cluster_size = len(cluster_inds)

            dist_inds = np.array(np.meshgrid(cluster_inds, cluster_inds)).T.reshape(
                -1, 2
            )
            cluster_distances = distance_matrix[
                dist_inds[:, 0], dist_inds[:, 1]
            ].reshape((cluster_size, cluster_size))

            new_labels = classifier.fit_predict(cluster_distances)
            for new_label in np.unique(new_labels):
                df_inds = cluster_inds[new_labels == new_label]
                original_df.loc[df_inds, "plant_id_ferc1"] = next(cluster_id_generator)

        return original_df.plant_id_ferc1


def _average_dist_between_clusters(
    distance_matrix: np.ndarray, set_1: list[int], set_2: list[int]
) -> float:
    dist_inds = np.array(np.meshgrid(set_1, set_2)).T.reshape(-1, 2)
    dists = distance_matrix[dist_inds[:, 0], dist_inds[:, 1]]
    return dists.mean()


class MatchOrpahnedRecords(ModelComponent):
    """DBSCAN assigns 'noisy' records a label of '-1', which will be labeled by this step."""

    distance_threshold: float = 0.5

    def __call__(
        self,
        distance_matrix: np.ndarray,
        original_df: pd.DataFrame,
        cluster_id_generator,
    ) -> pd.Series:
        """Compute average distance from orphaned records to existing clusters, and merge."""
        classifier = AgglomerativeClustering(
            metric="precomputed",
            linkage="average",
            distance_threshold=self.distance_threshold,
            n_clusters=None,
        )

        label_inds = original_df.groupby("plant_id_ferc1").indices
        label_groups = [[ind] for ind in label_inds[-1]]
        label_groups += [inds for key, inds in label_inds.items() if key != -1]

        # Prepare a reduced distance matrix
        dist_matrix_size = len(label_groups)
        reduced_dist_matrix = np.zeros((dist_matrix_size, dist_matrix_size))
        for i, x_cluster_inds in enumerate(label_groups):
            for j, y_cluster_inds in enumerate(label_groups[:i]):
                reduced_dist_matrix[i, j] = _average_dist_between_clusters(
                    distance_matrix, x_cluster_inds, y_cluster_inds
                )
                reduced_dist_matrix[j, i] = reduced_dist_matrix[i, j]

        new_labels = classifier.fit_predict(reduced_dist_matrix)
        for inds, label in zip(label_groups, new_labels):
            original_df.loc[inds, "plant_id_ferc1"] = label

        return original_df["plant_id_ferc1"]


class DistanceCalculator(ModelComponent):
    """Compute distance between records in feature matrix."""

    distance_metric: str | Callable = "euclidean"

    def __call__(self, feature_matrix: np.ndarray) -> np.ndarray:
        """Compute pairwise distance."""
        return pairwise_distances(feature_matrix, metric=self.distance_metric)


class PenalizeReportYearDistanceCalculator(DistanceCalculator):
    """Compute distance between records and add penalty to records from same year."""

    distance_penalty: float = 10000.0

    def __call__(
        self, feature_matrix: np.ndarray, original_df: pd.DataFrame
    ) -> np.ndarray:
        """Create penalty matrix and add to distances."""
        distance_matrix = super().__call__(feature_matrix)

        # First create distance matrix of just report years (same year will be 0)
        year_inds = original_df.groupby("report_year").indices
        for inds in year_inds.values():
            matching_year_inds = np.array(np.meshgrid(inds, inds)).T.reshape(-1, 2)
            distance_matrix[
                matching_year_inds[:, 0], matching_year_inds[:, 1]
            ] = self.distance_penalty

        # Don't add penalty to diagonal (represents distance from record to itself)
        np.fill_diagonal(distance_matrix, 0)

        return distance_matrix


class CrossYearLinker(ModelComponent):
    """Link records within the same dataset between years."""

    embedding_step: DataFrameEmbedder
    distance_calculator: DistanceCalculator = PenalizeReportYearDistanceCalculator()
    classifier: ModelComponent = ClusteringClassifier(
        distance_metric=PenalizeReportYearDistanceCalculator()
    )
    split_overmerged_clusters: SplitOvermergedClusters = SplitOvermergedClusters()
    match_orphaned_records: MatchOrpahnedRecords = MatchOrpahnedRecords()

    def __call__(self, df: pd.DataFrame):  # noqa: N803
        """Apply model and return column of estimated record labels."""
        df = df.copy().reset_index()
        feature_matrix = self.embedding_step(df)
        distance_matrix = self.distance_calculator(feature_matrix, df)
        logger.info("Starting classification.")

        # Add column of report years to right of all features to use in distance calcs
        df["plant_id_ferc1"] = self.classifier(distance_matrix)
        id_generator = _generate_cluster_ids(df.plant_id_ferc1.max())
        df["plant_id_ferc1"] = self.split_overmerged_clusters(
            distance_matrix, df, id_generator
        )
        df["plant_id_ferc1"] = self.match_orphaned_records(
            distance_matrix, df, id_generator
        )

        return df["plant_id_ferc1"]<|MERGE_RESOLUTION|>--- conflicted
+++ resolved
@@ -194,13 +194,8 @@
         return pca.fit_transform(transformed)
 
 
-<<<<<<< HEAD
 class ClusteringClassifier(ModelComponent):
     """Apply agglomerative clustering algorithm to distance matrix to classif records."""
-=======
-class HierarchicalClusteringClassifier(ModelComponent):
-    """Apply agglomerative clustering to distance matrix to classify records."""
->>>>>>> 5757f44f
 
     distance_threshold: float = 0.1
 
