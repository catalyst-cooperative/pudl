"""Connect FERC1 plant tables to EIA's plant-parts with record linkage.

FERC plant records are reported very non-uniformly. In the same table there are records
that are reported as whole plants, individual generators, and collections of prime
movers. This means portions of EIA plants that correspond to a plant record in FERC
Form 1 are heterogeneous, which complicates using the two data sets together.

The EIA plant data is much cleaner and more uniformly structured. The are generators
with ids and plants with ids reported in *separate* tables. Several generator IDs are
typically grouped under a single plant ID. In :mod:`pudl.analysis.plant_parts_eia`,
we create a large number of synthetic aggregated records representing many possible
slices of a power plant which could in theory be what is actually reported in the FERC
Form 1.

In this module we infer which of the many ``plant_parts_eia`` records is most likely to
correspond to an actually reported FERC Form 1 plant record. This is done with
``splink``, a Python package that implements Fellegi-Sunter's model of record linkage.

We train the parameters of the ``splink`` model using manually labeled training data
that links together several thousand EIA and FERC plant records. This trained model is
used to predict matches on the full dataset (see :func:`get_model_predictions`) using a
threshold match probability to predict if records are a match or not.
The model can return multiple EIA match options for each FERC1 record, so we rank the
matches and choose the one with the highest score. Any matches identified by the model
which are in conflict with our training data are overwritten with the manually
assigned associations (see :func:`overwrite_bad_predictions`). The final match results
are the connections we keep as the matches between FERC1 plant records and EIA
plant-parts.
"""

import mlflow
import pandas as pd
from dagster import Out, graph, op
from splink.duckdb.linker import DuckDBLinker

import pudl
from pudl.analysis.ml_tools import experiment_tracking, models
from pudl.analysis.record_linkage import embed_dataframe, name_cleaner
from pudl.analysis.record_linkage.eia_ferc1_record_linkage import (
    _log_match_coverage,
    add_null_overrides,
    check_match_consistency,
    get_compiled_input_manager,
    overwrite_bad_predictions,
    prettyify_best_matches,
)
from pudl.analysis.record_linkage.eia_ferc1_splink_model_config import (
    BLOCKING_RULES,
    COMPARISONS,
)
from pudl.metadata.classes import Resource

logger = pudl.logging_helpers.get_logger(__name__)

MATCHING_COLS = [
    "plant_name",
    "utility_name",
    "fuel_type_code_pudl",
    "installation_year",
    "construction_year",
    "capacity_mw",
    "net_generation_mwh",
]
# retain these columns either for blocking or validation
# not going to match with these
ID_COL = ["record_id"]
EXTRA_COLS = ["report_year", "plant_id_pudl", "utility_id_pudl"]

plant_name_cleaner = name_cleaner.CompanyNameCleaner(
    cleaning_rules_list=[
        "replace_amperstand_between_space_by_AND",
        "replace_hyphen_between_spaces_by_single_space",
        "replace_underscore_by_space",
        "replace_underscore_between_spaces_by_single_space",
        "remove_text_puctuation_except_dot",
        "remove_math_symbols",
        "add_space_before_opening_parentheses",
        "add_space_after_closing_parentheses",
        "remove_parentheses",
        "remove_brackets",
        "remove_curly_brackets",
        "enforce_single_space_between_words",
    ]
)

col_cleaner = embed_dataframe.dataframe_cleaner_factory(
    "col_cleaner",
    {
        "plant_name": embed_dataframe.ColumnVectorizer(
            transform_steps=[
                embed_dataframe.NameCleaner(company_cleaner=plant_name_cleaner)
            ],
            columns=["plant_name"],
        ),
        "utility_name": embed_dataframe.ColumnVectorizer(
            transform_steps=[embed_dataframe.NameCleaner()],
            columns=["utility_name"],
        ),
        "fuel_type_code_pudl": embed_dataframe.ColumnVectorizer(
            transform_steps=[
                embed_dataframe.FuelTypeFiller(
                    fuel_type_col="fuel_type_code_pudl",
                    name_col="plant_name",
                )
            ],
            columns=["fuel_type_code_pudl", "plant_name"],
        ),
    },
)


# the correct EIA record is predicted for a FERC record
def get_true_pos(pred_df, train_df):
    """Get the number of correctly predicted matches."""
    return train_df.merge(
        pred_df, how="left", on=["record_id_ferc1", "record_id_eia"], indicator=True
    )._merge.value_counts()["both"]


# an incorrect EIA record is predicted for a FERC record
def get_false_pos(pred_df, train_df):
    """Get the number of incorrectly predicted matches."""
    shared_preds = train_df.merge(
        pred_df, how="inner", on="record_id_ferc1", suffixes=("_true", "_pred")
    )
    return len(
        shared_preds[shared_preds.record_id_eia_true != shared_preds.record_id_eia_pred]
    )


# FERC record is in training data but no prediction made
def get_false_neg(pred_df, train_df):
    """Get the number of matches from the training data where no prediction is made."""
    return train_df.merge(
        pred_df, how="left", on=["record_id_ferc1"], indicator=True
    )._merge.value_counts()["left_only"]


def get_duplicated_eia_plant_part_matches(pred_df):
    """Get the number of EIA plant part records that are matched to different FERC records."""
    return len(
        pred_df[
            (pred_df.record_id_eia.notnull())
            & (pred_df.record_id_eia.duplicated(keep="first"))
        ]
    )


@op(out={"eia_df": Out(), "ferc_df": Out()})
def get_input_dfs(inputs):
    """Get EIA and FERC inputs for the model."""
    eia_df = (
        inputs.get_plant_parts_eia_true()
        .reset_index()
        .rename(
            columns={
                "record_id_eia": "record_id",
                "plant_name_eia": "plant_name",
                "utility_name_eia": "utility_name",
            }
        )
    )
    ferc_df = (
        inputs.get_plants_ferc1()
        .reset_index()
        .rename(
            columns={
                "record_id_ferc1": "record_id",
                "plant_name_ferc1": "plant_name",
                "utility_name_ferc1": "utility_name",
            }
        )
    )
    return eia_df, ferc_df


@op
def prepare_for_matching(df, transformed_df):
    """Prepare the input dataframes for matching with splink."""
    # replace old cols with transformed cols
    for col in transformed_df.columns:
        orig_col_name = col.split("__")[1]
        df[orig_col_name] = transformed_df[col]
    cols = ID_COL + MATCHING_COLS + EXTRA_COLS
    df = df.loc[:, cols]
    df["installation_year"] = pd.to_datetime(df["installation_year"], format="%Y")
    df["construction_year"] = pd.to_datetime(df["construction_year"], format="%Y")
    return df


@op
def get_training_data_df(inputs):
    """Get the manually created training data."""
    train_df = inputs.get_train_df().reset_index()
    train_df = train_df[["record_id_ferc1", "record_id_eia"]].rename(
        columns={"record_id_eia": "record_id_l", "record_id_ferc1": "record_id_r"}
    )
    train_df.loc[:, "source_dataset_r"] = "ferc_df"
    train_df.loc[:, "source_dataset_l"] = "eia_df"
    train_df.loc[
        :, "clerical_match_score"
    ] = 1  # this column shows that all these labels are positive labels
    return train_df


@op
def get_model_predictions(eia_df, ferc_df, train_df):
    """Train splink model and output predicted matches."""
    settings_dict = {
        "link_type": "link_only",
        "unique_id_column_name": "record_id",
        "additional_columns_to_retain": ["plant_id_pudl", "utility_id_pudl"],
        "comparisons": COMPARISONS,
        "blocking_rules_to_generate_predictions": BLOCKING_RULES,
        "retain_matching_columns": True,
        "retain_intermediate_calculation_columns": True,
        "probability_two_random_records_match": 1 / len(eia_df),
    }
    linker = DuckDBLinker(
        [eia_df, ferc_df],
        input_table_aliases=["eia_df", "ferc_df"],
        settings_dict=settings_dict,
    )
    linker.register_table(train_df, "training_labels", overwrite=True)
    linker.estimate_u_using_random_sampling(max_pairs=1e7)
    linker.estimate_m_from_pairwise_labels("training_labels")
    # set a match probability threshold?
    # do this at a bunch of different thresholds and print out stats
    preds_df = linker.predict(threshold_match_probability=0.9)
    return preds_df.as_pandas_dataframe()


<<<<<<< HEAD
@op(out={"_out_pudl__yearly_assn_eia_ferc1_model_output": Out()})
def get_best_matches(preds_df, inputs):
    """Get the best EIA match for each FERC record and log performance metrics."""
=======
@op
def get_best_matches_with_training_data_overwrites(
    preds_df: pd.DataFrame,
    inputs,
    experiment_tracker: experiment_tracking.ExperimentTracker,
):
    """Get the best EIA match for each FERC record."""
>>>>>>> b81576aa
    preds_df = (
        preds_df.rename(
            columns={"record_id_l": "record_id_eia", "record_id_r": "record_id_ferc1"}
        )
        .sort_values(by="match_probability", ascending=False)
        .groupby("record_id_ferc1")
        .first()
    )
<<<<<<< HEAD
=======
    preds_df = preds_df.reset_index()
>>>>>>> b81576aa
    train_df = inputs.get_train_df().reset_index()
    true_pos = get_true_pos(preds_df, train_df)
    false_pos = get_false_pos(preds_df, train_df)
    false_neg = get_false_neg(preds_df, train_df)
    # TODO: experiment tracking
    logger.info(
        "Metrics before overwrites:\n"
        f"   True positives:  {true_pos}\n"
        f"   False positives: {false_pos}\n"
        f"   False negatives: {false_neg}\n"
        f"   Precision:       {true_pos/(true_pos + false_pos):.03}\n"
        f"   Recall:          {true_pos/(true_pos + false_neg):.03}\n"
        "Precision = of the training data FERC records that the model predicted a match for, this percentage was correct.\n"
        "A measure of accuracy when the model makes a prediction.\n"
        "Recall = of all of the training data FERC records, the model predicted a match for this percentage.\n"
        "A measure of coverage of FERC records."
    )
<<<<<<< HEAD
=======
    experiment_tracker.execute_logging(
        lambda: mlflow.log_metrics(
            {
                "precision before overwrites": round(
                    true_pos / (true_pos + false_pos), 3
                ),
                "recall before overwrites": round(true_pos / (true_pos + false_neg), 3),
            }
        )
    )
    preds_df = overwrite_bad_predictions(preds_df, inputs.get_train_df())
>>>>>>> b81576aa
    return preds_df


@op(
    out={
        "out_pudl__yearly_assn_eia_ferc1_plant_parts_splink": Out(
            # io_manager_key="pudl_io_manager"
        )
    }
)
def get_full_records_with_overwrites(best_match_df, inputs):
    """Join full dataframe onto matches to make usable and get stats.

    Overwrite the predictions dataframe with the training data, so that all
    known bad predictions are corrected. Then join the EIA and FERC data on
    so that the matches are usable. Drop model parameter and match probability
    columns generated by splink. Log the coverge of the matches on the
    FERC input data.
    """
    best_match_df = overwrite_bad_predictions(best_match_df, inputs.get_train_df())
    connected_df = prettyify_best_matches(
        matches_best=best_match_df,
        plant_parts_eia_true=inputs.get_plant_parts_eia_true(),
        plants_ferc1=inputs.get_plants_ferc1(),
<<<<<<< HEAD
    )
    _log_match_coverage(connected_df)
    for match_set in ["all", "overrides"]:
        check_match_consistency(
            connected_df,
            input.get_train_df(),
            match_set=match_set,
        )
    connected_df = add_null_overrides(
        connected_df
    )  # Override specified values with NA record_id_eia
=======
        train_df=inputs.get_train_df(),
    ).pipe(add_null_overrides)  # Override specified values with NA record_id_eia
>>>>>>> b81576aa
    return Resource.from_id(
        "out_pudl__yearly_assn_eia_ferc1_plant_parts"
    ).enforce_schema(connected_df)


@models.pudl_model(
    "out_pudl__yearly_assn_eia_ferc1_plant_parts_splink",
    config_from_yaml=False,
)
@graph
def ferc_to_eia_splink(
    experiment_tracker: experiment_tracking.ExperimentTracker,
    out_ferc1__yearly_all_plants: pd.DataFrame,
    out_ferc1__yearly_steam_plants_fuel_by_plant_sched402: pd.DataFrame,
    out_eia__yearly_plant_parts: pd.DataFrame,
) -> pd.DataFrame:
    """Using splink model the connection between FERC1 plants and EIA plant-parts.

    Args:
        out_ferc1__yearly_all_plants: Table of all of the FERC1-reporting plants.
        out_ferc1__yearly_steam_plants_fuel_by_plant_sched402: Table of the fuel
            reported aggregated to the FERC1 plant-level.
        out_eia__yearly_plant_parts: The EIA plant parts list.
    """
    inputs = get_compiled_input_manager(
        out_ferc1__yearly_all_plants,
        out_ferc1__yearly_steam_plants_fuel_by_plant_sched402,
        out_eia__yearly_plant_parts,
    )
    eia_df, ferc_df = get_input_dfs(inputs)
    train_df = get_training_data_df(inputs)
    # apply cleaning transformations to some columns
    transformed_eia_df = col_cleaner(eia_df, experiment_tracker)
    transformed_ferc_df = col_cleaner(ferc_df, experiment_tracker)
    # prepare for matching with splink
    ferc_df = prepare_for_matching(ferc_df, transformed_ferc_df)
    eia_df = prepare_for_matching(eia_df, transformed_eia_df)
    # train model and predict matches
    preds_df = get_model_predictions(eia_df=eia_df, ferc_df=ferc_df, train_df=train_df)
<<<<<<< HEAD
    best_match_df = get_best_matches(preds_df=preds_df, inputs=inputs)
    ferc1_eia_connected_df = get_full_records_with_overwrites(best_match_df, inputs)
=======
    best_match_df = get_best_matches_with_training_data_overwrites(
        preds_df=preds_df, inputs=inputs, experiment_tracker=experiment_tracker
    )
    ferc1_eia_connected_df = get_full_records(best_match_df, inputs)
>>>>>>> b81576aa

    return ferc1_eia_connected_df<|MERGE_RESOLUTION|>--- conflicted
+++ resolved
@@ -230,19 +230,13 @@
     return preds_df.as_pandas_dataframe()
 
 
-<<<<<<< HEAD
-@op(out={"_out_pudl__yearly_assn_eia_ferc1_model_output": Out()})
-def get_best_matches(preds_df, inputs):
-    """Get the best EIA match for each FERC record and log performance metrics."""
-=======
-@op
-def get_best_matches_with_training_data_overwrites(
-    preds_df: pd.DataFrame,
+@op()
+def get_best_matches(
+    preds_df,
     inputs,
     experiment_tracker: experiment_tracking.ExperimentTracker,
 ):
-    """Get the best EIA match for each FERC record."""
->>>>>>> b81576aa
+    """Get the best EIA match for each FERC record and log performance metrics."""
     preds_df = (
         preds_df.rename(
             columns={"record_id_l": "record_id_eia", "record_id_r": "record_id_ferc1"}
@@ -251,10 +245,7 @@
         .groupby("record_id_ferc1")
         .first()
     )
-<<<<<<< HEAD
-=======
     preds_df = preds_df.reset_index()
->>>>>>> b81576aa
     train_df = inputs.get_train_df().reset_index()
     true_pos = get_true_pos(preds_df, train_df)
     false_pos = get_false_pos(preds_df, train_df)
@@ -272,20 +263,14 @@
         "Recall = of all of the training data FERC records, the model predicted a match for this percentage.\n"
         "A measure of coverage of FERC records."
     )
-<<<<<<< HEAD
-=======
     experiment_tracker.execute_logging(
         lambda: mlflow.log_metrics(
             {
-                "precision before overwrites": round(
-                    true_pos / (true_pos + false_pos), 3
-                ),
-                "recall before overwrites": round(true_pos / (true_pos + false_neg), 3),
+                "precision": round(true_pos / (true_pos + false_pos), 3),
+                "recall": round(true_pos / (true_pos + false_neg), 3),
             }
         )
     )
-    preds_df = overwrite_bad_predictions(preds_df, inputs.get_train_df())
->>>>>>> b81576aa
     return preds_df
 
 
@@ -296,7 +281,7 @@
         )
     }
 )
-def get_full_records_with_overwrites(best_match_df, inputs):
+def get_full_records_with_overwrites(best_match_df, inputs, experiment_tracker):
     """Join full dataframe onto matches to make usable and get stats.
 
     Overwrite the predictions dataframe with the training data, so that all
@@ -310,22 +295,18 @@
         matches_best=best_match_df,
         plant_parts_eia_true=inputs.get_plant_parts_eia_true(),
         plants_ferc1=inputs.get_plants_ferc1(),
-<<<<<<< HEAD
-    )
-    _log_match_coverage(connected_df)
+    )
+    _log_match_coverage(connected_df, experiment_tracker=experiment_tracker)
     for match_set in ["all", "overrides"]:
         check_match_consistency(
             connected_df,
             input.get_train_df(),
             match_set=match_set,
+            experiment_tracker=experiment_tracker,
         )
     connected_df = add_null_overrides(
         connected_df
     )  # Override specified values with NA record_id_eia
-=======
-        train_df=inputs.get_train_df(),
-    ).pipe(add_null_overrides)  # Override specified values with NA record_id_eia
->>>>>>> b81576aa
     return Resource.from_id(
         "out_pudl__yearly_assn_eia_ferc1_plant_parts"
     ).enforce_schema(connected_df)
@@ -364,15 +345,20 @@
     ferc_df = prepare_for_matching(ferc_df, transformed_ferc_df)
     eia_df = prepare_for_matching(eia_df, transformed_eia_df)
     # train model and predict matches
-    preds_df = get_model_predictions(eia_df=eia_df, ferc_df=ferc_df, train_df=train_df)
-<<<<<<< HEAD
-    best_match_df = get_best_matches(preds_df=preds_df, inputs=inputs)
-    ferc1_eia_connected_df = get_full_records_with_overwrites(best_match_df, inputs)
-=======
-    best_match_df = get_best_matches_with_training_data_overwrites(
-        preds_df=preds_df, inputs=inputs, experiment_tracker=experiment_tracker
-    )
-    ferc1_eia_connected_df = get_full_records(best_match_df, inputs)
->>>>>>> b81576aa
+    preds_df = get_model_predictions(
+        eia_df=eia_df,
+        ferc_df=ferc_df,
+        train_df=train_df,
+    )
+    best_match_df = get_best_matches(
+        preds_df=preds_df,
+        inputs=inputs,
+        experiment_tracker=experiment_tracker,
+    )
+    ferc1_eia_connected_df = get_full_records_with_overwrites(
+        best_match_df,
+        inputs,
+        experiment_tracker=experiment_tracker,
+    )
 
     return ferc1_eia_connected_df