@techreport{CarbonStranding2021,
  author      = {Tyler Fitch},
  editor      = {Tyler H. Norris},
  title       = {Carbon Stranding: Climate Risk and Stranded Assets in Duke's Integrated Resource Plan},
  institution = {Energy Transition Institute},
  year        = {2021},
  month       = {January},
  url         = {https://votesolar.org/wp-content/uploads/2021/02/ETI_CarbonStrandingReport_2021.pdf},
  urldate     = {2021-10-14}
}

@techreport{CoalCostCrossover2019,
  author      = {Eric Gimon and Mike O'{B}oyle and Christopher T M Clack and Sarah A McKee},
  title       = {The Coal Cost Crossover: Economic Viability of Existing Coal Compared to New Local Wind and Solar Resources},
  institution = {Energy Innovation and Vibrant Clean Energy},
  year        = {2019},
  url         = {https://energyinnovation.org/publication/the-coal-cost-crossover/},
  urldate     = {2021-10-14}
}

@techreport{CoalCostCrossover2021,
  author      = {Eric Gimon and Amanda Meyers and Mike O'{B}oyle},
  title       = {Coal Cost Crossover 2.0},
  institution = {Energy Innovation},
  year        = {2021},
  url         = {https://energyinnovation.org/publication/the-coal-cost-crossover-2021/},
  urldate     = {2021-10-14}
}

@article{OpenEnergyOutlook,
  author  = {Joseph F. DeCarolis and
             Paulina Jaramillo and
             Jeremiah X. Johnson and
             David L. McCollum and
             Evelina Trutnevyte and
             David C. Daniels and
             Gökçe Akın-Olçum and
             Joule Bergerson and
             Soolyeon Cho and
             Joon-Ho Choi and
             Michael T. Craig and
             Anderson R. de Queiroz and
             Hadi Eshraghi and
             Christopher S. Galik and
             Timothy G. Gutowski and
             Karl R. Haapala and
             Bri-Mathias Hodge and
             Simi Hoque and
             Jesse D. Jenkins and
             Alan Jenn and
             Daniel J.A. Johansson and
             Noah Kaufman and
             Juha Kiviluoma and
             Zhenhong Lin and
             Heather L. MacLean and
             Eric Masanet and
             Mohammad S. Masnadi and
             Colin A. McMillan and
             Destenie S. Nock and
             Neha Patankar and
             Dalia Patino-Echeverri and
             Greg Schivley and
             Sauleh Siddiqui and
             Amanda D. Smith and
             Aranya Venkatesh and
             Gernot Wagner and
             Sonia Yeh and
             Yuyu Zhou},
  title   = {Leveraging Open-Source Tools for Collaborative Macro-energy System Modeling Efforts},
  journal = {Joule},
  volume  = {4},
  issue   = {12},
  pages   = {2523-2526},
  year    = {2020},
  month   = {12},
  url     = {https://doi.org/10.1016/j.joule.2020.11.002},
  doi     = {10.1016/j.joule.2020.11.002}
}

@misc{PowerGenome,
  author       = {Greg Schivley and
                  Ethan Welty and
                  Neha Patankar},
  title        = {PowerGenome/PowerGenome: v0.4.2},
  month        = {aug},
  year         = 2021,
  publisher    = {Zenodo},
  howpublished = {Git{H}ub repository archived on {Z}enodo},
  version      = {v0.4.2},
  doi          = {10.5281/zenodo.5347792},
  url          = {https://doi.org/10.5281/zenodo.5347792}
}

@misc{OSClimate,
  author       = {Open Source Climate},
  title        = {Open Source Climate Initiative},
  howpublished = {Website},
  url          = {https://www.os-climate.org/},
  urldate      = {2021-10-15}
}

@techreport{PutGasOnStandby,
  author      = {Jonathan Sims and
                 Catharina Hillenbrand von der Neyen and
                 Durand D‘souza and
                 Lily Chau and
                 Nicolás González-Jiménez and
                 Lorenzo Sani},
  abstract    = {Unabated gas plants’ future role in the power system should be predominantly limited
                 to backup reserve to allow for flexible low carbon forms of supply to fully emerge.
                 Events in 2021 have brought the extreme levels of price and supply volatility
                 present in the global gas market to the fore of discussions over future energy
                 system dynamics.  Wholesale gas prices have risen to record highs across key supply
                 hubs, highlighting the levels of  market  risk  that  gas-fired  power stations  are
                 exposed  to,  and demonstrating  the  urgent  requirement for increased investment
                 in alternative forms of flexible supply which are steadily emerging.  Even before
                 this year’s crisis however, gas-fired power stations across Europe and the US were
                 already  confronting  declining operating  profitability and rapidly  growing
                 competition  from  low carbon sources. A steady shift towards the primary use of
                 such technologies is vital if net zero emissions goals are to be achieved.  While
                 small amounts of unabated gas-fired capacity may well be required to remain
                 available in these regions and to sit predominantly idle as back up peaking capacity
                 to ensure long- term system supply security, we believe that this should be the
                 limit to such units’ future role.  This report aims to demonstrate that stakeholders
                 committing to the long-term funding of such assets are already risking the loss of
                 billions of dollars, while the risks of continued investment will only grow
                 further.},
  institution = {Carbon Tracker Initiative},
  title       = {Put Gas On Standby},
  year        = {2021},
  url         = {https://carbontracker.org/reports/put-gas-on-standby/},
  urldate     = {2021-10-30}
}

@techreport{EconFlexSolar,
  author      = {Steven Dahlke and
                 Mahesh Morjaria and
                 Vahan Gevorgian and
                 Barry Mather},
  institution = {First Solar},
  title       = {The Economics of Flexible Solar for Electricity Markets in Transition},
  year        = {2020},
  url         = {https://www.firstsolar.com/es-CSA/-/media/First-Solar/Documents/Grid-Evolution/The_Economics_of_Flexible_Solar_for_Electricity_Markets_in_Transition.ashx},
  urldate     = {2021-11-01}
}

@techreport{EIFossilToClean,
  author      = {Ron Lehr},
  title       = {Utility Transition Financial Impacts: From Fossil to Clean},
  institution = {Energy Innovation},
  year        = {2018},
  url         = {https://energyinnovation.org/wp-content/uploads/2018/12/From-Fossil-to-Clean-Brief_12.3.18.pdf},
  urldate     = {2021-10-15}
}

@article{TransmissionSyndicate,
  author  = {Ari Peskoe},
  journal = {Energy Law Journal},
  number  = {1},
  title   = {Is the Utility Transmission Syndicate Forever?},
  volume  = {42},
  year    = {2021},
  url     = {https://www.eba-net.org/assets/1/6/5_-_%5BPeskoe%5D%5B1-66%5D.pdf},
  urldate = {2021-11-01},
  doi     = {10.2139/ssrn.3770740}
}

@article{BISTLINE2020114941,
  title    = {Parameterizing open-source energy models: Statistical learning to estimate unknown power plant attributes},
  journal  = {Applied Energy},
  volume   = {269},
  pages    = {114941},
  year     = {2020},
  issn     = {0306-2619},
  doi      = {https://doi.org/10.1016/j.apenergy.2020.114941},
  url      = {https://www.sciencedirect.com/science/article/pii/S0306261920304530},
  urldate  = {2021-11-01},
  author   = {John E.T. Bistline and James H. Merrick},
  abstract = {Energy systems models are used to perform energy and environmental policy
              analysis, inform company strategy, and understand implications of technological
              change. Although open-source models can promote transparency and reproducibility, data
              availability and cost can be prohibitive barriers for researchers and other
              stakeholders. This paper presents a novel application of a statistical approach to
              predict unknown power plant parameters in Canada using available data from the United
              States, which can be applied in other settings where critical model inputs are
              missing. We apply two statistical learning methods, linear regression and
              k-nearest-neighbors, and compare their performance on unseen portions of the United
              States data before applying the learned functions to unknown Canadian data. Results
              indicate that reasonable predictions of heatrates and, to a lesser extent, operation
              and maintenance costs are possible even with limited data about age, capacity, and
              power plant types. The nearest-neighbor approach generally outperforms linear
              regressions for the datasets and applications to power plant parameters investigated
              here.}
}

@article{doi:10.1146/annurev-environ-020220-061831,
author = {Priya L. Donti and J. Zico Kolter},
title = {Machine Learning for Sustainable Energy Systems},
journal = {Annual Review of Environment and Resources},
volume = {46},
number = {1},
pages = {719-747},
year = {2021},
doi = {10.1146/annurev-environ-020220-061831},
URL = {https://doi.org/10.1146/annurev-environ-020220-061831},
eprint = {https://doi.org/10.1146/annurev-environ-020220-061831},
abstract = {In recent years, machine learning has proven to be a powerful tool for
            deriving insights from data. In this review, we describe ways in which machine
            learning has been leveraged to facilitate the development and operation of
            sustainable energy systems. We first provide a taxonomy of machine learning
            paradigms and techniques, along with a discussion of their strengths and
            limitations. We then provide an overview of existing research using machine
            learning for sustainable energy production, delivery, and storage. Finally,
            we identify gaps in this literature, propose future research directions, and
            discuss important considerations for deployment.}
}

@misc{zheng2024optimal,
      title={Optimal transmission expansion minimally reduces decarbonization costs of {U}.{S}. electricity},
      author={Rangrang Zheng and Greg Schivley and Patricia Hidalgo-Gonzalez and Matthias Fripp and Michael J. Roberts},
      year={2024},
      eprint={2402.14189},
      archivePrefix={arXiv},
      primaryClass={econ.GN},
      url={https://doi.org/10.48550/arXiv.2402.14189},
      doi={10.48550/arXiv.2402.14189},
      abstract={Solar and wind power are cost-competitive with fossil fuels, yet their
      intermittent nature presents challenges. Significant temporal and geographic
      differences in land, wind, and solar resources suggest that long-distance
      transmission could be particularly beneficial. Using a detailed, open-source
      model, we analyze optimal transmission expansion jointly with storage, generation,
      and hourly operations across the three primary interconnects in the United States.
      Transmission expansion offers far more benefits in a high-renewable system than in
      a system with mostly conventional generation. Yet while an optimal nationwide plan
      would have more than triple current interregional transmission, transmission
      decreases the cost of a 100% clean system by only 4% compared to a plan that
      relies solely on current transmission. Expanding capacity only within existing
      interconnects can achieve most of these savings. Adjustments to energy storage and
      generation mix can leverage the current interregional transmission infrastructure
      to build a clean power system at a reasonable cost.}
}

@article{10.1257/jep.37.4.155,
<<<<<<< HEAD
      Author = {Lucas W. Davis and Catherine Hausman and Nancy L. Rose},
      Title = {Transmission Impossible? Prospects for Decarbonizing the US Grid},
=======
      Author = {Davis, Lucas W. and Hausman, Catherine and Rose, Nancy L.},
      Title = {Transmission Impossible? Prospects for Decarbonizing the {U}.{S}. Grid},
>>>>>>> cda6c045
      Journal = {Journal of Economic Perspectives},
      Volume = {37},
      Number = {4},
      Year = {2023},
      Month = {December},
      Pages = {155-80},
      DOI = {10.1257/jep.37.4.155},
      URL = {https://www.aeaweb.org/articles?id=10.1257/jep.37.4.155},
      abstract = {Encouraged by the declining cost of grid-scale renewables, recent
      analyses conclude that the United States could reach net zero carbon dioxide
      emissions by 2050 at relatively low cost using currently available technologies.
      While the cost of renewable generation has declined dramatically, integrating
      these renewables would require a large expansion in transmission to deliver that
      power. Already there is growing evidence that the United States has insufficient
      transmission capacity, and current levels of annual investment are well below what
      would be required for a renewables-dominated system. We describe a variety of
      challenges that make it difficult to build new transmission and potential policy
      responses to mitigate them, as well as possible substitutes for some new
      transmission capacity.}
}

@article{Miller_2023,
doi = {10.1088/1748-9326/acc119},
url = {https://dx.doi.org/10.1088/1748-9326/acc119},
year = {2023},
month = {apr},
publisher = {IOP Publishing},
volume = {18},
number = {4},
pages = {044020},
<<<<<<< HEAD
author = {Gregory J. Miller and Gailin Pease and Wenbo Shi and Alan Jenn},
title = {Evaluating the hourly emissions intensity of the US electricity system},
=======
author = {Gregory J Miller and Gailin Pease and Wenbo Shi and Alan Jenn},
title = {Evaluating the hourly emissions intensity of the {U}.{S}. electricity system},
>>>>>>> cda6c045
journal = {Environmental Research Letters},
abstract = {High-quality data for the greenhouse gas and air pollution emissions
            associated with electricity generation and consumption are increasingly
            important to enable effective and targeted action to decarbonize the
            electric grid and to inform research in a range of academic disciplines
            including environmental economics, lifecycle assessment, and environmental
            health. To inform the broadest range of use cases, such data should ideally
            have a high temporal and spatial resolution, be available in as close to
            real-time as possible, represent the complete power sector, use the
            highest-quality measured data, have complete historical coverage, and
            represent both generated and consumed emissions. To date, no published
            datasets have achieved all of these characteristics. This work is the first
            to publish a comprehensive, plant-level dataset of hourly-resolution
            generation, fuel consumption, and direct CO2, NOx, and SO2 emissions for the
            entire U.S. power sector. This data is published as part of the public and
            open-source Open Grid Emissions Initiative, which also includes hourly,
            consumption-based emissions intensities for every grid balancing area in the
            country.  Using insights generated by this new dataset, this paper also
            interrogates how several of the assumptions implicit in the use of existing
            power sector emissions datasets may under-count or misrepresent the climate
            and health impacts of air emissions from the U.S. power sector. We envision
            the Initiative becoming a central repository of, and hub of activity for
            addressing open research questions related to power sector emissions data,
            and the go-to source for high-quality, high-resolution data for future
            research on grid emissions.}
}

@book{o2021quantifying,
  title={Quantifying Operational Resilience Benefits of the Smart Grid},
  author={Cheyney O'Fallon and Avi Gopstein},
  year={2021},
  doi={10.6028/NIST.TN.2137},
  url={https://doi.org/10.6028/NIST.TN.2137},
  publisher={Department of Commerce. National Institute of Standards and Technology},
  abstract={Automated systems for network protection, outage management, and restoration
            enable electric utilities to maintain service continuity through network
            reconfiguration. We evalu- ate the impact of interoperability investments on
            distribution system resilience during Hur- ricane Irma through a reduced
            form analysis of sustained customer outages. The expected number of
            interruption hours during that hurricane was relatively lower for regions of
            the Florida distribution grid that invested more in interoperability
            enhancements, all else being equal. We use advanced metering infrastructure
            penetration as a proxy and leading indica- tor of investment in
            interoperability enhancements. Employing only publicly available data
            resources, we conservatively estimate that Florida counties that made these
            investments re- alized nearly $1.7 billion of operational resilience
            benefits in the form of avoided customer interruption costs during Hurricane
            Irma.}
}<|MERGE_RESOLUTION|>--- conflicted
+++ resolved
@@ -241,13 +241,8 @@
 }
 
 @article{10.1257/jep.37.4.155,
-<<<<<<< HEAD
       Author = {Lucas W. Davis and Catherine Hausman and Nancy L. Rose},
-      Title = {Transmission Impossible? Prospects for Decarbonizing the US Grid},
-=======
-      Author = {Davis, Lucas W. and Hausman, Catherine and Rose, Nancy L.},
-      Title = {Transmission Impossible? Prospects for Decarbonizing the {U}.{S}. Grid},
->>>>>>> cda6c045
+      Title = {Transmission Impossible? Prospects for Decarbonizing the {U}.{S}.
       Journal = {Journal of Economic Perspectives},
       Volume = {37},
       Number = {4},
@@ -278,13 +273,8 @@
 volume = {18},
 number = {4},
 pages = {044020},
-<<<<<<< HEAD
 author = {Gregory J. Miller and Gailin Pease and Wenbo Shi and Alan Jenn},
-title = {Evaluating the hourly emissions intensity of the US electricity system},
-=======
-author = {Gregory J Miller and Gailin Pease and Wenbo Shi and Alan Jenn},
 title = {Evaluating the hourly emissions intensity of the {U}.{S}. electricity system},
->>>>>>> cda6c045
 journal = {Environmental Research Letters},
 abstract = {High-quality data for the greenhouse gas and air pollution emissions
             associated with electricity generation and consumption are increasingly
