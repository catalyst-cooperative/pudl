{
 "cells": [
  {
   "cell_type": "markdown",
   "id": "d43d8e23-c9f6-4ea0-be78-9dd3eea412e1",
   "metadata": {},
   "source": [
    "# Validate & Integrate FERC1-EIA Manual Matches into the Training Data"
   ]
  },
  {
   "cell_type": "code",
   "execution_count": null,
   "id": "7331b72f-e5a1-4dd9-85d0-8258cde1bf30",
   "metadata": {
    "tags": []
   },
   "outputs": [],
   "source": [
    "%load_ext autoreload\n",
    "%autoreload 2"
   ]
  },
  {
   "cell_type": "code",
   "execution_count": null,
   "id": "d5b032b6-20b8-45a1-8ecf-49740ddd156b",
   "metadata": {
    "tags": []
   },
   "outputs": [],
   "source": [
    "# Standard libraries\n",
    "import logging\n",
    "from pathlib import Path\n",
    "import os\n",
    "import sys\n",
    "\n",
    "# 3rd party libraries\n",
    "import pandas as pd\n",
    "import sqlalchemy as sa\n",
    "import importlib\n",
    "\n",
    "# Local libraries\n",
    "import pudl\n",
    "from pudl.analysis.ferc1_eia_train import *"
   ]
  },
  {
   "cell_type": "code",
   "execution_count": null,
   "id": "a6b515ff-389d-4970-a86e-5b0be4272f12",
   "metadata": {
    "tags": []
   },
   "outputs": [],
   "source": [
    "pudl_settings = pudl.workspace.setup.get_defaults()\n",
    "\n",
    "ferc1_db_engine = sa.create_engine(pudl_settings['ferc1_db'])\n",
    "ferc1_xbrl_engine = sa.create_engine(pudl_settings[\"ferc1_xbrl_db\"])\n",
    "pudl_engine = sa.create_engine(pudl_settings['pudl_db'])\n",
    "\n",
    "pudl_out = pudl.output.pudltabl.PudlTabl(pudl_engine, freq='AS', fill_net_gen=True)"
   ]
  },
  {
   "cell_type": "code",
   "execution_count": null,
   "id": "c2460394-c9b5-4b64-818e-9252f6e53657",
   "metadata": {
    "tags": []
   },
   "outputs": [],
   "source": [
    "# Load useful tables\n",
    "ppe = pudl_out.plant_parts_eia().reset_index()\n",
    "utils_eia860 = pudl_out.utils_eia860()\n",
    "plants_all_ferc1 = pudl_out.plants_all_ferc1()\n",
    "ferc1_eia = pudl_out.ferc1_eia()"
   ]
  },
  {
   "cell_type": "markdown",
   "id": "b6ad6dd1-90e2-498c-92de-b278016ad381",
   "metadata": {
    "tags": []
   },
   "source": [
    "## 1. Manual Mapping \n",
    "Use the Manual Mapping Spreadsheet and the Plant Parts EIA table (PPE) to make check AI matches and add your own. It's helpful to go plant by plant and read the [Override Instructions](https://docs.google.com/document/d/1nJfmUtbSN-RT5U2Z3rJKfOIhWsRFUPNxs9NKTes0SRA/edit#) to learn how to begin fixing/verifying the FERC-EIA connections.\n"
   ]
  },
  {
   "cell_type": "markdown",
   "id": "531a0862-8f74-45b1-8c52-18fbf235dbee",
   "metadata": {},
   "source": [
    "Double check `plant_id_pudl` by copying the `record_id_ferc1` value from the manual mapping spreadsheet into the code below. You can then use plant_id_pudl to sort the PPE."
   ]
  },
  {
   "cell_type": "code",
   "execution_count": null,
   "id": "1730287e-213c-4ba9-bbed-5f840430aeb8",
   "metadata": {},
   "outputs": [],
   "source": [
    "record_id_ferc1 = \"f1_steam_2020_12_159_1_3\"  #record you want to test\n",
    "plants_all_ferc1[plants_all_ferc1[\"record_id\"]==record_id_ferc1].plant_id_pudl"
   ]
  },
  {
   "cell_type": "markdown",
   "id": "bbf22e2e-e1f5-4a9e-883d-b73c0c2c7815",
   "metadata": {},
   "source": [
    "While looking through the PPE table, you might find possible matches that come from a different utility. Use the `utils_eia860` table to find that utility's name and location to see if it's a reasonable match."
   ]
  },
  {
   "cell_type": "code",
   "execution_count": null,
   "id": "f5d17b80-451b-4ac2-b003-939fdfc0cfcb",
   "metadata": {},
   "outputs": [],
   "source": [
    "utility_id_eia = 15466  #utiltiy you want to test\n",
    "utils_eia860[utils_eia860[\"utility_id_eia\"]==utility_id_eia]"
   ]
  },
  {
   "cell_type": "markdown",
   "id": "77d30ba1-fb78-4fa9-a74b-2da9158275b7",
   "metadata": {},
   "source": [
    "Here's how to navigate the PPE. Add, comment, or uncomment these filters as necessary to find what you need. We recommend keeping `true_gran=TRUE` and `ownership_dupe=False` for the most streamline mapping experience."
   ]
  },
  {
   "cell_type": "code",
   "execution_count": null,
   "id": "168c7d7e-a972-44ea-887d-973537cfe1fc",
   "metadata": {},
   "outputs": [],
   "source": [
<<<<<<< HEAD
    "ppl[\n",
    "    (ppl[\"plant_id_pudl\"]==468)\n",
    "    #(ppl[\"plant_name_eia\"].str.contains(\"Pleasant Va\"))\n",
    "    #(ppl[\"utility_id_eia\"]==13781)\n",
    "    #& (ppl[\"report_year\"]==2015)\n",
    "    #& (ppl[\"capacity_mw\"]<10)\n",
    "    & (ppl[\"true_gran\"]==True)\n",
    "    & (ppl[\"ownership_dupe\"]==False)\n",
=======
    "ppe[\n",
    "    (ppe[\"plant_id_pudl\"]==659)\n",
    "    #(ppe[\"plant_name_eia\"].str.contains(\"Pleasant Va\"))\n",
    "    #(ppe[\"utility_id_eia\"]==13781)\n",
    "    #& (ppe[\"report_year\"]==2015)\n",
    "    #& (ppe[\"capacity_mw\"]<10)\n",
    "    & (ppe[\"true_gran\"]==True)\n",
    "    & (ppe[\"ownership_dupe\"]==False)\n",
>>>>>>> 377dd6a8
    "][[\n",
    "    \"record_id_eia\", \n",
    "    \"plant_id_eia\", \n",
    "    \"true_gran\", \n",
    "    \"report_year\", \n",
    "    \"technology_description\", \n",
    "    \"utility_id_eia\", \n",
    "    \"capacity_mw\", \n",
    "    \"net_generation_mwh\", \n",
    "    \"installation_year\", \n",
    "    \"plant_name_eia\", \n",
    "    \"plant_name_ppe\"\n",
    "]].sort_values(\"capacity_mw\", ascending=False)"
   ]
  },
  {
   "cell_type": "markdown",
   "id": "2d49c68b-01ce-436c-9998-571da3d585d6",
   "metadata": {
    "tags": []
   },
   "source": [
    "## 2. Validate Manual Matches\n",
    "Once you've finished checking the maps, make sure everything you want to validate is set to `verified=TRUE`. Then, move the file into the `devtools/ferc1-eia-glue/training_data/add_to_training` directory and run the following functions."
   ]
  },
  {
   "cell_type": "code",
   "execution_count": null,
   "id": "5993e983-bdac-42a9-9bd6-9c7b6a269f5d",
   "metadata": {
    "tags": []
   },
   "outputs": [],
   "source": [
    "current_training_df = pd.read_csv(\n",
    "    importlib.resources.path(\"pudl.package_data.glue\", \"ferc1_eia_train.csv\")\n",
    ")\n",
    "path_to_overrides = \"./add_to_training/\"\n",
    "override_files = [\n",
    "    file for file in os.listdir(path_to_overrides) \n",
    "    if file.endswith(\".xlsx\") \n",
    "    and not file.startswith(\"~$\")\n",
    "]"
   ]
  },
  {
   "cell_type": "markdown",
   "id": "50a00d90-a91d-4ce7-b7a1-578e3b1a9b4d",
   "metadata": {},
   "source": [
    "Validate files in the `add_to_training` directory where `validated=TRUE`"
   ]
  },
  {
   "cell_type": "code",
   "execution_count": null,
   "id": "146d7d73-b17c-405d-bdc2-dea3e7584032",
   "metadata": {
    "tags": []
   },
   "outputs": [],
   "source": [
    "for file in override_files:\n",
    "    \n",
    "    print(f\"VALIDATING {file} ************** \")\n",
    "    file_df = pd.read_excel(path_to_overrides + file)\n",
    "    \n",
    "    validate_override_fixes(\n",
    "        validated_connections=file_df,\n",
    "        utils_eia860=utils_eia860,\n",
    "        ppe=ppe,\n",
    "        ferc1_eia=ferc1_eia,\n",
    "        training_data=current_training_df,\n",
    "        expect_override_overrides=True,\n",
    "        allow_mismatched_utilities=True\n",
    "    )\n",
    "    \n",
    "    print(\" \")"
   ]
  },
  {
   "attachments": {},
   "cell_type": "markdown",
   "id": "6f82d484",
   "metadata": {},
   "source": [
    "Next, handle 1:m matches in the FERC-EIA manual mapping. Begin by making a dataframe of only 1:m matches, melting it, and running it through the validation to check that all row values are valid."
   ]
  },
  {
   "cell_type": "code",
   "execution_count": null,
   "id": "c7986b06",
   "metadata": {},
   "outputs": [],
   "source": [
    "for file in override_files:\n",
    "    \n",
    "    print(f\"VALIDATING {file} ************** \")\n",
    "    file_df = pd.read_excel(path_to_overrides + file)\n",
    "    multi_match_cols = [f\"record_id_eia_override_{i}\" for i in range(2,4)]\n",
    "    match_cols = [col for col in file_df.columns if 'record_id_eia_override_' in col]\n",
    "    id_cols = [col for col in file_df.columns if col not in match_cols]\n",
    "\n",
    "    multimatch_df = file_df[file_df[multi_match_cols].notnull().any(axis=1)]\n",
    "    multimatch_df = multimatch_df.melt(id_vars = id_cols, var_name = 'match_number', value_name = 'record_id_eia_override').dropna(subset=['record_id_eia_override'])\n",
    "    multimatch_df = multimatch_df.rename(columns={'record_id_eia_override':'record_id_eia_override_1'})\n",
    "\n",
    "    validate_override_fixes(\n",
    "        validated_connections=multimatch_df,\n",
    "        utils_eia860=utils_eia860,\n",
    "        ppl=ppl,\n",
    "        ferc1_eia=ferc1_eia,\n",
    "        training_data=current_training_df,\n",
    "        expect_override_overrides=True,\n",
    "        allow_mismatched_utilities=True\n",
    "    )"
   ]
  },
  {
   "attachments": {},
   "cell_type": "markdown",
   "id": "eaade2c4-ef2d-4a76-9bc9-648e11116a52",
   "metadata": {
    "tags": []
   },
   "source": [
    "## 3. Add Manual Matches to Training Data\n",
    "When you've finished editing the `<UTILITY>_fix_FERC-EIA_overrides.xlsx` and want to add your changes to the official override csv, move your file to the directory called `add_to_training` and then run the following function. \n",
    "\n",
    "**Note:** If you have changed or marked TRUE any records that have already been overridden and included in the training data, you will want to set `expect_override_overrides = True`. Otherwise, the function will check to see if you have accidentally tampered with values that have already been matched.\n",
    "\n",
    "If you wish to ignore 1:m matches, set `one_to_many = False`. The training data csv will only include primary matches, but the multiple EIA IDs that match a FERC ID will be assigned a fabricated PPL record to use for matching."
   ]
  },
  {
   "cell_type": "code",
   "execution_count": null,
   "id": "2a790162-3b23-4b4b-a9cf-f4cbdf6c7fe7",
   "metadata": {
    "tags": []
   },
   "outputs": [],
   "source": [
    "validate_and_add_to_training(\n",
    "    utils_eia860=utils_eia860,\n",
    "    ppe=ppe,\n",
    "    ferc1_eia=ferc1_eia,\n",
    "    expect_override_overrides=True, \n",
    "    allow_mismatched_utilities=True,\n",
    "    input_dir_path=\"./add_to_training/\",\n",
    "    one_to_many=True,\n",
    ")"
   ]
  }
 ],
 "metadata": {
  "kernelspec": {
   "display_name": "pudl-dev",
   "language": "python",
   "name": "python3"
  },
  "language_info": {
   "codemirror_mode": {
    "name": "ipython",
    "version": 3
   },
   "file_extension": ".py",
   "mimetype": "text/x-python",
   "name": "python",
   "nbconvert_exporter": "python",
   "pygments_lexer": "ipython3",
<<<<<<< HEAD
   "version": "3.10.9"
  },
  "vscode": {
   "interpreter": {
    "hash": "6e19b88aa386627e1cb51efb7fffa4d1c93b7b6266d71ad8fe17b8bdfe58c332"
   }
=======
   "version": "3.10.10"
>>>>>>> 377dd6a8
  }
 },
 "nbformat": 4,
 "nbformat_minor": 5
}<|MERGE_RESOLUTION|>--- conflicted
+++ resolved
@@ -144,16 +144,6 @@
    "metadata": {},
    "outputs": [],
    "source": [
-<<<<<<< HEAD
-    "ppl[\n",
-    "    (ppl[\"plant_id_pudl\"]==468)\n",
-    "    #(ppl[\"plant_name_eia\"].str.contains(\"Pleasant Va\"))\n",
-    "    #(ppl[\"utility_id_eia\"]==13781)\n",
-    "    #& (ppl[\"report_year\"]==2015)\n",
-    "    #& (ppl[\"capacity_mw\"]<10)\n",
-    "    & (ppl[\"true_gran\"]==True)\n",
-    "    & (ppl[\"ownership_dupe\"]==False)\n",
-=======
     "ppe[\n",
     "    (ppe[\"plant_id_pudl\"]==659)\n",
     "    #(ppe[\"plant_name_eia\"].str.contains(\"Pleasant Va\"))\n",
@@ -162,7 +152,6 @@
     "    #& (ppe[\"capacity_mw\"]<10)\n",
     "    & (ppe[\"true_gran\"]==True)\n",
     "    & (ppe[\"ownership_dupe\"]==False)\n",
->>>>>>> 377dd6a8
     "][[\n",
     "    \"record_id_eia\", \n",
     "    \"plant_id_eia\", \n",
@@ -336,16 +325,7 @@
    "name": "python",
    "nbconvert_exporter": "python",
    "pygments_lexer": "ipython3",
-<<<<<<< HEAD
-   "version": "3.10.9"
-  },
-  "vscode": {
-   "interpreter": {
-    "hash": "6e19b88aa386627e1cb51efb7fffa4d1c93b7b6266d71ad8fe17b8bdfe58c332"
-   }
-=======
    "version": "3.10.10"
->>>>>>> 377dd6a8
   }
  },
  "nbformat": 4,
