{
 "cells": [
  {
   "cell_type": "markdown",
   "source": [
    "# Integrating New FERC Form 1 and EIA Data Releases\n",
    "This notebook generates lists of new plants and utilities that need to be assigned PUDL IDs. It helps with the process of integrating new data each fall when the agencies make their new annual release for the previous year.\n",
    "\n",
    "## Prerequisites:\n",
    "* All available EIA 860/923 years must be loaded into your PUDL DB.\n",
    "* This includes the **new** year of data to be integrated.\n",
    "* This means the spreadsheet tab maps need to be updated.\n",
    "* Some minor EIA data wrangling may also be required.\n",
    "* All years of FERC Form 1 data must be loaded into your FERC 1 DB.\n",
    "* This includes the **new** year of data to be integrated.\n",
    "\n",
    "## Outputs:\n",
    "* `unmapped_utilities_ferc1.csv`: Respondent IDs and respondent names of utilities which appear in the FERC Form 1 DB, but which do **not** appear in the PUDL ID mapping spreadsheet.\n",
    "* `unmapped_plants_ferc1.csv`: Plant names, respondent names, and respondent IDs associated with plants that appear in the FERC Form 1 DB, but which do **not** appear in the PUDL ID Mapping spreadsheet.\n",
    "* `unmapped_utilities_eia.csv`: EIA Utility IDs and names of utilities which appear in the PUDL DB, but which do **not** appear in the PUDL ID mapping spreadsheet.\n",
    "* `unmapped_plants_eia.csv`: EIA Plant IDs and Plant Names of plants which appear in the PUDL DB, but which do **not** appear in the PUDL ID mapping spreadsheet.  The Utility ID and Name for the primary plant operator, as well as the aggregate plant capacity and the state the plant is located in are also proved to aid in PUDL ID mapping.\n",
    "* `lost_utilities_eia.csv`: The Utility IDs and Names of utilities which appear in the PUDL ID mapping spreadsheet but which do **not** appear in the PUDL DB. Likely because EIA revised previous years of data, and removed those utilities, after we had mapped them.\n",
    "* `lost_plants_eia.csv`: The Plant IDs and Names of plants which appear in the PUDL ID mapping spreadsheet but which do **not** appear in the PUDL DB. Likely because EIA revised previous years of data, and removed those plants, after we had mapped them."
   ],
   "metadata": {}
  },
  {
   "cell_type": "code",
   "execution_count": 1,
   "source": [
    "%load_ext autoreload\n",
    "%autoreload 2\n",
    "import sqlalchemy as sa\n",
    "import pandas as pd\n",
    "import pudl\n",
    "import re\n",
    "from pathlib import Path\n",
    "pudl_settings = pudl.workspace.setup.get_defaults()\n",
    "pudl_settings"
   ],
   "outputs": [
    {
     "output_type": "execute_result",
     "data": {
      "text/plain": [
       "{'pudl_in': '/Users/aesharpe/Desktop/Work/Catalyst_Coop/PUDL_DIR',\n",
       " 'data_dir': '/Users/aesharpe/Desktop/Work/Catalyst_Coop/PUDL_DIR/data',\n",
       " 'settings_dir': '/Users/aesharpe/Desktop/Work/Catalyst_Coop/PUDL_DIR/settings',\n",
       " 'pudl_out': '/Users/aesharpe/Desktop/Work/Catalyst_Coop/PUDL_DIR',\n",
       " 'sqlite_dir': '/Users/aesharpe/Desktop/Work/Catalyst_Coop/PUDL_DIR/sqlite',\n",
       " 'parquet_dir': '/Users/aesharpe/Desktop/Work/Catalyst_Coop/PUDL_DIR/parquet',\n",
       " 'datapkg_dir': '/Users/aesharpe/Desktop/Work/Catalyst_Coop/PUDL_DIR/datapkg',\n",
       " 'ferc1_db': 'sqlite:////Users/aesharpe/Desktop/Work/Catalyst_Coop/PUDL_DIR/sqlite/ferc1.sqlite',\n",
       " 'pudl_db': 'sqlite:////Users/aesharpe/Desktop/Work/Catalyst_Coop/PUDL_DIR/sqlite/pudl.sqlite',\n",
       " 'censusdp1tract_db': 'sqlite:////Users/aesharpe/Desktop/Work/Catalyst_Coop/PUDL_DIR/sqlite/censusdp1tract.sqlite'}"
      ]
     },
     "metadata": {},
     "execution_count": 1
    }
   ],
   "metadata": {}
  },
  {
   "cell_type": "markdown",
   "source": [
    "## Setup:\n",
    "* Create FERC1/PUDL database connections\n",
    "* Set the scope of the FERC Form 1 search (which years to check)"
   ],
   "metadata": {}
  },
  {
   "cell_type": "code",
<<<<<<< HEAD
   "execution_count": 2,
   "source": [
    "ferc1_engine = sa.create_engine(pudl_settings[\"ferc1_db\"])\n",
    "pudl_engine = sa.create_engine(pudl_settings[\"pudl_db\"])\n",
    "ferc1_years = pudl.constants.DATA_YEARS[\"ferc1\"]\n",
    "print(\"Searching for new FERC 1 plants, utilities and strings in the following years:\")\n",
    "print(ferc1_years)"
   ],
=======
   "execution_count": 9,
   "metadata": {},
>>>>>>> 91bf7cb4
   "outputs": [
    {
     "output_type": "stream",
     "name": "stdout",
     "text": [
      "Searching for new FERC 1 plants, utilities and strings in the following years:\n",
      "(1994, 1995, 1996, 1997, 1998, 1999, 2000, 2001, 2002, 2003, 2004, 2005, 2006, 2007, 2008, 2009, 2010, 2011, 2012, 2013, 2014, 2015, 2016, 2017, 2018, 2019)\n"
     ]
    }
   ],
   "metadata": {}
  },
  {
   "cell_type": "code",
   "execution_count": 10,
<<<<<<< HEAD
   "source": [
    "with pudl_engine.connect() as conn:\n",
    "    eia_years = pd.read_sql(\"select distinct(report_date) from plants_eia860\", conn)\n",
    "\n",
    "print(f\"EIA Years in db: {(eia_years)}\")"
   ],
=======
   "metadata": {
    "collapsed": true,
    "jupyter": {
     "outputs_hidden": true
    },
    "tags": []
   },
>>>>>>> 91bf7cb4
   "outputs": [
    {
     "output_type": "stream",
     "name": "stdout",
     "text": [
      "EIA Years in db:    report_date\n",
      "0   2019-01-01\n",
      "1   2018-01-01\n",
      "2   2017-01-01\n",
      "3   2016-01-01\n",
      "4   2015-01-01\n",
      "5   2014-01-01\n",
      "6   2013-01-01\n",
      "7   2012-01-01\n",
      "8   2011-01-01\n",
      "9   2010-01-01\n",
      "10  2009-01-01\n",
      "11  2008-01-01\n",
      "12  2007-01-01\n",
      "13  2006-01-01\n",
      "14  2005-01-01\n",
      "15  2004-01-01\n",
      "16  2003-01-01\n",
      "17  2002-01-01\n",
      "18  2001-01-01\n"
     ]
    }
   ],
   "metadata": {}
  },
  {
   "cell_type": "markdown",
   "source": [
    "## Unmapped FERC Form 1 Plants"
   ],
   "metadata": {}
  },
  {
   "cell_type": "code",
   "execution_count": 11,
<<<<<<< HEAD
   "source": [
    "unmapped_plants_ferc1 = pudl.glue.ferc1_eia.get_unmapped_plants_ferc1(pudl_settings, years=ferc1_years)\n",
    "n_ferc1_unmapped_plants = len(unmapped_plants_ferc1)\n",
    "print(f\"{n_ferc1_unmapped_plants} unmapped FERC 1 plants found in {min(ferc1_years)}-{max(ferc1_years)}.\")\n",
    "outfile = Path(\"unmapped_plants_ferc1.csv\")\n",
    "print(f\"Writing {n_ferc1_unmapped_plants} out to {outfile}\")\n",
    "unmapped_plants_ferc1.to_csv(outfile, index=False)\n",
    "unmapped_plants_ferc1"
   ],
=======
   "metadata": {
    "tags": []
   },
>>>>>>> 91bf7cb4
   "outputs": [
    {
     "output_type": "stream",
     "name": "stdout",
     "text": [
      "0 unmapped FERC 1 plants found in 1994-2019.\n",
      "Writing 0 out to unmapped_plants_ferc1.csv\n"
     ]
    },
    {
     "output_type": "execute_result",
     "data": {
      "text/plain": [
       "Empty DataFrame\n",
       "Columns: [utility_id_ferc1, plant_name_ferc1, utility_name_ferc1, capacity_mw, plant_table]\n",
       "Index: []"
      ],
      "text/html": [
       "<div>\n",
       "<style scoped>\n",
       "    .dataframe tbody tr th:only-of-type {\n",
       "        vertical-align: middle;\n",
       "    }\n",
       "\n",
       "    .dataframe tbody tr th {\n",
       "        vertical-align: top;\n",
       "    }\n",
       "\n",
       "    .dataframe thead th {\n",
       "        text-align: right;\n",
       "    }\n",
       "</style>\n",
       "<table border=\"1\" class=\"dataframe\">\n",
       "  <thead>\n",
       "    <tr style=\"text-align: right;\">\n",
       "      <th></th>\n",
       "      <th>utility_id_ferc1</th>\n",
       "      <th>plant_name_ferc1</th>\n",
       "      <th>utility_name_ferc1</th>\n",
       "      <th>capacity_mw</th>\n",
       "      <th>plant_table</th>\n",
       "    </tr>\n",
       "  </thead>\n",
       "  <tbody>\n",
       "  </tbody>\n",
       "</table>\n",
       "</div>"
      ]
     },
     "metadata": {},
     "execution_count": 11
    }
   ],
   "metadata": {}
  },
  {
   "cell_type": "markdown",
   "source": [
    "## Unmapped FERC Form 1 Utilities / Respondents\n",
    "* **Note:** Frequently there are zero of these."
   ],
   "metadata": {}
  },
  {
   "cell_type": "code",
<<<<<<< HEAD
   "execution_count": 12,
   "source": [
    "unmapped_utils_ferc1 = pudl.glue.ferc1_eia.get_unmapped_utils_ferc1(ferc1_engine)\n",
    "n_ferc1_unmapped_utils = len(unmapped_utils_ferc1)\n",
    "print(f\"{n_ferc1_unmapped_utils} unmapped FERC 1 utilities found in {min(ferc1_years)}-{max(ferc1_years)}.\")\n",
    "outfile = Path(\"unmapped_utilities_ferc1.csv\")\n",
    "print(f\"Writing {n_ferc1_unmapped_utils} out to {outfile}\")\n",
    "unmapped_utils_ferc1.to_csv(outfile, index=False)\n",
    "unmapped_utils_ferc1"
   ],
=======
   "execution_count": 7,
   "metadata": {},
>>>>>>> 91bf7cb4
   "outputs": [
    {
     "output_type": "stream",
     "name": "stdout",
     "text": [
      "0 unmapped FERC 1 utilities found in 1994-2019.\n",
      "Writing 0 out to unmapped_utilities_ferc1.csv\n"
     ]
    },
    {
     "output_type": "execute_result",
     "data": {
      "text/plain": [
       "Empty DataFrame\n",
       "Columns: [utility_id_ferc1, utility_name_ferc1]\n",
       "Index: []"
      ],
      "text/html": [
       "<div>\n",
       "<style scoped>\n",
       "    .dataframe tbody tr th:only-of-type {\n",
       "        vertical-align: middle;\n",
       "    }\n",
       "\n",
       "    .dataframe tbody tr th {\n",
       "        vertical-align: top;\n",
       "    }\n",
       "\n",
       "    .dataframe thead th {\n",
       "        text-align: right;\n",
       "    }\n",
       "</style>\n",
       "<table border=\"1\" class=\"dataframe\">\n",
       "  <thead>\n",
       "    <tr style=\"text-align: right;\">\n",
       "      <th></th>\n",
       "      <th>utility_id_ferc1</th>\n",
       "      <th>utility_name_ferc1</th>\n",
       "    </tr>\n",
       "  </thead>\n",
       "  <tbody>\n",
       "  </tbody>\n",
       "</table>\n",
       "</div>"
      ]
     },
<<<<<<< HEAD
=======
     "execution_count": 7,
>>>>>>> 91bf7cb4
     "metadata": {},
     "execution_count": 12
    }
   ],
   "metadata": {}
  },
  {
   "cell_type": "markdown",
   "source": [
    "## Unmapped EIA Plants\n",
    "* **Note:** Some unmapped EIA plants do not have Utilities associated with them.\n",
    "* Many of these plants are too small to warrant mapping, and so capacity is included as a potential filter.\n",
    "* Also note that the first and last few plants in the output dataframe have a bunch of NA values... which can be confusing."
   ],
   "metadata": {}
  },
  {
   "cell_type": "code",
   "execution_count": 13,
   "source": [
    "unmapped_plants_eia = pudl.glue.ferc1_eia.get_unmapped_plants_eia(pudl_engine)\n",
    "print(f\"Found {len(unmapped_plants_eia)} unmapped EIA plants.\")\n",
    "outfile = Path(\"unmapped_plants_eia.csv\")\n",
    "unmapped_plants_eia.to_csv(outfile)\n",
    "unmapped_plants_eia"
   ],
   "outputs": [
    {
     "output_type": "stream",
     "name": "stdout",
     "text": [
      "Found 253 unmapped EIA plants.\n"
     ]
    },
    {
     "output_type": "execute_result",
     "data": {
      "text/plain": [
       "     plant_id_eia      plant_name_eia  utility_id_eia  \\\n",
       "0             230                None            <NA>   \n",
       "1             234                None            <NA>   \n",
       "2             278                None            <NA>   \n",
       "3             343                None            <NA>   \n",
       "4             346                None            <NA>   \n",
       "..            ...                 ...             ...   \n",
       "248         55948  liberty generating           14046   \n",
       "249         55971   washington county           15381   \n",
       "250         55978  montfort wind farm            6354   \n",
       "251         55979         fenner wind           38002   \n",
       "252         56168                None            <NA>   \n",
       "\n",
       "                   utility_name_eia state  capacity_mw  \n",
       "0                              None  None          NaN  \n",
       "1                              None  None          NaN  \n",
       "2                              None  None          NaN  \n",
       "3                              None  None          NaN  \n",
       "4                              None  None          NaN  \n",
       "..                              ...   ...          ...  \n",
       "248  orion power operating services    PA       1583.0  \n",
       "249     progress genco ventures llc    GA        797.6  \n",
       "250        fpl energy upton wind lp    WI         30.0  \n",
       "251                  chi energy inc    NY          NaN  \n",
       "252                             NaN  None          NaN  \n",
       "\n",
       "[253 rows x 6 columns]"
      ],
      "text/html": [
       "<div>\n",
       "<style scoped>\n",
       "    .dataframe tbody tr th:only-of-type {\n",
       "        vertical-align: middle;\n",
       "    }\n",
       "\n",
       "    .dataframe tbody tr th {\n",
       "        vertical-align: top;\n",
       "    }\n",
       "\n",
       "    .dataframe thead th {\n",
       "        text-align: right;\n",
       "    }\n",
       "</style>\n",
       "<table border=\"1\" class=\"dataframe\">\n",
       "  <thead>\n",
       "    <tr style=\"text-align: right;\">\n",
       "      <th></th>\n",
       "      <th>plant_id_eia</th>\n",
       "      <th>plant_name_eia</th>\n",
       "      <th>utility_id_eia</th>\n",
       "      <th>utility_name_eia</th>\n",
       "      <th>state</th>\n",
       "      <th>capacity_mw</th>\n",
       "    </tr>\n",
       "  </thead>\n",
       "  <tbody>\n",
       "    <tr>\n",
       "      <th>0</th>\n",
       "      <td>230</td>\n",
       "      <td>None</td>\n",
       "      <td>&lt;NA&gt;</td>\n",
       "      <td>None</td>\n",
       "      <td>None</td>\n",
       "      <td>NaN</td>\n",
       "    </tr>\n",
       "    <tr>\n",
       "      <th>1</th>\n",
       "      <td>234</td>\n",
       "      <td>None</td>\n",
       "      <td>&lt;NA&gt;</td>\n",
       "      <td>None</td>\n",
       "      <td>None</td>\n",
       "      <td>NaN</td>\n",
       "    </tr>\n",
       "    <tr>\n",
       "      <th>2</th>\n",
       "      <td>278</td>\n",
       "      <td>None</td>\n",
       "      <td>&lt;NA&gt;</td>\n",
       "      <td>None</td>\n",
       "      <td>None</td>\n",
       "      <td>NaN</td>\n",
       "    </tr>\n",
       "    <tr>\n",
       "      <th>3</th>\n",
       "      <td>343</td>\n",
       "      <td>None</td>\n",
       "      <td>&lt;NA&gt;</td>\n",
       "      <td>None</td>\n",
       "      <td>None</td>\n",
       "      <td>NaN</td>\n",
       "    </tr>\n",
       "    <tr>\n",
       "      <th>4</th>\n",
       "      <td>346</td>\n",
       "      <td>None</td>\n",
       "      <td>&lt;NA&gt;</td>\n",
       "      <td>None</td>\n",
       "      <td>None</td>\n",
       "      <td>NaN</td>\n",
       "    </tr>\n",
       "    <tr>\n",
       "      <th>...</th>\n",
       "      <td>...</td>\n",
       "      <td>...</td>\n",
       "      <td>...</td>\n",
       "      <td>...</td>\n",
       "      <td>...</td>\n",
       "      <td>...</td>\n",
       "    </tr>\n",
       "    <tr>\n",
       "      <th>248</th>\n",
       "      <td>55948</td>\n",
       "      <td>liberty generating</td>\n",
       "      <td>14046</td>\n",
       "      <td>orion power operating services</td>\n",
       "      <td>PA</td>\n",
       "      <td>1583.0</td>\n",
       "    </tr>\n",
       "    <tr>\n",
       "      <th>249</th>\n",
       "      <td>55971</td>\n",
       "      <td>washington county</td>\n",
       "      <td>15381</td>\n",
       "      <td>progress genco ventures llc</td>\n",
       "      <td>GA</td>\n",
       "      <td>797.6</td>\n",
       "    </tr>\n",
       "    <tr>\n",
       "      <th>250</th>\n",
       "      <td>55978</td>\n",
       "      <td>montfort wind farm</td>\n",
       "      <td>6354</td>\n",
       "      <td>fpl energy upton wind lp</td>\n",
       "      <td>WI</td>\n",
       "      <td>30.0</td>\n",
       "    </tr>\n",
       "    <tr>\n",
       "      <th>251</th>\n",
       "      <td>55979</td>\n",
       "      <td>fenner wind</td>\n",
       "      <td>38002</td>\n",
       "      <td>chi energy inc</td>\n",
       "      <td>NY</td>\n",
       "      <td>NaN</td>\n",
       "    </tr>\n",
       "    <tr>\n",
       "      <th>252</th>\n",
       "      <td>56168</td>\n",
       "      <td>None</td>\n",
       "      <td>&lt;NA&gt;</td>\n",
       "      <td>NaN</td>\n",
       "      <td>None</td>\n",
       "      <td>NaN</td>\n",
       "    </tr>\n",
       "  </tbody>\n",
       "</table>\n",
       "<p>253 rows × 6 columns</p>\n",
       "</div>"
      ]
     },
     "metadata": {},
     "execution_count": 13
    }
   ],
   "metadata": {}
  },
  {
   "cell_type": "markdown",
   "source": [
    "## Lost EIA Plants\n",
    "* There shouldn't be very many of these... if it's more than a few hundred (out of the ~10,000 EIA plants) then something may be wrong."
   ],
   "metadata": {}
  },
  {
   "cell_type": "code",
   "execution_count": 14,
   "source": [
    "lost_plants_eia = pudl.glue.ferc1_eia.get_lost_plants_eia(pudl_engine)\n",
    "print(f\"Found {len(lost_plants_eia)} lost EIA plants.\")\n",
    "outfile = Path(\"lost_plants_eia.csv\")\n",
    "outfile.unlink(missing_ok=True)\n",
    "outfile.touch()\n",
    "lost_plants_eia.to_csv(outfile)\n",
    "lost_plants_eia.sample(min([10, len(lost_plants_eia)]))"
   ],
   "outputs": [
    {
     "output_type": "stream",
     "name": "stdout",
     "text": [
      "Found 3 lost EIA plants.\n"
     ]
    },
    {
     "output_type": "execute_result",
     "data": {
      "text/plain": [
       "                          plant_name_eia\n",
       "plant_id_eia                            \n",
       "99999         state-fuel level increment\n",
       "60812                gruber solar center\n",
       "60767                     seashore solar"
      ],
      "text/html": [
       "<div>\n",
       "<style scoped>\n",
       "    .dataframe tbody tr th:only-of-type {\n",
       "        vertical-align: middle;\n",
       "    }\n",
       "\n",
       "    .dataframe tbody tr th {\n",
       "        vertical-align: top;\n",
       "    }\n",
       "\n",
       "    .dataframe thead th {\n",
       "        text-align: right;\n",
       "    }\n",
       "</style>\n",
       "<table border=\"1\" class=\"dataframe\">\n",
       "  <thead>\n",
       "    <tr style=\"text-align: right;\">\n",
       "      <th></th>\n",
       "      <th>plant_name_eia</th>\n",
       "    </tr>\n",
       "    <tr>\n",
       "      <th>plant_id_eia</th>\n",
       "      <th></th>\n",
       "    </tr>\n",
       "  </thead>\n",
       "  <tbody>\n",
       "    <tr>\n",
       "      <th>99999</th>\n",
       "      <td>state-fuel level increment</td>\n",
       "    </tr>\n",
       "    <tr>\n",
       "      <th>60812</th>\n",
       "      <td>gruber solar center</td>\n",
       "    </tr>\n",
       "    <tr>\n",
       "      <th>60767</th>\n",
       "      <td>seashore solar</td>\n",
       "    </tr>\n",
       "  </tbody>\n",
       "</table>\n",
       "</div>"
      ]
     },
     "metadata": {},
     "execution_count": 14
    }
   ],
   "metadata": {}
  },
  {
   "cell_type": "markdown",
   "source": [
    "## Unmapped EIA Utilities\n",
    "* Especially with the advent of many small distributed generators, there are often just as many new utilities as there are new plants."
   ],
   "metadata": {}
  },
  {
   "cell_type": "code",
   "execution_count": 80,
   "source": [
    "unmapped_utils_eia = pudl.glue.ferc1_eia.get_unmapped_utils_eia(pudl_engine)\n",
    "print(f\"Found {len(unmapped_utils_eia)} unmapped EIA utilities.\")\n",
    "outfile = Path(\"all_unmapped_utilities_eia.csv\")\n",
    "unmapped_utils_eia.to_csv(outfile)\n",
    "\n",
    "miss_utils = pudl.glue.ferc1_eia.get_unmapped_utils_with_plants_eia(pudl_engine)\n",
    "print(f\"Found {len(miss_utils)} unmapped utilities with plants/ownership.\")\n",
    "outfile = Path(\"planted_unmapped_utilities_eia.csv\")\n",
    "miss_utils.to_csv(outfile)\n",
    "\n",
    "unmapped_utils_eia.head(10)"
   ],
   "outputs": [
    {
     "output_type": "stream",
     "name": "stdout",
     "text": [
      "Found 6491 unmapped EIA utilities.\n",
      "Found 2594 unmapped utilities with plants/ownership.\n"
     ]
    },
    {
     "output_type": "execute_result",
     "data": {
      "text/plain": [
       "                              utility_name_eia  most_recent_total_capacity_mw\n",
       "utility_id_eia                                                               \n",
       "8901                       reliant energy hl&p                        14266.8\n",
       "50023                       texas genco ii, lp                        14158.6\n",
       "6083                         exelon gen co llc                        10636.0\n",
       "829             american electric power co inc                         5765.2\n",
       "5886                 energy developement group                         5028.5\n",
       "5507             duke energy north america llc                         4810.6\n",
       "14716                    pennsylvania power co                         4587.9\n",
       "26751            national grid generation, llc                         4389.4\n",
       "13998                           ohio edison co                         3970.2\n",
       "9162                interstate power and light                         3961.2"
      ],
      "text/html": [
       "<div>\n",
       "<style scoped>\n",
       "    .dataframe tbody tr th:only-of-type {\n",
       "        vertical-align: middle;\n",
       "    }\n",
       "\n",
       "    .dataframe tbody tr th {\n",
       "        vertical-align: top;\n",
       "    }\n",
       "\n",
       "    .dataframe thead th {\n",
       "        text-align: right;\n",
       "    }\n",
       "</style>\n",
       "<table border=\"1\" class=\"dataframe\">\n",
       "  <thead>\n",
       "    <tr style=\"text-align: right;\">\n",
       "      <th></th>\n",
       "      <th>utility_name_eia</th>\n",
       "      <th>most_recent_total_capacity_mw</th>\n",
       "    </tr>\n",
       "    <tr>\n",
       "      <th>utility_id_eia</th>\n",
       "      <th></th>\n",
       "      <th></th>\n",
       "    </tr>\n",
       "  </thead>\n",
       "  <tbody>\n",
       "    <tr>\n",
       "      <th>8901</th>\n",
       "      <td>reliant energy hl&amp;p</td>\n",
       "      <td>14266.8</td>\n",
       "    </tr>\n",
       "    <tr>\n",
       "      <th>50023</th>\n",
       "      <td>texas genco ii, lp</td>\n",
       "      <td>14158.6</td>\n",
       "    </tr>\n",
       "    <tr>\n",
       "      <th>6083</th>\n",
       "      <td>exelon gen co llc</td>\n",
       "      <td>10636.0</td>\n",
       "    </tr>\n",
       "    <tr>\n",
       "      <th>829</th>\n",
       "      <td>american electric power co inc</td>\n",
       "      <td>5765.2</td>\n",
       "    </tr>\n",
       "    <tr>\n",
       "      <th>5886</th>\n",
       "      <td>energy developement group</td>\n",
       "      <td>5028.5</td>\n",
       "    </tr>\n",
       "    <tr>\n",
       "      <th>5507</th>\n",
       "      <td>duke energy north america llc</td>\n",
       "      <td>4810.6</td>\n",
       "    </tr>\n",
       "    <tr>\n",
       "      <th>14716</th>\n",
       "      <td>pennsylvania power co</td>\n",
       "      <td>4587.9</td>\n",
       "    </tr>\n",
       "    <tr>\n",
       "      <th>26751</th>\n",
       "      <td>national grid generation, llc</td>\n",
       "      <td>4389.4</td>\n",
       "    </tr>\n",
       "    <tr>\n",
       "      <th>13998</th>\n",
       "      <td>ohio edison co</td>\n",
       "      <td>3970.2</td>\n",
       "    </tr>\n",
       "    <tr>\n",
       "      <th>9162</th>\n",
       "      <td>interstate power and light</td>\n",
       "      <td>3961.2</td>\n",
       "    </tr>\n",
       "  </tbody>\n",
       "</table>\n",
       "</div>"
      ]
     },
     "metadata": {},
     "execution_count": 80
    }
   ],
   "metadata": {}
  },
  {
   "cell_type": "code",
   "execution_count": 81,
   "source": [
    "miss_utils.head(10)"
   ],
   "outputs": [
    {
     "output_type": "execute_result",
     "data": {
      "text/plain": [
       "                              utility_name_eia  most_recent_total_capacity_mw\n",
       "utility_id_eia                                                               \n",
       "8901                       Reliant Energy HL&P                        14266.8\n",
       "50023                       Texas Genco II, LP                        14158.6\n",
       "6083                         Exelon Gen Co LLC                        10636.0\n",
       "829             American Electric Power Co Inc                         5765.2\n",
       "5886                 Energy Developement Group                         5028.5\n",
       "5507             Duke Energy North America LLC                         4810.6\n",
       "14716                    Pennsylvania Power Co                         4587.9\n",
       "26751            National Grid Generation, LLC                         4389.4\n",
       "13998                           Ohio Edison Co                         3970.2\n",
       "9162                Interstate Power and Light                         3961.2"
      ],
      "text/html": [
       "<div>\n",
       "<style scoped>\n",
       "    .dataframe tbody tr th:only-of-type {\n",
       "        vertical-align: middle;\n",
       "    }\n",
       "\n",
       "    .dataframe tbody tr th {\n",
       "        vertical-align: top;\n",
       "    }\n",
       "\n",
       "    .dataframe thead th {\n",
       "        text-align: right;\n",
       "    }\n",
       "</style>\n",
       "<table border=\"1\" class=\"dataframe\">\n",
       "  <thead>\n",
       "    <tr style=\"text-align: right;\">\n",
       "      <th></th>\n",
       "      <th>utility_name_eia</th>\n",
       "      <th>most_recent_total_capacity_mw</th>\n",
       "    </tr>\n",
       "    <tr>\n",
       "      <th>utility_id_eia</th>\n",
       "      <th></th>\n",
       "      <th></th>\n",
       "    </tr>\n",
       "  </thead>\n",
       "  <tbody>\n",
       "    <tr>\n",
       "      <th>8901</th>\n",
       "      <td>Reliant Energy HL&amp;P</td>\n",
       "      <td>14266.8</td>\n",
       "    </tr>\n",
       "    <tr>\n",
       "      <th>50023</th>\n",
       "      <td>Texas Genco II, LP</td>\n",
       "      <td>14158.6</td>\n",
       "    </tr>\n",
       "    <tr>\n",
       "      <th>6083</th>\n",
       "      <td>Exelon Gen Co LLC</td>\n",
       "      <td>10636.0</td>\n",
       "    </tr>\n",
       "    <tr>\n",
       "      <th>829</th>\n",
       "      <td>American Electric Power Co Inc</td>\n",
       "      <td>5765.2</td>\n",
       "    </tr>\n",
       "    <tr>\n",
       "      <th>5886</th>\n",
       "      <td>Energy Developement Group</td>\n",
       "      <td>5028.5</td>\n",
       "    </tr>\n",
       "    <tr>\n",
       "      <th>5507</th>\n",
       "      <td>Duke Energy North America LLC</td>\n",
       "      <td>4810.6</td>\n",
       "    </tr>\n",
       "    <tr>\n",
       "      <th>14716</th>\n",
       "      <td>Pennsylvania Power Co</td>\n",
       "      <td>4587.9</td>\n",
       "    </tr>\n",
       "    <tr>\n",
       "      <th>26751</th>\n",
       "      <td>National Grid Generation, LLC</td>\n",
       "      <td>4389.4</td>\n",
       "    </tr>\n",
       "    <tr>\n",
       "      <th>13998</th>\n",
       "      <td>Ohio Edison Co</td>\n",
       "      <td>3970.2</td>\n",
       "    </tr>\n",
       "    <tr>\n",
       "      <th>9162</th>\n",
       "      <td>Interstate Power and Light</td>\n",
       "      <td>3961.2</td>\n",
       "    </tr>\n",
       "  </tbody>\n",
       "</table>\n",
       "</div>"
      ]
     },
     "metadata": {},
     "execution_count": 81
    }
   ],
   "metadata": {}
  },
  {
   "cell_type": "markdown",
   "source": [
    "## Another Kind of Unmapped EIA Utilities\n",
    "* This cell looks *only* for the EIA utilities that show up somewhere in the EIA 923 data, but still don't have a `utility_id_pudl` value assigned to them."
   ],
   "metadata": {}
  },
  {
   "cell_type": "code",
   "execution_count": 16,
<<<<<<< HEAD
   "source": [
    "pudl_raw = pudl.output.pudltabl.PudlTabl(pudl_engine, freq=None)\n",
    "frc_eia923 = pudl_raw.frc_eia923()\n",
    "gf_eia923 = pudl_raw.gf_eia923()\n",
    "gen_eia923 = pudl_raw.gen_eia923()\n",
    "bf_eia923 = pudl_raw.bf_eia923()\n",
    "\n",
    "missing_frc = frc_eia923[frc_eia923.utility_id_pudl.isna()][[\"utility_id_eia\", \"utility_name_eia\"]]\n",
    "missing_gf = gf_eia923[gf_eia923.utility_id_pudl.isna()][[\"utility_id_eia\", \"utility_name_eia\"]]\n",
    "missing_bf = bf_eia923[bf_eia923.utility_id_pudl.isna()][[\"utility_id_eia\", \"utility_name_eia\"]]\n",
    "missing_gens = gen_eia923[gen_eia923.utility_id_pudl.isna()][[\"utility_id_eia\", \"utility_name_eia\"]]\n",
    "\n",
    "missing_utils = (\n",
    "    pd.concat([missing_frc, missing_bf, missing_gf, missing_gens])\n",
    "    .drop_duplicates(subset=\"utility_id_eia\")\n",
    "    .set_index(\"utility_id_eia\")\n",
    ")\n",
    "\n",
    "print(f\"Found {len(missing_utils)} utilities with EIA 923 data but no PUDL Utility ID.\")\n",
    "outfile = Path(\"dataful_unmapped_utilities_eia.csv\")\n",
    "missing_utils.to_csv(outfile)\n",
    "missing_utils.sample(min(len(missing_utils), 10))"
   ],
=======
   "metadata": {
    "collapsed": true,
    "jupyter": {
     "outputs_hidden": true
    },
    "tags": []
   },
>>>>>>> 91bf7cb4
   "outputs": [
    {
     "output_type": "error",
     "ename": "KeyboardInterrupt",
     "evalue": "",
     "traceback": [
      "\u001b[0;31m---------------------------------------------------------------------------\u001b[0m",
      "\u001b[0;31mKeyboardInterrupt\u001b[0m                         Traceback (most recent call last)",
      "\u001b[0;32m~/opt/miniconda3/envs/pudl-dev/lib/python3.9/site-packages/sqlalchemy/engine/result.py\u001b[0m in \u001b[0;36m_fetchall_impl\u001b[0;34m(self)\u001b[0m\n\u001b[1;32m   1229\u001b[0m         \u001b[0;32mtry\u001b[0m\u001b[0;34m:\u001b[0m\u001b[0;34m\u001b[0m\u001b[0;34m\u001b[0m\u001b[0m\n\u001b[0;32m-> 1230\u001b[0;31m             \u001b[0;32mreturn\u001b[0m \u001b[0mself\u001b[0m\u001b[0;34m.\u001b[0m\u001b[0mcursor\u001b[0m\u001b[0;34m.\u001b[0m\u001b[0mfetchall\u001b[0m\u001b[0;34m(\u001b[0m\u001b[0;34m)\u001b[0m\u001b[0;34m\u001b[0m\u001b[0;34m\u001b[0m\u001b[0m\n\u001b[0m\u001b[1;32m   1231\u001b[0m         \u001b[0;32mexcept\u001b[0m \u001b[0mAttributeError\u001b[0m \u001b[0;32mas\u001b[0m \u001b[0merr\u001b[0m\u001b[0;34m:\u001b[0m\u001b[0;34m\u001b[0m\u001b[0;34m\u001b[0m\u001b[0m\n",
      "\u001b[0;31mKeyboardInterrupt\u001b[0m: ",
      "\nDuring handling of the above exception, another exception occurred:\n",
      "\u001b[0;31mKeyboardInterrupt\u001b[0m                         Traceback (most recent call last)",
      "\u001b[0;32m/var/folders/ff/4xqnnhjx54sdb6vd8g7s0zq80000gn/T/ipykernel_85304/2345053320.py\u001b[0m in \u001b[0;36m<module>\u001b[0;34m\u001b[0m\n\u001b[1;32m      3\u001b[0m \u001b[0mgf_eia923\u001b[0m \u001b[0;34m=\u001b[0m \u001b[0mpudl_raw\u001b[0m\u001b[0;34m.\u001b[0m\u001b[0mgf_eia923\u001b[0m\u001b[0;34m(\u001b[0m\u001b[0;34m)\u001b[0m\u001b[0;34m\u001b[0m\u001b[0;34m\u001b[0m\u001b[0m\n\u001b[1;32m      4\u001b[0m \u001b[0mgen_eia923\u001b[0m \u001b[0;34m=\u001b[0m \u001b[0mpudl_raw\u001b[0m\u001b[0;34m.\u001b[0m\u001b[0mgen_eia923\u001b[0m\u001b[0;34m(\u001b[0m\u001b[0;34m)\u001b[0m\u001b[0;34m\u001b[0m\u001b[0;34m\u001b[0m\u001b[0m\n\u001b[0;32m----> 5\u001b[0;31m \u001b[0mbf_eia923\u001b[0m \u001b[0;34m=\u001b[0m \u001b[0mpudl_raw\u001b[0m\u001b[0;34m.\u001b[0m\u001b[0mbf_eia923\u001b[0m\u001b[0;34m(\u001b[0m\u001b[0;34m)\u001b[0m\u001b[0;34m\u001b[0m\u001b[0;34m\u001b[0m\u001b[0m\n\u001b[0m\u001b[1;32m      6\u001b[0m \u001b[0;34m\u001b[0m\u001b[0m\n\u001b[1;32m      7\u001b[0m \u001b[0mmissing_frc\u001b[0m \u001b[0;34m=\u001b[0m \u001b[0mfrc_eia923\u001b[0m\u001b[0;34m[\u001b[0m\u001b[0mfrc_eia923\u001b[0m\u001b[0;34m.\u001b[0m\u001b[0mutility_id_pudl\u001b[0m\u001b[0;34m.\u001b[0m\u001b[0misna\u001b[0m\u001b[0;34m(\u001b[0m\u001b[0;34m)\u001b[0m\u001b[0;34m]\u001b[0m\u001b[0;34m[\u001b[0m\u001b[0;34m[\u001b[0m\u001b[0;34m\"utility_id_eia\"\u001b[0m\u001b[0;34m,\u001b[0m \u001b[0;34m\"utility_name_eia\"\u001b[0m\u001b[0;34m]\u001b[0m\u001b[0;34m]\u001b[0m\u001b[0;34m\u001b[0m\u001b[0;34m\u001b[0m\u001b[0m\n",
      "\u001b[0;32m~/Desktop/catalyst/pudl/src/pudl/output/pudltabl.py\u001b[0m in \u001b[0;36mbf_eia923\u001b[0;34m(self, update)\u001b[0m\n\u001b[1;32m    607\u001b[0m         \"\"\"\n\u001b[1;32m    608\u001b[0m         \u001b[0;32mif\u001b[0m \u001b[0mupdate\u001b[0m \u001b[0;32mor\u001b[0m \u001b[0mself\u001b[0m\u001b[0;34m.\u001b[0m\u001b[0m_dfs\u001b[0m\u001b[0;34m[\u001b[0m\u001b[0;34m'bf_eia923'\u001b[0m\u001b[0;34m]\u001b[0m \u001b[0;32mis\u001b[0m \u001b[0;32mNone\u001b[0m\u001b[0;34m:\u001b[0m\u001b[0;34m\u001b[0m\u001b[0;34m\u001b[0m\u001b[0m\n\u001b[0;32m--> 609\u001b[0;31m             self._dfs['bf_eia923'] = pudl.output.eia923.boiler_fuel_eia923(\n\u001b[0m\u001b[1;32m    610\u001b[0m                 \u001b[0mself\u001b[0m\u001b[0;34m.\u001b[0m\u001b[0mpudl_engine\u001b[0m\u001b[0;34m,\u001b[0m\u001b[0;34m\u001b[0m\u001b[0;34m\u001b[0m\u001b[0m\n\u001b[1;32m    611\u001b[0m                 \u001b[0mfreq\u001b[0m\u001b[0;34m=\u001b[0m\u001b[0mself\u001b[0m\u001b[0;34m.\u001b[0m\u001b[0mfreq\u001b[0m\u001b[0;34m,\u001b[0m\u001b[0;34m\u001b[0m\u001b[0;34m\u001b[0m\u001b[0m\n",
      "\u001b[0;32m~/Desktop/catalyst/pudl/src/pudl/output/eia923.py\u001b[0m in \u001b[0;36mboiler_fuel_eia923\u001b[0;34m(pudl_engine, freq, start_date, end_date)\u001b[0m\n\u001b[1;32m    504\u001b[0m     \u001b[0;31m# Pull the BGA table and make it unit-boiler only:\u001b[0m\u001b[0;34m\u001b[0m\u001b[0;34m\u001b[0m\u001b[0;34m\u001b[0m\u001b[0m\n\u001b[1;32m    505\u001b[0m     bga_boilers = (\n\u001b[0;32m--> 506\u001b[0;31m         pudl.output.eia860.boiler_generator_assn_eia860(\n\u001b[0m\u001b[1;32m    507\u001b[0m             \u001b[0mpudl_engine\u001b[0m\u001b[0;34m,\u001b[0m\u001b[0;34m\u001b[0m\u001b[0;34m\u001b[0m\u001b[0m\n\u001b[1;32m    508\u001b[0m             \u001b[0mstart_date\u001b[0m\u001b[0;34m=\u001b[0m\u001b[0mstart_date\u001b[0m\u001b[0;34m,\u001b[0m\u001b[0;34m\u001b[0m\u001b[0;34m\u001b[0m\u001b[0m\n",
      "\u001b[0;32m~/Desktop/catalyst/pudl/src/pudl/output/eia860.py\u001b[0m in \u001b[0;36mboiler_generator_assn_eia860\u001b[0;34m(pudl_engine, start_date, end_date)\u001b[0m\n\u001b[1;32m    406\u001b[0m         )\n\u001b[1;32m    407\u001b[0m     out_df = (\n\u001b[0;32m--> 408\u001b[0;31m         \u001b[0mpd\u001b[0m\u001b[0;34m.\u001b[0m\u001b[0mread_sql\u001b[0m\u001b[0;34m(\u001b[0m\u001b[0mbga_eia860_select\u001b[0m\u001b[0;34m,\u001b[0m \u001b[0mpudl_engine\u001b[0m\u001b[0;34m)\u001b[0m\u001b[0;34m\u001b[0m\u001b[0;34m\u001b[0m\u001b[0m\n\u001b[0m\u001b[1;32m    409\u001b[0m         \u001b[0;34m.\u001b[0m\u001b[0massign\u001b[0m\u001b[0;34m(\u001b[0m\u001b[0mreport_date\u001b[0m\u001b[0;34m=\u001b[0m\u001b[0;32mlambda\u001b[0m \u001b[0mx\u001b[0m\u001b[0;34m:\u001b[0m \u001b[0mpd\u001b[0m\u001b[0;34m.\u001b[0m\u001b[0mto_datetime\u001b[0m\u001b[0;34m(\u001b[0m\u001b[0mx\u001b[0m\u001b[0;34m.\u001b[0m\u001b[0mreport_date\u001b[0m\u001b[0;34m)\u001b[0m\u001b[0;34m)\u001b[0m\u001b[0;34m\u001b[0m\u001b[0;34m\u001b[0m\u001b[0m\n\u001b[1;32m    410\u001b[0m         \u001b[0;34m.\u001b[0m\u001b[0mdrop\u001b[0m\u001b[0;34m(\u001b[0m\u001b[0;34m[\u001b[0m\u001b[0;34m'id'\u001b[0m\u001b[0;34m]\u001b[0m\u001b[0;34m,\u001b[0m \u001b[0maxis\u001b[0m\u001b[0;34m=\u001b[0m\u001b[0;34m'columns'\u001b[0m\u001b[0;34m)\u001b[0m\u001b[0;34m\u001b[0m\u001b[0;34m\u001b[0m\u001b[0m\n",
      "\u001b[0;32m~/opt/miniconda3/envs/pudl-dev/lib/python3.9/site-packages/pandas/io/sql.py\u001b[0m in \u001b[0;36mread_sql\u001b[0;34m(sql, con, index_col, coerce_float, params, parse_dates, columns, chunksize)\u001b[0m\n\u001b[1;32m    519\u001b[0m         )\n\u001b[1;32m    520\u001b[0m     \u001b[0;32melse\u001b[0m\u001b[0;34m:\u001b[0m\u001b[0;34m\u001b[0m\u001b[0;34m\u001b[0m\u001b[0m\n\u001b[0;32m--> 521\u001b[0;31m         return pandas_sql.read_query(\n\u001b[0m\u001b[1;32m    522\u001b[0m             \u001b[0msql\u001b[0m\u001b[0;34m,\u001b[0m\u001b[0;34m\u001b[0m\u001b[0;34m\u001b[0m\u001b[0m\n\u001b[1;32m    523\u001b[0m             \u001b[0mindex_col\u001b[0m\u001b[0;34m=\u001b[0m\u001b[0mindex_col\u001b[0m\u001b[0;34m,\u001b[0m\u001b[0;34m\u001b[0m\u001b[0;34m\u001b[0m\u001b[0m\n",
      "\u001b[0;32m~/opt/miniconda3/envs/pudl-dev/lib/python3.9/site-packages/pandas/io/sql.py\u001b[0m in \u001b[0;36mread_query\u001b[0;34m(self, sql, index_col, coerce_float, parse_dates, params, chunksize)\u001b[0m\n\u001b[1;32m   1319\u001b[0m             )\n\u001b[1;32m   1320\u001b[0m         \u001b[0;32melse\u001b[0m\u001b[0;34m:\u001b[0m\u001b[0;34m\u001b[0m\u001b[0;34m\u001b[0m\u001b[0m\n\u001b[0;32m-> 1321\u001b[0;31m             \u001b[0mdata\u001b[0m \u001b[0;34m=\u001b[0m \u001b[0mresult\u001b[0m\u001b[0;34m.\u001b[0m\u001b[0mfetchall\u001b[0m\u001b[0;34m(\u001b[0m\u001b[0;34m)\u001b[0m\u001b[0;34m\u001b[0m\u001b[0;34m\u001b[0m\u001b[0m\n\u001b[0m\u001b[1;32m   1322\u001b[0m             frame = _wrap_result(\n\u001b[1;32m   1323\u001b[0m                 \u001b[0mdata\u001b[0m\u001b[0;34m,\u001b[0m\u001b[0;34m\u001b[0m\u001b[0;34m\u001b[0m\u001b[0m\n",
      "\u001b[0;32m~/opt/miniconda3/envs/pudl-dev/lib/python3.9/site-packages/sqlalchemy/engine/result.py\u001b[0m in \u001b[0;36mfetchall\u001b[0;34m(self)\u001b[0m\n\u001b[1;32m   1286\u001b[0m             \u001b[0;32mreturn\u001b[0m \u001b[0ml\u001b[0m\u001b[0;34m\u001b[0m\u001b[0;34m\u001b[0m\u001b[0m\n\u001b[1;32m   1287\u001b[0m         \u001b[0;32mexcept\u001b[0m \u001b[0mBaseException\u001b[0m \u001b[0;32mas\u001b[0m \u001b[0me\u001b[0m\u001b[0;34m:\u001b[0m\u001b[0;34m\u001b[0m\u001b[0;34m\u001b[0m\u001b[0m\n\u001b[0;32m-> 1288\u001b[0;31m             self.connection._handle_dbapi_exception(\n\u001b[0m\u001b[1;32m   1289\u001b[0m                 \u001b[0me\u001b[0m\u001b[0;34m,\u001b[0m \u001b[0;32mNone\u001b[0m\u001b[0;34m,\u001b[0m \u001b[0;32mNone\u001b[0m\u001b[0;34m,\u001b[0m \u001b[0mself\u001b[0m\u001b[0;34m.\u001b[0m\u001b[0mcursor\u001b[0m\u001b[0;34m,\u001b[0m \u001b[0mself\u001b[0m\u001b[0;34m.\u001b[0m\u001b[0mcontext\u001b[0m\u001b[0;34m\u001b[0m\u001b[0;34m\u001b[0m\u001b[0m\n\u001b[1;32m   1290\u001b[0m             )\n",
      "\u001b[0;32m~/opt/miniconda3/envs/pudl-dev/lib/python3.9/site-packages/sqlalchemy/engine/base.py\u001b[0m in \u001b[0;36m_handle_dbapi_exception\u001b[0;34m(self, e, statement, parameters, cursor, context)\u001b[0m\n\u001b[1;32m   1512\u001b[0m                 )\n\u001b[1;32m   1513\u001b[0m             \u001b[0;32melse\u001b[0m\u001b[0;34m:\u001b[0m\u001b[0;34m\u001b[0m\u001b[0;34m\u001b[0m\u001b[0m\n\u001b[0;32m-> 1514\u001b[0;31m                 \u001b[0mutil\u001b[0m\u001b[0;34m.\u001b[0m\u001b[0mraise_\u001b[0m\u001b[0;34m(\u001b[0m\u001b[0mexc_info\u001b[0m\u001b[0;34m[\u001b[0m\u001b[0;36m1\u001b[0m\u001b[0;34m]\u001b[0m\u001b[0;34m,\u001b[0m \u001b[0mwith_traceback\u001b[0m\u001b[0;34m=\u001b[0m\u001b[0mexc_info\u001b[0m\u001b[0;34m[\u001b[0m\u001b[0;36m2\u001b[0m\u001b[0;34m]\u001b[0m\u001b[0;34m)\u001b[0m\u001b[0;34m\u001b[0m\u001b[0;34m\u001b[0m\u001b[0m\n\u001b[0m\u001b[1;32m   1515\u001b[0m \u001b[0;34m\u001b[0m\u001b[0m\n\u001b[1;32m   1516\u001b[0m         \u001b[0;32mfinally\u001b[0m\u001b[0;34m:\u001b[0m\u001b[0;34m\u001b[0m\u001b[0;34m\u001b[0m\u001b[0m\n",
      "\u001b[0;32m~/opt/miniconda3/envs/pudl-dev/lib/python3.9/site-packages/sqlalchemy/util/compat.py\u001b[0m in \u001b[0;36mraise_\u001b[0;34m(***failed resolving arguments***)\u001b[0m\n\u001b[1;32m    180\u001b[0m \u001b[0;34m\u001b[0m\u001b[0m\n\u001b[1;32m    181\u001b[0m         \u001b[0;32mtry\u001b[0m\u001b[0;34m:\u001b[0m\u001b[0;34m\u001b[0m\u001b[0;34m\u001b[0m\u001b[0m\n\u001b[0;32m--> 182\u001b[0;31m             \u001b[0;32mraise\u001b[0m \u001b[0mexception\u001b[0m\u001b[0;34m\u001b[0m\u001b[0;34m\u001b[0m\u001b[0m\n\u001b[0m\u001b[1;32m    183\u001b[0m         \u001b[0;32mfinally\u001b[0m\u001b[0;34m:\u001b[0m\u001b[0;34m\u001b[0m\u001b[0;34m\u001b[0m\u001b[0m\n\u001b[1;32m    184\u001b[0m             \u001b[0;31m# credit to\u001b[0m\u001b[0;34m\u001b[0m\u001b[0;34m\u001b[0m\u001b[0;34m\u001b[0m\u001b[0m\n",
      "\u001b[0;32m~/opt/miniconda3/envs/pudl-dev/lib/python3.9/site-packages/sqlalchemy/engine/result.py\u001b[0m in \u001b[0;36mfetchall\u001b[0;34m(self)\u001b[0m\n\u001b[1;32m   1282\u001b[0m \u001b[0;34m\u001b[0m\u001b[0m\n\u001b[1;32m   1283\u001b[0m         \u001b[0;32mtry\u001b[0m\u001b[0;34m:\u001b[0m\u001b[0;34m\u001b[0m\u001b[0;34m\u001b[0m\u001b[0m\n\u001b[0;32m-> 1284\u001b[0;31m             \u001b[0ml\u001b[0m \u001b[0;34m=\u001b[0m \u001b[0mself\u001b[0m\u001b[0;34m.\u001b[0m\u001b[0mprocess_rows\u001b[0m\u001b[0;34m(\u001b[0m\u001b[0mself\u001b[0m\u001b[0;34m.\u001b[0m\u001b[0m_fetchall_impl\u001b[0m\u001b[0;34m(\u001b[0m\u001b[0;34m)\u001b[0m\u001b[0;34m)\u001b[0m\u001b[0;34m\u001b[0m\u001b[0;34m\u001b[0m\u001b[0m\n\u001b[0m\u001b[1;32m   1285\u001b[0m             \u001b[0mself\u001b[0m\u001b[0;34m.\u001b[0m\u001b[0m_soft_close\u001b[0m\u001b[0;34m(\u001b[0m\u001b[0;34m)\u001b[0m\u001b[0;34m\u001b[0m\u001b[0;34m\u001b[0m\u001b[0m\n\u001b[1;32m   1286\u001b[0m             \u001b[0;32mreturn\u001b[0m \u001b[0ml\u001b[0m\u001b[0;34m\u001b[0m\u001b[0;34m\u001b[0m\u001b[0m\n",
      "\u001b[0;32m~/opt/miniconda3/envs/pudl-dev/lib/python3.9/site-packages/sqlalchemy/engine/result.py\u001b[0m in \u001b[0;36m_fetchall_impl\u001b[0;34m(self)\u001b[0m\n\u001b[1;32m   1228\u001b[0m     \u001b[0;32mdef\u001b[0m \u001b[0m_fetchall_impl\u001b[0m\u001b[0;34m(\u001b[0m\u001b[0mself\u001b[0m\u001b[0;34m)\u001b[0m\u001b[0;34m:\u001b[0m\u001b[0;34m\u001b[0m\u001b[0;34m\u001b[0m\u001b[0m\n\u001b[1;32m   1229\u001b[0m         \u001b[0;32mtry\u001b[0m\u001b[0;34m:\u001b[0m\u001b[0;34m\u001b[0m\u001b[0;34m\u001b[0m\u001b[0m\n\u001b[0;32m-> 1230\u001b[0;31m             \u001b[0;32mreturn\u001b[0m \u001b[0mself\u001b[0m\u001b[0;34m.\u001b[0m\u001b[0mcursor\u001b[0m\u001b[0;34m.\u001b[0m\u001b[0mfetchall\u001b[0m\u001b[0;34m(\u001b[0m\u001b[0;34m)\u001b[0m\u001b[0;34m\u001b[0m\u001b[0;34m\u001b[0m\u001b[0m\n\u001b[0m\u001b[1;32m   1231\u001b[0m         \u001b[0;32mexcept\u001b[0m \u001b[0mAttributeError\u001b[0m \u001b[0;32mas\u001b[0m \u001b[0merr\u001b[0m\u001b[0;34m:\u001b[0m\u001b[0;34m\u001b[0m\u001b[0;34m\u001b[0m\u001b[0m\n\u001b[1;32m   1232\u001b[0m             \u001b[0;32mreturn\u001b[0m \u001b[0mself\u001b[0m\u001b[0;34m.\u001b[0m\u001b[0m_non_result\u001b[0m\u001b[0;34m(\u001b[0m\u001b[0;34m[\u001b[0m\u001b[0;34m]\u001b[0m\u001b[0;34m,\u001b[0m \u001b[0merr\u001b[0m\u001b[0;34m)\u001b[0m\u001b[0;34m\u001b[0m\u001b[0;34m\u001b[0m\u001b[0m\n",
      "\u001b[0;31mKeyboardInterrupt\u001b[0m: "
     ]
    }
   ],
   "metadata": {}
  },
  {
   "cell_type": "code",
   "execution_count": null,
   "source": [
    "missing_utils.iloc[50:100]"
   ],
   "outputs": [],
   "metadata": {}
  },
  {
   "cell_type": "markdown",
   "source": [
    "## Lost EIA Utilities\n",
    "* Again, there shouldn't be **too** many of these. If it's thousands, not hundreds, dig deeper."
   ],
   "metadata": {}
  },
  {
   "cell_type": "code",
   "execution_count": null,
   "source": [
    "lost_utils_eia = pudl.glue.ferc1_eia.get_lost_utils_eia(pudl_engine)\n",
    "print(f\"Found {len(lost_utils_eia)} lost EIA utilities.\")\n",
    "outfile = Path(\"lost_utilities_eia.csv\")\n",
    "lost_utils_eia.to_csv(outfile)"
   ],
   "outputs": [],
   "metadata": {}
  },
  {
   "cell_type": "markdown",
   "source": [
    "## Cleaning other FERC Form 1 Plant Tables\n",
    "* There are several additional FERC Form 1 tables which contain plant data.\n",
    "* These include small plants, hydro, and pumped storage.\n",
    "* Thus far we have not done much concerted work cleaning up / categorizing these plants, though they do get PUDL IDs.\n",
    "* The following cell pulls the small plants (`f1_gnrt_plant`) table with some fields that would be useful for categorization.\n",
    "* This is just a prototype/outline/suggestion..."
   ],
   "metadata": {}
  },
  {
   "cell_type": "code",
   "execution_count": null,
   "source": [
    "small_plants_ferc1 = (\n",
    "    pd.read_sql(\n",
    "        f\"\"\"SELECT f1_gnrt_plant.report_year,\\\n",
    "                   f1_gnrt_plant.respondent_id,\\\n",
    "                   f1_gnrt_plant.row_number,\\\n",
    "                   f1_gnrt_plant.spplmnt_num,\\\n",
    "                   f1_gnrt_plant.plant_name,\\\n",
    "                   f1_gnrt_plant.capacity_rating,\\\n",
    "                   f1_gnrt_plant.kind_of_fuel, \\\n",
    "                   f1_respondent_id.respondent_name\\\n",
    "            FROM f1_gnrt_plant, f1_respondent_id \\\n",
    "            WHERE report_year>={min(ferc1_years)}\n",
    "            AND report_year<={max(ferc1_years)}\n",
    "            AND f1_respondent_id.respondent_id=f1_gnrt_plant.respondent_id;\"\"\", ferc1_engine).\n",
    "    assign(record_number=lambda x: x[\"row_number\"] + 46*x[\"spplmnt_num\"]).\n",
    "    drop([\"row_number\", \"spplmnt_num\"], axis=\"columns\").\n",
    "    pipe(pudl.helpers.simplify_strings, columns=[\"plant_name\", \"kind_of_fuel\", \"respondent_name\"]).\n",
    "    rename(columns={\"capacity_rating\": \"capacity_mw\"}).\n",
    "    loc[:,[\"report_year\", \"respondent_id\", \"respondent_name\", \"record_number\", \"plant_name\", \"capacity_mw\", \"kind_of_fuel\"]].\n",
    "    sort_values([\"report_year\", \"respondent_id\", \"record_number\"])\n",
    ")\n",
    "n_small_plants_ferc1 = len(small_plants_ferc1)\n",
    "outfile = Path(\"f1_gnrt_plant.csv\")\n",
    "print(f\"Writing {n_small_plants_ferc1} small plant records out to {outfile}\")\n",
    "small_plants_ferc1.to_csv(outfile, index=False)\n",
    "small_plants_ferc1"
   ],
   "outputs": [],
   "metadata": {}
  },
  {
   "cell_type": "code",
   "execution_count": null,
   "source": [],
   "outputs": [],
   "metadata": {}
  }
 ],
 "metadata": {
  "kernelspec": {
   "display_name": "Python 3 (ipykernel)",
   "language": "python",
   "name": "python3"
  },
  "language_info": {
   "codemirror_mode": {
    "name": "ipython",
    "version": 3
   },
   "file_extension": ".py",
   "mimetype": "text/x-python",
   "name": "python",
   "nbconvert_exporter": "python",
   "pygments_lexer": "ipython3",
   "version": "3.9.7"
  }
 },
 "nbformat": 4,
 "nbformat_minor": 4
}<|MERGE_RESOLUTION|>--- conflicted
+++ resolved
@@ -2,6 +2,7 @@
  "cells": [
   {
    "cell_type": "markdown",
+   "metadata": {},
    "source": [
     "# Integrating New FERC Form 1 and EIA Data Releases\n",
     "This notebook generates lists of new plants and utilities that need to be assigned PUDL IDs. It helps with the process of integrating new data each fall when the agencies make their new annual release for the previous year.\n",
@@ -21,26 +22,14 @@
     "* `unmapped_plants_eia.csv`: EIA Plant IDs and Plant Names of plants which appear in the PUDL DB, but which do **not** appear in the PUDL ID mapping spreadsheet.  The Utility ID and Name for the primary plant operator, as well as the aggregate plant capacity and the state the plant is located in are also proved to aid in PUDL ID mapping.\n",
     "* `lost_utilities_eia.csv`: The Utility IDs and Names of utilities which appear in the PUDL ID mapping spreadsheet but which do **not** appear in the PUDL DB. Likely because EIA revised previous years of data, and removed those utilities, after we had mapped them.\n",
     "* `lost_plants_eia.csv`: The Plant IDs and Names of plants which appear in the PUDL ID mapping spreadsheet but which do **not** appear in the PUDL DB. Likely because EIA revised previous years of data, and removed those plants, after we had mapped them."
-   ],
-   "metadata": {}
+   ]
   },
   {
    "cell_type": "code",
    "execution_count": 1,
-   "source": [
-    "%load_ext autoreload\n",
-    "%autoreload 2\n",
-    "import sqlalchemy as sa\n",
-    "import pandas as pd\n",
-    "import pudl\n",
-    "import re\n",
-    "from pathlib import Path\n",
-    "pudl_settings = pudl.workspace.setup.get_defaults()\n",
-    "pudl_settings"
-   ],
+   "metadata": {},
    "outputs": [
     {
-     "output_type": "execute_result",
      "data": {
       "text/plain": [
        "{'pudl_in': '/Users/aesharpe/Desktop/Work/Catalyst_Coop/PUDL_DIR',\n",
@@ -55,59 +44,57 @@
        " 'censusdp1tract_db': 'sqlite:////Users/aesharpe/Desktop/Work/Catalyst_Coop/PUDL_DIR/sqlite/censusdp1tract.sqlite'}"
       ]
      },
+     "execution_count": 1,
      "metadata": {},
-     "execution_count": 1
+     "output_type": "execute_result"
     }
    ],
-   "metadata": {}
+   "source": [
+    "%load_ext autoreload\n",
+    "%autoreload 2\n",
+    "import sqlalchemy as sa\n",
+    "import pandas as pd\n",
+    "import pudl\n",
+    "import re\n",
+    "from pathlib import Path\n",
+    "pudl_settings = pudl.workspace.setup.get_defaults()\n",
+    "pudl_settings"
+   ]
   },
   {
    "cell_type": "markdown",
+   "metadata": {},
    "source": [
     "## Setup:\n",
     "* Create FERC1/PUDL database connections\n",
     "* Set the scope of the FERC Form 1 search (which years to check)"
-   ],
-   "metadata": {}
-  },
-  {
-   "cell_type": "code",
-<<<<<<< HEAD
-   "execution_count": 2,
-   "source": [
-    "ferc1_engine = sa.create_engine(pudl_settings[\"ferc1_db\"])\n",
-    "pudl_engine = sa.create_engine(pudl_settings[\"pudl_db\"])\n",
-    "ferc1_years = pudl.constants.DATA_YEARS[\"ferc1\"]\n",
-    "print(\"Searching for new FERC 1 plants, utilities and strings in the following years:\")\n",
-    "print(ferc1_years)"
-   ],
-=======
+   ]
+  },
+  {
+   "cell_type": "code",
    "execution_count": 9,
    "metadata": {},
->>>>>>> 91bf7cb4
    "outputs": [
     {
+     "name": "stdout",
      "output_type": "stream",
-     "name": "stdout",
      "text": [
       "Searching for new FERC 1 plants, utilities and strings in the following years:\n",
       "(1994, 1995, 1996, 1997, 1998, 1999, 2000, 2001, 2002, 2003, 2004, 2005, 2006, 2007, 2008, 2009, 2010, 2011, 2012, 2013, 2014, 2015, 2016, 2017, 2018, 2019)\n"
      ]
     }
    ],
-   "metadata": {}
+   "source": [
+    "ferc1_engine = sa.create_engine(pudl_settings[\"ferc1_db\"])\n",
+    "pudl_engine = sa.create_engine(pudl_settings[\"pudl_db\"])\n",
+    "ferc1_years = pudl.constants.DATA_YEARS[\"ferc1\"]\n",
+    "print(\"Searching for new FERC 1 plants, utilities and strings in the following years:\")\n",
+    "print(ferc1_years)"
+   ]
   },
   {
    "cell_type": "code",
    "execution_count": 10,
-<<<<<<< HEAD
-   "source": [
-    "with pudl_engine.connect() as conn:\n",
-    "    eia_years = pd.read_sql(\"select distinct(report_date) from plants_eia860\", conn)\n",
-    "\n",
-    "print(f\"EIA Years in db: {(eia_years)}\")"
-   ],
-=======
    "metadata": {
     "collapsed": true,
     "jupyter": {
@@ -115,11 +102,10 @@
     },
     "tags": []
    },
->>>>>>> 91bf7cb4
    "outputs": [
     {
+     "name": "stdout",
      "output_type": "stream",
-     "name": "stdout",
      "text": [
       "EIA Years in db:    report_date\n",
       "0   2019-01-01\n",
@@ -144,50 +130,37 @@
      ]
     }
    ],
-   "metadata": {}
+   "source": [
+    "with pudl_engine.connect() as conn:\n",
+    "    eia_years = pd.read_sql(\"select distinct(report_date) from plants_eia860\", conn)\n",
+    "\n",
+    "print(f\"EIA Years in db: {(eia_years)}\")"
+   ]
   },
   {
    "cell_type": "markdown",
+   "metadata": {},
    "source": [
     "## Unmapped FERC Form 1 Plants"
-   ],
-   "metadata": {}
+   ]
   },
   {
    "cell_type": "code",
    "execution_count": 11,
-<<<<<<< HEAD
-   "source": [
-    "unmapped_plants_ferc1 = pudl.glue.ferc1_eia.get_unmapped_plants_ferc1(pudl_settings, years=ferc1_years)\n",
-    "n_ferc1_unmapped_plants = len(unmapped_plants_ferc1)\n",
-    "print(f\"{n_ferc1_unmapped_plants} unmapped FERC 1 plants found in {min(ferc1_years)}-{max(ferc1_years)}.\")\n",
-    "outfile = Path(\"unmapped_plants_ferc1.csv\")\n",
-    "print(f\"Writing {n_ferc1_unmapped_plants} out to {outfile}\")\n",
-    "unmapped_plants_ferc1.to_csv(outfile, index=False)\n",
-    "unmapped_plants_ferc1"
-   ],
-=======
    "metadata": {
     "tags": []
    },
->>>>>>> 91bf7cb4
    "outputs": [
     {
+     "name": "stdout",
      "output_type": "stream",
-     "name": "stdout",
      "text": [
       "0 unmapped FERC 1 plants found in 1994-2019.\n",
       "Writing 0 out to unmapped_plants_ferc1.csv\n"
      ]
     },
     {
-     "output_type": "execute_result",
      "data": {
-      "text/plain": [
-       "Empty DataFrame\n",
-       "Columns: [utility_id_ferc1, plant_name_ferc1, utility_name_ferc1, capacity_mw, plant_table]\n",
-       "Index: []"
-      ],
       "text/html": [
        "<div>\n",
        "<style scoped>\n",
@@ -218,26 +191,90 @@
        "  </tbody>\n",
        "</table>\n",
        "</div>"
+      ],
+      "text/plain": [
+       "Empty DataFrame\n",
+       "Columns: [utility_id_ferc1, plant_name_ferc1, utility_name_ferc1, capacity_mw, plant_table]\n",
+       "Index: []"
       ]
      },
+     "execution_count": 11,
      "metadata": {},
-     "execution_count": 11
+     "output_type": "execute_result"
     }
    ],
-   "metadata": {}
+   "source": [
+    "unmapped_plants_ferc1 = pudl.glue.ferc1_eia.get_unmapped_plants_ferc1(pudl_settings, years=ferc1_years)\n",
+    "n_ferc1_unmapped_plants = len(unmapped_plants_ferc1)\n",
+    "print(f\"{n_ferc1_unmapped_plants} unmapped FERC 1 plants found in {min(ferc1_years)}-{max(ferc1_years)}.\")\n",
+    "outfile = Path(\"unmapped_plants_ferc1.csv\")\n",
+    "print(f\"Writing {n_ferc1_unmapped_plants} out to {outfile}\")\n",
+    "unmapped_plants_ferc1.to_csv(outfile, index=False)\n",
+    "unmapped_plants_ferc1"
+   ]
   },
   {
    "cell_type": "markdown",
+   "metadata": {},
    "source": [
     "## Unmapped FERC Form 1 Utilities / Respondents\n",
     "* **Note:** Frequently there are zero of these."
+   ]
+  },
+  {
+   "cell_type": "code",
+   "execution_count": 7,
+   "metadata": {},
+   "outputs": [
+    {
+     "name": "stdout",
+     "output_type": "stream",
+     "text": [
+      "0 unmapped FERC 1 utilities found in 1994-2019.\n",
+      "Writing 0 out to unmapped_utilities_ferc1.csv\n"
+     ]
+    },
+    {
+     "data": {
+      "text/html": [
+       "<div>\n",
+       "<style scoped>\n",
+       "    .dataframe tbody tr th:only-of-type {\n",
+       "        vertical-align: middle;\n",
+       "    }\n",
+       "\n",
+       "    .dataframe tbody tr th {\n",
+       "        vertical-align: top;\n",
+       "    }\n",
+       "\n",
+       "    .dataframe thead th {\n",
+       "        text-align: right;\n",
+       "    }\n",
+       "</style>\n",
+       "<table border=\"1\" class=\"dataframe\">\n",
+       "  <thead>\n",
+       "    <tr style=\"text-align: right;\">\n",
+       "      <th></th>\n",
+       "      <th>utility_id_ferc1</th>\n",
+       "      <th>utility_name_ferc1</th>\n",
+       "    </tr>\n",
+       "  </thead>\n",
+       "  <tbody>\n",
+       "  </tbody>\n",
+       "</table>\n",
+       "</div>"
+      ],
+      "text/plain": [
+       "Empty DataFrame\n",
+       "Columns: [utility_id_ferc1, utility_name_ferc1]\n",
+       "Index: []"
+      ]
+     },
+     "execution_count": 7,
+     "metadata": {},
+     "output_type": "execute_result"
+    }
    ],
-   "metadata": {}
-  },
-  {
-   "cell_type": "code",
-<<<<<<< HEAD
-   "execution_count": 12,
    "source": [
     "unmapped_utils_ferc1 = pudl.glue.ferc1_eia.get_unmapped_utils_ferc1(ferc1_engine)\n",
     "n_ferc1_unmapped_utils = len(unmapped_utils_ferc1)\n",
@@ -246,28 +283,32 @@
     "print(f\"Writing {n_ferc1_unmapped_utils} out to {outfile}\")\n",
     "unmapped_utils_ferc1.to_csv(outfile, index=False)\n",
     "unmapped_utils_ferc1"
-   ],
-=======
-   "execution_count": 7,
-   "metadata": {},
->>>>>>> 91bf7cb4
+   ]
+  },
+  {
+   "cell_type": "markdown",
+   "metadata": {},
+   "source": [
+    "## Unmapped EIA Plants\n",
+    "* **Note:** Some unmapped EIA plants do not have Utilities associated with them.\n",
+    "* Many of these plants are too small to warrant mapping, and so capacity is included as a potential filter.\n",
+    "* Also note that the first and last few plants in the output dataframe have a bunch of NA values... which can be confusing."
+   ]
+  },
+  {
+   "cell_type": "code",
+   "execution_count": 13,
+   "metadata": {},
    "outputs": [
     {
+     "name": "stdout",
      "output_type": "stream",
-     "name": "stdout",
      "text": [
-      "0 unmapped FERC 1 utilities found in 1994-2019.\n",
-      "Writing 0 out to unmapped_utilities_ferc1.csv\n"
+      "Found 253 unmapped EIA plants.\n"
      ]
     },
     {
-     "output_type": "execute_result",
      "data": {
-      "text/plain": [
-       "Empty DataFrame\n",
-       "Columns: [utility_id_ferc1, utility_name_ferc1]\n",
-       "Index: []"
-      ],
       "text/html": [
        "<div>\n",
        "<style scoped>\n",
@@ -287,57 +328,119 @@
        "  <thead>\n",
        "    <tr style=\"text-align: right;\">\n",
        "      <th></th>\n",
-       "      <th>utility_id_ferc1</th>\n",
-       "      <th>utility_name_ferc1</th>\n",
+       "      <th>plant_id_eia</th>\n",
+       "      <th>plant_name_eia</th>\n",
+       "      <th>utility_id_eia</th>\n",
+       "      <th>utility_name_eia</th>\n",
+       "      <th>state</th>\n",
+       "      <th>capacity_mw</th>\n",
        "    </tr>\n",
        "  </thead>\n",
        "  <tbody>\n",
+       "    <tr>\n",
+       "      <th>0</th>\n",
+       "      <td>230</td>\n",
+       "      <td>None</td>\n",
+       "      <td>&lt;NA&gt;</td>\n",
+       "      <td>None</td>\n",
+       "      <td>None</td>\n",
+       "      <td>NaN</td>\n",
+       "    </tr>\n",
+       "    <tr>\n",
+       "      <th>1</th>\n",
+       "      <td>234</td>\n",
+       "      <td>None</td>\n",
+       "      <td>&lt;NA&gt;</td>\n",
+       "      <td>None</td>\n",
+       "      <td>None</td>\n",
+       "      <td>NaN</td>\n",
+       "    </tr>\n",
+       "    <tr>\n",
+       "      <th>2</th>\n",
+       "      <td>278</td>\n",
+       "      <td>None</td>\n",
+       "      <td>&lt;NA&gt;</td>\n",
+       "      <td>None</td>\n",
+       "      <td>None</td>\n",
+       "      <td>NaN</td>\n",
+       "    </tr>\n",
+       "    <tr>\n",
+       "      <th>3</th>\n",
+       "      <td>343</td>\n",
+       "      <td>None</td>\n",
+       "      <td>&lt;NA&gt;</td>\n",
+       "      <td>None</td>\n",
+       "      <td>None</td>\n",
+       "      <td>NaN</td>\n",
+       "    </tr>\n",
+       "    <tr>\n",
+       "      <th>4</th>\n",
+       "      <td>346</td>\n",
+       "      <td>None</td>\n",
+       "      <td>&lt;NA&gt;</td>\n",
+       "      <td>None</td>\n",
+       "      <td>None</td>\n",
+       "      <td>NaN</td>\n",
+       "    </tr>\n",
+       "    <tr>\n",
+       "      <th>...</th>\n",
+       "      <td>...</td>\n",
+       "      <td>...</td>\n",
+       "      <td>...</td>\n",
+       "      <td>...</td>\n",
+       "      <td>...</td>\n",
+       "      <td>...</td>\n",
+       "    </tr>\n",
+       "    <tr>\n",
+       "      <th>248</th>\n",
+       "      <td>55948</td>\n",
+       "      <td>liberty generating</td>\n",
+       "      <td>14046</td>\n",
+       "      <td>orion power operating services</td>\n",
+       "      <td>PA</td>\n",
+       "      <td>1583.0</td>\n",
+       "    </tr>\n",
+       "    <tr>\n",
+       "      <th>249</th>\n",
+       "      <td>55971</td>\n",
+       "      <td>washington county</td>\n",
+       "      <td>15381</td>\n",
+       "      <td>progress genco ventures llc</td>\n",
+       "      <td>GA</td>\n",
+       "      <td>797.6</td>\n",
+       "    </tr>\n",
+       "    <tr>\n",
+       "      <th>250</th>\n",
+       "      <td>55978</td>\n",
+       "      <td>montfort wind farm</td>\n",
+       "      <td>6354</td>\n",
+       "      <td>fpl energy upton wind lp</td>\n",
+       "      <td>WI</td>\n",
+       "      <td>30.0</td>\n",
+       "    </tr>\n",
+       "    <tr>\n",
+       "      <th>251</th>\n",
+       "      <td>55979</td>\n",
+       "      <td>fenner wind</td>\n",
+       "      <td>38002</td>\n",
+       "      <td>chi energy inc</td>\n",
+       "      <td>NY</td>\n",
+       "      <td>NaN</td>\n",
+       "    </tr>\n",
+       "    <tr>\n",
+       "      <th>252</th>\n",
+       "      <td>56168</td>\n",
+       "      <td>None</td>\n",
+       "      <td>&lt;NA&gt;</td>\n",
+       "      <td>NaN</td>\n",
+       "      <td>None</td>\n",
+       "      <td>NaN</td>\n",
+       "    </tr>\n",
        "  </tbody>\n",
        "</table>\n",
+       "<p>253 rows × 6 columns</p>\n",
        "</div>"
-      ]
-     },
-<<<<<<< HEAD
-=======
-     "execution_count": 7,
->>>>>>> 91bf7cb4
-     "metadata": {},
-     "execution_count": 12
-    }
-   ],
-   "metadata": {}
-  },
-  {
-   "cell_type": "markdown",
-   "source": [
-    "## Unmapped EIA Plants\n",
-    "* **Note:** Some unmapped EIA plants do not have Utilities associated with them.\n",
-    "* Many of these plants are too small to warrant mapping, and so capacity is included as a potential filter.\n",
-    "* Also note that the first and last few plants in the output dataframe have a bunch of NA values... which can be confusing."
-   ],
-   "metadata": {}
-  },
-  {
-   "cell_type": "code",
-   "execution_count": 13,
-   "source": [
-    "unmapped_plants_eia = pudl.glue.ferc1_eia.get_unmapped_plants_eia(pudl_engine)\n",
-    "print(f\"Found {len(unmapped_plants_eia)} unmapped EIA plants.\")\n",
-    "outfile = Path(\"unmapped_plants_eia.csv\")\n",
-    "unmapped_plants_eia.to_csv(outfile)\n",
-    "unmapped_plants_eia"
-   ],
-   "outputs": [
-    {
-     "output_type": "stream",
-     "name": "stdout",
-     "text": [
-      "Found 253 unmapped EIA plants.\n"
-     ]
-    },
-    {
-     "output_type": "execute_result",
-     "data": {
+      ],
       "text/plain": [
        "     plant_id_eia      plant_name_eia  utility_id_eia  \\\n",
        "0             230                None            <NA>   \n",
@@ -366,7 +469,43 @@
        "252                             NaN  None          NaN  \n",
        "\n",
        "[253 rows x 6 columns]"
-      ],
+      ]
+     },
+     "execution_count": 13,
+     "metadata": {},
+     "output_type": "execute_result"
+    }
+   ],
+   "source": [
+    "unmapped_plants_eia = pudl.glue.ferc1_eia.get_unmapped_plants_eia(pudl_engine)\n",
+    "print(f\"Found {len(unmapped_plants_eia)} unmapped EIA plants.\")\n",
+    "outfile = Path(\"unmapped_plants_eia.csv\")\n",
+    "unmapped_plants_eia.to_csv(outfile)\n",
+    "unmapped_plants_eia"
+   ]
+  },
+  {
+   "cell_type": "markdown",
+   "metadata": {},
+   "source": [
+    "## Lost EIA Plants\n",
+    "* There shouldn't be very many of these... if it's more than a few hundred (out of the ~10,000 EIA plants) then something may be wrong."
+   ]
+  },
+  {
+   "cell_type": "code",
+   "execution_count": 14,
+   "metadata": {},
+   "outputs": [
+    {
+     "name": "stdout",
+     "output_type": "stream",
+     "text": [
+      "Found 3 lost EIA plants.\n"
+     ]
+    },
+    {
+     "data": {
       "text/html": [
        "<div>\n",
        "<style scoped>\n",
@@ -386,137 +525,43 @@
        "  <thead>\n",
        "    <tr style=\"text-align: right;\">\n",
        "      <th></th>\n",
+       "      <th>plant_name_eia</th>\n",
+       "    </tr>\n",
+       "    <tr>\n",
        "      <th>plant_id_eia</th>\n",
-       "      <th>plant_name_eia</th>\n",
-       "      <th>utility_id_eia</th>\n",
-       "      <th>utility_name_eia</th>\n",
-       "      <th>state</th>\n",
-       "      <th>capacity_mw</th>\n",
+       "      <th></th>\n",
        "    </tr>\n",
        "  </thead>\n",
        "  <tbody>\n",
        "    <tr>\n",
-       "      <th>0</th>\n",
-       "      <td>230</td>\n",
-       "      <td>None</td>\n",
-       "      <td>&lt;NA&gt;</td>\n",
-       "      <td>None</td>\n",
-       "      <td>None</td>\n",
-       "      <td>NaN</td>\n",
-       "    </tr>\n",
-       "    <tr>\n",
-       "      <th>1</th>\n",
-       "      <td>234</td>\n",
-       "      <td>None</td>\n",
-       "      <td>&lt;NA&gt;</td>\n",
-       "      <td>None</td>\n",
-       "      <td>None</td>\n",
-       "      <td>NaN</td>\n",
-       "    </tr>\n",
-       "    <tr>\n",
-       "      <th>2</th>\n",
-       "      <td>278</td>\n",
-       "      <td>None</td>\n",
-       "      <td>&lt;NA&gt;</td>\n",
-       "      <td>None</td>\n",
-       "      <td>None</td>\n",
-       "      <td>NaN</td>\n",
-       "    </tr>\n",
-       "    <tr>\n",
-       "      <th>3</th>\n",
-       "      <td>343</td>\n",
-       "      <td>None</td>\n",
-       "      <td>&lt;NA&gt;</td>\n",
-       "      <td>None</td>\n",
-       "      <td>None</td>\n",
-       "      <td>NaN</td>\n",
-       "    </tr>\n",
-       "    <tr>\n",
-       "      <th>4</th>\n",
-       "      <td>346</td>\n",
-       "      <td>None</td>\n",
-       "      <td>&lt;NA&gt;</td>\n",
-       "      <td>None</td>\n",
-       "      <td>None</td>\n",
-       "      <td>NaN</td>\n",
-       "    </tr>\n",
-       "    <tr>\n",
-       "      <th>...</th>\n",
-       "      <td>...</td>\n",
-       "      <td>...</td>\n",
-       "      <td>...</td>\n",
-       "      <td>...</td>\n",
-       "      <td>...</td>\n",
-       "      <td>...</td>\n",
-       "    </tr>\n",
-       "    <tr>\n",
-       "      <th>248</th>\n",
-       "      <td>55948</td>\n",
-       "      <td>liberty generating</td>\n",
-       "      <td>14046</td>\n",
-       "      <td>orion power operating services</td>\n",
-       "      <td>PA</td>\n",
-       "      <td>1583.0</td>\n",
-       "    </tr>\n",
-       "    <tr>\n",
-       "      <th>249</th>\n",
-       "      <td>55971</td>\n",
-       "      <td>washington county</td>\n",
-       "      <td>15381</td>\n",
-       "      <td>progress genco ventures llc</td>\n",
-       "      <td>GA</td>\n",
-       "      <td>797.6</td>\n",
-       "    </tr>\n",
-       "    <tr>\n",
-       "      <th>250</th>\n",
-       "      <td>55978</td>\n",
-       "      <td>montfort wind farm</td>\n",
-       "      <td>6354</td>\n",
-       "      <td>fpl energy upton wind lp</td>\n",
-       "      <td>WI</td>\n",
-       "      <td>30.0</td>\n",
-       "    </tr>\n",
-       "    <tr>\n",
-       "      <th>251</th>\n",
-       "      <td>55979</td>\n",
-       "      <td>fenner wind</td>\n",
-       "      <td>38002</td>\n",
-       "      <td>chi energy inc</td>\n",
-       "      <td>NY</td>\n",
-       "      <td>NaN</td>\n",
-       "    </tr>\n",
-       "    <tr>\n",
-       "      <th>252</th>\n",
-       "      <td>56168</td>\n",
-       "      <td>None</td>\n",
-       "      <td>&lt;NA&gt;</td>\n",
-       "      <td>NaN</td>\n",
-       "      <td>None</td>\n",
-       "      <td>NaN</td>\n",
+       "      <th>99999</th>\n",
+       "      <td>state-fuel level increment</td>\n",
+       "    </tr>\n",
+       "    <tr>\n",
+       "      <th>60812</th>\n",
+       "      <td>gruber solar center</td>\n",
+       "    </tr>\n",
+       "    <tr>\n",
+       "      <th>60767</th>\n",
+       "      <td>seashore solar</td>\n",
        "    </tr>\n",
        "  </tbody>\n",
        "</table>\n",
-       "<p>253 rows × 6 columns</p>\n",
        "</div>"
+      ],
+      "text/plain": [
+       "                          plant_name_eia\n",
+       "plant_id_eia                            \n",
+       "99999         state-fuel level increment\n",
+       "60812                gruber solar center\n",
+       "60767                     seashore solar"
       ]
      },
+     "execution_count": 14,
      "metadata": {},
-     "execution_count": 13
+     "output_type": "execute_result"
     }
    ],
-   "metadata": {}
-  },
-  {
-   "cell_type": "markdown",
-   "source": [
-    "## Lost EIA Plants\n",
-    "* There shouldn't be very many of these... if it's more than a few hundred (out of the ~10,000 EIA plants) then something may be wrong."
-   ],
-   "metadata": {}
-  },
-  {
-   "cell_type": "code",
-   "execution_count": 14,
    "source": [
     "lost_plants_eia = pudl.glue.ferc1_eia.get_lost_plants_eia(pudl_engine)\n",
     "print(f\"Found {len(lost_plants_eia)} lost EIA plants.\")\n",
@@ -525,25 +570,31 @@
     "outfile.touch()\n",
     "lost_plants_eia.to_csv(outfile)\n",
     "lost_plants_eia.sample(min([10, len(lost_plants_eia)]))"
-   ],
+   ]
+  },
+  {
+   "cell_type": "markdown",
+   "metadata": {},
+   "source": [
+    "## Unmapped EIA Utilities\n",
+    "* Especially with the advent of many small distributed generators, there are often just as many new utilities as there are new plants."
+   ]
+  },
+  {
+   "cell_type": "code",
+   "execution_count": 80,
+   "metadata": {},
    "outputs": [
     {
+     "name": "stdout",
      "output_type": "stream",
-     "name": "stdout",
      "text": [
-      "Found 3 lost EIA plants.\n"
+      "Found 6491 unmapped EIA utilities.\n",
+      "Found 2594 unmapped utilities with plants/ownership.\n"
      ]
     },
     {
-     "output_type": "execute_result",
      "data": {
-      "text/plain": [
-       "                          plant_name_eia\n",
-       "plant_id_eia                            \n",
-       "99999         state-fuel level increment\n",
-       "60812                gruber solar center\n",
-       "60767                     seashore solar"
-      ],
       "text/html": [
        "<div>\n",
        "<style scoped>\n",
@@ -563,73 +614,70 @@
        "  <thead>\n",
        "    <tr style=\"text-align: right;\">\n",
        "      <th></th>\n",
-       "      <th>plant_name_eia</th>\n",
-       "    </tr>\n",
-       "    <tr>\n",
-       "      <th>plant_id_eia</th>\n",
+       "      <th>utility_name_eia</th>\n",
+       "      <th>most_recent_total_capacity_mw</th>\n",
+       "    </tr>\n",
+       "    <tr>\n",
+       "      <th>utility_id_eia</th>\n",
+       "      <th></th>\n",
        "      <th></th>\n",
        "    </tr>\n",
        "  </thead>\n",
        "  <tbody>\n",
        "    <tr>\n",
-       "      <th>99999</th>\n",
-       "      <td>state-fuel level increment</td>\n",
-       "    </tr>\n",
-       "    <tr>\n",
-       "      <th>60812</th>\n",
-       "      <td>gruber solar center</td>\n",
-       "    </tr>\n",
-       "    <tr>\n",
-       "      <th>60767</th>\n",
-       "      <td>seashore solar</td>\n",
+       "      <th>8901</th>\n",
+       "      <td>reliant energy hl&amp;p</td>\n",
+       "      <td>14266.8</td>\n",
+       "    </tr>\n",
+       "    <tr>\n",
+       "      <th>50023</th>\n",
+       "      <td>texas genco ii, lp</td>\n",
+       "      <td>14158.6</td>\n",
+       "    </tr>\n",
+       "    <tr>\n",
+       "      <th>6083</th>\n",
+       "      <td>exelon gen co llc</td>\n",
+       "      <td>10636.0</td>\n",
+       "    </tr>\n",
+       "    <tr>\n",
+       "      <th>829</th>\n",
+       "      <td>american electric power co inc</td>\n",
+       "      <td>5765.2</td>\n",
+       "    </tr>\n",
+       "    <tr>\n",
+       "      <th>5886</th>\n",
+       "      <td>energy developement group</td>\n",
+       "      <td>5028.5</td>\n",
+       "    </tr>\n",
+       "    <tr>\n",
+       "      <th>5507</th>\n",
+       "      <td>duke energy north america llc</td>\n",
+       "      <td>4810.6</td>\n",
+       "    </tr>\n",
+       "    <tr>\n",
+       "      <th>14716</th>\n",
+       "      <td>pennsylvania power co</td>\n",
+       "      <td>4587.9</td>\n",
+       "    </tr>\n",
+       "    <tr>\n",
+       "      <th>26751</th>\n",
+       "      <td>national grid generation, llc</td>\n",
+       "      <td>4389.4</td>\n",
+       "    </tr>\n",
+       "    <tr>\n",
+       "      <th>13998</th>\n",
+       "      <td>ohio edison co</td>\n",
+       "      <td>3970.2</td>\n",
+       "    </tr>\n",
+       "    <tr>\n",
+       "      <th>9162</th>\n",
+       "      <td>interstate power and light</td>\n",
+       "      <td>3961.2</td>\n",
        "    </tr>\n",
        "  </tbody>\n",
        "</table>\n",
        "</div>"
-      ]
-     },
-     "metadata": {},
-     "execution_count": 14
-    }
-   ],
-   "metadata": {}
-  },
-  {
-   "cell_type": "markdown",
-   "source": [
-    "## Unmapped EIA Utilities\n",
-    "* Especially with the advent of many small distributed generators, there are often just as many new utilities as there are new plants."
-   ],
-   "metadata": {}
-  },
-  {
-   "cell_type": "code",
-   "execution_count": 80,
-   "source": [
-    "unmapped_utils_eia = pudl.glue.ferc1_eia.get_unmapped_utils_eia(pudl_engine)\n",
-    "print(f\"Found {len(unmapped_utils_eia)} unmapped EIA utilities.\")\n",
-    "outfile = Path(\"all_unmapped_utilities_eia.csv\")\n",
-    "unmapped_utils_eia.to_csv(outfile)\n",
-    "\n",
-    "miss_utils = pudl.glue.ferc1_eia.get_unmapped_utils_with_plants_eia(pudl_engine)\n",
-    "print(f\"Found {len(miss_utils)} unmapped utilities with plants/ownership.\")\n",
-    "outfile = Path(\"planted_unmapped_utilities_eia.csv\")\n",
-    "miss_utils.to_csv(outfile)\n",
-    "\n",
-    "unmapped_utils_eia.head(10)"
-   ],
-   "outputs": [
-    {
-     "output_type": "stream",
-     "name": "stdout",
-     "text": [
-      "Found 6491 unmapped EIA utilities.\n",
-      "Found 2594 unmapped utilities with plants/ownership.\n"
-     ]
-    },
-    {
-     "output_type": "execute_result",
-     "data": {
+      ],
       "text/plain": [
        "                              utility_name_eia  most_recent_total_capacity_mw\n",
        "utility_id_eia                                                               \n",
@@ -643,7 +691,34 @@
        "26751            national grid generation, llc                         4389.4\n",
        "13998                           ohio edison co                         3970.2\n",
        "9162                interstate power and light                         3961.2"
-      ],
+      ]
+     },
+     "execution_count": 80,
+     "metadata": {},
+     "output_type": "execute_result"
+    }
+   ],
+   "source": [
+    "unmapped_utils_eia = pudl.glue.ferc1_eia.get_unmapped_utils_eia(pudl_engine)\n",
+    "print(f\"Found {len(unmapped_utils_eia)} unmapped EIA utilities.\")\n",
+    "outfile = Path(\"all_unmapped_utilities_eia.csv\")\n",
+    "unmapped_utils_eia.to_csv(outfile)\n",
+    "\n",
+    "miss_utils = pudl.glue.ferc1_eia.get_unmapped_utils_with_plants_eia(pudl_engine)\n",
+    "print(f\"Found {len(miss_utils)} unmapped utilities with plants/ownership.\")\n",
+    "outfile = Path(\"planted_unmapped_utilities_eia.csv\")\n",
+    "miss_utils.to_csv(outfile)\n",
+    "\n",
+    "unmapped_utils_eia.head(10)"
+   ]
+  },
+  {
+   "cell_type": "code",
+   "execution_count": 81,
+   "metadata": {},
+   "outputs": [
+    {
+     "data": {
       "text/html": [
        "<div>\n",
        "<style scoped>\n",
@@ -675,75 +750,58 @@
        "  <tbody>\n",
        "    <tr>\n",
        "      <th>8901</th>\n",
-       "      <td>reliant energy hl&amp;p</td>\n",
+       "      <td>Reliant Energy HL&amp;P</td>\n",
        "      <td>14266.8</td>\n",
        "    </tr>\n",
        "    <tr>\n",
        "      <th>50023</th>\n",
-       "      <td>texas genco ii, lp</td>\n",
+       "      <td>Texas Genco II, LP</td>\n",
        "      <td>14158.6</td>\n",
        "    </tr>\n",
        "    <tr>\n",
        "      <th>6083</th>\n",
-       "      <td>exelon gen co llc</td>\n",
+       "      <td>Exelon Gen Co LLC</td>\n",
        "      <td>10636.0</td>\n",
        "    </tr>\n",
        "    <tr>\n",
        "      <th>829</th>\n",
-       "      <td>american electric power co inc</td>\n",
+       "      <td>American Electric Power Co Inc</td>\n",
        "      <td>5765.2</td>\n",
        "    </tr>\n",
        "    <tr>\n",
        "      <th>5886</th>\n",
-       "      <td>energy developement group</td>\n",
+       "      <td>Energy Developement Group</td>\n",
        "      <td>5028.5</td>\n",
        "    </tr>\n",
        "    <tr>\n",
        "      <th>5507</th>\n",
-       "      <td>duke energy north america llc</td>\n",
+       "      <td>Duke Energy North America LLC</td>\n",
        "      <td>4810.6</td>\n",
        "    </tr>\n",
        "    <tr>\n",
        "      <th>14716</th>\n",
-       "      <td>pennsylvania power co</td>\n",
+       "      <td>Pennsylvania Power Co</td>\n",
        "      <td>4587.9</td>\n",
        "    </tr>\n",
        "    <tr>\n",
        "      <th>26751</th>\n",
-       "      <td>national grid generation, llc</td>\n",
+       "      <td>National Grid Generation, LLC</td>\n",
        "      <td>4389.4</td>\n",
        "    </tr>\n",
        "    <tr>\n",
        "      <th>13998</th>\n",
-       "      <td>ohio edison co</td>\n",
+       "      <td>Ohio Edison Co</td>\n",
        "      <td>3970.2</td>\n",
        "    </tr>\n",
        "    <tr>\n",
        "      <th>9162</th>\n",
-       "      <td>interstate power and light</td>\n",
+       "      <td>Interstate Power and Light</td>\n",
        "      <td>3961.2</td>\n",
        "    </tr>\n",
        "  </tbody>\n",
        "</table>\n",
        "</div>"
-      ]
-     },
-     "metadata": {},
-     "execution_count": 80
-    }
-   ],
-   "metadata": {}
-  },
-  {
-   "cell_type": "code",
-   "execution_count": 81,
-   "source": [
-    "miss_utils.head(10)"
-   ],
-   "outputs": [
-    {
-     "output_type": "execute_result",
-     "data": {
+      ],
       "text/plain": [
        "                              utility_name_eia  most_recent_total_capacity_mw\n",
        "utility_id_eia                                                               \n",
@@ -757,133 +815,28 @@
        "26751            National Grid Generation, LLC                         4389.4\n",
        "13998                           Ohio Edison Co                         3970.2\n",
        "9162                Interstate Power and Light                         3961.2"
-      ],
-      "text/html": [
-       "<div>\n",
-       "<style scoped>\n",
-       "    .dataframe tbody tr th:only-of-type {\n",
-       "        vertical-align: middle;\n",
-       "    }\n",
-       "\n",
-       "    .dataframe tbody tr th {\n",
-       "        vertical-align: top;\n",
-       "    }\n",
-       "\n",
-       "    .dataframe thead th {\n",
-       "        text-align: right;\n",
-       "    }\n",
-       "</style>\n",
-       "<table border=\"1\" class=\"dataframe\">\n",
-       "  <thead>\n",
-       "    <tr style=\"text-align: right;\">\n",
-       "      <th></th>\n",
-       "      <th>utility_name_eia</th>\n",
-       "      <th>most_recent_total_capacity_mw</th>\n",
-       "    </tr>\n",
-       "    <tr>\n",
-       "      <th>utility_id_eia</th>\n",
-       "      <th></th>\n",
-       "      <th></th>\n",
-       "    </tr>\n",
-       "  </thead>\n",
-       "  <tbody>\n",
-       "    <tr>\n",
-       "      <th>8901</th>\n",
-       "      <td>Reliant Energy HL&amp;P</td>\n",
-       "      <td>14266.8</td>\n",
-       "    </tr>\n",
-       "    <tr>\n",
-       "      <th>50023</th>\n",
-       "      <td>Texas Genco II, LP</td>\n",
-       "      <td>14158.6</td>\n",
-       "    </tr>\n",
-       "    <tr>\n",
-       "      <th>6083</th>\n",
-       "      <td>Exelon Gen Co LLC</td>\n",
-       "      <td>10636.0</td>\n",
-       "    </tr>\n",
-       "    <tr>\n",
-       "      <th>829</th>\n",
-       "      <td>American Electric Power Co Inc</td>\n",
-       "      <td>5765.2</td>\n",
-       "    </tr>\n",
-       "    <tr>\n",
-       "      <th>5886</th>\n",
-       "      <td>Energy Developement Group</td>\n",
-       "      <td>5028.5</td>\n",
-       "    </tr>\n",
-       "    <tr>\n",
-       "      <th>5507</th>\n",
-       "      <td>Duke Energy North America LLC</td>\n",
-       "      <td>4810.6</td>\n",
-       "    </tr>\n",
-       "    <tr>\n",
-       "      <th>14716</th>\n",
-       "      <td>Pennsylvania Power Co</td>\n",
-       "      <td>4587.9</td>\n",
-       "    </tr>\n",
-       "    <tr>\n",
-       "      <th>26751</th>\n",
-       "      <td>National Grid Generation, LLC</td>\n",
-       "      <td>4389.4</td>\n",
-       "    </tr>\n",
-       "    <tr>\n",
-       "      <th>13998</th>\n",
-       "      <td>Ohio Edison Co</td>\n",
-       "      <td>3970.2</td>\n",
-       "    </tr>\n",
-       "    <tr>\n",
-       "      <th>9162</th>\n",
-       "      <td>Interstate Power and Light</td>\n",
-       "      <td>3961.2</td>\n",
-       "    </tr>\n",
-       "  </tbody>\n",
-       "</table>\n",
-       "</div>"
       ]
      },
+     "execution_count": 81,
      "metadata": {},
-     "execution_count": 81
+     "output_type": "execute_result"
     }
    ],
-   "metadata": {}
+   "source": [
+    "miss_utils.head(10)"
+   ]
   },
   {
    "cell_type": "markdown",
+   "metadata": {},
    "source": [
     "## Another Kind of Unmapped EIA Utilities\n",
     "* This cell looks *only* for the EIA utilities that show up somewhere in the EIA 923 data, but still don't have a `utility_id_pudl` value assigned to them."
-   ],
-   "metadata": {}
+   ]
   },
   {
    "cell_type": "code",
    "execution_count": 16,
-<<<<<<< HEAD
-   "source": [
-    "pudl_raw = pudl.output.pudltabl.PudlTabl(pudl_engine, freq=None)\n",
-    "frc_eia923 = pudl_raw.frc_eia923()\n",
-    "gf_eia923 = pudl_raw.gf_eia923()\n",
-    "gen_eia923 = pudl_raw.gen_eia923()\n",
-    "bf_eia923 = pudl_raw.bf_eia923()\n",
-    "\n",
-    "missing_frc = frc_eia923[frc_eia923.utility_id_pudl.isna()][[\"utility_id_eia\", \"utility_name_eia\"]]\n",
-    "missing_gf = gf_eia923[gf_eia923.utility_id_pudl.isna()][[\"utility_id_eia\", \"utility_name_eia\"]]\n",
-    "missing_bf = bf_eia923[bf_eia923.utility_id_pudl.isna()][[\"utility_id_eia\", \"utility_name_eia\"]]\n",
-    "missing_gens = gen_eia923[gen_eia923.utility_id_pudl.isna()][[\"utility_id_eia\", \"utility_name_eia\"]]\n",
-    "\n",
-    "missing_utils = (\n",
-    "    pd.concat([missing_frc, missing_bf, missing_gf, missing_gens])\n",
-    "    .drop_duplicates(subset=\"utility_id_eia\")\n",
-    "    .set_index(\"utility_id_eia\")\n",
-    ")\n",
-    "\n",
-    "print(f\"Found {len(missing_utils)} utilities with EIA 923 data but no PUDL Utility ID.\")\n",
-    "outfile = Path(\"dataful_unmapped_utilities_eia.csv\")\n",
-    "missing_utils.to_csv(outfile)\n",
-    "missing_utils.sample(min(len(missing_utils), 10))"
-   ],
-=======
    "metadata": {
     "collapsed": true,
     "jupyter": {
@@ -891,12 +844,11 @@
     },
     "tags": []
    },
->>>>>>> 91bf7cb4
    "outputs": [
     {
-     "output_type": "error",
      "ename": "KeyboardInterrupt",
      "evalue": "",
+     "output_type": "error",
      "traceback": [
       "\u001b[0;31m---------------------------------------------------------------------------\u001b[0m",
       "\u001b[0;31mKeyboardInterrupt\u001b[0m                         Traceback (most recent call last)",
@@ -919,39 +871,62 @@
      ]
     }
    ],
-   "metadata": {}
+   "source": [
+    "pudl_raw = pudl.output.pudltabl.PudlTabl(pudl_engine, freq=None)\n",
+    "frc_eia923 = pudl_raw.frc_eia923()\n",
+    "gf_eia923 = pudl_raw.gf_eia923()\n",
+    "gen_eia923 = pudl_raw.gen_eia923()\n",
+    "bf_eia923 = pudl_raw.bf_eia923()\n",
+    "\n",
+    "missing_frc = frc_eia923[frc_eia923.utility_id_pudl.isna()][[\"utility_id_eia\", \"utility_name_eia\"]]\n",
+    "missing_gf = gf_eia923[gf_eia923.utility_id_pudl.isna()][[\"utility_id_eia\", \"utility_name_eia\"]]\n",
+    "missing_bf = bf_eia923[bf_eia923.utility_id_pudl.isna()][[\"utility_id_eia\", \"utility_name_eia\"]]\n",
+    "missing_gens = gen_eia923[gen_eia923.utility_id_pudl.isna()][[\"utility_id_eia\", \"utility_name_eia\"]]\n",
+    "\n",
+    "missing_utils = (\n",
+    "    pd.concat([missing_frc, missing_bf, missing_gf, missing_gens])\n",
+    "    .drop_duplicates(subset=\"utility_id_eia\")\n",
+    "    .set_index(\"utility_id_eia\")\n",
+    ")\n",
+    "\n",
+    "print(f\"Found {len(missing_utils)} utilities with EIA 923 data but no PUDL Utility ID.\")\n",
+    "outfile = Path(\"dataful_unmapped_utilities_eia.csv\")\n",
+    "missing_utils.to_csv(outfile)\n",
+    "missing_utils.sample(min(len(missing_utils), 10))"
+   ]
   },
   {
    "cell_type": "code",
    "execution_count": null,
+   "metadata": {},
+   "outputs": [],
    "source": [
     "missing_utils.iloc[50:100]"
-   ],
-   "outputs": [],
-   "metadata": {}
+   ]
   },
   {
    "cell_type": "markdown",
+   "metadata": {},
    "source": [
     "## Lost EIA Utilities\n",
     "* Again, there shouldn't be **too** many of these. If it's thousands, not hundreds, dig deeper."
-   ],
-   "metadata": {}
+   ]
   },
   {
    "cell_type": "code",
    "execution_count": null,
+   "metadata": {},
+   "outputs": [],
    "source": [
     "lost_utils_eia = pudl.glue.ferc1_eia.get_lost_utils_eia(pudl_engine)\n",
     "print(f\"Found {len(lost_utils_eia)} lost EIA utilities.\")\n",
     "outfile = Path(\"lost_utilities_eia.csv\")\n",
     "lost_utils_eia.to_csv(outfile)"
-   ],
-   "outputs": [],
-   "metadata": {}
+   ]
   },
   {
    "cell_type": "markdown",
+   "metadata": {},
    "source": [
     "## Cleaning other FERC Form 1 Plant Tables\n",
     "* There are several additional FERC Form 1 tables which contain plant data.\n",
@@ -959,12 +934,13 @@
     "* Thus far we have not done much concerted work cleaning up / categorizing these plants, though they do get PUDL IDs.\n",
     "* The following cell pulls the small plants (`f1_gnrt_plant`) table with some fields that would be useful for categorization.\n",
     "* This is just a prototype/outline/suggestion..."
-   ],
-   "metadata": {}
+   ]
   },
   {
    "cell_type": "code",
    "execution_count": null,
+   "metadata": {},
+   "outputs": [],
    "source": [
     "small_plants_ferc1 = (\n",
     "    pd.read_sql(\n",
@@ -992,16 +968,14 @@
     "print(f\"Writing {n_small_plants_ferc1} small plant records out to {outfile}\")\n",
     "small_plants_ferc1.to_csv(outfile, index=False)\n",
     "small_plants_ferc1"
-   ],
+   ]
+  },
+  {
+   "cell_type": "code",
+   "execution_count": null,
+   "metadata": {},
    "outputs": [],
-   "metadata": {}
-  },
-  {
-   "cell_type": "code",
-   "execution_count": null,
-   "source": [],
-   "outputs": [],
-   "metadata": {}
+   "source": []
   }
  ],
  "metadata": {
