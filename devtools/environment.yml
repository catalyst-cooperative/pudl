--- conflicted
+++ resolved
@@ -18,15 +18,9 @@
   - sqlite>=3.36,<4
   # These libraries aren't directly specified in setup.py as
   # dependencies, but they are helpful and provide binaries
-<<<<<<< HEAD
-  # - numba>=0.55.1,<0.56 # First numba version that's compatible with Python 3.10
-
-  # These are not normal Python packages available on PyPI
-=======
   - numba>=0.55.1,<0.57
 
     # These are not normal Python packages available on PyPI
->>>>>>> f35fd098
   - nodejs # Useful for Jupyter
   - pandoc # Useful for rendering RST files in Atom
 
