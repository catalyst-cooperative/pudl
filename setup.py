--- conflicted
+++ resolved
@@ -69,12 +69,7 @@
         "pyyaml>=5,<6.1",
         "scikit-learn>=1.0,<1.3",
         "scipy>=1.6,<1.10",
-<<<<<<< HEAD
-        "Shapely!=1.8.3",  # Bug or incompatibility in upstream dependencies
-        "Shapely<2.0.0",
-=======
         "Shapely>1.8.0,!=1.8.3,<2.1",  # Incompatibility in 1.8.3
->>>>>>> 219e3ddc
         "sqlalchemy>=1.4,<1.4.46",
         "timezonefinder>=5,<6.2",
         "xlsxwriter>=3,<3.1",
