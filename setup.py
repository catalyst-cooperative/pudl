--- conflicted
+++ resolved
@@ -112,12 +112,8 @@
             "pytest-mock>=3.0,<3.11",
             "responses>=0.14,<0.23",
             "rstcheck[sphinx]>=5.0,<6.2",
-<<<<<<< HEAD
-            "tox>=3.20,<4.4",
+            "tox>=3.20,<4.5",
             "recordlinkage>=0.14,<0.16",
-=======
-            "tox>=3.20,<4.5",
->>>>>>> 91e14fc3
         ],
         "datasette": [
             "datasette>=0.60,<0.65",
