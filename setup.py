--- conflicted
+++ resolved
@@ -11,14 +11,8 @@
     "coloredlogs",
     "contextily",
     "datapackage>=1.11",
-<<<<<<< HEAD
-    "dbfread @ git+https://github.com/catalyst-cooperative/dbfread.\
-    git#egg=dbfread-2.1.0",
-    "geopandas",
-=======
     "dbfread @ git+https://github.com/catalyst-cooperative/dbfread.git#egg=dbfread-2.1.0",
     "geopandas>=0.8.0",
->>>>>>> 589abe11
     "goodtables>=2.4.2",
     "matplotlib",
     "networkx>=2.2",
