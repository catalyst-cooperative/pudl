#!/usr/bin/env python
"""Setup script to make PUDL directly installable with pip."""

from pathlib import Path

from setuptools import find_packages, setup

readme_path = Path(__file__).parent / "README.rst"
long_description = readme_path.read_text()


setup(
    name="catalystcoop.pudl",
    description="An open data processing pipeline for public US utility data.",
    long_description=long_description,
    long_description_content_type="text/x-rst",
    use_scm_version=True,
    author="Catalyst Cooperative",
    author_email="pudl@catalyst.coop",
    maintainer="Zane A. Selvans",
    maintainer_email="zane.selvans@catalyst.coop",
    url="https://catalyst.coop/pudl",
    project_urls={
        "Source": "https://github.com/catalyst-cooperative/pudl",
        "Documentation": "https://catalystcoop-pudl.readthedocs.io",
        "Issue Tracker": "https://github.com/catalyst-cooperative/pudl/issues",
    },
    license="MIT",
    keywords=[
        "electricity",
        "energy",
        "data",
        "analysis",
        "mcoe",
        "climate change",
        "finance",
        "eia 923",
        "eia 860",
        "ferc",
        "form 1",
        "epa ampd",
        "epa cems",
        "coal",
        "natural gas",
        "eia 861",
        "ferc 714",
    ],
    python_requires=">=3.10,<3.11",
    setup_requires=["setuptools_scm"],
    install_requires=[
        "addfips>=0.3.1,<0.4.0",
        "catalystcoop.dbfread>=3.0,<3.1",
<<<<<<< HEAD
        "coloredlogs<=14.0",
        "dagster~=0.15.2",
        "dagit~=0.15.2",
        "dask>=2021.8,<2022.6.1",
=======
        "coloredlogs>=15.0,<15.1",
        "dask>=2021.8,<2022.7.2",
>>>>>>> 9ebbeecb
        "datapackage>=1.11,<1.16",  # Transition datastore to use frictionless.
        # "email-validator>=1.0.3",  # pydantic[email] dependency
        "fsspec>=2021.7,<2022.7.2",  # For caching datastore on GCS
        "gcsfs>=2021.7,<2022.7.2",  # For caching datastore on GCS
        "geopandas>=0.9,<0.12",
        "jinja2>=2,<3.2",
        "matplotlib>=3.3,<3.6",  # Should make this optional with a "viz" extras
        "networkx>=2.2,<2.9",
        "numpy>=1.18.5,<1.24,!=1.23.0",
        "pandas>=1.4,<1.4.4",
        "pyarrow>=5,<8.1",
        "pydantic[email]>=1.7,<2",
        "python-snappy>=0.6,<0.7",
        "pygeos>=0.10,<0.13",
        "pyyaml>=5,<6.1",
        "scikit-learn>=1.0,<1.2",
        "scipy>=1.6,<1.10",
        "sqlalchemy>=1.4,<1.4.40",
        "timezonefinder>=5,<6.1",
        "xlsxwriter>=3,<3.1",
    ],
    extras_require={
        "dev": [
            "black>=22.0,<22.7",
            "ipdb>=0.13,<0.14",
            "isort>=5.0,<5.11",
            "jedi>=0.18,<0.19",
            "lxml>=4.6,<4.10",
            "tox>=3.20,<4.0.0",
            "twine>=3.3,<4.1",
        ],
        "doc": [
            "doc8>=1.0,<1.1",
            "furo>=2022.4.7",
            "sphinx>=4,!=5.1.0,<5.1.2",
            "sphinx-autoapi>=1.8,<1.10",
            "sphinx-issues>=1.2,<3.1",
            "sphinx-reredirects",
            "sphinxcontrib_bibtex>=2.4,<2.5",
        ],
        "test": [
            "bandit>=1.6,<1.8",
            "coverage>=5.3,<6.5",
            "doc8>=1.0,<1.1",
            "flake8>=4.0,<5.1",
            "flake8-builtins>=1.5,<1.6",
            "flake8-colors>=0.1,<0.2",
            "flake8-docstrings>=1.5,<1.7",
            "flake8-rst-docstrings>=0.2,<0.3",
            "flake8-use-fstring>=1.0,<1.5",
            "mccabe>=0.6,<0.8",
            "nbval>=0.9,<0.10",
            "pep8-naming>=0.12,<0.14",
            "pre-commit>=2.9,<2.21",
            "pydocstyle>=5.1,<6.2",
            "pytest>=6.2,<7.2",
            "pytest-console-scripts>=1.1,<1.4",
            "pytest-cov>=2.10,<3.1",
            "responses>=0.14,<0.22",
            "rstcheck[sphinx]>=5.0,<6.1",
            "tox>=3.20,<3.26",
        ],
        "datasette": [
            "datasette>=0.60,<0.62",
        ],
    },
    classifiers=[
        "Development Status :: 3 - Alpha",
        "Environment :: Console",
        "Intended Audience :: Science/Research",
        "License :: OSI Approved :: MIT License",
        "Natural Language :: English",
        "Operating System :: OS Independent",
        "Programming Language :: Python",
        "Programming Language :: Python :: 3",
        "Programming Language :: Python :: 3 :: Only",
        "Programming Language :: Python :: 3.10",
        "Topic :: Scientific/Engineering",
    ],
    packages=find_packages("src"),
    package_dir={"": "src"},
    # package_data is data that is deployed within the python package on the
    # user"s system. setuptools will get whatever is listed in MANIFEST.in
    include_package_data=True,
    # This defines the interfaces to the command line scripts we"re including:
    entry_points={
        "console_scripts": [
            "censusdp1tract_to_sqlite = pudl.convert.censusdp1tract_to_sqlite:main",
            "metadata_to_rst = pudl.convert.metadata_to_rst:main",
            "epacems_to_parquet = pudl.convert.epacems_to_parquet:main",
            "ferc1_to_sqlite = pudl.convert.ferc1_to_sqlite:main",
            "datasette_metadata_to_yml = pudl.convert.datasette_metadata_to_yml:main",
            "pudl_datastore = pudl.workspace.datastore:main",
            "pudl_etl = pudl.cli:main",
            "pudl_setup = pudl.workspace.setup_cli:main",
            # Currently blows up memory usage to 100+ GB.
            # See https://github.com/catalyst-cooperative/pudl/issues/1174
            # "pudl_territories = pudl.analysis.service_territory:main",
            "state_demand = pudl.analysis.state_demand:main",
        ]
    },
)<|MERGE_RESOLUTION|>--- conflicted
+++ resolved
@@ -50,15 +50,10 @@
     install_requires=[
         "addfips>=0.3.1,<0.4.0",
         "catalystcoop.dbfread>=3.0,<3.1",
-<<<<<<< HEAD
-        "coloredlogs<=14.0",
+        "coloredlogs>=15.0,<15.1",
         "dagster~=0.15.2",
         "dagit~=0.15.2",
-        "dask>=2021.8,<2022.6.1",
-=======
-        "coloredlogs>=15.0,<15.1",
         "dask>=2021.8,<2022.7.2",
->>>>>>> 9ebbeecb
         "datapackage>=1.11,<1.16",  # Transition datastore to use frictionless.
         # "email-validator>=1.0.3",  # pydantic[email] dependency
         "fsspec>=2021.7,<2022.7.2",  # For caching datastore on GCS
