# LLM coding agent instructions for the Public Utility Data Liberation (PUDL) Project

## PUDL Project Overview

- The PUDL Project implements a data processing pipeline that ingests raw energy system
  data from public agencies like the US Energy Information Administration (EIA) and the
  Federal Energy Regulatory Commission (FERC) and transforms it into clean, well
  organized tables for use in analysis and modeling.
- PUDL uses the Dagster data orchestration framework to manage dependencies between
  different assets, and to enable parallel execution of different portions of the data
  processing pipeline.
- The raw input data for the PUDL data processing pipeline can be found in the directory
  indicated by the `$PUDL_INPUT` environment variable. The raw inputs are downloaded as
  needed by the data pipeline, but can be pre-downloaded in bulk using the
  `pudl_datastore` command line interface.
- The PUDL data processing pipeline primarily generates Apache Parquet files as its
  outputs. These outputs can be found in `$PUDL_OUTPUT/parquet/` where `$PUDL_OUTPUT` is
  an environment variable which should be set by the user.

## Development environment tips

- PUDL uses pixi to manage its Python environment and dependencies. All dependencies and
  configuration are defined in `pyproject.toml`.
- The default pixi environment includes all development tools.
- To run commands in the pixi environment, prefix them with `pixi run` (e.g.,
  `pixi run pytest`)
- Pixi environments and tasks are defined in `pyproject.toml` under `[tool.pixi]`
  sections.
- PUDL uses ruff to lint and automatically format python code. Before staging files for
  a commit, always run `pixi run pre-commit run ruff-check --all-files` and
  `pixi run pre-commit run ruff-format --all-files`
- A number of pre-commit hooks are defined in .pre-commit-config.yaml.
- We try to use appropriate type annotations in function, class, and method definitions,
  but they are not yet checked or enforced. They are primarily to improve readability
  for humans, LLMs, and IDEs.

## Testing instructions

- PUDL uses pytest to manage its unit and integration tests.
- Tests should avoid using unittest and monkeypatch, and use pytest-mock.
- Rather than enumerating various test cases within a single test function, the
  tests should use the pytest.parametrize decorator to enumerate tests cases, specifying
  the appropriate success or failure or exception to be raised for each test as
  appropriate.
<<<<<<< HEAD
- Tests must be run inside the `pudl-dev` conda environment.
- Test coverage collection should be disabled using `--no-cov` when running individual
  tests to avoid getting spurious warnings.
- For example, the unit tests can be run with
  `mamba run -n pudl-dev pytest --no-cov test/unit`.
=======
- Tests must be run inside the pixi environment.
- When individual tests are run, we should turn off coverage collection, since otherwise
  they will fail since they only cover a small portion of the codebase.
- For example, the unit tests can be run with `pixi run pytest --no-cov test/unit`.
>>>>>>> 9a569330
- We use dbt only for data validation, and NOT for data transformations. The PUDL data
  tests are under the `dbt/` directory.
- dbt commands must be typically run from within the dbt directory, e.g.:
  `cd dbt && pixi run dbt build`
- The PUDL integration tests process a substantial amount of data and take up to an hour
  to run, and so should not generally be run during development interactively.

## Code Style Guidelines

- Follow pandas naming conventions: use `df` for DataFrames, descriptive column names
- Prefer longer, readable, descriptive variable names over short, cryptic ones.
- Use explicit type hints for function parameters and returns where helpful.
- Prefer method chaining for pandas operations when it improves readability.
- Use `pathlib.Path` for file system operations instead of string concatenation.
- Follow snake_case for functions/variables, PascalCase for classes.
- Use f-strings for string formatting, including in logging statements.
- Write docstrings for all public functions/classes using Google style python
  docstrings.
- Limit lines to 88 characters for better readability. Do not artificially restrict line
  length to 80 characters.
- Do not use `print()` statements; use python's logging system instead.

## PUDL-Specific Patterns

- Asset dependencies in Dagster should be explicit and well-documented
- In general, data validation should happen in dbt, not in Dagster asset checks.
- Sanity checks that validate assumptions about the data should be done as it is being
  transformed, with assertions failing loudly if expectations are not met.
- Use PUDL's existing utility functions in `pudl.helpers` when available.
- Raw data access should use the datastore pattern, not direct file I/O.
- Use nullable pandas dtypes (e.g. `pd.Int64Dtype()` or `pd.StringDtype()`) when
  possible, to avoid generic `object` dtypes and mixed NULL values.
- Parquet outputs should use snappy compression and pyarrow dtypes.
- Metadata describing the tables, columns, and data sources can be found in the
  `pudl.metadata` subpackage. "Resources" are tables and "Fields" are columns.
- Metadata classes defined in the `pudl.metadata.classes` module using Pydantic
  generally mirror the frictionless datapackage standard.
- Our documentation is built using Sphinx. The source files are in the `docs/`
  directory. The source files are in reStructuredText format.
- Whenever we make significant changes to the codebase, they should be noted in the PUDL
  release notes found at `docs/release_notes.rst`.

## Performance Considerations

- Use vectorized pandas operations instead of row-wise `apply` or loops.
- Consider using just-in-time compilation with numba for performance-critical code.
- Do not use inplace operations on pandas DataFrames.
- Avoid chained indexing in pandas to prevent SettingWithCopyWarning.
- Use efficient pandas merging and joining techniques, ensuring indexes are set
  appropriately.
- Avoid creating unnecessary intermediate DataFrames.
- Use categorical dtypes for columns with a limited set of values to save memory.
- Profile and optimize any code that processes large datasets.
- PUDL relies primarily on pandas for data processing, but in cases where performance or
  memory limitations are important, we may also use DuckDB or polars dataframes.
- For large datasets (>1GB), consider polars for aggregations before pandas.
- Use polars for memory-intensive operations or when pandas performance is limiting.<|MERGE_RESOLUTION|>--- conflicted
+++ resolved
@@ -42,18 +42,12 @@
   tests should use the pytest.parametrize decorator to enumerate tests cases, specifying
   the appropriate success or failure or exception to be raised for each test as
   appropriate.
-<<<<<<< HEAD
-- Tests must be run inside the `pudl-dev` conda environment.
-- Test coverage collection should be disabled using `--no-cov` when running individual
-  tests to avoid getting spurious warnings.
-- For example, the unit tests can be run with
-  `mamba run -n pudl-dev pytest --no-cov test/unit`.
-=======
 - Tests must be run inside the pixi environment.
 - When individual tests are run, we should turn off coverage collection, since otherwise
   they will fail since they only cover a small portion of the codebase.
+- Test coverage collection should be disabled using `--no-cov` when running individual
+  tests to avoid getting spurious warnings.
 - For example, the unit tests can be run with `pixi run pytest --no-cov test/unit`.
->>>>>>> 9a569330
 - We use dbt only for data validation, and NOT for data transformations. The PUDL data
   tests are under the `dbt/` directory.
 - dbt commands must be typically run from within the dbt directory, e.g.:
