--- conflicted
+++ resolved
@@ -5,12 +5,6 @@
   - name: dbt_utils
     package: dbt-labs/dbt_utils
     version: 1.3.0
-<<<<<<< HEAD
-  - package: godatadriven/dbt_date
-    version: 0.14.2
-=======
   - name: dbt_date
     package: godatadriven/dbt_date
-    version: 0.14.2
-sha1_hash: 984baac0716f78c8f3a7d03a7ff41ba9f609ae21
->>>>>>> c8253d77
+    version: 0.14.2