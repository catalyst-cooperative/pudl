packages:
  - package: metaplane/dbt_expectations
    version: 0.10.9
  - package: dbt-labs/dbt_utils
    version: 1.3.0
  - package: godatadriven/dbt_date
<<<<<<< HEAD
    version: 0.14.1
=======
    version: 0.14.2
>>>>>>> b277bc90
sha1_hash: 984baac0716f78c8f3a7d03a7ff41ba9f609ae21<|MERGE_RESOLUTION|>--- conflicted
+++ resolved
@@ -4,9 +4,4 @@
   - package: dbt-labs/dbt_utils
     version: 1.3.0
   - package: godatadriven/dbt_date
-<<<<<<< HEAD
-    version: 0.14.1
-=======
-    version: 0.14.2
->>>>>>> b277bc90
-sha1_hash: 984baac0716f78c8f3a7d03a7ff41ba9f609ae21+    version: 0.14.2