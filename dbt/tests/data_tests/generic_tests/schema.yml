--- conflicted
+++ resolved
@@ -79,11 +79,7 @@
       - name: n_acceptable
         type: integer
         description: The number of acceptable ``groupby_column`` values having more than one ``counted_column`` value associated with them.
-<<<<<<< HEAD
-  - name: test_expect_unique_combination
-=======
   - name: test_expect_unique_column_combination
->>>>>>> 2bc66dec
     description: >
       Check whether the combination of values of the specified columns is unique. Fails when any combination occurs more than once.
     arguments:
@@ -99,7 +95,6 @@
         description: The number of generators allowed to multiple operator utilities on any particular date; default 0.
   - name: test_expect_valid_hour_of_year
     description: >
-<<<<<<< HEAD
       Check whether ``hour_of_year`` is consistent with ``datetime_utc``. Designed for use on ``out_vcerare__hourly_available_capacity_factor``. Fails when the hour computed from the datetime does not match.
   - name: test_expect_valid_plantparts_ownership_fraction
     description: >
@@ -123,7 +118,4 @@
         description: Count a record as a discrepancy if the sum of the sum columns, minus the value in the total column, divided by the value in the total column, exceeds this value.
       - name: max_discrepancy_rate
         type: float
-        description: Maximum acceptable fraction of records which can be counted as a discrepancy before the test should fail.
-=======
-      Check whether ``hour_of_year`` is consistent with ``datetime_utc``. Designed for use on ``out_vcerare__hourly_available_capacity_factor``. Fails when the hour computed from the datetime does not match.
->>>>>>> 2bc66dec
+        description: Maximum acceptable fraction of records which can be counted as a discrepancy before the test should fail.