--- conflicted
+++ resolved
@@ -10,24 +10,11 @@
                 table_name: out_ferc714__hourly_planning_area_demand
                 partition_expr: "EXTRACT(YEAR FROM report_date)"
           - expect_columns_are_close:
-<<<<<<< HEAD
               arguments:
                 column_a: demand_reported_mwh
                 column_b: demand_imputed_pudl_mwh
-                row_condition: "demand_imputed_pudl_mwh_imputation_code IS NULL and demand_reported_mwh > 300"
-                atol: 0.2
-          - expect_columns_are_close:
-              arguments:
-                column_a: demand_reported_mwh
-                column_b: demand_imputed_pudl_mwh
-                row_condition: "demand_imputed_pudl_mwh_imputation_code IS NULL and demand_reported_mwh < 300"
+                row_condition: "demand_imputed_pudl_mwh_imputation_code IS NULL"
                 atol: 1.0
-=======
-              column_a: demand_reported_mwh
-              column_b: demand_imputed_pudl_mwh
-              row_condition: "demand_imputed_pudl_mwh_imputation_code IS NULL"
-              atol: 1.0
->>>>>>> e136da0c
           - expect_consistent_years:
               arguments:
                 datetime_column: datetime_utc
