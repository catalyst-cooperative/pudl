--- conflicted
+++ resolved
@@ -10,18 +10,11 @@
                 table_name: out_eia930__hourly_subregion_demand
                 partition_expr: "EXTRACT(YEAR FROM datetime_utc)"
           - expect_columns_are_close:
-<<<<<<< HEAD
               arguments:
                 column_a: demand_reported_mwh
                 column_b: demand_imputed_pudl_mwh
                 row_condition: "demand_imputed_pudl_mwh_imputation_code IS NULL"
-                atol: 0.05
-=======
-              column_a: demand_reported_mwh
-              column_b: demand_imputed_pudl_mwh
-              row_condition: "demand_imputed_pudl_mwh_imputation_code IS NULL"
-              atol: 1.0
->>>>>>> e136da0c
+                atol: 1.0
         columns:
           - name: datetime_utc
           - name: balancing_authority_code_eia
