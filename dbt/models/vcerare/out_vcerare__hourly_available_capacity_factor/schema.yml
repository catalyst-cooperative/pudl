--- conflicted
+++ resolved
@@ -8,11 +8,7 @@
               table_name: out_vcerare__hourly_available_capacity_factor
               partition_column: report_year
           - expect_valid_hour_of_year
-<<<<<<< HEAD
-          - expect_unique_combination:
-=======
           - expect_unique_column_combination:
->>>>>>> 2bc66dec
               columns:
                 - county_id_fips
                 - datetime_utc
