version: 2
sources:
  - name: pudl
    tables:
      - name: _core_eia923__yearly_fgd_operation_maintenance
        data_tests:
          - expect_columns_not_all_null:
<<<<<<< HEAD
              row_conditions:
                opex_fgd_labor_supervision: EXTRACT(year FROM report_date) >= 2009
                opex_fgd_land_acquisition: EXTRACT(year FROM report_date) <= 2008
                fgd_control_flag: EXTRACT(year FROM report_date) <= 2011
                fgd_operational_status_code: EXTRACT(year FROM report_date) <= 2011
                fgd_hours_in_service: EXTRACT(year FROM report_date) <= 2011
                fgd_electricity_consumption_mwh: EXTRACT(year FROM report_date) <= 2011
                fgd_sorbent_consumption_tons: EXTRACT(year FROM report_date) <= 2011
                so2_removal_efficiency_tested: EXTRACT(year FROM report_date) <= 2011
                so2_removal_efficiency_annual: EXTRACT(year FROM report_date) <= 2011
                so2_test_date: EXTRACT(year FROM report_date) <= 2011
=======
              arguments:
                row_conditions:
                  opex_fgd_labor_supervision: EXTRACT(year FROM report_date) >= 2009
                  opex_fgd_land_acquisition: EXTRACT(year FROM report_date) <= 2008
                  fgd_control_flag: EXTRACT(year FROM report_date) <= 2011
                  fgd_operational_status_code: EXTRACT(year FROM report_date) <= 2011
                  fgd_hours_in_service: EXTRACT(year FROM report_date) <= 2011
                  fgd_electricity_consumption_mwh: EXTRACT(year FROM report_date) <= 2011
                  fgd_sorbent_consumption_1000_tons: EXTRACT(year FROM report_date) <= 2011
                  so2_removal_efficiency_tested: EXTRACT(year FROM report_date) <= 2011
                  so2_removal_efficiency_annual: EXTRACT(year FROM report_date) <= 2011
                  so2_test_date: EXTRACT(year FROM report_date) <= 2011
>>>>>>> 752fe802
          - check_row_counts_per_partition:
              arguments:
                table_name: _core_eia923__yearly_fgd_operation_maintenance
                partition_expr: "EXTRACT(YEAR FROM report_date)"
          - expect_sum_close_to_total_column:
              name: opex_cost_discrepancy_rate
              arguments:
                sum_columns:
                  - opex_fgd_feed_materials_chemical
                  - opex_fgd_labor_supervision
                  - opex_fgd_land_acquisition
                  - opex_fgd_maintenance_material_other
                  - opex_fgd_waste_disposal
                total_column: opex_fgd_total_cost
                discrepancy_threshold: 0.01
                max_discrepancy_rate: 0.01
        columns:
          - name: report_date
          - name: plant_id_eia
          - name: so2_control_id_eia
          - name: opex_fgd_feed_materials_chemical
          - name: opex_fgd_labor_supervision
          - name: opex_fgd_land_acquisition
          - name: opex_fgd_maintenance_material_other
          - name: opex_fgd_waste_disposal
          - name: opex_fgd_total_cost
          - name: fgd_control_flag
          - name: fgd_operational_status_code
          - name: fgd_hours_in_service
          - name: fgd_electricity_consumption_mwh
          - name: fgd_sorbent_consumption_tons
          - name: so2_removal_efficiency_tested
          - name: so2_removal_efficiency_annual
          - name: so2_test_date
          - name: data_maturity<|MERGE_RESOLUTION|>--- conflicted
+++ resolved
@@ -5,19 +5,6 @@
       - name: _core_eia923__yearly_fgd_operation_maintenance
         data_tests:
           - expect_columns_not_all_null:
-<<<<<<< HEAD
-              row_conditions:
-                opex_fgd_labor_supervision: EXTRACT(year FROM report_date) >= 2009
-                opex_fgd_land_acquisition: EXTRACT(year FROM report_date) <= 2008
-                fgd_control_flag: EXTRACT(year FROM report_date) <= 2011
-                fgd_operational_status_code: EXTRACT(year FROM report_date) <= 2011
-                fgd_hours_in_service: EXTRACT(year FROM report_date) <= 2011
-                fgd_electricity_consumption_mwh: EXTRACT(year FROM report_date) <= 2011
-                fgd_sorbent_consumption_tons: EXTRACT(year FROM report_date) <= 2011
-                so2_removal_efficiency_tested: EXTRACT(year FROM report_date) <= 2011
-                so2_removal_efficiency_annual: EXTRACT(year FROM report_date) <= 2011
-                so2_test_date: EXTRACT(year FROM report_date) <= 2011
-=======
               arguments:
                 row_conditions:
                   opex_fgd_labor_supervision: EXTRACT(year FROM report_date) >= 2009
@@ -30,7 +17,6 @@
                   so2_removal_efficiency_tested: EXTRACT(year FROM report_date) <= 2011
                   so2_removal_efficiency_annual: EXTRACT(year FROM report_date) <= 2011
                   so2_test_date: EXTRACT(year FROM report_date) <= 2011
->>>>>>> 752fe802
           - check_row_counts_per_partition:
               arguments:
                 table_name: _core_eia923__yearly_fgd_operation_maintenance
