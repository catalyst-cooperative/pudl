--- conflicted
+++ resolved
@@ -13,13 +13,10 @@
           - name: central_index_key
           - name: company_name
           - name: fiscal_year_end
-<<<<<<< HEAD
-=======
             data_tests:
               - dbt_expectations.expect_column_values_to_match_regex:
                   regex: '^(?:(?:0[1-9]|1[0-2])(?:0[1-9]|1\d|2\d|3[01])|(?:0[13-9]|1[0-2])(?:29|30)|(?:0[13578]|1[02])31)$'
                   is_raw: True
->>>>>>> 9704bf44
           - name: taxpayer_id_irs
           - name: incorporation_state
           - name: industry_name_sic
