---
name: tox-pytest

on:
  workflow_dispatch:
  pull_reqyest:
    types:
      - created
      - opened
      - synchronize
      - ready_for_review
concurrency:
  group: ${{ github.workflow }}-${{ github.ref }}
  cancel-in-progress: true

env:
  PUDL_OUTPUT: /home/runner/pudl-work/output/
  PUDL_INPUT: /home/runner/pudl-work/data/
  DAGSTER_HOME: /home/runner/pudl-work/dagster_home/

jobs:
  ci-static:
    runs-on: ubuntu-latest
    strategy:
      fail-fast: false
      matrix:
        tox-env:
          - linters
          - docs
    defaults:
      run:
        shell: bash -l {0}

    steps:
      - uses: actions/checkout@v4
        with:
          fetch-depth: 2

      - name: Install Conda environment using mamba
        uses: mamba-org/setup-micromamba@v1
        with:
          environment-file: test/test-environment.yml
          cache-environment: true
          condarc: |
            channels:
            - conda-forge
            - defaults
            channel_priority: strict

      - name: Log environment details
        run: |
          conda info
          conda list
          conda config --show-sources
          conda config --show
          printenv | sort

      - name: Build ${{ matrix.tox-env}} with Tox
        run: |
          tox -e ${{ matrix.tox-env }}

      - name: Upload coverage
        uses: actions/upload-artifact@v3
        if: ${{ matrix.tox-env == 'docs' }}
        with:
          name: coverage-docs
          path: coverage.xml

  ci-unit:
    runs-on: ubuntu-latest
    strategy:
      fail-fast: false
    defaults:
      run:
        shell: bash -l {0}

    steps:
      - uses: actions/checkout@v4
        with:
          fetch-depth: 2

      - name: Install Conda environment using mamba
        uses: mamba-org/setup-micromamba@v1
        with:
          environment-file: test/test-environment.yml
          cache-environment: true
          condarc: |
            channels:
            - conda-forge
            - defaults
            channel_priority: strict

      - name: Log environment details
        run: |
          conda info
          conda list
          conda config --show-sources
          conda config --show
          printenv | sort

      - name: Log SQLite3 version
        run: |
          which sqlite3
          sqlite3 --version

      - name: Run unit tests with Tox
        run: |
          tox -e unit -- --durations 0

      - name: Upload coverage
        uses: actions/upload-artifact@v3
        with:
          name: coverage-unit
          path: coverage.xml

  ci-integration:
    needs:
      - ci-unit
    runs-on:
      group: large-runner-group
      labels: ubuntu-22.04-4core
    if: github.event.pull_request.draft == false
    permissions:
      contents: read
      id-token: write
    defaults:
      run:
        shell: bash -l {0}
    strategy:
      fail-fast: false
    steps:
      - uses: actions/checkout@v4
        with:
          fetch-depth: 2
      - name: Install Conda environment using mamba
        uses: mamba-org/setup-micromamba@v1
        with:
          environment-file: test/test-environment.yml
          cache-environment: true
          condarc: |
            channels:
            - conda-forge
            - defaults
            channel_priority: strict
<<<<<<< HEAD
=======

      - name: Log environment details
        run: |
          conda info
          conda list
          conda config --show-sources
          conda config --show
          printenv | sort

      - name: Log SQLite3 version
        run: |
          which sqlite3
          sqlite3 --version
>>>>>>> fa9002a8

      - name: Compile Zenodo datastore DOIs for cache invalidation
        run:
          grep -e '.*10\.\(5281\|5072\)/zenodo\..*' src/pudl/workspace/datastore.py
          | sed -e 's/",*$//g' | sed -e 's/^.*"//g' | sort > datastore-dois.txt

      - name: Restore Zenodo datastore from cache if possible
        uses: actions/cache@v3
        id: cache-zenodo-datastore
        with:
          path: ${{ env.PUDL_INPUT }}
          key: zenodo-datastore-${{ hashFiles('datastore-dois.txt') }}

      - name: Make input, output and dagster dirs
        run: mkdir -p ${{ env.PUDL_OUTPUT }} ${{ env.PUDL_INPUT}} ${{ env.DAGSTER_HOME }}

      - name: Set default GCP credentials
        id: gcloud-auth
        continue-on-error: true
        uses: "google-github-actions/auth@v1"
        with:
          workload_identity_provider: "projects/345950277072/locations/global/workloadIdentityPools/gh-actions-pool/providers/gh-actions-provider"
          service_account: "tox-pytest-github-action@catalyst-cooperative-pudl.iam.gserviceaccount.com"

      - name: Run ferc_to_sqlite
        run: tox -e ci_ferc_to_sqlite

      - name: Run pudl_etl
        run: tox -e ci_pudl_etl

      - name: Run integration tests
        run: tox -e ci_integration

      - name: Upload coverage
        uses: actions/upload-artifact@v3
        if: ${{ matrix.tox-env == 'docs' }}
        with:
          name: coverage-docs
          path: coverage.xml

  ci-coverage:
    runs-on: ubuntu-latest
    needs:
      - ci-unit
      - ci-integration
      - ci-static
    steps:
      - uses: actions/checkout@v4
      - name: Download coverage
        id: download-unit
        uses: actions/download-artifact@v3
        with:
          path: coverage
      - name: List downloaded files
        run: |
          ls -R
      - name: Upload test coverage report to CodeCov
        uses: codecov/codecov-action@v3
        with:
          directory: coverage

  ci-notify:
    runs-on: ubuntu-latest
    if: ${{ always() }}
    needs:
      - ci-unit
      - ci-integration
    steps:
      - name: Inform the Codemonkeys
        uses: 8398a7/action-slack@v3
        continue-on-error: true
        with:
          status: custom
          fields: workflow,job,commit,repo,ref,author,took
          custom_payload: |
            {
              username: 'action-slack',
              icon_emoji: ':octocat:',
              attachments: [{
                color: '${{ needs.ci-test.result }}' === 'success' ? 'good' : '${{ needs.ci-test.result }}' === 'failure' ? 'danger' : 'warning',
                text: `${process.env.AS_REPO}@${process.env.AS_REF}\n ${process.env.AS_WORKFLOW} (${process.env.AS_COMMIT})\n by ${process.env.AS_AUTHOR}\n Status: ${{ needs.ci-test.result }}`,
              }]
            }
        env:
          GITHUB_TOKEN: ${{ github.token }} # required
          SLACK_WEBHOOK_URL: ${{ secrets.SLACK_WEBHOOK_URL }} # required
          MATRIX_CONTEXT: ${{ toJson(matrix) }} # required<|MERGE_RESOLUTION|>--- conflicted
+++ resolved
@@ -3,7 +3,7 @@
 
 on:
   workflow_dispatch:
-  pull_reqyest:
+  pull_request:
     types:
       - created
       - opened
@@ -142,23 +142,6 @@
             - conda-forge
             - defaults
             channel_priority: strict
-<<<<<<< HEAD
-=======
-
-      - name: Log environment details
-        run: |
-          conda info
-          conda list
-          conda config --show-sources
-          conda config --show
-          printenv | sort
-
-      - name: Log SQLite3 version
-        run: |
-          which sqlite3
-          sqlite3 --version
->>>>>>> fa9002a8
-
       - name: Compile Zenodo datastore DOIs for cache invalidation
         run:
           grep -e '.*10\.\(5281\|5072\)/zenodo\..*' src/pudl/workspace/datastore.py
@@ -193,9 +176,8 @@
 
       - name: Upload coverage
         uses: actions/upload-artifact@v3
-        if: ${{ matrix.tox-env == 'docs' }}
-        with:
-          name: coverage-docs
+        with:
+          name: coverage-integration
           path: coverage.xml
 
   ci-coverage:
