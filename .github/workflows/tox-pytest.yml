--- conflicted
+++ resolved
@@ -32,13 +32,9 @@
           printenv | sort
 
       - name: Compile Zenodo datastore DOIs for cache invalidation
-<<<<<<< HEAD
-        run: grep -e '.*10\.\(5281\|5072\)/zenodo\..*' src/pudl/workspace/datastore.py | sed -e 's/",*$//g' | sed -e 's/^.*"//g' | sort > datastore-dois.txt
-=======
         run:
           grep -e '.*10\.\(5281\|5072\)/zenodo\..*' src/pudl/workspace/datastore.py
           | sed -e 's/",*$//g' | sed -e 's/^.*"//g' | sort > datastore-dois.txt
->>>>>>> 4a447d7f
 
       - name: Restore Zenodo datastore from cache if possible
         uses: actions/cache@v3
