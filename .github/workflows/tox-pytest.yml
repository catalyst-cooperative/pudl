name: tox-pytest

on: [ push, pull_request ]

jobs:
  ci-test:
    runs-on: ubuntu-latest
    strategy:
      matrix:
        python-version: ["3.8", "3.9", "3.10"]
      fail-fast: false

    steps:
    - uses: actions/checkout@v3
      with:
        fetch-depth: 2

    - name: Set up conda environment for testing
      uses: conda-incubator/setup-miniconda@v2.1.1
      with:
        mamba-version: "*"
        channels: conda-forge,defaults
        channel-priority: true
        python-version: ${{ matrix.python-version }}
        activate-environment: pudl-test
        environment-file: test/test-environment.yml
    - shell: bash -l {0}
      run: |
        conda info
        conda list
        conda config --show-sources
        conda config --show
        printenv | sort

    - name: Compile Zenodo datastore DOIs for cache invalidation
      run: grep -e '.*10\.\(5281\|5072\)/zenodo\..*' src/pudl/workspace/datastore.py | sed -e 's/",*$//g' | sed -e 's/^.*"//g' | sort > datastore-dois.txt

    - name: Restore Zenodo datastore from cache if possible
      uses: actions/cache@v3
      id: cache-zenodo-datastore
      with:
        path: ~/pudl-work/data/
        key: zenodo-datastore-${{ hashFiles('datastore-dois.txt') }}
        restore-keys: |
          zenodo-datastore-

    - name: Log pre-test Zenodo datastore contents
      run: |
        mkdir -p ~/pudl-work/data/
        find ~/pudl-work/data/

    - name: Log SQLite3 version
      run: |
        conda run -n pudl-test which sqlite3
        conda run -n pudl-test sqlite3 --version

    - name: Run PyTest with Tox
      env:
        API_KEY_EIA: ${{ secrets.API_KEY_EIA }}
      run: |
        conda run -n pudl-test tox

    - name: Log post-test Zenodo datastore contents
      run: find ~/pudl-work/data/

    - name: Upload test coverage report to CodeCov
      uses: codecov/codecov-action@v3

  ci-notify:
    runs-on: ubuntu-latest
<<<<<<< HEAD
=======
    if: ${{ always() }}
>>>>>>> d93e111e
    needs: ci-test
    steps:
    - name: Inform the Codemonkeys
      uses: 8398a7/action-slack@v3
      with:
        status: custom
        fields: workflow,job,commit,repo,ref,author,took
        custom_payload: |
          {
            username: 'action-slack',
            icon_emoji: ':octocat:',
            attachments: [{
              color: '${{ needs.ci-test.result }}' === 'success' ? 'good' : '${{ needs.ci-test.result }}' === 'failure' ? 'danger' : 'warning',
              text: `${process.env.AS_REPO}@${process.env.AS_REF}\n ${process.env.AS_WORKFLOW} (${process.env.AS_COMMIT})\n by ${process.env.AS_AUTHOR}\n Status: ${{ needs.ci-test.result }}`,
            }]
          }
      env:
        GITHUB_TOKEN: ${{ github.token }} # required
        SLACK_WEBHOOK_URL: ${{ secrets.SLACK_WEBHOOK_URL }} # required
        MATRIX_CONTEXT: ${{ toJson(matrix) }} # required

  dependabot-auto-merge:
    runs-on: ubuntu-latest
    needs: ci-test
    if: ${{ needs.ci-test.result == 'success' }}
    steps:
      - name: Automerge passing dependabot PR
        uses: ridedott/merge-me-action@v2
        with:
          GITHUB_LOGIN: dependabot  # For clarity only. dependabot is default.
          GITHUB_TOKEN: ${{ secrets.GITHUB_TOKEN }}<|MERGE_RESOLUTION|>--- conflicted
+++ resolved
@@ -68,10 +68,7 @@
 
   ci-notify:
     runs-on: ubuntu-latest
-<<<<<<< HEAD
-=======
     if: ${{ always() }}
->>>>>>> d93e111e
     needs: ci-test
     steps:
     - name: Inform the Codemonkeys
