--- conflicted
+++ resolved
@@ -12,6 +12,7 @@
   GITHUB_REF: ${{ github.ref_name }} # This is changed to dev if running on a schedule
   GCE_INSTANCE: pudl-deployment-tag # This is changed to pudl-deployment-dev if running on a schedule
   GCE_INSTANCE_ZONE: ${{ secrets.GCE_INSTANCE_ZONE }}
+  GCS_OUTPUT_BUCKET: gs://nightly-build-outputs.catalyst.coop
 
 jobs:
   build_and_deploy_pudl:
@@ -117,15 +118,12 @@
             --container-env AWS_ACCESS_KEY_ID=${{ secrets.AWS_ACCESS_KEY_ID }} \
             --container-env AWS_SECRET_ACCESS_KEY=${{ secrets.AWS_SECRET_ACCESS_KEY }} \
             --container-env AWS_DEFAULT_REGION=${{ secrets.AWS_DEFAULT_REGION }} \
-<<<<<<< HEAD
-            --container-env PUDL_GCS_OUTPUT=gs://nightly-build-outputs.catalyst.coop/${{ env.COMMIT_TIME }}-${{ env.ACTION_SHA}-${{ env.COMMIT_BRANCH }}
-=======
             --container-env DAGSTER_PG_USERNAME="postgres" \
             --container-env DAGSTER_PG_PASSWORD="$DAGSTER_PG_PASSWORD" \
             --container-env DAGSTER_PG_HOST="104.154.182.24" \
             --container-env DAGSTER_PG_DB="dagster-storage" \
             --container-env PUDL_SETTINGS_YML="/home/catalyst/src/pudl/package_data/settings/etl_full.yml" \
->>>>>>> 51be9420
+            --container-env PUDL_GCS_OUTPUT=${{ env.GCS_OUTPUT_BUCKET }}/${{ env.COMMIT_TIME }}-${{ env.ACTION_SHA }}-${{ env.COMMIT_BRANCH }}
 
       # Start the VM
       - name: Start the deploy-pudl-vm
@@ -136,6 +134,6 @@
         uses: slackapi/slack-github-action@v1.24.0
         with:
           channel-id: "C03FHB9N0PQ"
-          slack-message: "build-deploy-pudl status: ${{ job.status }}\n${{ env.ACTION_SHA }}-${{ env.GITHUB_REF }}"
+          slack-message: "build-deploy-pudl status: ${{ job.status }}\n${{ env.COMMIT_TIME}}-${{ env.ACTION_SHA }}-${{ env.COMMIT_BRANCH }}"
         env:
           SLACK_BOT_TOKEN: ${{ secrets.PUDL_DEPLOY_SLACK_TOKEN }}