--- conflicted
+++ resolved
@@ -44,11 +44,8 @@
               - '!.github/actionlint.yml'
               - '!.github/dependabot.yml'
               - '!.github/release.yml'
-<<<<<<< HEAD
+              - '!.github/ISSUE_TEMPLATE/*.yml'
               - '!AGENTS.md'
-=======
-              - '!.github/ISSUE_TEMPLATE/*.yml'
->>>>>>> 58fccac4
               - '!README.rst'
               - '!CONTRIBUTING.rst'
               - '!LICENSE.txt'
