--- conflicted
+++ resolved
@@ -19,12 +19,8 @@
     permissions:
       pull-requests: read
     outputs:
-<<<<<<< HEAD
-      run_code_checks: ${{ github.event_name =='workflow_dispatch' || (steps.filter.outputs.code == 'true' && github.event.merge_group) }}
-=======
       # 2025-07-17: because merge_group is an Object and run_code_checks is not a conditional, need to explicitly check for null-ness instead of relying on truthiness.
       run_code_checks: ${{ github.event_name =='workflow_dispatch' || (steps.filter.outputs.code == 'true' && (github.event.merge_group != null)) }}
->>>>>>> a45589ed
     steps:
       - uses: actions/checkout@v4
         with:
@@ -42,14 +38,11 @@
               - '!docs/**.html'
               - '!docs/**.rst.jinja'
               - '!README.rst'
-<<<<<<< HEAD
-=======
       - name: print out components
         run: |
           echo "event name (${{ github.event_name }}) is workflow dispatch: ${{ github.event_name == 'workflow_dispatch' }}"
           echo "found code changes: ${{ steps.filter.outputs.code }}"
           echo "merge_group ${{ github.event.merge_group }} is not null: ${{ github.event.merge_group != null }}"
->>>>>>> a45589ed
 
   ci-docs:
     runs-on: ubuntu-latest
